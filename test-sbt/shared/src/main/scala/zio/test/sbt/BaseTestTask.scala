--- conflicted
+++ resolved
@@ -45,22 +45,24 @@
     val filledTestlayer: Layer[Nothing, TestEnvironment] =
       zio.ZEnv.live >>> TestEnvironment.live
 
-    val testLoggers: Layer[Nothing, TestLogger with Clock] = sbtTestLayer(loggers)
+    // TODO Investigate if removing Clock here is valid
+    val testLoggers: Layer[Nothing, TestLogger] = sbtTestLayer(loggers)
 
     for {
       spec <- spec
-<<<<<<< HEAD
+//<<<<<<< HEAD
                 .runSpec(FilteredSpec(spec.spec, args), args, sendSummary)
                 .provide(
                   testLoggers,
                   argslayer,
                   filledTestlayer,
                   spec.layer.mapError(e => new Error(e.toString))
-=======
-                .runSpec(FilteredSpec(spec.spec, args), args)
-                .provideLayer(
-                  fullLayer
->>>>>>> 2c86d632
+                  // TODOO cleanup
+//=======
+//                .runSpec(FilteredSpec(spec.spec, args), args)
+//                .provideLayer(
+//                  fullLayer
+//>>>>>>> series/2.x
                 )
       events = ZTestEvent.from(spec, taskDef.fullyQualifiedName(), taskDef.fingerprint())
       _     <- ZIO.foreach(events)(e => ZIO.attempt(eventHandler.handle(e)))
