--- conflicted
+++ resolved
@@ -12,11 +12,7 @@
   TestLogger,
   ZIOSpecAbstract
 }
-<<<<<<< HEAD
-import zio.{Chunk, Runtime, Scope, ZEnvironment, ZIO, ZIOAppArgs, ZLayer, ZTraceElement}
-=======
-import zio.{Clock, Random, Runtime, Scope, ZEnvironment, ZIO, ZIOAppArgs, ZLayer, ZTraceElement}
->>>>>>> 36b59a21
+import zio.{Runtime, Scope, ZEnvironment, ZIO, ZIOAppArgs, ZLayer, ZTraceElement}
 
 abstract class BaseTestTask(
   val taskDef: TaskDef,
