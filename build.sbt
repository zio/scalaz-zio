// shadow sbt-scalajs' crossProject from Scala.js 0.6.x
import BuildHelper._
import explicitdeps.ExplicitDepsPlugin.autoImport.moduleFilterRemoveValue
import sbtcrossproject.CrossPlugin.autoImport.crossProject

name := "zio"

inThisBuild(
  List(
    organization := "dev.zio",
    homepage := Some(url("https://zio.dev")),
    licenses := List("Apache-2.0" -> url("http://www.apache.org/licenses/LICENSE-2.0")),
    developers := List(
      Developer(
        "jdegoes",
        "John De Goes",
        "john@degoes.net",
        url("http://degoes.net")
      )
    ),
    pgpPassphrase := sys.env.get("PGP_PASSWORD").map(_.toArray),
    pgpPublicRing := file("/tmp/public.asc"),
    pgpSecretRing := file("/tmp/secret.asc"),
    scmInfo := Some(
      ScmInfo(url("https://github.com/zio/zio/"), "scm:git:git@github.com:zio/zio.git")
    )
  )
)

ThisBuild / publishTo := sonatypePublishToBundle.value

addCommandAlias("fmt", "all scalafmtSbt scalafmt test:scalafmt")
addCommandAlias("check", "all scalafmtSbtCheck scalafmtCheck test:scalafmtCheck")
addCommandAlias("compileJVM", ";coreJVM/test:compile;stacktracerJVM/test:compile")
addCommandAlias(
  "testJVM",
  ";coreTestsJVM/test;stacktracerJVM/test;streamsTestsJVM/test;testJVM/test:run;testRunnerJVM/test:run;examplesJVM/test:compile"
)
addCommandAlias(
  "testJS",
  ";coreTestsJS/test;stacktracerJS/test;streamsTestsJS/test;testJS/test:run;examplesJS/test:compile"
)

lazy val root = project
  .in(file("."))
  .settings(
    skip in publish := true,
    console := (console in Compile in coreJVM).value,
    unusedCompileDependenciesFilter -= moduleFilter("org.scala-js", "scalajs-library")
  )
  .aggregate(
    coreJVM,
    coreJS,
    coreTestsJVM,
    coreTestsJS,
    docs,
    streamsJVM,
    streamsJS,
    streamsTestsJVM,
    streamsTestsJS,
    benchmarks,
    testJVM,
    testJS,
    stacktracerJS,
    stacktracerJVM,
    testRunnerJS,
    testRunnerJVM
  )
  .enablePlugins(ScalaJSPlugin)

lazy val core = crossProject(JSPlatform, JVMPlatform)
  .in(file("core"))
  .dependsOn(stacktracer)
  .settings(stdSettings("zio"))
  .settings(buildInfoSettings("zio"))
  .enablePlugins(BuildInfoPlugin)

lazy val coreJVM = core.jvm
  .settings(dottySettings)
  .settings(replSettings)

lazy val coreJS = core.js

lazy val coreTests = crossProject(JSPlatform, JVMPlatform)
  .in(file("core-tests"))
  .dependsOn(core)
  .dependsOn(test % "test->test;compile->compile")
  .settings(stdSettings("core-tests"))
  .settings(testFrameworks += new TestFramework("zio.test.sbt.ZTestFramework"))
  .dependsOn(testRunner % "test->test;compile->compile")
  .settings(buildInfoSettings("zio"))
<<<<<<< HEAD
  .settings(publishArtifact in (Test, packageBin) := true)
  .settings(Compile / classLoaderLayeringStrategy := ClassLoaderLayeringStrategy.Flat)
=======
  .settings(skip in publish := true)
>>>>>>> f4fefb39
  .settings(
    libraryDependencies ++= Seq(
      "org.specs2" %%% "specs2-core"          % "4.7.1" % Test,
      "org.specs2" %%% "specs2-scalacheck"    % "4.7.1" % Test,
      "org.specs2" %%% "specs2-matcher-extra" % "4.7.1" % Test
    )
  )
  .enablePlugins(BuildInfoPlugin)

lazy val coreTestsJVM = coreTests.jvm
  .configure(_.enablePlugins(JCStressPlugin))
  .settings(replSettings)

lazy val coreTestsJS = coreTests.js
  .settings(
    libraryDependencies += "io.github.cquiroz" %%% "scala-java-time" % "2.0.0-RC3" % Test
  )

lazy val streams = crossProject(JSPlatform, JVMPlatform)
  .in(file("streams"))
  .dependsOn(core)
  .settings(stdSettings("zio-streams"))
  .settings(buildInfoSettings("zio.stream"))
  .settings(streamReplSettings)
  .enablePlugins(BuildInfoPlugin)

lazy val streamsJVM = streams.jvm
lazy val streamsJS  = streams.js

lazy val streamsTests = crossProject(JSPlatform, JVMPlatform)
  .in(file("streams-tests"))
  .dependsOn(streams)
  .dependsOn(coreTests % "test->test;compile->compile")
  .dependsOn(testRunner % "test->test;compile->compile")
  .settings(stdSettings("zio-streams-tests"))
  .settings(testFrameworks += new TestFramework("zio.test.sbt.ZTestFramework"))
  .settings(skip in publish := true)
  .settings(buildInfoSettings("zio.stream"))
  .settings(streamReplSettings)
  .enablePlugins(BuildInfoPlugin)

lazy val streamsTestsJVM = streamsTests.jvm.dependsOn(coreTestsJVM % "test->compile")
lazy val streamsTestsJS  = streamsTests.js

lazy val test = crossProject(JSPlatform, JVMPlatform)
  .in(file("test"))
  .dependsOn(core, streams)
  .settings(stdSettings("zio-test"))
  .settings(
    libraryDependencies ++= Seq(
      "org.portable-scala" %%% "portable-scala-reflect" % "0.1.0"
    )
  )

lazy val testJVM = test.jvm
lazy val testJS = test.js.settings(
  libraryDependencies += "io.github.cquiroz" %%% "scala-java-time" % "2.0.0-RC3" % Test,
  scalaJSUseMainModuleInitializer in Test := true
)

lazy val stacktracer = crossProject(JSPlatform, JVMPlatform)
  .in(file("stacktracer"))
  .settings(stdSettings("zio-stacktracer"))
  .settings(buildInfoSettings("zio.internal.stacktracer"))
  .settings(
    libraryDependencies ++= Seq(
      "org.specs2" %%% "specs2-core"          % "4.7.1" % Test,
      "org.specs2" %%% "specs2-scalacheck"    % "4.7.1" % Test,
      "org.specs2" %%% "specs2-matcher-extra" % "4.7.1" % Test
    )
  )

lazy val stacktracerJS = stacktracer.js
lazy val stacktracerJVM = stacktracer.jvm
  .settings(dottySettings)
  .settings(replSettings)

lazy val testRunner = crossProject(JVMPlatform, JSPlatform)
  .in(file("test-sbt"))
  .settings(stdSettings("zio-test-sbt"))
  .settings(
    libraryDependencies ++= Seq(
      "org.scala-lang"     % "scala-reflect"            % scalaVersion.value,
      "org.portable-scala" %%% "portable-scala-reflect" % "0.1.0"
    ),
    mainClass in (Test, run) := Some("zio.test.sbt.TestMain")
  )
  .jsSettings(libraryDependencies ++= Seq("org.scala-js" %% "scalajs-test-interface" % "0.6.29"))
  .jvmSettings(libraryDependencies ++= Seq("org.scala-sbt" % "test-interface" % "1.0"))
  .dependsOn(core % "test->test;compile->compile")
  .dependsOn(test % "test->test;compile->compile")

lazy val testRunnerJVM = testRunner.jvm
lazy val testRunnerJS  = testRunner.js

/**
 * Examples sub-project that is not included in the root project.
 * To run tests :
 * `sbt "examplesJVM/test"`
 */
lazy val examples = crossProject(JVMPlatform, JSPlatform)
  .in(file("examples"))
  .settings(stdSettings("examples"))
  .settings(testFrameworks += new TestFramework("zio.test.sbt.ZTestFramework"))
  .dependsOn(testRunner % "test->test;compile->compile")

lazy val examplesJS  = examples.js
lazy val examplesJVM = examples.jvm

lazy val benchmarks = project.module
  .dependsOn(coreJVM, streamsJVM)
  .enablePlugins(JmhPlugin)
  .settings(replSettings)
  .settings(
    // skip 2.13 benchmarks until monix & twitter-util publish for 2.13
    crossScalaVersions -= "2.13.0",
    //
    skip in publish := true,
    libraryDependencies ++=
      Seq(
        "co.fs2"                   %% "fs2-core"        % "2.0.1",
        "com.google.code.findbugs" % "jsr305"           % "3.0.2",
        "com.twitter"              %% "util-collection" % "19.1.0",
        "com.typesafe.akka"        %% "akka-stream"     % "2.5.25",
        "io.monix"                 %% "monix"           % "3.0.0",
        "io.projectreactor"        % "reactor-core"     % "3.2.12.RELEASE",
        "io.reactivex.rxjava2"     % "rxjava"           % "2.2.12",
        "org.ow2.asm"              % "asm"              % "7.1",
        "org.scala-lang"           % "scala-compiler"   % scalaVersion.value % Provided,
        "org.scala-lang"           % "scala-reflect"    % scalaVersion.value,
        "org.typelevel"            %% "cats-effect"     % "2.0.0"
      ),
    unusedCompileDependenciesFilter -= libraryDependencies.value
      .map(moduleid => moduleFilter(organization = moduleid.organization, name = moduleid.name))
      .reduce(_ | _),
    scalacOptions in Compile in console := Seq(
      "-Ypartial-unification",
      "-language:higherKinds",
      "-language:existentials",
      "-Yno-adapted-args",
      "-Xsource:2.13",
      "-Yrepl-class-based"
    )
  )

lazy val docs = project.module
  .in(file("zio-docs"))
  .settings(
    // skip 2.13 mdoc until mdoc is available for 2.13
    crossScalaVersions -= "2.13.0",
    //
    skip.in(publish) := true,
    moduleName := "zio-docs",
    unusedCompileDependenciesFilter -= moduleFilter("org.scalameta", "mdoc"),
    scalacOptions -= "-Yno-imports",
    scalacOptions -= "-Xfatal-warnings",
    scalacOptions ~= { _ filterNot (_ startsWith "-Ywarn") },
    scalacOptions ~= { _ filterNot (_ startsWith "-Xlint") },
    libraryDependencies ++= Seq(
      "com.github.ghik"     %% "silencer-lib"                % "1.4.2" % "provided",
      "commons-io"          % "commons-io"                   % "2.6" % "provided",
      "org.jsoup"           % "jsoup"                        % "1.12.1" % "provided",
      "org.reactivestreams" % "reactive-streams-examples"    % "1.0.3" % "provided",
      "dev.zio"             %% "zio-interop-cats"            % "2.0.0.0-RC3",
      "dev.zio"             %% "zio-interop-future"          % "2.12.8.0-RC3",
      "dev.zio"             %% "zio-interop-monix"           % "3.0.0.0-RC6",
      "dev.zio"             %% "zio-interop-scalaz7x"        % "7.2.27.0-RC1",
      "dev.zio"             %% "zio-interop-java"            % "1.1.0.0-RC5",
      "dev.zio"             %% "zio-interop-reactivestreams" % "1.0.3.1-RC1",
      "dev.zio"             %% "zio-interop-twitter"         % "19.7.0.0-RC1"
    )
  )
  .dependsOn(
    coreJVM,
    streamsJVM
  )
  .enablePlugins(MdocPlugin, DocusaurusPlugin)<|MERGE_RESOLUTION|>--- conflicted
+++ resolved
@@ -89,12 +89,8 @@
   .settings(testFrameworks += new TestFramework("zio.test.sbt.ZTestFramework"))
   .dependsOn(testRunner % "test->test;compile->compile")
   .settings(buildInfoSettings("zio"))
-<<<<<<< HEAD
-  .settings(publishArtifact in (Test, packageBin) := true)
+  .settings(skip in publish := true)
   .settings(Compile / classLoaderLayeringStrategy := ClassLoaderLayeringStrategy.Flat)
-=======
-  .settings(skip in publish := true)
->>>>>>> f4fefb39
   .settings(
     libraryDependencies ++= Seq(
       "org.specs2" %%% "specs2-core"          % "4.7.1" % Test,
