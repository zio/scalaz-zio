--- conflicted
+++ resolved
@@ -431,11 +431,14 @@
   .settings(macroExpansionSettings)
   .enablePlugins(BuildInfoPlugin)
 
-<<<<<<< HEAD
-lazy val testTestsJVM = testTests.jvm.settings(dottySettings)
+lazy val testTestsJVM = testTests.jvm
 
 lazy val testTestsJS = testTests.js
-  .settings(dottySettings)
+  .settings(
+    libraryDependencies ++= List(
+      ("org.scala-js" %%% "scalajs-java-securerandom" % "1.0.0").cross(CrossVersion.for3Use2_13)
+    )
+  )
   .settings(
     scalacOptions ++= {
       if (scalaVersion.value == Scala3) {
@@ -445,14 +448,6 @@
         List("-P:scalajs:nowarnGlobalExecutionContext")
       }
     }
-=======
-lazy val testTestsJVM = testTests.jvm
-lazy val testTestsJS = testTests.js
-  .settings(
-    libraryDependencies ++= List(
-      ("org.scala-js" %%% "scalajs-java-securerandom" % "1.0.0").cross(CrossVersion.for3Use2_13)
-    )
->>>>>>> da636a23
   )
 
 lazy val testMagnolia = crossProject(JVMPlatform, JSPlatform)
@@ -684,7 +679,6 @@
     publish / skip := true,
     libraryDependencies ++=
       Seq(
-<<<<<<< HEAD
         "co.fs2"                    %% "fs2-core"        % fs2Version,
         "com.google.code.findbugs"   % "jsr305"          % "3.0.2",
         "com.twitter"               %% "util-core"       % "21.9.0",
@@ -698,26 +692,9 @@
         "org.scala-lang"             % "scala-reflect"   % scalaVersion.value,
         "org.typelevel"             %% "cats-effect"     % catsEffectVersion,
         "org.typelevel"             %% "cats-effect-std" % catsEffectVersion,
-        "org.scalacheck"            %% "scalacheck"      % "1.15.4",
+        "org.scalacheck"            %% "scalacheck"      % "1.16.0",
         "qa.hedgehog"               %% "hedgehog-core"   % "0.7.0",
         "com.github.japgolly.nyaya" %% "nyaya-gen"       % "0.10.0"
-=======
-        "co.fs2"                    %% "fs2-core"       % "2.5.10",
-        "com.google.code.findbugs"   % "jsr305"         % "3.0.2",
-        "com.twitter"               %% "util-core"      % "21.9.0",
-        "com.typesafe.akka"         %% "akka-stream"    % "2.6.16",
-        "io.monix"                  %% "monix"          % "3.4.0",
-        "io.projectreactor"          % "reactor-core"   % "3.4.11",
-        "io.reactivex.rxjava2"       % "rxjava"         % "2.2.21",
-        "org.jctools"                % "jctools-core"   % "3.3.0",
-        "org.ow2.asm"                % "asm"            % "9.2",
-        "org.scala-lang"             % "scala-compiler" % scalaVersion.value % Provided,
-        "org.scala-lang"             % "scala-reflect"  % scalaVersion.value,
-        "org.typelevel"             %% "cats-effect"    % "2.5.4",
-        "org.scalacheck"            %% "scalacheck"     % "1.16.0",
-        "qa.hedgehog"               %% "hedgehog-core"  % "0.7.0",
-        "com.github.japgolly.nyaya" %% "nyaya-gen"      % "0.10.0"
->>>>>>> da636a23
       ),
     unusedCompileDependenciesFilter -= libraryDependencies.value
       .map(moduleid =>
