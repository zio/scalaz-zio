import BuildHelper._
import MimaSettings.mimaSettings
import explicitdeps.ExplicitDepsPlugin.autoImport.moduleFilterRemoveValue
import sbt.Keys

Global / onChangedBuildSource := ReloadOnSourceChanges

inThisBuild(
  List(
    organization := "dev.zio",
    homepage     := Some(url("https://zio.dev")),
    licenses := List(
      "Apache-2.0" -> url("http://www.apache.org/licenses/LICENSE-2.0")
    ),
    developers := List(
      Developer(
        "jdegoes",
        "John De Goes",
        "john@degoes.net",
        url("http://degoes.net")
      )
    )
  )
)

addCommandAlias("build", "; prepare; testJVM")
addCommandAlias("prepare", "; fix; fmt")
addCommandAlias(
  "fix",
  "all compile:scalafix test:scalafix; all scalafmtSbt scalafmtAll"
)
addCommandAlias(
  "fixCheck",
  "; compile:scalafix --check ; test:scalafix --check"
)
addCommandAlias("fmt", "all root/scalafmtSbt root/scalafmtAll")
addCommandAlias("fmtCheck", "all root/scalafmtSbtCheck root/scalafmtCheckAll")
addCommandAlias(
  "check",
  "; scalafmtSbtCheck; scalafmtCheckAll; Test/compile; compile:scalafix --check; test:scalafix --check"
)
addCommandAlias(
  "compileJVM",
  ";coreTestsJVM/test:compile;stacktracerJVM/test:compile;streamsTestsJVM/test:compile;testTestsJVM/test:compile;testMagnoliaTestsJVM/test:compile;testRefinedJVM/test:compile;testRunnerJVM/test:compile;examplesJVM/test:compile;macrosTestsJVM/test:compile"
)
addCommandAlias(
  "testNative",
  ";coreNative/test;stacktracerNative/test;streamsNative/test;testNative/test;testRunnerNative/test" // `test` currently executes only compilation, see `nativeSettings` in `BuildHelper`
)
addCommandAlias(
  "testJVM",
  ";coreTestsJVM/test;stacktracerJVM/test;streamsTestsJVM/test;testTestsJVM/test;testMagnoliaTestsJVM/test;testRefinedJVM/test;testRunnerJVM/test:run;examplesJVM/test:compile;benchmarks/test:compile;macrosTestsJVM/test;testJunitRunnerTestsJVM/test"
)
addCommandAlias(
  "testJVMNoBenchmarks",
  ";coreTestsJVM/test;stacktracerJVM/test;streamsTestsJVM/test;testTestsJVM/test;testMagnoliaTestsJVM/test;testRefinedJVM/test:compile;testRunnerJVM/test:run;examplesJVM/test:compile"
)
addCommandAlias(
  "testJVMDotty",
  ";coreTestsJVM/test;stacktracerJVM/test:compile;streamsTestsJVM/test;testTestsJVM/test;testMagnoliaTestsJVM/test;testRefinedJVM/test;testRunnerJVM/test:run;examplesJVM/test:compile"
)
addCommandAlias(
  "testJSDotty",
  ";coreTestsJS/test;stacktracerJS/test;streamsTestsJS/test;testTestsJS/test;testMagnoliaTestsJS/test;testRefinedJS/test;examplesJS/test:compile"
)
addCommandAlias(
  "testJVM211",
  ";coreTestsJVM/test;stacktracerJVM/test;streamsTestsJVM/test;testTestsJVM/test;testRunnerJVM/test:run;examplesJVM/test:compile;macrosTestsJVM/test"
)
addCommandAlias(
  "testJS",
  ";coreTestsJS/test;stacktracerJS/test;streamsTestsJS/test;testTestsJS/test;testMagnoliaTestsJS/test;testRefinedJS/test;examplesJS/test:compile;macrosTestsJS/test"
)
addCommandAlias(
  "testJS211",
  ";coreTestsJS/test;stacktracerJS/test;streamsTestsJS/test;testTestsJS/test;examplesJS/test:compile;macrosJS/test"
)
addCommandAlias(
  "mimaChecks",
  "all coreJVM/mimaReportBinaryIssues streamsJVM/mimaReportBinaryIssues testJVM/mimaReportBinaryIssues"
)

lazy val root = project
  .in(file("."))
  .settings(
    name           := "zio",
    publish / skip := true,
    console        := (coreJVM / Compile / console).value,
    unusedCompileDependenciesFilter -= moduleFilter(
      "org.scala-js",
      "scalajs-library"
    ),
    welcomeMessage
  )
  .aggregate(
    benchmarks,
    coreJS,
    coreJVM,
    coreNative,
    coreTestsJS,
    coreTestsJVM,
    docs,
    examplesJS,
    examplesJVM,
    macrosJS,
    macrosJVM,
    macrosTestsJS,
    macrosTestsJVM,
    stacktracerJS,
    stacktracerJVM,
    stacktracerNative,
    streamsJS,
    streamsJVM,
    streamsNative,
    streamsTestsJS,
    streamsTestsJVM,
    testJS,
    testJVM,
    testNative,
    testJunitRunnerJVM,
    testJunitRunnerTestsJVM,
    testMagnoliaJS,
    testMagnoliaJVM,
    testMagnoliaTestsJS,
    testMagnoliaTestsJVM,
    testRefinedJS,
    testRefinedJVM,
    testRunnerJS,
    testRunnerJVM,
    testRunnerNative,
    testScalaCheckJS,
    testScalaCheckJVM,
    testScalaCheckNative,
    testTestsJS,
    testTestsJVM
  )
  .enablePlugins(ScalaJSPlugin)

lazy val core = crossProject(JSPlatform, JVMPlatform, NativePlatform)
  .in(file("core"))
  .dependsOn(stacktracer)
  .settings(stdSettings("zio"))
  .settings(crossProjectSettings)
  .settings(buildInfoSettings("zio"))
  .settings(libraryDependencies += "dev.zio" %%% "izumi-reflect" % "1.1.3")
  .enablePlugins(BuildInfoPlugin)

lazy val coreJVM = core.jvm
  .settings(dottySettings)
  .settings(replSettings)
  .settings(mimaSettings(failOnProblem = true))

lazy val coreJS = core.js
  .settings(dottySettings)

lazy val coreNative = core.native
  .settings(nativeSettings)
  .settings(
    libraryDependencies ++= Seq(
      "com.github.lolgab" %%% "native-loop-core" % "0.2.0"
    )
  )

lazy val coreTests = crossProject(JSPlatform, JVMPlatform)
  .in(file("core-tests"))
  .dependsOn(core)
  .dependsOn(test)
  .settings(stdSettings("core-tests"))
  .settings(crossProjectSettings)
  .settings(testFrameworks += new TestFramework("zio.test.sbt.ZTestFramework"))
  .dependsOn(testRunner)
  .settings(buildInfoSettings("zio"))
  .settings(publish / skip := true)
  .settings(
    Compile / classLoaderLayeringStrategy := ClassLoaderLayeringStrategy.Flat
  )
  .enablePlugins(BuildInfoPlugin)

lazy val coreTestsJVM = coreTests.jvm
  .settings(dottySettings)
  .configure(_.enablePlugins(JCStressPlugin))
  .settings(replSettings)

lazy val coreTestsJS = coreTests.js
  .settings(dottySettings)

lazy val macros = crossProject(JSPlatform, JVMPlatform)
  .in(file("macros"))
  .dependsOn(core)
  .settings(stdSettings("zio-macros"))
  .settings(crossProjectSettings)
  .settings(macroDefinitionSettings)
  .settings(macroExpansionSettings)

lazy val macrosJVM = macros.jvm
lazy val macrosJS  = macros.js

lazy val macrosTests = crossProject(JSPlatform, JVMPlatform)
  .in(file("macros-tests"))
  .dependsOn(macros)
  .settings(stdSettings("macros-tests"))
  .settings(crossProjectSettings)
  .settings(macroDefinitionSettings)
  .settings(macroExpansionSettings)
  .settings(testFrameworks += new TestFramework("zio.test.sbt.ZTestFramework"))
  .dependsOn(testRunner)
  .settings(buildInfoSettings("zio"))
  .settings(publish / skip := true)
  .enablePlugins(BuildInfoPlugin)

lazy val macrosTestsJVM = macrosTests.jvm
lazy val macrosTestsJS  = macrosTests.js

lazy val streams = crossProject(JSPlatform, JVMPlatform, NativePlatform)
  .in(file("streams"))
  .dependsOn(core)
  .settings(stdSettings("zio-streams"))
  .settings(crossProjectSettings)
  .settings(buildInfoSettings("zio.stream"))
  .settings(streamReplSettings)
  .enablePlugins(BuildInfoPlugin)

lazy val streamsJVM = streams.jvm
  .settings(dottySettings)
  // No bincompat on streams yet
  .settings(mimaSettings(failOnProblem = false))

lazy val streamsJS = streams.js
  .settings(dottySettings)

lazy val streamsNative = streams.native
  .settings(nativeSettings)

lazy val streamsTests = crossProject(JSPlatform, JVMPlatform)
  .in(file("streams-tests"))
  .dependsOn(streams)
  .dependsOn(coreTests % "test->test;compile->compile")
  .settings(stdSettings("streams-tests"))
  .settings(crossProjectSettings)
  .settings(testFrameworks += new TestFramework("zio.test.sbt.ZTestFramework"))
  .dependsOn(testRunner)
  .settings(buildInfoSettings("zio.stream"))
  .settings(publish / skip := true)
  .settings(
    Compile / classLoaderLayeringStrategy := ClassLoaderLayeringStrategy.AllLibraryJars
  )
  .enablePlugins(BuildInfoPlugin)

lazy val streamsTestsJVM = streamsTests.jvm
  .dependsOn(coreTestsJVM % "test->compile")
  .settings(dottySettings)

lazy val streamsTestsJS = streamsTests.js
  .settings(dottySettings)

lazy val test = crossProject(JSPlatform, JVMPlatform, NativePlatform)
  .in(file("test"))
  .dependsOn(core, streams)
  .settings(stdSettings("zio-test"))
  .settings(crossProjectSettings)
  .settings(macroDefinitionSettings)
  .settings(macroExpansionSettings)
  .settings(
    libraryDependencies ++= Seq(
      ("org.portable-scala" %%% "portable-scala-reflect" % "1.1.1")
        .cross(CrossVersion.for3Use2_13)
    )
  )

lazy val testJVM = test.jvm
  .settings(dottySettings)
  // No bincompat on zio-test yet
  .settings(mimaSettings(failOnProblem = false))
lazy val testJS = test.js
  .settings(dottySettings)
  .settings(
    libraryDependencies ++= List(
      "io.github.cquiroz" %%% "scala-java-time"      % "2.3.0",
      "io.github.cquiroz" %%% "scala-java-time-tzdb" % "2.3.0"
    )
  )
lazy val testNative = test.native
  .settings(nativeSettings)
  .settings(libraryDependencies += "org.ekrich" %%% "sjavatime" % "1.1.5")

lazy val testTests = crossProject(JSPlatform, JVMPlatform)
  .in(file("test-tests"))
  .dependsOn(test)
  .settings(stdSettings("test-tests"))
  .settings(crossProjectSettings)
  .settings(testFrameworks += new TestFramework("zio.test.sbt.ZTestFramework"))
  .dependsOn(testRunner)
  .settings(buildInfoSettings("zio.test"))
  .settings(publish / skip := true)
  .settings(macroExpansionSettings)
  .enablePlugins(BuildInfoPlugin)

lazy val testTestsJVM = testTests.jvm.settings(dottySettings)
lazy val testTestsJS  = testTests.js.settings(dottySettings)

lazy val testMagnolia = crossProject(JVMPlatform, JSPlatform)
  .in(file("test-magnolia"))
  .dependsOn(test)
  .settings(stdSettings("zio-test-magnolia"))
  .settings(crossProjectSettings)
  .settings(macroDefinitionSettings)
  .settings(
    crossScalaVersions --= Seq(Scala211),
    scalacOptions ++= {
      if (scalaVersion.value == ScalaDotty) {
        Seq.empty
      } else {
        Seq("-language:experimental.macros")
      }
    },
    libraryDependencies ++= {
      if (scalaVersion.value == ScalaDotty) {
        Seq.empty
      } else {
        Seq(
          ("com.propensive" %%% "magnolia" % "0.17.0")
            .exclude("org.scala-lang", "scala-compiler")
        )
      }
    }
  )

lazy val testMagnoliaJVM = testMagnolia.jvm
  .settings(dottySettings)
lazy val testMagnoliaJS = testMagnolia.js
  .settings(dottySettings)

lazy val testMagnoliaTests = crossProject(JVMPlatform, JSPlatform)
  .in(file("test-magnolia-tests"))
  .dependsOn(testMagnolia)
  .dependsOn(testTests % "test->test;compile->compile")
  .settings(stdSettings("test-magnolia-tests"))
  .settings(crossProjectSettings)
  .settings(testFrameworks += new TestFramework("zio.test.sbt.ZTestFramework"))
  .dependsOn(testRunner)
  .settings(buildInfoSettings("zio.test"))
  .settings(
    publish / skip := true,
    crossScalaVersions --= Seq(Scala211)
  )
  .enablePlugins(BuildInfoPlugin)

lazy val testMagnoliaTestsJVM = testMagnoliaTests.jvm
  .settings(dottySettings)
lazy val testMagnoliaTestsJS = testMagnoliaTests.js
  .settings(dottySettings)

lazy val testRefined = crossProject(JVMPlatform, JSPlatform)
  .in(file("test-refined"))
  .dependsOn(testMagnolia)
  .settings(stdSettings("zio-test-refined"))
  .settings(crossProjectSettings)
  .settings(macroDefinitionSettings)
  .settings(
    crossScalaVersions --= Seq(Scala211),
    libraryDependencies ++=
      Seq(
        ("eu.timepit" %% "refined" % "0.9.27").cross(CrossVersion.for3Use2_13)
      )
  )

lazy val testRefinedJVM = testRefined.jvm
  .settings(dottySettings)
lazy val testRefinedJS = testRefined.js
  .settings(dottySettings)

lazy val testScalaCheck = crossProject(JSPlatform, JVMPlatform, NativePlatform)
  .in(file("test-scalacheck"))
  .dependsOn(test)
  .settings(stdSettings("zio-test-scalacheck"))
  .settings(crossProjectSettings)
  .settings(
    libraryDependencies ++= Seq(
      ("org.scalacheck" %%% "scalacheck" % "1.15.4")
    )
  )

lazy val testScalaCheckJVM    = test.jvm.settings(dottySettings)
lazy val testScalaCheckJS     = test.js
lazy val testScalaCheckNative = test.native.settings(nativeSettings)

lazy val stacktracer = crossProject(JSPlatform, JVMPlatform, NativePlatform)
  .in(file("stacktracer"))
  .settings(stdSettings("zio-stacktracer"))
  .settings(crossProjectSettings)
  .settings(buildInfoSettings("zio.internal.stacktracer"))
  .enablePlugins(BuildInfoPlugin)

lazy val stacktracerJS = stacktracer.js
  .settings(dottySettings)
lazy val stacktracerJVM = stacktracer.jvm
  .settings(dottySettings)
  .settings(replSettings)

lazy val stacktracerNative = stacktracer.native
  .settings(nativeSettings)
  .settings(scalacOptions -= "-Xfatal-warnings") // Issue 3112

lazy val testRunner = crossProject(JSPlatform, JVMPlatform, NativePlatform)
  .in(file("test-sbt"))
  .settings(stdSettings("zio-test-sbt"))
  .settings(crossProjectSettings)
  .settings(Test / run / mainClass := Some("zio.test.sbt.TestMain"))
  .dependsOn(core)
  .dependsOn(test)

lazy val testRunnerJVM = testRunner.jvm
  .settings(dottySettings)
  .settings(libraryDependencies ++= Seq("org.scala-sbt" % "test-interface" % "1.0"))
lazy val testRunnerJS = testRunner.js
  .settings(dottySettings)
  .settings(
    libraryDependencies ++= Seq(
      ("org.scala-js" %% "scalajs-test-interface" % scalaJSVersion).cross(CrossVersion.for3Use2_13)
    )
  )
lazy val testRunnerNative = testRunner.native
  .settings(nativeSettings)
  .settings(libraryDependencies ++= Seq("org.scala-native" %%% "test-interface" % nativeVersion))

lazy val testJunitRunner = crossProject(JVMPlatform)
  .in(file("test-junit"))
  .settings(stdSettings("zio-test-junit"))
  .settings(crossProjectSettings)
  .settings(libraryDependencies ++= Seq("junit" % "junit" % "4.13.2"))
  .dependsOn(test)

lazy val testJunitRunnerJVM = testJunitRunner.jvm.settings(dottySettings)

lazy val testJunitRunnerTests = crossProject(JVMPlatform)
  .in(file("test-junit-tests"))
  .settings(stdSettings("test-junit-tests"))
  .settings(crossProjectSettings)
  .settings(Test / fork := true)
  .settings(Test / javaOptions ++= {
    Seq(
      s"-Dproject.dir=${baseDirectory.value}",
      s"-Dproject.version=${version.value}",
      s"-Dscala.version=${scalaVersion.value}",
      s"-Dscala.compat.version=${scalaBinaryVersion.value}"
    )
  })
  .settings(publish / skip := true)
  .settings(testFrameworks += new TestFramework("zio.test.sbt.ZTestFramework"))
  .settings(
    crossScalaVersions --= List(Scala211),
    libraryDependencies ++= Seq(
      "junit"                   % "junit"     % "4.13.2" % Test,
      "org.scala-lang.modules" %% "scala-xml" % "2.0.1"  % Test,
      // required to run embedded maven in the tests
      "org.apache.maven"       % "maven-embedder"         % "3.8.2"  % Test,
      "org.apache.maven"       % "maven-compat"           % "3.8.2"  % Test,
      "org.apache.maven.wagon" % "wagon-http"             % "3.4.3"  % Test,
      "org.eclipse.aether"     % "aether-connector-basic" % "1.1.0"  % Test,
      "org.eclipse.aether"     % "aether-transport-wagon" % "1.1.0"  % Test,
      "org.slf4j"              % "slf4j-simple"           % "1.7.32" % Test
    )
  )
  .dependsOn(test)
  .dependsOn(testRunner)

lazy val testJunitRunnerTestsJVM = testJunitRunnerTests.jvm
  .settings(dottySettings)
  // publish locally so embedded maven runs against locally compiled zio
  .settings(
    Test / Keys.test :=
      (Test / Keys.test)
        .dependsOn(testJunitRunnerJVM / publishM2)
        .dependsOn(testJVM / publishM2)
        .dependsOn(coreJVM / publishM2)
        .dependsOn(streamsJVM / publishM2)
        .dependsOn(stacktracerJVM / publishM2)
        .value
  )

/**
 * Examples sub-project that is not included in the root project.
 * To run tests :
 * `sbt "examplesJVM/test"`
 */
lazy val examples = crossProject(JVMPlatform, JSPlatform)
  .in(file("examples"))
  .settings(stdSettings("examples"))
  .settings(crossProjectSettings)
  .settings(macroExpansionSettings)
  .settings(scalacOptions += "-Xfatal-warnings")
  .settings(testFrameworks += new TestFramework("zio.test.sbt.ZTestFramework"))
  .dependsOn(macros, testRunner)

lazy val examplesJS = examples.js
  .settings(dottySettings)
lazy val examplesJVM = examples.jvm
  .settings(dottySettings)
  .dependsOn(testJunitRunnerJVM)

lazy val benchmarks = project.module
  .dependsOn(coreJVM, streamsJVM, testJVM)
  .enablePlugins(JmhPlugin)
  .settings(replSettings)
  .settings(
    // skip 2.11 benchmarks because akka stop supporting scala 2.11 in 2.6.x
    crossScalaVersions -= Scala211,
    //
    publish / skip := true,
    libraryDependencies ++=
      Seq(
        "co.fs2"                    %% "fs2-core"       % "2.5.9",
        "com.google.code.findbugs"   % "jsr305"         % "3.0.2",
        "com.twitter"               %% "util-core"      % "21.8.0",
        "com.typesafe.akka"         %% "akka-stream"    % "2.6.16",
        "io.monix"                  %% "monix"          % "3.4.0",
        "io.projectreactor"          % "reactor-core"   % "3.4.10",
        "io.reactivex.rxjava2"       % "rxjava"         % "2.2.21",
        "org.jctools"                % "jctools-core"   % "3.3.0",
        "org.ow2.asm"                % "asm"            % "9.2",
        "org.scala-lang"             % "scala-compiler" % scalaVersion.value % Provided,
        "org.scala-lang"             % "scala-reflect"  % scalaVersion.value,
        "org.typelevel"             %% "cats-effect"    % "2.5.4",
        "org.scalacheck"            %% "scalacheck"     % "1.15.4",
        "qa.hedgehog"               %% "hedgehog-core"  % "0.7.0",
        "com.github.japgolly.nyaya" %% "nyaya-gen"      % "0.10.0"
      ),
    unusedCompileDependenciesFilter -= libraryDependencies.value
      .map(moduleid =>
        moduleFilter(
          organization = moduleid.organization,
          name = moduleid.name
        )
      )
      .reduce(_ | _),
    Compile / console / scalacOptions := Seq(
      "-Ypartial-unification",
      "-language:higherKinds",
      "-language:existentials",
      "-Yno-adapted-args",
      "-Xsource:2.13",
      "-Yrepl-class-based"
    ),
    resolvers += Resolver.url(
      "bintray-scala-hedgehog",
      url("https://dl.bintray.com/hedgehogqa/scala-hedgehog")
    )(Resolver.ivyStylePatterns)
  )

lazy val jsdocs = project
  .settings(libraryDependencies += "org.scala-js" %%% "scalajs-dom" % "1.0.0")
  .enablePlugins(ScalaJSPlugin)

val http4sV     = "0.23.4"
val doobieV     = "1.0.0-RC1"
val catsEffectV = "3.2.9"
val zioActorsV  = "0.0.9"

lazy val docs = project.module
  .in(file("zio-docs"))
  .settings(
    publish / skip := true,
    moduleName     := "zio-docs",
    unusedCompileDependenciesFilter -= moduleFilter("org.scalameta", "mdoc"),
    scalacOptions -= "-Yno-imports",
    scalacOptions -= "-Xfatal-warnings",
    scalacOptions ~= { _ filterNot (_ startsWith "-Ywarn") },
    scalacOptions ~= { _ filterNot (_ startsWith "-Xlint") },
    crossScalaVersions --= List(Scala211),
    ScalaUnidoc / unidoc / unidocProjectFilter := inProjects(
      coreJVM,
      streamsJVM,
      testJVM,
      testMagnoliaJVM,
      testRefinedJVM,
      testScalaCheckJVM
    ),
    ScalaUnidoc / unidoc / target := (LocalRootProject / baseDirectory).value / "website" / "static" / "api",
    cleanFiles += (ScalaUnidoc / unidoc / target).value,
    docusaurusCreateSite     := docusaurusCreateSite.dependsOn(Compile / unidoc).value,
    docusaurusPublishGhpages := docusaurusPublishGhpages.dependsOn(Compile / unidoc).value,
    libraryDependencies ++= Seq(
      "commons-io"          % "commons-io"                % "2.11.0" % "provided",
      "io.7mind.izumi"     %% "distage-core"              % "1.0.8",
      "io.7mind.izumi"     %% "logstage-core"             % "1.0.8",
      "org.jsoup"           % "jsoup"                     % "1.14.2" % "provided",
      "org.reactivestreams" % "reactive-streams-examples" % "1.0.3"  % "provided",
      /* to evict 1.3.0 brought in by mdoc-js */
      "org.scala-js"                   % "scalajs-compiler"              % scalaJSVersion cross CrossVersion.full,
      "org.scala-js"                  %% "scalajs-linker"                % scalaJSVersion,
      "org.typelevel"                 %% "cats-effect"                   % catsEffectV,
      "dev.zio"                       %% "zio-actors"                    % zioActorsV,
      "dev.zio"                       %% "zio-akka-cluster"              % "0.2.0",
      "dev.zio"                       %% "zio-cache"                     % "0.1.0",
      "dev.zio"                       %% "zio-config-magnolia"           % "1.0.10",
      "dev.zio"                       %% "zio-config-typesafe"           % "1.0.10",
      "dev.zio"                       %% "zio-config-refined"            % "1.0.10",
      "dev.zio"                       %% "zio-ftp"                       % "0.3.3",
      "dev.zio"                       %% "zio-json"                      % "0.1.5",
      "dev.zio"                       %% "zio-kafka"                     % "0.16.0",
      "dev.zio"                       %% "zio-logging"                   % "0.5.12",
      "dev.zio"                       %% "zio-metrics-prometheus"        % "1.0.12",
      "dev.zio"                       %% "zio-nio"                       % "1.0.0-RC11",
      "dev.zio"                       %% "zio-optics"                    % "0.1.0",
      "dev.zio"                       %% "zio-prelude"                   % "1.0.0-RC6",
      "dev.zio"                       %% "zio-process"                   % "0.5.0",
      "dev.zio"                       %% "zio-rocksdb"                   % "0.3.0",
      "dev.zio"                       %% "zio-s3"                        % "0.3.7",
      "dev.zio"                       %% "zio-schema"                    % "0.1.1",
      "dev.zio"                       %% "zio-sqs"                       % "0.4.2",
      "dev.zio"                       %% "zio-opentracing"               % "0.8.2",
      "io.jaegertracing"               % "jaeger-core"                   % "1.6.0",
      "io.jaegertracing"               % "jaeger-client"                 % "1.6.0",
      "io.jaegertracing"               % "jaeger-zipkin"                 % "1.6.0",
      "io.zipkin.reporter2"            % "zipkin-reporter"               % "2.16.3",
      "io.zipkin.reporter2"            % "zipkin-sender-okhttp3"         % "2.16.3",
      "dev.zio"                       %% "zio-interop-cats"              % "3.1.1.0",
      "dev.zio"                       %% "zio-interop-scalaz7x"          % "7.3.3.0",
      "dev.zio"                       %% "zio-interop-reactivestreams"   % "1.3.7",
      "dev.zio"                       %% "zio-interop-twitter"           % "20.10.0.0",
      "dev.zio"                       %% "zio-zmx"                       % "0.0.8",
      "dev.zio"                       %% "zio-query"                     % "0.2.10",
      "org.polynote"                  %% "uzhttp"                        % "0.2.8",
      "org.tpolecat"                  %% "doobie-core"                   % doobieV,
      "org.tpolecat"                  %% "doobie-h2"                     % doobieV,
      "org.tpolecat"                  %% "doobie-hikari"                 % doobieV,
      "org.http4s"                    %% "http4s-blaze-server"           % http4sV,
      "org.http4s"                    %% "http4s-blaze-client"           % http4sV,
      "org.http4s"                    %% "http4s-dsl"                    % http4sV,
      "com.github.ghostdogpr"         %% "caliban"                       % "1.1.1",
      "com.github.ghostdogpr"         %% "caliban-zio-http"              % "1.1.1",
      "org.scalameta"                 %% "munit"                         % "0.7.29",
      "com.github.poslegm"            %% "munit-zio"                     % "0.0.3",
      "nl.vroste"                     %% "rezilience"                    % "0.6.2",
      "io.github.gaelrenoux"          %% "tranzactio"                    % "2.1.0",
      "io.github.neurodyne"           %% "zio-arrow"                     % "0.2.1",
      "nl.vroste"                     %% "zio-amqp"                      % "0.2.2",
      "io.github.vigoo"               %% "zio-aws-core"                  % "3.17.42.3",
      "io.github.vigoo"               %% "zio-aws-ec2"                   % "3.17.42.3",
      "io.github.vigoo"               %% "zio-aws-elasticbeanstalk"      % "3.17.42.3",
      "io.github.vigoo"               %% "zio-aws-netty"                 % "3.17.42.3",
      "io.github.neurodyne"           %% "zio-aws-s3"                    % "0.4.13",
      "io.d11"                        %% "zhttp"                         % "1.0.0.0-RC17",
      "com.coralogix"                 %% "zio-k8s-client"                % "1.3.4",
      "com.softwaremill.sttp.client3" %% "async-http-client-backend-zio" % "3.3.14",
      "nl.vroste"                     %% "zio-kinesis"                   % "0.20.0",
      "com.vladkopanev"               %% "zio-saga-core"                 % "0.4.0",
      "io.scalac"                     %% "zio-slick-interop"             % "0.4",
      "com.typesafe.slick"            %% "slick-hikaricp"                % "3.3.3",
<<<<<<< HEAD
      "info.senia"                    %% "zio-test-akka-http"            % "1.0.3",
      "io.getquill"                   %% "quill-jdbc-zio"                % "3.9.0"
=======
      "info.senia"                    %% "zio-test-akka-http"            % "1.0.2",
      "io.getquill"                   %% "quill-jdbc-zio"                % "3.10.0"
>>>>>>> 8c4cd857
    )
  )
  .settings(macroDefinitionSettings)
  .settings(mdocJS := Some(jsdocs))
  .dependsOn(coreJVM, streamsJVM, testJVM, testMagnoliaJVM, testRefinedJVM, testScalaCheckJVM, coreJS)
  .enablePlugins(MdocPlugin, DocusaurusPlugin, ScalaUnidocPlugin)<|MERGE_RESOLUTION|>--- conflicted
+++ resolved
@@ -647,13 +647,8 @@
       "com.vladkopanev"               %% "zio-saga-core"                 % "0.4.0",
       "io.scalac"                     %% "zio-slick-interop"             % "0.4",
       "com.typesafe.slick"            %% "slick-hikaricp"                % "3.3.3",
-<<<<<<< HEAD
-      "info.senia"                    %% "zio-test-akka-http"            % "1.0.3",
-      "io.getquill"                   %% "quill-jdbc-zio"                % "3.9.0"
-=======
       "info.senia"                    %% "zio-test-akka-http"            % "1.0.2",
       "io.getquill"                   %% "quill-jdbc-zio"                % "3.10.0"
->>>>>>> 8c4cd857
     )
   )
   .settings(macroDefinitionSettings)
