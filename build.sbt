// shadow sbt-scalajs' crossProject from Scala.js 0.6.x
import BuildHelper._
import explicitdeps.ExplicitDepsPlugin.autoImport.moduleFilterRemoveValue
import sbtcrossproject.CrossPlugin.autoImport.crossProject

name := "zio"

inThisBuild(
  List(
    organization := "dev.zio",
    homepage := Some(url("https://zio.dev")),
    licenses := List("Apache-2.0" -> url("http://www.apache.org/licenses/LICENSE-2.0")),
    developers := List(
      Developer(
        "jdegoes",
        "John De Goes",
        "john@degoes.net",
        url("http://degoes.net")
      )
    ),
    pgpPassphrase := sys.env.get("PGP_PASSWORD").map(_.toArray),
    pgpPublicRing := file("/tmp/public.asc"),
    pgpSecretRing := file("/tmp/secret.asc"),
    scmInfo := Some(
      ScmInfo(url("https://github.com/zio/zio/"), "scm:git:git@github.com:zio/zio.git")
    )
  )
)

ThisBuild / publishTo := sonatypePublishToBundle.value

addCommandAlias("fmt", "all scalafmtSbt scalafmt test:scalafmt")
addCommandAlias("check", "all scalafmtSbtCheck scalafmtCheck test:scalafmtCheck")
addCommandAlias(
  "compileJVM",
  ";coreJVM/test:compile;stacktracerJVM/test:compile;streamsTestsJVM/test:compile;testTestsJVM/test:compile;testTestsJVM/test:compile;testRunnerJVM/test:compile;examplesJVM/test:compile"
)
addCommandAlias("compileJVMDotty", ";coreJVM/test:compile;stacktracerJVM/test:compile")
addCommandAlias(
  "testJVM",
  ";coreTestsJVM/test;stacktracerJVM/test;streamsTestsJVM/test;testTestsJVM/run;testTestsJVM/test;testRunnerJVM/test:run;examplesJVM/test:compile"
)
addCommandAlias(
  "testJS",
  ";coreTestsJS/test;stacktracerJS/test;streamsTestsJS/test;testTestsJS/run;testTestsJS/test;examplesJS/test:compile"
)

lazy val root = project
  .in(file("."))
  .settings(
    skip in publish := true,
    console := (console in Compile in coreJVM).value,
    unusedCompileDependenciesFilter -= moduleFilter("org.scala-js", "scalajs-library"),
    welcomeMessage
  )
  .aggregate(
    coreJVM,
    coreJS,
    coreTestsJVM,
    coreTestsJS,
    docs,
    streamsJVM,
    streamsJS,
    streamsTestsJVM,
    streamsTestsJS,
    benchmarks,
    testJVM,
    testJS,
    testTestsJVM,
    testTestsJS,
    stacktracerJS,
    stacktracerJVM,
    testRunnerJS,
    testRunnerJVM
  )
  .enablePlugins(ScalaJSPlugin)

lazy val core = crossProject(JSPlatform, JVMPlatform)
  .in(file("core"))
  .dependsOn(stacktracer)
  .settings(stdSettings("zio"))
  .settings(buildInfoSettings("zio"))
  .enablePlugins(BuildInfoPlugin)

lazy val coreJVM = core.jvm
  .settings(dottySettings)
  .settings(replSettings)

lazy val coreJS = core.js

lazy val coreTests = crossProject(JSPlatform, JVMPlatform)
  .in(file("core-tests"))
  .dependsOn(core)
  .dependsOn(test)
  .settings(stdSettings("core-tests"))
  .settings(testFrameworks += new TestFramework("zio.test.sbt.ZTestFramework"))
  .dependsOn(testRunner)
  .settings(buildInfoSettings("zio"))
  .settings(skip in publish := true)
  .settings(Compile / classLoaderLayeringStrategy := ClassLoaderLayeringStrategy.Flat)
  .settings(
    libraryDependencies ++= Seq(
      "org.specs2" %%% "specs2-core"          % "4.7.1" % Test,
      "org.specs2" %%% "specs2-scalacheck"    % "4.7.1" % Test,
      "org.specs2" %%% "specs2-matcher-extra" % "4.7.1" % Test
    )
  )
  .enablePlugins(BuildInfoPlugin)

lazy val coreTestsJVM = coreTests.jvm
  .configure(_.enablePlugins(JCStressPlugin))
  .settings(replSettings)

lazy val coreTestsJS = coreTests.js
  .settings(
    libraryDependencies += "io.github.cquiroz" %%% "scala-java-time" % "2.0.0-RC3" % Test
  )

lazy val streams = crossProject(JSPlatform, JVMPlatform)
  .in(file("streams"))
  .dependsOn(core)
  .settings(stdSettings("zio-streams"))
  .settings(buildInfoSettings("zio.stream"))
  .settings(streamReplSettings)
  .enablePlugins(BuildInfoPlugin)

lazy val streamsJVM = streams.jvm
lazy val streamsJS  = streams.js

lazy val streamsTests = crossProject(JSPlatform, JVMPlatform)
  .in(file("streams-tests"))
  .dependsOn(streams)
  .dependsOn(coreTests % "test->test;compile->compile")
  .settings(stdSettings("core-tests"))
  .settings(testFrameworks += new TestFramework("zio.test.sbt.ZTestFramework"))
  .dependsOn(testRunner)
  .settings(buildInfoSettings("zio.stream"))
  .settings(skip in publish := true)
  .settings(
    libraryDependencies ++= Seq(
      "org.specs2" %%% "specs2-core"          % "4.7.1" % Test,
      "org.specs2" %%% "specs2-scalacheck"    % "4.7.1" % Test,
      "org.specs2" %%% "specs2-matcher-extra" % "4.7.1" % Test
    )
  )
  .enablePlugins(BuildInfoPlugin)

lazy val streamsTestsJVM = streamsTests.jvm.dependsOn(coreTestsJVM % "test->compile")

lazy val streamsTestsJS = streamsTests.js

lazy val test = crossProject(JSPlatform, JVMPlatform)
  .in(file("test"))
  .dependsOn(core, streams)
  .settings(stdSettings("zio-test"))
  .settings(
    libraryDependencies ++= Seq(
      "org.portable-scala" %%% "portable-scala-reflect" % "0.1.0"
    )
  )

lazy val testJVM = test.jvm
lazy val testJS  = test.js

lazy val testTests = crossProject(JSPlatform, JVMPlatform)
  .in(file("test-tests"))
  .dependsOn(test)
  .settings(stdSettings("test-tests"))
  .settings(testFrameworks += new TestFramework("zio.test.sbt.ZTestFramework"))
  .dependsOn(testRunner)
  .settings(buildInfoSettings("zio.test"))
  .settings(skip in publish := true)
  .enablePlugins(BuildInfoPlugin)

lazy val testTestsJVM = testTests.jvm.settings(
  mainClass in Compile := Some("zio.test.TestMain")
)
lazy val testTestsJS = testTests.js.settings(
  libraryDependencies += "io.github.cquiroz" %%% "scala-java-time" % "2.0.0-RC3",
  scalaJSUseMainModuleInitializer in Compile := true,
  mainClass in Compile := Some("zio.test.TestMain")
)

lazy val stacktracer = crossProject(JSPlatform, JVMPlatform)
  .in(file("stacktracer"))
  .settings(stdSettings("zio-stacktracer"))
  .settings(buildInfoSettings("zio.internal.stacktracer"))
  .settings(
    libraryDependencies ++= Seq(
      "org.specs2" %%% "specs2-core"          % "4.7.1" % Test,
      "org.specs2" %%% "specs2-scalacheck"    % "4.7.1" % Test,
      "org.specs2" %%% "specs2-matcher-extra" % "4.7.1" % Test
    )
  )

lazy val stacktracerJS = stacktracer.js
lazy val stacktracerJVM = stacktracer.jvm
  .settings(dottySettings)
  .settings(replSettings)

lazy val testRunner = crossProject(JVMPlatform, JSPlatform)
  .in(file("test-sbt"))
  .settings(stdSettings("zio-test-sbt"))
  .settings(
    libraryDependencies ++= Seq(
      "org.scala-lang"     % "scala-reflect"            % scalaVersion.value,
      "org.portable-scala" %%% "portable-scala-reflect" % "0.1.0"
    ),
    mainClass in (Test, run) := Some("zio.test.sbt.TestMain")
  )
  .jsSettings(libraryDependencies ++= Seq("org.scala-js" %% "scalajs-test-interface" % "0.6.29"))
  .jvmSettings(libraryDependencies ++= Seq("org.scala-sbt" % "test-interface" % "1.0"))
  .dependsOn(core)
  .dependsOn(test)

lazy val testRunnerJVM = testRunner.jvm
lazy val testRunnerJS  = testRunner.js

/**
 * Examples sub-project that is not included in the root project.
 * To run tests :
 * `sbt "examplesJVM/test"`
 */
lazy val examples = crossProject(JVMPlatform, JSPlatform)
  .in(file("examples"))
  .settings(stdSettings("examples"))
  .settings(testFrameworks += new TestFramework("zio.test.sbt.ZTestFramework"))
  .dependsOn(testRunner)

lazy val examplesJS  = examples.js
lazy val examplesJVM = examples.jvm

lazy val benchmarks = project.module
  .dependsOn(coreJVM, streamsJVM)
  .enablePlugins(JmhPlugin)
  .settings(replSettings)
  .settings(
<<<<<<< HEAD
    // skip 2.13 benchmarks until monix & twitter-util publish for 2.13
    crossScalaVersions -= "2.13.1",
=======
    // skip 2.13 benchmarks until twitter-util publishes for 2.13
    crossScalaVersions -= "2.13.0",
>>>>>>> 4c25ecc7
    //
    skip in publish := true,
    libraryDependencies ++=
      Seq(
        "co.fs2"                   %% "fs2-core"        % "2.0.1",
        "com.google.code.findbugs" % "jsr305"           % "3.0.2",
        "com.twitter"              %% "util-collection" % "19.1.0",
        "com.typesafe.akka"        %% "akka-stream"     % "2.5.25",
        "io.monix"                 %% "monix"           % "3.0.0",
        "io.projectreactor"        % "reactor-core"     % "3.3.0.RELEASE",
        "io.reactivex.rxjava2"     % "rxjava"           % "2.2.13",
        "org.ow2.asm"              % "asm"              % "7.2",
        "org.scala-lang"           % "scala-compiler"   % scalaVersion.value % Provided,
        "org.scala-lang"           % "scala-reflect"    % scalaVersion.value,
        "org.typelevel"            %% "cats-effect"     % "2.0.0"
      ),
    unusedCompileDependenciesFilter -= libraryDependencies.value
      .map(moduleid => moduleFilter(organization = moduleid.organization, name = moduleid.name))
      .reduce(_ | _),
    scalacOptions in Compile in console := Seq(
      "-Ypartial-unification",
      "-language:higherKinds",
      "-language:existentials",
      "-Yno-adapted-args",
      "-Xsource:2.13",
      "-Yrepl-class-based"
    )
  )

lazy val docs = project.module
  .in(file("zio-docs"))
  .settings(
    // skip 2.13 mdoc until mdoc is available for 2.13
    crossScalaVersions -= "2.13.1",
    //
    skip.in(publish) := true,
    moduleName := "zio-docs",
    unusedCompileDependenciesFilter -= moduleFilter("org.scalameta", "mdoc"),
    scalacOptions -= "-Yno-imports",
    scalacOptions -= "-Xfatal-warnings",
    scalacOptions ~= { _ filterNot (_ startsWith "-Ywarn") },
    scalacOptions ~= { _ filterNot (_ startsWith "-Xlint") },
    libraryDependencies ++= Seq(
      "com.github.ghik"     %% "silencer-lib"                % "1.4.2" % "provided",
      "commons-io"          % "commons-io"                   % "2.6" % "provided",
      "org.jsoup"           % "jsoup"                        % "1.12.1" % "provided",
      "org.reactivestreams" % "reactive-streams-examples"    % "1.0.3" % "provided",
      "dev.zio"             %% "zio-interop-cats"            % "2.0.0.0-RC4",
      "dev.zio"             %% "zio-interop-future"          % "2.12.8.0-RC4",
      "dev.zio"             %% "zio-interop-monix"           % "3.0.0.0-RC6",
      "dev.zio"             %% "zio-interop-scalaz7x"        % "7.2.27.0-RC1",
      "dev.zio"             %% "zio-interop-java"            % "1.1.0.0-RC5",
      "dev.zio"             %% "zio-interop-reactivestreams" % "1.0.3.3-RC1",
      "dev.zio"             %% "zio-interop-twitter"         % "19.7.0.0-RC2"
    )
  )
  .dependsOn(
    coreJVM,
    streamsJVM
  )
  .enablePlugins(MdocPlugin, DocusaurusPlugin)<|MERGE_RESOLUTION|>--- conflicted
+++ resolved
@@ -235,13 +235,8 @@
   .enablePlugins(JmhPlugin)
   .settings(replSettings)
   .settings(
-<<<<<<< HEAD
-    // skip 2.13 benchmarks until monix & twitter-util publish for 2.13
+    // skip 2.13 benchmarks until twitter-util publishes for 2.13
     crossScalaVersions -= "2.13.1",
-=======
-    // skip 2.13 benchmarks until twitter-util publishes for 2.13
-    crossScalaVersions -= "2.13.0",
->>>>>>> 4c25ecc7
     //
     skip in publish := true,
     libraryDependencies ++=
