--- conflicted
+++ resolved
@@ -304,13 +304,8 @@
   .settings(nativeSettings)
   .settings(
     libraryDependencies ++= List(
-<<<<<<< HEAD
-      "io.github.cquiroz" %%% "scala-java-time"      % "2.4.0-M1",
-      "io.github.cquiroz" %%% "scala-java-time-tzdb" % "2.4.0-M1"
-=======
       "io.github.cquiroz" %%% "scala-java-time"      % "2.4.0-M3",
       "io.github.cquiroz" %%% "scala-java-time-tzdb" % "2.4.0-M3"
->>>>>>> da636a23
     )
   )
 
@@ -326,19 +321,13 @@
   .settings(macroExpansionSettings)
   .enablePlugins(BuildInfoPlugin)
 
-<<<<<<< HEAD
-lazy val testTestsJVM    = testTests.jvm.settings(dottySettings)
-lazy val testTestsJS     = testTests.js.settings(dottySettings)
+lazy val testTestsJVM = testTests.jvm
+lazy val testTestsJS = testTests.js.settings(
+  libraryDependencies ++= List(
+    ("org.scala-js" %%% "scalajs-java-securerandom" % "1.0.0").cross(CrossVersion.for3Use2_13)
+  )
+)
 lazy val testTestsNative = testTests.native
-=======
-lazy val testTestsJVM = testTests.jvm
-lazy val testTestsJS = testTests.js
-  .settings(
-    libraryDependencies ++= List(
-      ("org.scala-js" %%% "scalajs-java-securerandom" % "1.0.0").cross(CrossVersion.for3Use2_13)
-    )
-  )
->>>>>>> da636a23
 
 lazy val testMagnolia = crossProject(JVMPlatform, JSPlatform)
   .in(file("test-magnolia"))
