--- conflicted
+++ resolved
@@ -162,13 +162,8 @@
       "commons-io"          % "commons-io"                   % "2.6" % "provided",
       "org.jsoup"           % "jsoup"                        % "1.12.1" % "provided",
       "org.reactivestreams" % "reactive-streams-examples"    % "1.0.2" % "provided",
-<<<<<<< HEAD
-      "dev.zio"             %% "zio-interop-cats"            % "1.3.1.0-RC2",
+      "dev.zio"             %% "zio-interop-cats"            % "1.3.1.0-RC3",
       "dev.zio"             %% "zio-interop-future"          % "2.12.8.0-RC2",
-=======
-      "dev.zio"             %% "zio-interop-cats"            % "1.3.1.0-RC3",
-      "dev.zio"             %% "zio-interop-future"          % "2.12.8.0-RC1",
->>>>>>> 53990ed3
       "dev.zio"             %% "zio-interop-monix"           % "3.0.0.0-RC2",
       "dev.zio"             %% "zio-interop-scalaz7x"        % "7.2.27.0-RC1",
       "dev.zio"             %% "zio-interop-java"            % "1.1.0.0-RC1",
