--- conflicted
+++ resolved
@@ -316,38 +316,25 @@
   .enablePlugins(JmhPlugin)
   .settings(replSettings)
   .settings(
+    // skip 2.11 benchmarks because akka stop supporting scala 2.11 in 2.6.x
+    crossScalaVersions -= "2.11.12",
+    //
     skip in publish := true,
     libraryDependencies ++=
       Seq(
-<<<<<<< HEAD
         "co.fs2"                   %% "fs2-core"      % "2.1.0",
         "com.google.code.findbugs" % "jsr305"         % "3.0.2",
         "com.twitter"              %% "util-core"     % "19.12.0",
         "com.typesafe.akka"        %% "akka-stream"   % "2.6.1",
         "io.monix"                 %% "monix"         % "3.1.0",
         "io.projectreactor"        % "reactor-core"   % "3.3.1.RELEASE",
-        "io.reactivex.rxjava2"     % "rxjava"         % "2.2.15",
+        "io.reactivex.rxjava2"     % "rxjava"         % "2.2.16",
         "org.ow2.asm"              % "asm"            % "7.2",
         "org.scala-lang"           % "scala-compiler" % scalaVersion.value % Provided,
         "org.scala-lang"           % "scala-reflect"  % scalaVersion.value,
         "org.typelevel"            %% "cats-effect"   % "2.0.0",
         "org.scalacheck"           %% "scalacheck"    % "1.14.3",
         "hedgehog"                 %% "hedgehog-core" % "0.1.0"
-=======
-        "co.fs2"                   %% "fs2-core"        % "2.1.0",
-        "com.google.code.findbugs" % "jsr305"           % "3.0.2",
-        "com.twitter"              %% "util-collection" % "19.1.0",
-        "com.typesafe.akka"        %% "akka-stream"     % "2.5.27",
-        "io.monix"                 %% "monix"           % "3.1.0",
-        "io.projectreactor"        % "reactor-core"     % "3.3.1.RELEASE",
-        "io.reactivex.rxjava2"     % "rxjava"           % "2.2.16",
-        "org.ow2.asm"              % "asm"              % "7.2",
-        "org.scala-lang"           % "scala-compiler"   % scalaVersion.value % Provided,
-        "org.scala-lang"           % "scala-reflect"    % scalaVersion.value,
-        "org.typelevel"            %% "cats-effect"     % "2.0.0",
-        "org.scalacheck"           %% "scalacheck"      % "1.14.3",
-        "hedgehog"                 %% "hedgehog-core"   % "0.1.0"
->>>>>>> fb90da7b
       ),
     libraryDependencies ++= {
       if (isScala211.value) Nil
