--- conflicted
+++ resolved
@@ -268,11 +268,7 @@
     ),
     mainClass in (Test, run) := Some("zio.test.sbt.TestMain")
   )
-<<<<<<< HEAD
   .jsSettings(libraryDependencies ++= Seq("org.scala-js" %% "scalajs-test-interface" % "1.0.0-RC2"))
-=======
-  .jsSettings(libraryDependencies ++= Seq("org.scala-js" %% "scalajs-test-interface" % "0.6.32"))
->>>>>>> b55e2919
   .jvmSettings(libraryDependencies ++= Seq("org.scala-sbt" % "test-interface" % "1.0"))
   .dependsOn(core)
   .dependsOn(test)
