--- conflicted
+++ resolved
@@ -554,13 +554,9 @@
     scalacOptions ~= { _ filterNot (_ startsWith "-Ywarn") },
     scalacOptions ~= { _ filterNot (_ startsWith "-Xlint") },
     libraryDependencies ++= Seq(
-<<<<<<< HEAD
-      "commons-io"          % "commons-io"                % "2.11.0"    % "provided",
-=======
       "commons-io"          % "commons-io"                % "2.7"    % "provided",
       "io.7mind.izumi"     %% "distage-core"              % "1.0.8",
       "io.7mind.izumi"     %% "logstage-core"             % "1.0.8",
->>>>>>> 19f81866
       "org.jsoup"           % "jsoup"                     % "1.14.1" % "provided",
       "org.reactivestreams" % "reactive-streams-examples" % "1.0.3"  % "provided",
       /* to evict 1.3.0 brought in by mdoc-js */
