// shadow sbt-scalajs' crossProject from Scala.js 0.6.x
import BuildHelper._
import explicitdeps.ExplicitDepsPlugin.autoImport.moduleFilterRemoveValue
import sbtcrossproject.CrossPlugin.autoImport.crossProject

name := "zio"

inThisBuild(
  List(
    organization := "dev.zio",
    homepage := Some(url("https://zio.dev")),
    licenses := List("Apache-2.0" -> url("http://www.apache.org/licenses/LICENSE-2.0")),
    developers := List(
      Developer(
        "jdegoes",
        "John De Goes",
        "john@degoes.net",
        url("http://degoes.net")
      )
    ),
    pgpPassphrase := sys.env.get("PGP_PASSWORD").map(_.toArray),
    pgpPublicRing := file("/tmp/public.asc"),
    pgpSecretRing := file("/tmp/secret.asc"),
    scmInfo := Some(
      ScmInfo(url("https://github.com/zio/zio/"), "scm:git:git@github.com:zio/zio.git")
    )
  )
)

ThisBuild / publishTo := sonatypePublishToBundle.value

addCommandAlias("fmt", "all scalafmtSbt scalafmt test:scalafmt")
addCommandAlias("check", "all scalafmtSbtCheck scalafmtCheck test:scalafmtCheck")
addCommandAlias("compileJVM", ";coreJVM/test:compile;stacktracerJVM/test:compile")
addCommandAlias(
  "testJVM",
  ";coreTestsJVM/test;stacktracerJVM/test;streamsTestsJVM/test;testTestsJVM/run;testTestsJVM/test;testRunnerJVM/test:run;examplesJVM/test:compile"
)
addCommandAlias(
  "testJS",
  ";coreTestsJS/test;stacktracerJS/test;streamsTestsJS/test;testTestsJS/run;testTestsJS/test;examplesJS/test:compile"
)

lazy val root = project
  .in(file("."))
  .settings(
    skip in publish := true,
    console := (console in Compile in coreJVM).value,
    unusedCompileDependenciesFilter -= moduleFilter("org.scala-js", "scalajs-library")
  )
  .aggregate(
    coreJVM,
    coreJS,
    coreTestsJVM,
    coreTestsJS,
    docs,
    streamsJVM,
    streamsJS,
    streamsTestsJVM,
    streamsTestsJS,
    benchmarks,
    testJVM,
    testJS,
    testTestsJVM,
    testTestsJS,
    stacktracerJS,
    stacktracerJVM,
    testRunnerJS,
    testRunnerJVM
  )
  .enablePlugins(ScalaJSPlugin)

lazy val core = crossProject(JSPlatform, JVMPlatform)
  .in(file("core"))
  .dependsOn(stacktracer)
  .settings(stdSettings("zio"))
  .settings(buildInfoSettings("zio"))
  .enablePlugins(BuildInfoPlugin)

lazy val coreJVM = core.jvm
  .settings(dottySettings)
  .settings(replSettings)

lazy val coreJS = core.js

lazy val coreTests = crossProject(JSPlatform, JVMPlatform)
  .in(file("core-tests"))
  .dependsOn(core)
  .dependsOn(test)
  .settings(stdSettings("core-tests"))
  .settings(testFrameworks += new TestFramework("zio.test.sbt.ZTestFramework"))
  .dependsOn(testRunner)
  .settings(buildInfoSettings("zio"))
  .settings(skip in publish := true)
  .settings(Compile / classLoaderLayeringStrategy := ClassLoaderLayeringStrategy.Flat)
  .settings(
    libraryDependencies ++= Seq(
      "org.specs2" %%% "specs2-core"          % "4.7.1" % Test,
      "org.specs2" %%% "specs2-scalacheck"    % "4.7.1" % Test,
      "org.specs2" %%% "specs2-matcher-extra" % "4.7.1" % Test
    )
  )
  .enablePlugins(BuildInfoPlugin)

lazy val coreTestsJVM = coreTests.jvm
  .configure(_.enablePlugins(JCStressPlugin))
  .settings(replSettings)

lazy val coreTestsJS = coreTests.js
  .settings(
    libraryDependencies += "io.github.cquiroz" %%% "scala-java-time" % "2.0.0-RC3" % Test
  )

lazy val streams = crossProject(JSPlatform, JVMPlatform)
  .in(file("streams"))
  .dependsOn(core)
  .settings(stdSettings("zio-streams"))
  .settings(buildInfoSettings("zio.stream"))
  .settings(streamReplSettings)
  .enablePlugins(BuildInfoPlugin)

lazy val streamsJVM = streams.jvm
lazy val streamsJS  = streams.js

lazy val streamsTests = crossProject(JSPlatform, JVMPlatform)
  .in(file("streams-tests"))
  .dependsOn(streams)
  .dependsOn(coreTests % "test->test;compile->compile")
  .settings(stdSettings("core-tests"))
  .settings(testFrameworks += new TestFramework("zio.test.sbt.ZTestFramework"))
  .dependsOn(testRunner)
  .settings(buildInfoSettings("zio.stream"))
  .settings(skip in publish := true)
  .settings(
    libraryDependencies ++= Seq(
      "org.specs2" %%% "specs2-core"          % "4.7.1" % Test,
      "org.specs2" %%% "specs2-scalacheck"    % "4.7.1" % Test,
      "org.specs2" %%% "specs2-matcher-extra" % "4.7.1" % Test
    )
  )
  .enablePlugins(BuildInfoPlugin)

lazy val streamsTestsJVM = streamsTests.jvm.dependsOn(coreTestsJVM % "test->compile")

lazy val streamsTestsJS = streamsTests.js

lazy val test = crossProject(JSPlatform, JVMPlatform)
  .in(file("test"))
  .dependsOn(core, streams)
  .settings(stdSettings("zio-test"))
  .settings(
    libraryDependencies ++= Seq(
      "org.portable-scala" %%% "portable-scala-reflect" % "0.1.0"
    )
  )

lazy val testJVM = test.jvm
lazy val testJS  = test.js

lazy val testTests = crossProject(JSPlatform, JVMPlatform)
  .in(file("test-tests"))
  .dependsOn(test)
  .settings(stdSettings("test-tests"))
  .settings(testFrameworks += new TestFramework("zio.test.sbt.ZTestFramework"))
  .dependsOn(testRunner)
  .settings(buildInfoSettings("zio.test"))
  .settings(skip in publish := true)
  .enablePlugins(BuildInfoPlugin)

lazy val testTestsJVM = testTests.jvm.settings(
  mainClass in Compile := Some("zio.test.TestMain")
)
lazy val testTestsJS = testTests.js.settings(
  libraryDependencies += "io.github.cquiroz" %%% "scala-java-time" % "2.0.0-RC3",
  scalaJSUseMainModuleInitializer in Compile := true,
  mainClass in Compile := Some("zio.test.TestMain")
)

lazy val stacktracer = crossProject(JSPlatform, JVMPlatform)
  .in(file("stacktracer"))
  .settings(stdSettings("zio-stacktracer"))
  .settings(buildInfoSettings("zio.internal.stacktracer"))
  .settings(
    libraryDependencies ++= Seq(
      "org.specs2" %%% "specs2-core"          % "4.7.1" % Test,
      "org.specs2" %%% "specs2-scalacheck"    % "4.7.1" % Test,
      "org.specs2" %%% "specs2-matcher-extra" % "4.7.1" % Test
    )
  )

lazy val stacktracerJS = stacktracer.js
lazy val stacktracerJVM = stacktracer.jvm
  .settings(dottySettings)
  .settings(replSettings)

lazy val testRunner = crossProject(JVMPlatform, JSPlatform)
  .in(file("test-sbt"))
  .settings(stdSettings("zio-test-sbt"))
  .settings(
    libraryDependencies ++= Seq(
      "org.scala-lang"     % "scala-reflect"            % scalaVersion.value,
      "org.portable-scala" %%% "portable-scala-reflect" % "0.1.0"
    ),
    mainClass in (Test, run) := Some("zio.test.sbt.TestMain")
  )
  .jsSettings(libraryDependencies ++= Seq("org.scala-js" %% "scalajs-test-interface" % "0.6.29"))
  .jvmSettings(libraryDependencies ++= Seq("org.scala-sbt" % "test-interface" % "1.0"))
  .dependsOn(core)
  .dependsOn(test)

lazy val testRunnerJVM = testRunner.jvm
lazy val testRunnerJS  = testRunner.js

/**
 * Examples sub-project that is not included in the root project.
 * To run tests :
 * `sbt "examplesJVM/test"`
 */
lazy val examples = crossProject(JVMPlatform, JSPlatform)
  .in(file("examples"))
  .settings(stdSettings("examples"))
  .settings(testFrameworks += new TestFramework("zio.test.sbt.ZTestFramework"))
  .dependsOn(testRunner)

lazy val examplesJS  = examples.js
lazy val examplesJVM = examples.jvm

lazy val benchmarks = project.module
  .dependsOn(coreJVM, streamsJVM)
  .enablePlugins(JmhPlugin)
  .settings(replSettings)
  .settings(
    // skip 2.13 benchmarks until twitter-util publishes for 2.13
    crossScalaVersions -= "2.13.0",
    //
    skip in publish := true,
    libraryDependencies ++=
      Seq(
        "co.fs2"                   %% "fs2-core"        % "2.0.1",
        "com.google.code.findbugs" % "jsr305"           % "3.0.2",
        "com.twitter"              %% "util-collection" % "19.1.0",
        "com.typesafe.akka"        %% "akka-stream"     % "2.5.25",
        "io.monix"                 %% "monix"           % "3.0.0",
        "io.projectreactor"        % "reactor-core"     % "3.3.0.RELEASE",
        "io.reactivex.rxjava2"     % "rxjava"           % "2.2.13",
        "org.ow2.asm"              % "asm"              % "7.2",
        "org.scala-lang"           % "scala-compiler"   % scalaVersion.value % Provided,
        "org.scala-lang"           % "scala-reflect"    % scalaVersion.value,
        "org.typelevel"            %% "cats-effect"     % "2.0.0"
      ),
    unusedCompileDependenciesFilter -= libraryDependencies.value
      .map(moduleid => moduleFilter(organization = moduleid.organization, name = moduleid.name))
      .reduce(_ | _),
    scalacOptions in Compile in console := Seq(
      "-Ypartial-unification",
      "-language:higherKinds",
      "-language:existentials",
      "-Yno-adapted-args",
      "-Xsource:2.13",
      "-Yrepl-class-based"
    )
  )

lazy val docs = project.module
  .in(file("zio-docs"))
  .settings(
    // skip 2.13 mdoc until mdoc is available for 2.13
    crossScalaVersions -= "2.13.0",
    //
    skip.in(publish) := true,
    moduleName := "zio-docs",
    unusedCompileDependenciesFilter -= moduleFilter("org.scalameta", "mdoc"),
    scalacOptions -= "-Yno-imports",
    scalacOptions -= "-Xfatal-warnings",
    scalacOptions ~= { _ filterNot (_ startsWith "-Ywarn") },
    scalacOptions ~= { _ filterNot (_ startsWith "-Xlint") },
    libraryDependencies ++= Seq(
      "com.github.ghik"     %% "silencer-lib"                % "1.4.2" % "provided",
      "commons-io"          % "commons-io"                   % "2.6" % "provided",
      "org.jsoup"           % "jsoup"                        % "1.12.1" % "provided",
      "org.reactivestreams" % "reactive-streams-examples"    % "1.0.3" % "provided",
      "dev.zio"             %% "zio-interop-cats"            % "2.0.0.0-RC4",
<<<<<<< HEAD
      "dev.zio"             %% "zio-interop-future"          % "2.12.8.0-RC3",
      "dev.zio"             %% "zio-interop-monix"           % "3.0.0.0-RC7",
=======
      "dev.zio"             %% "zio-interop-future"          % "2.12.8.0-RC4",
      "dev.zio"             %% "zio-interop-monix"           % "3.0.0.0-RC6",
>>>>>>> 84692f08
      "dev.zio"             %% "zio-interop-scalaz7x"        % "7.2.27.0-RC1",
      "dev.zio"             %% "zio-interop-java"            % "1.1.0.0-RC5",
      "dev.zio"             %% "zio-interop-reactivestreams" % "1.0.3.3-RC1",
      "dev.zio"             %% "zio-interop-twitter"         % "19.7.0.0-RC2"
    )
  )
  .dependsOn(
    coreJVM,
    streamsJVM
  )
  .enablePlugins(MdocPlugin, DocusaurusPlugin)<|MERGE_RESOLUTION|>--- conflicted
+++ resolved
@@ -280,13 +280,8 @@
       "org.jsoup"           % "jsoup"                        % "1.12.1" % "provided",
       "org.reactivestreams" % "reactive-streams-examples"    % "1.0.3" % "provided",
       "dev.zio"             %% "zio-interop-cats"            % "2.0.0.0-RC4",
-<<<<<<< HEAD
-      "dev.zio"             %% "zio-interop-future"          % "2.12.8.0-RC3",
+      "dev.zio"             %% "zio-interop-future"          % "2.12.8.0-RC4",
       "dev.zio"             %% "zio-interop-monix"           % "3.0.0.0-RC7",
-=======
-      "dev.zio"             %% "zio-interop-future"          % "2.12.8.0-RC4",
-      "dev.zio"             %% "zio-interop-monix"           % "3.0.0.0-RC6",
->>>>>>> 84692f08
       "dev.zio"             %% "zio-interop-scalaz7x"        % "7.2.27.0-RC1",
       "dev.zio"             %% "zio-interop-java"            % "1.1.0.0-RC5",
       "dev.zio"             %% "zio-interop-reactivestreams" % "1.0.3.3-RC1",
