package zio.test

<<<<<<< HEAD
import zio._
=======
>>>>>>> c677baf6
import zio.test.Assertion._
import zio.test.ReportingTestUtils._

object DefaultTestReporterSpec extends ZIOBaseSpec {

  def spec = suite("DefaultTestReporterSpec")(
    testM("correctly reports a successful test") {
      assertM(runLog(test1))(equalTo(test1Expected.mkString + reportStats(1, 0, 0)))
    },
    testM("correctly reports a failed test") {
      assertM(runLog(test3))(equalTo(test3Expected.mkString + reportStats(0, 0, 1)))
    },
    testM("correctly reports an error in a test") {
      assertM(runLog(test4))(equalTo(test4Expected.mkString + reportStats(0, 0, 1)))
    },
    testM("correctly reports successful test suite") {
      assertM(runLog(suite1))(equalTo(suite1Expected.mkString + reportStats(2, 0, 0)))
    },
    testM("correctly reports failed test suite") {
      assertM(runLog(suite2))(equalTo(suite2Expected.mkString + reportStats(2, 0, 1)))
    },
    testM("correctly reports multiple test suites") {
      assertM(runLog(suite3))(equalTo(suite3Expected.mkString + reportStats(4, 0, 2)))
    },
    testM("correctly reports empty test suite") {
      assertM(runLog(suite4))(equalTo(suite4Expected.mkString + reportStats(2, 0, 1)))
    },
    testM("correctly reports failure of simple assertion") {
      assertM(runLog(test5))(equalTo(test5Expected.mkString + reportStats(0, 0, 1)))
    },
    testM("correctly reports multiple nested failures") {
      assertM(runLog(test6))(equalTo(test6Expected.mkString + reportStats(0, 0, 1)))
    },
    testM("correctly reports labeled failures") {
      assertM(runLog(test7))(equalTo(test7Expected.mkString + reportStats(0, 0, 1)))
    },
    testM("correctly reports negated failures") {
      assertM(runLog(test8))(equalTo(test8Expected.mkString + reportStats(0, 0, 1)))
    }
  )
<<<<<<< HEAD

  val test1         = zio.test.test("Addition works fine")(assert(1 + 1)(equalTo(2)))
  val test1Expected = expectedSuccess("Addition works fine")

  val test2         = zio.test.test("Subtraction works fine")(assert(1 - 1)(equalTo(0)))
  val test2Expected = expectedSuccess("Subtraction works fine")

  val test3 = zio.test.test("Value falls within range")(assert(52)(equalTo(42) || (isGreaterThan(5) && isLessThan(10))))
  val test3Expected = Vector(
    expectedFailure("Value falls within range"),
    withOffset(2)(s"${blue("52")} did not satisfy ${cyan("equalTo(42)")}\n"),
    withOffset(2)(
      s"${blue("52")} did not satisfy ${cyan("(" + yellowThenCyan("equalTo(42)") + " || (isGreaterThan(5) && isLessThan(10)))")}\n"
    ),
    withOffset(2)(s"${blue("52")} did not satisfy ${cyan("isLessThan(10)")}\n"),
    withOffset(2)(
      s"${blue("52")} did not satisfy ${cyan("(equalTo(42) || (isGreaterThan(5) && " + yellowThenCyan("isLessThan(10)") + "))")}\n"
    )
  )

  val test4 = Spec.test("Failing test", failed(Cause.fail("Fail")))
  val test4Expected = Vector(
    expectedFailure("Failing test"),
    withOffset(2)("Fiber failed.\n") +
      withOffset(2)("A checked error was not handled.\n") +
      withOffset(2)("Fail\n") +
      withOffset(2)("No ZIO Trace available.\n")
  )

  val test5 = zio.test.test("Addition works fine")(assert(1 + 1)(equalTo(3)))
  val test5Expected = Vector(
    expectedFailure("Addition works fine"),
    withOffset(2)(s"${blue("2")} did not satisfy ${cyan("equalTo(3)")}\n")
  )

  val test6 = zio.test.test("Multiple nested failures")(assert(Right(Some(3)))(isRight(isSome(isGreaterThan(4)))))
  val test6Expected = Vector(
    expectedFailure("Multiple nested failures"),
    withOffset(2)(s"${blue("3")} did not satisfy ${cyan("isGreaterThan(4)")}\n"),
    withOffset(2)(
      s"${blue("Some(3)")} did not satisfy ${cyan("isSome(" + yellowThenCyan("isGreaterThan(4)") + ")")}\n"
    ),
    withOffset(2)(
      s"${blue("Right(Some(3))")} did not satisfy ${cyan("isRight(" + yellowThenCyan("isSome(isGreaterThan(4))") + ")")}\n"
    )
  )

  val test7 = testM("labeled failures") {
    for {
      a <- ZIO.effectTotal(Some(1))
      b <- ZIO.effectTotal(Some(1))
      c <- ZIO.effectTotal(Some(0))
      d <- ZIO.effectTotal(Some(1))
    } yield assert(a)(isSome(equalTo(1)).label("first")) &&
      assert(b)(isSome(equalTo(1)).label("second")) &&
      assert(c)(isSome(equalTo(1)).label("third")) &&
      assert(d)(isSome(equalTo(1)).label("fourth"))
  }
  val test7Expected = Vector(
    expectedFailure("labeled failures"),
    withOffset(2)(s"${blue("0")} did not satisfy ${cyan("equalTo(1)")}\n"),
    withOffset(2)(
      s"${blue("Some(0)")} did not satisfy ${cyan("(isSome(" + yellowThenCyan("equalTo(1)") + ") ?? \"third\")")}\n"
    )
  )

  val test8 = zio.test.test("Not combinator") {
    assert(100)(not(equalTo(100)))
  }
  val test8Expected = Vector(
    expectedFailure("Not combinator"),
    withOffset(2)(s"${blue("100")} satisfied ${cyan("equalTo(100)")}\n"),
    withOffset(2)(
      s"${blue("100")} did not satisfy ${cyan("not(" + yellowThenCyan("equalTo(100)") + ")")}\n"
    )
  )

  val suite1 = suite("Suite1")(test1, test2)
  val suite1Expected = Vector(
    expectedSuccess("Suite1"),
    withOffset(2)(test1Expected),
    withOffset(2)(test2Expected)
  )

  val suite2 = suite("Suite2")(test1, test2, test3)
  val suite2Expected = Vector(
    expectedFailure("Suite2"),
    withOffset(2)(test1Expected),
    withOffset(2)(test2Expected)
  ) ++ test3Expected.map(withOffset(2)(_))

  val suite3 = suite("Suite3")(suite1, test3)
  val suite3Expected = Vector(expectedFailure("Suite3")) ++
    suite1Expected.map(withOffset(2)) ++
    test3Expected.map(withOffset(2))

  val suite4 = suite("Suite4")(suite1, suite("Empty")(), test3)
  val suite4Expected = Vector(expectedFailure("Suite4")) ++
    suite1Expected.map(withOffset(2)) ++
    test3Expected.map(withOffset(2))

  def reportStats(success: Int, ignore: Int, failure: Int) = {
    val total = success + ignore + failure
    cyan(
      s"Ran $total test${if (total == 1) "" else "s"} in 0 ns: $success succeeded, $ignore ignored, $failure failed"
    ) + "\n"
  }

  def runLog[E](spec: ZSpec[TestEnvironment, String, String, Unit]) =
    for {
      _ <- TestTestRunner(testEnvironmentManaged)
            .run(spec)
            .provideSomeManaged((TestLogger.fromConsole ++ TestClock.default).value)
      output <- TestConsole.output
    } yield output.mkString

  private[this] def TestTestRunner(testEnvironment: Managed[Nothing, TestEnvironment]) =
    TestRunner[TestEnvironment, String, String, Unit, Unit](
      executor = TestExecutor.managed[TestEnvironment, String, String, Unit](testEnvironment),
      reporter = DefaultTestReporter(TestAnnotationRenderer.default)
    )
=======
>>>>>>> c677baf6
}<|MERGE_RESOLUTION|>--- conflicted
+++ resolved
@@ -1,9 +1,7 @@
 package zio.test
 
-<<<<<<< HEAD
 import zio._
-=======
->>>>>>> c677baf6
+import zio.test.environment._
 import zio.test.Assertion._
 import zio.test.ReportingTestUtils._
 
@@ -44,7 +42,6 @@
       assertM(runLog(test8))(equalTo(test8Expected.mkString + reportStats(0, 0, 1)))
     }
   )
-<<<<<<< HEAD
 
   val test1         = zio.test.test("Addition works fine")(assert(1 + 1)(equalTo(2)))
   val test1Expected = expectedSuccess("Addition works fine")
@@ -166,6 +163,4 @@
       executor = TestExecutor.managed[TestEnvironment, String, String, Unit](testEnvironment),
       reporter = DefaultTestReporter(TestAnnotationRenderer.default)
     )
-=======
->>>>>>> c677baf6
 }