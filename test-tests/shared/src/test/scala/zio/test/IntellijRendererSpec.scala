package zio.test

import zio.test.Assertion.equalTo
import zio.test.ReportingTestUtils._
import zio.test.TestAspect.silent
import zio.test.render.IntelliJRenderer
<<<<<<< HEAD
import zio.{Console, Random, Scope, ZIO, ZLayer, Trace}
=======
import zio.{Random, Scope, ZEnv, ZIO, ZIOAppArgs, ZLayer, ZTraceElement}
>>>>>>> 9ee77b29

object IntellijRendererSpec extends ZIOBaseSpec {
  import IntelliJRenderUtils._

  def spec =
    suite("IntelliJ Renderer")(
      test("correctly reports a successful test") {
        assertZIO(runLog(test1))(equalTo(test1Expected.mkString))
      },
      test("correctly reports a failed test") {
        assertZIO(runLog(test3))(equalTo(test3Expected.mkString))
      },
      test("correctly reports successful test suite") {
        assertZIO(runLog(suite1))(equalTo(suite1Expected.mkString))
      },
      test("correctly reports failed test suite") {
        assertZIO(runLog(suite2))(equalTo(suite2Expected.mkString))
      },
      test("correctly reports multiple test suites") {
        assertZIO(runLog(suite3))(equalTo(suite3Expected.mkString))
      },
      test("correctly reports empty test suite") {
        assertZIO(runLog(suite4))(equalTo(suite4Expected.mkString))
      },
      test("correctly reports failure of simple assertion") {
        assertZIO(runLog(test5))(equalTo(test5Expected.mkString))
      },
      test("correctly reports multiple nested failures") {
        assertZIO(runLog(test6))(equalTo(test6Expected.mkString))
      },
      test("correctly reports labeled failures") {
        assertZIO(runLog(test7))(equalTo(test7Expected.mkString))
      },
      test("correctly reports negated failures") {
        runLog(test8).map(str => assertTrue(str == test8Expected.mkString))
      }
    ) @@ silent @@ TestAspect.ignore
  // TODO Investigate these expectations once ZIO-intellij plugin is updated

  def test1Expected(implicit trace: Trace): Vector[String] = Vector(
    testStarted("Addition works fine"),
    testFinished("Addition works fine")
  )

  def test2Expected(implicit trace: Trace): Vector[String] = Vector(
    testStarted("Subtraction works fine"),
    testFinished("Subtraction works fine")
  )

  def test3Expected(implicit trace: Trace): Vector[String] = Vector(
    testStarted("Value falls within range"),
    testFailed(
      "Value falls within range",
      Vector(
        withOffset(2)(s"${blue("52")} did not satisfy ${cyan("equalTo(42)")}\n"),
        withOffset(2)(
          s"${blue("52")} did not satisfy ${cyan("(") + yellow("equalTo(42)") + cyan(" || (isGreaterThan(5) && isLessThan(10)))")}\n"
        ),
        withOffset(2)(assertSourceLocation() + "\n"),
        "\n",
        withOffset(2)(s"${blue("52")} did not satisfy ${cyan("isLessThan(10)")}\n"),
        withOffset(2)(
          s"${blue("52")} did not satisfy ${cyan("(equalTo(42) || (isGreaterThan(5) && ") + yellow("isLessThan(10)") + cyan("))")}\n"
        ),
        withOffset(2)(assertSourceLocation()),
        "\n"
      )
    )
  )

  def suite1Expected(implicit trace: Trace): Vector[String] = Vector(
    suiteStarted("Suite1")
  ) ++ test1Expected ++ test2Expected ++
    Vector(
      suiteFinished("Suite1")
    )

  def suite2Expected(implicit trace: Trace): Vector[String] = Vector(
    suiteStarted("Suite2")
  ) ++ test1Expected ++ test2Expected ++ test3Expected ++
    Vector(
      suiteFinished("Suite2")
    )

  def suite3Expected(implicit trace: Trace): Vector[String] = Vector(
    suiteStarted("Suite3")
  ) ++ suite1Expected ++ suite2Expected ++ test3Expected ++ Vector(
    suiteFinished("Suite3")
  )

  def suite4Expected(implicit trace: Trace): Vector[String] = Vector(
    suiteStarted("Suite4")
  ) ++ suite1Expected ++ Vector(suiteStarted("Empty"), suiteFinished("Empty")) ++
    test3Expected ++ Vector(suiteFinished("Suite4"))

  def test5Expected(implicit trace: Trace): Vector[String] = Vector(
    testStarted("Addition works fine"),
    testFailed(
      "Addition works fine",
      Vector(
        withOffset(2)(
          s"${blue(expressionIfNotRedundant(showExpression(1 + 1), 2))} did not satisfy ${cyan("equalTo(3)")}\n"
        ),
        withOffset(2)(assertSourceLocation()),
        "\n"
      )
    )
  )

  def test6Expected(implicit trace: Trace): Vector[String] = Vector(
    testStarted("Multiple nested failures"),
    testFailed(
      "Multiple nested failures",
      Vector(
        withOffset(2)(s"${blue("3")} did not satisfy ${cyan("isGreaterThan(4)")}\n"),
        withOffset(2)(
          s"${blue("Some(3)")} did not satisfy ${cyan("isSome(") + yellow("isGreaterThan(4)") + cyan(")")}\n"
        ),
        withOffset(2)(
          s"${blue(s"Right(Some(3))")} did not satisfy ${cyan("isRight(") + yellow("isSome(isGreaterThan(4))") + cyan(")")}\n"
        ),
        withOffset(2)(assertSourceLocation()),
        "\n"
      )
    )
  )

  def test7Expected(implicit trace: Trace): Vector[String] = Vector(
    testStarted("labeled failures"),
    testFailed(
      "labeled failures",
      Vector(
        withOffset(2)(s"${blue("0")} did not satisfy ${cyan("equalTo(1)")}\n"),
        withOffset(2)(
          s"${blue("`c` = Some(0)")} did not satisfy ${cyan("(isSome(") + yellow("equalTo(1)") + cyan(") ?? \"third\")")}\n"
        ),
        withOffset(2)(assertSourceLocation()),
        "\n"
      )
    )
  )

  def test8Expected(implicit trace: Trace): Vector[String] = Vector(
    testStarted("Not combinator"),
    testFailed(
      "Not combinator",
      Vector(
        withOffset(2)(s"${blue("100")} satisfied ${cyan("equalTo(100)")}\n"),
        withOffset(2)(
          s"${blue("100")} did not satisfy ${cyan("not(") + yellow("equalTo(100)") + cyan(")")}\n"
        ),
        withOffset(2)(assertSourceLocation()),
        "\n"
      )
    )
  )
}
object IntelliJRenderUtils {
  import IntelliJRenderer.escape

  def suiteStarted(name: String): String =
    s"##teamcity[testSuiteStarted name='$name']" + "\n"

  def suiteFinished(name: String): String =
    s"##teamcity[testSuiteFinished name='$name']" + "\n"

  def testStarted(name: String)(implicit trace: Trace): String = {
    val location = Option(trace).collect { case Trace(_, file, line) =>
      (file, line)
    }

    val loc = location.fold("") { case (file, line) => s"file://$file:$line" }
    s"##teamcity[testStarted name='$name' locationHint='$loc']" + "\n"
  }

  def testFinished(name: String): String =
    s"##teamcity[testFinished name='$name' duration='']" + "\n"

  def testFailed(name: String, error: Vector[String]): String =
    s"##teamcity[testFailed name='$name' message='Assertion failed:' details='${escape(error.mkString)}']" + "\n"

  // TODO de-dup layer creation
  def runLog(
    spec: Spec[TestEnvironment, String]
  )(implicit trace: Trace): ZIO[TestEnvironment with Scope, Nothing, String] =
    for {
      _ <-
        IntelliJTestRunner(testEnvironment)
          .run(spec)
          .provideLayer[Nothing, TestEnvironment with Scope](
            TestClock.default ++ sinkLayer ++ Random.live
          )
      output <- TestConsole.output
    } yield output.mkString

  private[this] def IntelliJTestRunner(
    testEnvironment: ZLayer[Scope, Nothing, TestEnvironment]
  )(implicit trace: Trace) =
    TestRunner[TestEnvironment, String](
      executor = TestExecutor.default[TestEnvironment, String](
        Scope.default >>> testEnvironment,
        (ZEnv.live ++ Scope.default) >+> TestEnvironment.live ++ ZIOAppArgs.empty,
        sinkLayer,
        _ => ZIO.unit // Does Intellij need to report events?
      ),
      reporter = DefaultTestReporter(IntelliJRenderer, TestAnnotationRenderer.default)
    )
}<|MERGE_RESOLUTION|>--- conflicted
+++ resolved
@@ -4,11 +4,7 @@
 import zio.test.ReportingTestUtils._
 import zio.test.TestAspect.silent
 import zio.test.render.IntelliJRenderer
-<<<<<<< HEAD
-import zio.{Console, Random, Scope, ZIO, ZLayer, Trace}
-=======
-import zio.{Random, Scope, ZEnv, ZIO, ZIOAppArgs, ZLayer, ZTraceElement}
->>>>>>> 9ee77b29
+import zio.{Random, Scope, ZEnv, ZIO, ZIOAppArgs, ZLayer, Trace}
 
 object IntellijRendererSpec extends ZIOBaseSpec {
   import IntelliJRenderUtils._
