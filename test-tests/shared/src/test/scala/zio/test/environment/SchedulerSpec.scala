--- conflicted
+++ resolved
@@ -10,12 +10,8 @@
 import zio.test.Assertion._
 import zio.test._
 import zio.test.environment.TestClock._
-<<<<<<< HEAD
 import zio.{ clock, Promise, ZIO }
 import zio.internal.{ Scheduler => IScheduler }
-=======
-import zio.{ clock, DefaultRuntime, Promise, ZIO }
->>>>>>> c677baf6
 
 object SchedulerSpec extends ZIOBaseSpec {
 
