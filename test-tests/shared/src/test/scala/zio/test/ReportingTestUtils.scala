--- conflicted
+++ resolved
@@ -6,11 +6,7 @@
 import zio.test.mock.internal.MockException._
 import zio.test.mock.module.{PureModule, PureModuleMock}
 import zio.test.render.TestRenderer
-<<<<<<< HEAD
-import zio.{Cause, Clock, Has, Deps, Promise, ZIO}
-=======
-import zio.{Cause, Clock, Has, Layer, Promise, ZIO, ZTraceElement}
->>>>>>> b5c3a190
+import zio.{Cause, Clock, Deps, Has, Promise, ZIO, ZTraceElement}
 
 import scala.{Console => SConsole}
 
@@ -72,11 +68,7 @@
       actualSummary = SummaryBuilder.buildSummary(results)
     } yield actualSummary.summary
 
-<<<<<<< HEAD
-  private[this] def TestTestRunner(testEnvironment: Deps[Nothing, TestEnvironment]) =
-=======
-  private[this] def TestTestRunner(testEnvironment: Layer[Nothing, TestEnvironment])(implicit trace: ZTraceElement) =
->>>>>>> b5c3a190
+  private[this] def TestTestRunner(testEnvironment: Deps[Nothing, TestEnvironment])(implicit trace: ZTraceElement) =
     TestRunner[TestEnvironment, String](
       executor = TestExecutor.default[TestEnvironment, String](testEnvironment),
       reporter = DefaultTestReporter(TestRenderer.default, TestAnnotationRenderer.default)
@@ -263,11 +255,7 @@
                promise.succeed(())
              }
       f       = ZIO.serviceWith[PureModule.Service](_.zeroParams) <* ZIO.service[String]
-<<<<<<< HEAD
-      result <- f.provideDeps(failingDeps ++ mock).untraced
-=======
-      result <- f.provideLayer(failingLayer ++ mock)
->>>>>>> b5c3a190
+      result <- f.provideDeps(failingDeps ++ mock)
     } yield assert(result)(equalTo("mocked"))
   }
 
