--- conflicted
+++ resolved
@@ -4,20 +4,8 @@
 
 object TestUtils {
 
-<<<<<<< HEAD
-  def execute[E](spec: ZSpec[TestEnvironment, E]): UIO[Summary] =
+  def execute[E](spec: Spec[TestEnvironment, E]): UIO[Summary] =
     defaultTestRunner.executor.run(spec, ExecutionStrategy.Sequential)
-=======
-  def execute[E](spec: Spec[TestEnvironment, E]): UIO[Summary] =
-    TestExecutor
-      .default(
-        testEnvironment,
-        (Console.live >>> TestLogger.fromConsole(
-          Console.ConsoleLive
-        ) >>> ExecutionEventPrinter.live >>> TestOutput.live >>> ExecutionEventSink.live)
-      )
-      .run(spec, ExecutionStrategy.Sequential)
->>>>>>> 4b213d1a
 
   def isIgnored[E](spec: Spec[TestEnvironment, E]): UIO[Boolean] =
     execute(spec)
