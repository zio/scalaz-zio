--- conflicted
+++ resolved
@@ -1,12 +1,7 @@
 package zio.test
 
 import zio.test.SmartTestTypes._
-<<<<<<< HEAD
-import zio.{Chunk, NonEmptyChunk, durationInt, ZTraceElement}
-=======
-import zio.test.environment.TestClock
-import zio.{Cause, Chunk, Exit, Fiber, NonEmptyChunk}
->>>>>>> 5088bbc6
+import zio._
 
 import java.time.LocalDateTime
 import scala.collection.immutable.SortedSet
@@ -391,7 +386,7 @@
           assertTrue(cause.is(_.failure) == "UH OH")
         },
         test("interrupted") {
-          val cause: Cause[Int] = Cause.interrupt(Fiber.Id(123, 1))
+          val cause: Cause[Int] = Cause.interrupt(FiberId(123, 1))
           assertTrue(!cause.is(_.interrupted))
         }
       ),
@@ -405,7 +400,7 @@
           assertTrue(exit.is(_.failure) == 88)
         },
         test("interrupted") {
-          val exit: Exit[Int, String] = Exit.interrupt(Fiber.Id(123, 1))
+          val exit: Exit[Int, String] = Exit.interrupt(FiberId(123, 1))
           assertTrue(!exit.is(_.interrupted))
         },
         test("success") {
