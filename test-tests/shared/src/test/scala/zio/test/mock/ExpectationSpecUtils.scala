/*
 * Copyright 2017-2020 John A. De Goes and the ZIO Contributors
 *
 * Licensed under the Apache License, Version 2.0 (the "License");
 * you may not use this file except in compliance with the License.
 * You may obtain a copy of the License at
 *
 *     http://www.apache.org/licenses/LICENSE-2.0
 *
 * Unless required by applicable law or agreed to in writing, software
 * distributed under the License is distributed on an "AS IS" BASIS,
 * WITHOUT WARRANTIES OR CONDITIONS OF ANY KIND, either express or implied.
 * See the License for the specific language governing permissions and
 * limitations under the License.
 */

package zio.test.mock

<<<<<<< HEAD
import zio.{ Has, IO, UIO, ZIO, ZLayer }
import zio.duration.Duration
import zio.test.{ assertM, testM, Assertion }
import zio.test.environment.Live
=======
import zio.clock.Clock
import zio.duration.Duration
import zio.test.{ assertM, testM, Assertion }
import zio.{ IO, Managed, UIO, ZIO }
>>>>>>> c677baf6

object ExpectationSpecUtils {

  private[mock] def testSpec[E, A](name: String)(
    mock: ZLayer.NoDeps[Nothing, Has[Module]],
    app: ZIO[Has[Module], E, A],
    check: Assertion[A]
  ) = testM(name) {
    val result = mock.build.use[Any, E, A](app.provide _)
    assertM(result)(check)
  }

  private[mock] def testSpecTimeboxed[E, A](name: String)(duration: Duration)(
    mock: ZLayer.NoDeps[Nothing, Has[Module]],
    app: ZIO[Has[Module], E, A],
    check: Assertion[Option[A]]
  ) = testM(name) {
    val result =
      Live.live {
        mock.build
          .use(app.provide _)
          .timeout(duration)
      }

    assertM(result)(check)
  }

  private[mock] def testSpecDied[E, A](name: String)(
    mock: ZLayer.NoDeps[Nothing, Has[Module]],
    app: ZIO[Has[Module], E, A],
    check: Assertion[Throwable]
  ) = testM(name) {
    val result =
      mock.build
        .use(app.provide _)
        .orElse(ZIO.unit)
        .absorb
        .flip

    assertM(result)(check)
  }

  val intTuple22 = (1, 2, 3, 4, 5, 6, 7, 8, 9, 10, 11, 12, 13, 14, 15, 16, 17, 18, 19, 20, 21, 22)

  trait Module {
<<<<<<< HEAD
    val static: IO[String, String]
    def zeroParams: IO[String, String]
    def zeroParamsWithParens(): IO[String, String]
    def singleParam(a: Int): IO[String, String]
    def manyParams(a: Int, b: String, c: Long): IO[String, String]
    def manyParamLists(a: Int)(b: String)(c: Long): IO[String, String]
    def command(a: Int): IO[Unit, Unit]
    def looped(a: Int): IO[Nothing, Nothing]
    def overloaded(n: Int): IO[String, String]
    def overloaded(n: Long): IO[String, String]
    def maxParams(
      a: Int,
      b: Int,
      c: Int,
      d: Int,
      e: Int,
      f: Int,
      g: Int,
      h: Int,
      i: Int,
      j: Int,
      k: Int,
      l: Int,
      m: Int,
      n: Int,
      o: Int,
      p: Int,
      q: Int,
      r: Int,
      s: Int,
      t: Int,
      u: Int,
      v: Int
    ): IO[String, String]
=======
    def module: Module.Service[Any]
>>>>>>> c677baf6
  }

  object Module {

    object static               extends Method[Module, Unit, String]
    object zeroParams           extends Method[Module, Unit, String]
    object zeroParamsWithParens extends Method[Module, Unit, String]
    object singleParam          extends Method[Module, Int, String]
    object manyParams           extends Method[Module, (Int, String, Long), String]
    object manyParamLists       extends Method[Module, (Int, String, Long), String]
    object command              extends Method[Module, Int, Unit]
    object looped               extends Method[Module, Int, Nothing]
    object overloaded {
      object _0 extends Method[Module, Int, String]
      object _1 extends Method[Module, Long, String]
    }
    object maxParams
        extends Method[
          Module,
          (
            Int,
            Int,
            Int,
            Int,
            Int,
            Int,
            Int,
            Int,
            Int,
            Int,
            Int,
            Int,
            Int,
            Int,
            Int,
            Int,
            Int,
            Int,
            Int,
            Int,
            Int,
            Int
          ),
          String
        ]

    object > {
      val static                                     = ZIO.accessM[Has[Module]](_.get.static)
      def zeroParams                                 = ZIO.accessM[Has[Module]](_.get.zeroParams)
      def zeroParamsWithParens()                     = ZIO.accessM[Has[Module]](_.get.zeroParamsWithParens())
      def singleParam(a: Int)                        = ZIO.accessM[Has[Module]](_.get.singleParam(a))
      def manyParams(a: Int, b: String, c: Long)     = ZIO.accessM[Has[Module]](_.get.manyParams(a, b, c))
      def manyParamLists(a: Int)(b: String)(c: Long) = ZIO.accessM[Has[Module]](_.get.manyParamLists(a)(b)(c))
      def command(a: Int)                            = ZIO.accessM[Has[Module]](_.get.command(a))
      def looped(a: Int)                             = ZIO.accessM[Has[Module]](_.get.looped(a))
      def overloaded(n: Int)                         = ZIO.accessM[Has[Module]](_.get.overloaded(n))
      def overloaded(n: Long)                        = ZIO.accessM[Has[Module]](_.get.overloaded(n))
      def maxParams(
        a: Int,
        b: Int,
        c: Int,
        d: Int,
        e: Int,
        f: Int,
        g: Int,
        h: Int,
        i: Int,
        j: Int,
        k: Int,
        l: Int,
        m: Int,
        n: Int,
        o: Int,
        p: Int,
        q: Int,
        r: Int,
        s: Int,
        t: Int,
        u: Int,
        v: Int
      ) = ZIO.accessM[Has[Module]](_.get.maxParams(a, b, c, d, e, f, g, h, i, j, k, l, m, n, o, p, q, r, s, t, u, v))
    }

    implicit val mockableModule: Mockable[Module] = (mock: Mock) =>
      Has(new Module {
        val static: IO[String, String]                                     = mock(Module.static)
        def zeroParams: IO[String, String]                                 = mock(Module.zeroParams)
        def zeroParamsWithParens(): IO[String, String]                     = mock(Module.zeroParamsWithParens)
        def singleParam(a: Int): IO[String, String]                        = mock(Module.singleParam, a)
        def manyParams(a: Int, b: String, c: Long): IO[String, String]     = mock(Module.manyParams, (a, b, c))
        def manyParamLists(a: Int)(b: String)(c: Long): IO[String, String] = mock(Module.manyParamLists, a, b, c)
        def command(a: Int): IO[Unit, Unit]                                = mock(Module.command, a)
        def looped(a: Int): UIO[Nothing]                                   = mock(Module.looped, a)
        def overloaded(n: Int): IO[String, String]                         = mock(Module.overloaded._0, n)
        def overloaded(n: Long): IO[String, String]                        = mock(Module.overloaded._1, n)
        def maxParams(
          a: Int,
          b: Int,
          c: Int,
          d: Int,
          e: Int,
          f: Int,
          g: Int,
          h: Int,
          i: Int,
          j: Int,
          k: Int,
          l: Int,
          m: Int,
          n: Int,
          o: Int,
          p: Int,
          q: Int,
          r: Int,
          s: Int,
          t: Int,
          u: Int,
          v: Int
        ): IO[String, String] =
          mock(Module.maxParams, (a, b, c, d, e, f, g, h, i, j, k, l, m, n, o, p, q, r, s, t, u, v))
      })
  }
}<|MERGE_RESOLUTION|>--- conflicted
+++ resolved
@@ -16,17 +16,10 @@
 
 package zio.test.mock
 
-<<<<<<< HEAD
 import zio.{ Has, IO, UIO, ZIO, ZLayer }
 import zio.duration.Duration
 import zio.test.{ assertM, testM, Assertion }
 import zio.test.environment.Live
-=======
-import zio.clock.Clock
-import zio.duration.Duration
-import zio.test.{ assertM, testM, Assertion }
-import zio.{ IO, Managed, UIO, ZIO }
->>>>>>> c677baf6
 
 object ExpectationSpecUtils {
 
@@ -72,7 +65,6 @@
   val intTuple22 = (1, 2, 3, 4, 5, 6, 7, 8, 9, 10, 11, 12, 13, 14, 15, 16, 17, 18, 19, 20, 21, 22)
 
   trait Module {
-<<<<<<< HEAD
     val static: IO[String, String]
     def zeroParams: IO[String, String]
     def zeroParamsWithParens(): IO[String, String]
@@ -107,9 +99,6 @@
       u: Int,
       v: Int
     ): IO[String, String]
-=======
-    def module: Module.Service[Any]
->>>>>>> c677baf6
   }
 
   object Module {
