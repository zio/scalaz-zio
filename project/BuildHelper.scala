import dotty.tools.sbtplugin.DottyPlugin.autoImport._
import explicitdeps.ExplicitDepsPlugin.autoImport._
import sbt.Keys._
import sbt._
import sbtbuildinfo.BuildInfoKeys._
import sbtbuildinfo._
import sbtcrossproject.CrossPlugin.autoImport._
import scalafix.sbt.ScalafixPlugin.autoImport._

object BuildHelper {
<<<<<<< HEAD
  // Keep this consistent with the version in .circleci/config.yml
  val Scala211   = "2.11.12"
  val Scala212   = "2.12.13"
  val Scala213   = "2.13.5"
  val ScalaDotty = "3.0.0-RC2"
=======
  private val versions: Map[String, String] = {
    import org.snakeyaml.engine.v2.api.{Load, LoadSettings}

    import java.util.{List => JList, Map => JMap}
    import scala.jdk.CollectionConverters._
    val doc = new Load(LoadSettings.builder().build())
      .loadFromReader(scala.io.Source.fromFile(".github/workflows/ci.yml").bufferedReader())
    val yaml = doc.asInstanceOf[JMap[String, JMap[String, JMap[String, JMap[String, JMap[String, JList[String]]]]]]]
    val list = yaml.get("jobs").get("test").get("strategy").get("matrix").get("scala").asScala
    list.map(v => (v.split('.').take(2).mkString("."), v)).toMap
  }
  val Scala211: String   = versions("2.11")
  val Scala212: String   = versions("2.12")
  val Scala213: String   = versions("2.13")
  val ScalaDotty: String = versions("3.0")
>>>>>>> 8de9fd70

  val SilencerVersion = "1.7.3"

  private val stdOptions = Seq(
    "-deprecation",
    "-encoding",
    "UTF-8",
    "-feature",
    "-unchecked"
  ) ++ {
    if (sys.env.contains("CI")) {
      Seq("-Xfatal-warnings")
    } else {
      Nil // to enable Scalafix locally
    }
  }

  private val std2xOptions = Seq(
    "-language:higherKinds",
    "-language:existentials",
    "-explaintypes",
    "-Yrangepos",
    "-Xlint:_,-missing-interpolator,-type-parameter-shadow",
    "-Ywarn-numeric-widen",
    "-Ywarn-value-discard"
  )

  private def optimizerOptions(optimize: Boolean) =
    if (optimize)
      Seq(
        "-opt:l:inline",
        "-opt-inline-from:zio.internal.**"
      )
    else Nil

  def buildInfoSettings(packageName: String) =
    Seq(
      buildInfoKeys := Seq[BuildInfoKey](organization, moduleName, name, version, scalaVersion, sbtVersion, isSnapshot),
      buildInfoPackage := packageName
    )

  val dottySettings = Seq(
    crossScalaVersions += ScalaDotty,
    scalacOptions ++= {
      if (isDotty.value)
        Seq("-noindent")
      else
        Seq()
    },
    scalacOptions --= {
      if (isDotty.value)
        Seq("-Xfatal-warnings")
      else
        Seq()
    },
    sources in (Compile, doc) := {
      val old = (Compile / doc / sources).value
      if (isDotty.value) {
        Nil
      } else {
        old
      }
    },
    parallelExecution in Test := {
      val old = (Test / parallelExecution).value
      if (isDotty.value) {
        false
      } else {
        old
      }
    }
  )

  // Keep this consistent with the version in .core-tests/shared/src/test/scala/REPLSpec.scala
  val replSettings = makeReplSettings {
    """|import zio._
       |import zio.console._
       |import zio.duration._
       |import zio.Runtime.default._
       |implicit class RunSyntax[A](io: ZIO[ZEnv, Any, A]){ def unsafeRun: A = Runtime.default.unsafeRun(io.provideLayer(ZEnv.live)) }
    """.stripMargin
  }

  // Keep this consistent with the version in .streams-tests/shared/src/test/scala/StreamREPLSpec.scala
  val streamReplSettings = makeReplSettings {
    """|import zio._
       |import zio.console._
       |import zio.duration._
       |import zio.stream._
       |import zio.Runtime.default._
       |implicit class RunSyntax[A](io: ZIO[ZEnv, Any, A]){ def unsafeRun: A = Runtime.default.unsafeRun(io.provideLayer(ZEnv.live)) }
    """.stripMargin
  }

  def makeReplSettings(initialCommandsStr: String) = Seq(
    // In the repl most warnings are useless or worse.
    // This is intentionally := as it's more direct to enumerate the few
    // options we do want than to try to subtract off the ones we don't.
    // One of -Ydelambdafy:inline or -Yrepl-class-based must be given to
    // avoid deadlocking on parallel operations, see
    //   https://issues.scala-lang.org/browse/SI-9076
    scalacOptions in Compile in console := Seq(
      "-Ypartial-unification",
      "-language:higherKinds",
      "-language:existentials",
      "-Yno-adapted-args",
      "-Xsource:2.13",
      "-Yrepl-class-based"
    ),
    initialCommands in Compile in console := initialCommandsStr
  )

  def extraOptions(scalaVersion: String, isDotty: Boolean, optimize: Boolean) =
    CrossVersion.partialVersion(scalaVersion) match {
      case _ if isDotty =>
        Seq(
          "-language:implicitConversions",
          "-Xignore-scala2-macros"
        )
      case Some((2, 13)) =>
        Seq(
          "-Ywarn-unused:params,-implicits"
        ) ++ std2xOptions ++ optimizerOptions(optimize)
      case Some((2, 12)) =>
        Seq(
          "-opt-warnings",
          "-Ywarn-extra-implicit",
          "-Ywarn-unused:_,imports",
          "-Ywarn-unused:imports",
          "-Ypartial-unification",
          "-Yno-adapted-args",
          "-Ywarn-inaccessible",
          "-Ywarn-infer-any",
          "-Ywarn-nullary-override",
          "-Ywarn-nullary-unit",
          "-Ywarn-unused:params,-implicits",
          "-Xfuture",
          "-Xsource:2.13",
          "-Xmax-classfile-name",
          "242"
        ) ++ std2xOptions ++ optimizerOptions(optimize)
      case Some((2, 11)) =>
        Seq(
          "-Ypartial-unification",
          "-Yno-adapted-args",
          "-Ywarn-inaccessible",
          "-Ywarn-infer-any",
          "-Ywarn-nullary-override",
          "-Ywarn-nullary-unit",
          "-Xexperimental",
          "-Ywarn-unused-import",
          "-Xfuture",
          "-Xsource:2.13",
          "-Xmax-classfile-name",
          "242"
        ) ++ std2xOptions
      case _ => Seq.empty
    }

  def platformSpecificSources(platform: String, conf: String, baseDirectory: File)(versions: String*) = for {
    platform <- List("shared", platform)
    version  <- "scala" :: versions.toList.map("scala-" + _)
    result    = baseDirectory.getParentFile / platform.toLowerCase / "src" / conf / version
    if result.exists
  } yield result

  def crossPlatformSources(scalaVer: String, platform: String, conf: String, baseDir: File, isDotty: Boolean) = {
    val versions = CrossVersion.partialVersion(scalaVer) match {
      case Some((2, 11)) =>
        List("2.11", "2.11+", "2.11-2.12", "2.x")
      case Some((2, 12)) =>
        List("2.12", "2.11+", "2.12+", "2.11-2.12", "2.12-2.13", "2.x")
      case Some((2, 13)) =>
        List("2.13", "2.11+", "2.12+", "2.13+", "2.12-2.13", "2.x")
      case _ if isDotty =>
        List("dotty", "2.11+", "2.12+", "2.13+", "3.x")
      case _ =>
        List()
    }
    platformSpecificSources(platform, conf, baseDir)(versions: _*)
  }

  lazy val crossProjectSettings = Seq(
    Compile / unmanagedSourceDirectories ++= {
      crossPlatformSources(
        scalaVersion.value,
        crossProjectPlatform.value.identifier,
        "main",
        baseDirectory.value,
        isDotty.value
      )
    },
    Test / unmanagedSourceDirectories ++= {
      crossPlatformSources(
        scalaVersion.value,
        crossProjectPlatform.value.identifier,
        "test",
        baseDirectory.value,
        isDotty.value
      )
    }
  )

  def stdSettings(prjName: String) = Seq(
    name := s"$prjName",
    crossScalaVersions := Seq(Scala211, Scala212, Scala213),
    scalaVersion in ThisBuild := Scala213,
    scalacOptions := stdOptions ++ extraOptions(scalaVersion.value, isDotty.value, optimize = !isSnapshot.value),
    libraryDependencies ++= {
      if (isDotty.value)
        Seq(
          ("com.github.ghik" % s"silencer-lib_$Scala213" % SilencerVersion % Provided)
            .withDottyCompat(scalaVersion.value)
        )
      else
        Seq(
          "com.github.ghik" % "silencer-lib" % SilencerVersion % Provided cross CrossVersion.full,
          compilerPlugin("com.github.ghik" % "silencer-plugin" % SilencerVersion cross CrossVersion.full)
        )
    },
    semanticdbEnabled := !isDotty.value, // enable SemanticDB
    semanticdbOptions += "-P:semanticdb:synthetics:on",
    semanticdbVersion := scalafixSemanticdb.revision, // use Scalafix compatible version
    ThisBuild / scalafixScalaBinaryVersion := CrossVersion.binaryScalaVersion(scalaVersion.value),
    ThisBuild / scalafixDependencies ++= List(
      "com.github.liancheng" %% "organize-imports" % "0.5.0",
      "com.github.vovapolu"  %% "scaluzzi"         % "0.1.16"
    ),
    parallelExecution in Test := true,
    incOptions ~= (_.withLogRecompileOnMacro(false)),
    autoAPIMappings := true,
    unusedCompileDependenciesFilter -= moduleFilter("org.scala-js", "scalajs-library")
  )

  def macroExpansionSettings = Seq(
    scalacOptions ++= {
      CrossVersion.partialVersion(scalaVersion.value) match {
        case Some((2, 13)) => Seq("-Ymacro-annotations")
        case _             => Seq.empty
      }
    },
    libraryDependencies ++= {
      CrossVersion.partialVersion(scalaVersion.value) match {
        case Some((2, x)) if x <= 12 =>
          Seq(compilerPlugin(("org.scalamacros" % "paradise" % "2.1.1").cross(CrossVersion.full)))
        case _ => Seq.empty
      }
    }
  )

  def macroDefinitionSettings = Seq(
    scalacOptions += "-language:experimental.macros",
    libraryDependencies ++= {
      if (isDotty.value) Seq()
      else
        Seq(
          "org.scala-lang" % "scala-reflect"  % scalaVersion.value % "provided",
          "org.scala-lang" % "scala-compiler" % scalaVersion.value % "provided"
        )
    }
  )

  def nativeSettings = Seq(
    Test / skip := true,
    doc / skip := true,
    SettingKey[Boolean](
      "ide-skip-project" // Exclude from Intellij because Scala Native projects break it - https://github.com/scala-native/scala-native/issues/1007#issuecomment-370402092
    ) := true,
    Compile / doc / sources := Seq.empty
  )

  def welcomeMessage = onLoadMessage := {
    import scala.Console

    def header(text: String): String = s"${Console.RED}$text${Console.RESET}"

    def item(text: String): String    = s"${Console.GREEN}> ${Console.CYAN}$text${Console.RESET}"
    def subItem(text: String): String = s"  ${Console.YELLOW}> ${Console.CYAN}$text${Console.RESET}"

    s"""|${header(" ________ ___")}
        |${header("|__  /_ _/ _ \\")}
        |${header("  / / | | | | |")}
        |${header(" / /_ | | |_| |")}
        |${header(s"/____|___\\___/   ${version.value}")}
        |
        |Useful sbt tasks:
        |${item("build")} - Prepares sources, compiles and runs tests.
        |${item("prepare")} - Prepares sources by applying both scalafix and scalafmt
        |${item("fix")} - Fixes sources files using scalafix
        |${item("fmt")} - Formats source files using scalafmt
        |${item("~compileJVM")} - Compiles all JVM modules (file-watch enabled)
        |${item("testJVM")} - Runs all JVM tests
        |${item("testJS")} - Runs all ScalaJS tests
        |${item("testOnly *.YourSpec -- -t \"YourLabel\"")} - Only runs tests with matching term e.g.
        |${subItem("coreTestsJVM/testOnly *.ZIOSpec -- -t \"happy-path\"")}
        |${item("docs/docusaurusCreateSite")} - Generates the ZIO microsite
      """.stripMargin
  }

  implicit class ModuleHelper(p: Project) {
    def module: Project = p.in(file(p.id)).settings(stdSettings(p.id))
  }
}<|MERGE_RESOLUTION|>--- conflicted
+++ resolved
@@ -8,13 +8,6 @@
 import scalafix.sbt.ScalafixPlugin.autoImport._
 
 object BuildHelper {
-<<<<<<< HEAD
-  // Keep this consistent with the version in .circleci/config.yml
-  val Scala211   = "2.11.12"
-  val Scala212   = "2.12.13"
-  val Scala213   = "2.13.5"
-  val ScalaDotty = "3.0.0-RC2"
-=======
   private val versions: Map[String, String] = {
     import org.snakeyaml.engine.v2.api.{Load, LoadSettings}
 
@@ -30,7 +23,6 @@
   val Scala212: String   = versions("2.12")
   val Scala213: String   = versions("2.13")
   val ScalaDotty: String = versions("3.0")
->>>>>>> 8de9fd70
 
   val SilencerVersion = "1.7.3"
 
