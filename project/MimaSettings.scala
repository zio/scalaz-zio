--- conflicted
+++ resolved
@@ -6,11 +6,7 @@
 import com.typesafe.tools.mima.core.ProblemFilters._
 
 object MimaSettings {
-<<<<<<< HEAD
-  lazy val bincompatVersionToCompare = "1.0.10"
-=======
   lazy val bincompatVersionToCompare = "1.0.11"
->>>>>>> eb2eabe7
 
   def mimaSettings(failOnProblem: Boolean) =
     Seq(
