addSbtPlugin("ch.epfl.scala"                     % "sbt-bloop"                     % "1.4.9")
addSbtPlugin("com.eed3si9n"                      % "sbt-buildinfo"                 % "0.10.0")
addSbtPlugin("com.eed3si9n"                      % "sbt-unidoc"                    % "0.4.3")
addSbtPlugin("com.github.sbt"                    % "sbt-ci-release"                % "1.5.9")
addSbtPlugin("com.github.cb372"                  % "sbt-explicit-dependencies"     % "0.2.16")
addSbtPlugin("com.thoughtworks.sbt-api-mappings" % "sbt-api-mappings"              % "3.0.0")
addSbtPlugin("com.typesafe"                      % "sbt-mima-plugin"               % "0.8.1")
addSbtPlugin("de.heikoseeberger"                 % "sbt-header"                    % "5.6.0")
addSbtPlugin("org.portable-scala"                % "sbt-scala-native-crossproject" % "1.1.0")
addSbtPlugin("org.portable-scala"                % "sbt-scalajs-crossproject"      % "1.1.0")
<<<<<<< HEAD
addSbtPlugin("org.scala-js"                      % "sbt-scalajs"                   % "1.8.0")
addSbtPlugin("org.scala-native"                  % "sbt-scala-native"              % "0.4.1")
addSbtPlugin("org.scalameta"                     % "sbt-mdoc"                      % "2.2.24")
=======
addSbtPlugin("org.scala-js"                      % "sbt-scalajs"                   % "1.7.1")
addSbtPlugin("org.scala-native"                  % "sbt-scala-native"              % "0.4.3")
addSbtPlugin("org.scalameta"                     % "sbt-mdoc"                      % "2.2.23")
>>>>>>> d99974cd
addSbtPlugin("org.scalameta"                     % "sbt-scalafmt"                  % "2.4.3")
addSbtPlugin("pl.project13.scala"                % "sbt-jcstress"                  % "0.2.0")
addSbtPlugin("pl.project13.scala"                % "sbt-jmh"                       % "0.4.3")

libraryDependencies += "org.snakeyaml" % "snakeyaml-engine" % "2.3"<|MERGE_RESOLUTION|>--- conflicted
+++ resolved
@@ -8,15 +8,9 @@
 addSbtPlugin("de.heikoseeberger"                 % "sbt-header"                    % "5.6.0")
 addSbtPlugin("org.portable-scala"                % "sbt-scala-native-crossproject" % "1.1.0")
 addSbtPlugin("org.portable-scala"                % "sbt-scalajs-crossproject"      % "1.1.0")
-<<<<<<< HEAD
 addSbtPlugin("org.scala-js"                      % "sbt-scalajs"                   % "1.8.0")
-addSbtPlugin("org.scala-native"                  % "sbt-scala-native"              % "0.4.1")
+addSbtPlugin("org.scala-native"                  % "sbt-scala-native"              % "0.4.3")
 addSbtPlugin("org.scalameta"                     % "sbt-mdoc"                      % "2.2.24")
-=======
-addSbtPlugin("org.scala-js"                      % "sbt-scalajs"                   % "1.7.1")
-addSbtPlugin("org.scala-native"                  % "sbt-scala-native"              % "0.4.3")
-addSbtPlugin("org.scalameta"                     % "sbt-mdoc"                      % "2.2.23")
->>>>>>> d99974cd
 addSbtPlugin("org.scalameta"                     % "sbt-scalafmt"                  % "2.4.3")
 addSbtPlugin("pl.project13.scala"                % "sbt-jcstress"                  % "0.2.0")
 addSbtPlugin("pl.project13.scala"                % "sbt-jmh"                       % "0.4.3")
