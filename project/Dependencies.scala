import sbt.*

object Dependencies {
  // Runtime dependencies
  val JunitVersion                 = "4.13.2"
<<<<<<< HEAD
  val JunitPlatformEngineVersion   = "1.11.3"
  val IzumiReflectVersion          = "3.0.1"
=======
  val JunitPlatformEngineVersion   = "1.11.4"
  val IzumiReflectVersion          = "3.0.0"
>>>>>>> d9bad857
  val MagnoliaScala2Version        = "1.1.10"
  val MagnoliaScala3Version        = "1.3.9"
  val RefinedVersion               = "0.11.3"
  val ScalaCheckVersion            = "1.18.1"
  val ScalaJavaTimeVersion         = "2.6.0"
  val ScalaCollectionCompatVersion = "2.13.0"
  val ScalaNativeCryptoVersion     = "0.2.0"
  val ScalaSecureRandomVersion     = "1.0.0"
  val ScalaJsDomVersion            = "2.8.0"

  // Documentations and example dependencies
  val CatsEffectVersion = "3.5.7"
  val DoobieVersion     = "1.0.0-RC5"
  val Fs2Version        = "3.11.0"
  val Http4sVersion     = "0.23.29"
  val QuillVersion      = "4.8.4"
  val ShardcakeVersion  = "2.4.2"

  val ZioMetricsConnectorsVersion      = "2.3.1"
  val ZioHttpVersion                   = "3.0.1"
  val IzumiVersion                     = "1.2.15"
  val ZioConfigVersion                 = "4.0.2"
  val ZioFtpVersion                    = "0.4.3"
  val ZioJsonVersion                   = "0.7.3"
  val ZioPreludeVersion                = "1.0.0-RC34"
  val ZioProcessVersion                = "0.7.2"
  val ZioRocksDBVersion                = "0.4.4"
  val ZioS3Version                     = "0.4.3"
  val ZioSchemaVersion                 = "1.5.0"
  val ZioSqsVersion                    = "0.6.4"
  val ZioOpenTracingVersion            = "3.0.1"
  val ZioInteropCatsVersion            = "23.1.0.3"
  val ZioInteropScalaz7xVersion        = "7.3.3.0"
  val ZioInteropReactiveStreamsVersion = "2.0.2"
  val ZioInteropTwitterVersion         = "21.2.0.2.2"
  val ZioZmxVersion                    = "0.0.13"
  val ZioQueryVersion                  = "0.7.6"
  val ZioMockVersion                   = "1.0.0-RC12"
  val ZioAkkaClusterVersion            = "0.3.0"
  val ZioCacheVersion                  = "0.2.3"
  val ZioKafkaVersion                  = "2.9.0"
  val ZioLoggingVersion                = "2.4.0"
  val ZioNioVersion                    = "2.0.2"
  val ZioOpticsVersion                 = "0.2.2"
  val ZioActorsVersion                 = "0.1.0"

  val `zio-http`                    = "dev.zio"        %% "zio-http"                    % ZioHttpVersion
  val `distage-core`                = "io.7mind.izumi" %% "distage-core"                % IzumiVersion
  val `logstage-core`               = "io.7mind.izumi" %% "logstage-core"               % IzumiVersion
  val `zio-config`                  = "dev.zio"        %% "zio-config"                  % ZioConfigVersion
  val `zio-config-magnolia`         = "dev.zio"        %% "zio-config-magnolia"         % ZioConfigVersion
  val `zio-config-typesafe`         = "dev.zio"        %% "zio-config-typesafe"         % ZioConfigVersion
  val `zio-config-refined`          = "dev.zio"        %% "zio-config-refined"          % ZioConfigVersion
  val `zio-ftp`                     = "dev.zio"        %% "zio-ftp"                     % ZioFtpVersion
  val `zio-json`                    = "dev.zio"        %% "zio-json"                    % ZioJsonVersion
  val `zio-nio`                     = "dev.zio"        %% "zio-nio"                     % ZioNioVersion
  val `zio-optics`                  = "dev.zio"        %% "zio-optics"                  % ZioOpticsVersion
  val `zio-akka-cluster`            = "dev.zio"        %% "zio-akka-cluster"            % ZioAkkaClusterVersion
  val `zio-cache`                   = "dev.zio"        %% "zio-cache"                   % ZioCacheVersion
  val `zio-kafka`                   = "dev.zio"        %% "zio-kafka"                   % ZioKafkaVersion
  val `zio-logging`                 = "dev.zio"        %% "zio-logging"                 % ZioLoggingVersion
  val `zio-logging-slf4j`           = "dev.zio"        %% "zio-logging-slf4j"           % ZioLoggingVersion
  val `zio-prelude`                 = "dev.zio"        %% "zio-prelude"                 % ZioPreludeVersion
  val `zio-process`                 = "dev.zio"        %% "zio-process"                 % ZioProcessVersion
  val `zio-rocksdb`                 = "dev.zio"        %% "zio-rocksdb"                 % ZioRocksDBVersion
  val `zio-s3`                      = "dev.zio"        %% "zio-s3"                      % ZioS3Version
  val `zio-schema`                  = "dev.zio"        %% "zio-schema"                  % ZioSchemaVersion
  val `zio-sqs`                     = "dev.zio"        %% "zio-sqs"                     % ZioSqsVersion
  val `zio-opentracing`             = "dev.zio"        %% "zio-opentracing"             % ZioOpenTracingVersion
  val `zio-interop-cats`            = "dev.zio"        %% "zio-interop-cats"            % ZioInteropCatsVersion
  val `zio-interop-scalaz7x`        = "dev.zio"        %% "zio-interop-scalaz7x"        % ZioInteropScalaz7xVersion
  val `zio-interop-reactivestreams` = "dev.zio"        %% "zio-interop-reactivestreams" % ZioInteropReactiveStreamsVersion
  val `zio-interop-twitter`         = "dev.zio"        %% "zio-interop-twitter"         % ZioInteropTwitterVersion
  val `zio-zmx`                     = "dev.zio"        %% "zio-zmx"                     % ZioZmxVersion
  val `zio-query`                   = "dev.zio"        %% "zio-query"                   % ZioQueryVersion
  val `zio-mock`                    = "dev.zio"        %% "zio-mock"                    % ZioMockVersion
  val `zio-metrics-connectors`      = "dev.zio"        %% "zio-metrics-connectors"      % ZioMetricsConnectorsVersion
  val `zio-metrics-connectors-prometheus` =
    "dev.zio" %% "zio-metrics-connectors-prometheus" % ZioMetricsConnectorsVersion
}<|MERGE_RESOLUTION|>--- conflicted
+++ resolved
@@ -3,13 +3,8 @@
 object Dependencies {
   // Runtime dependencies
   val JunitVersion                 = "4.13.2"
-<<<<<<< HEAD
-  val JunitPlatformEngineVersion   = "1.11.3"
+  val JunitPlatformEngineVersion   = "1.11.4"
   val IzumiReflectVersion          = "3.0.1"
-=======
-  val JunitPlatformEngineVersion   = "1.11.4"
-  val IzumiReflectVersion          = "3.0.0"
->>>>>>> d9bad857
   val MagnoliaScala2Version        = "1.1.10"
   val MagnoliaScala3Version        = "1.3.9"
   val RefinedVersion               = "0.11.3"
