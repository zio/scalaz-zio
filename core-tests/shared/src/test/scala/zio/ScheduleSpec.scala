package zio

import java.time.temporal.ChronoField
import java.time.{ Instant, OffsetDateTime, ZoneId }

import zio.clock.Clock
import zio.duration._
import zio.stream.ZStream
import zio.test.Assertion._
<<<<<<< HEAD
import zio.test.TestAspect.{ jvmOnly, timeout }
=======
import zio.test.TestAspect.{ failing, timeout }
>>>>>>> 788518fe
import zio.test.environment.{ TestClock, TestRandom }
import zio.test.{ assert, assertM, suite, testM, Assertion, TestFailure, TestResult }

import scala.concurrent.Future

object ScheduleSpec extends ZIOBaseSpec {

  import ZIOTag._

  def spec = suite("ScheduleSpec")(
    /**
     * Retry `once` means that we try to exec `io`, get and error,
     * try again to exec `io`, and whatever the output is, we return that
     * second result.
     * The three following tests test retry when:
     * - the first time succeeds (no retry)
     * - the first time fails and the second succeeds (one retry, result success)
     * - both first time and retry fail (one retry, result failure)
     */
    suite("Repeat on success according to a provided strategy")(
      testM("for 'recurs(a negative number)' repeats 0 additional time") {
        // A repeat with a negative number of times should not repeat the action at all
        checkRepeat(Schedule.recurs(-5), expected = 0)
      },
      testM("for 'recurs(0)' does repeat 0 additional time") {
        // A repeat with 0 number of times should not repeat the action at all
        checkRepeat(Schedule.recurs(0), expected = 0)
      },
      testM("for 'recurs(1)' does repeat 1 additional time") {
        checkRepeat(Schedule.recurs(1), expected = 1)
      },
      testM("for 'once' does repeats 1 additional time") {
        for {
          ref <- Ref.make(0)
          _   <- ref.update(_ + 1).repeat(Schedule.once)
          res <- ref.get
        } yield assert(res)(equalTo(2))
      },
      testM("for 'recurs(a positive given number)' repeats that additional number of time") {
        checkRepeat(Schedule.recurs(42), expected = 42)
      },
      testM("for 'recurWhile(cond)' repeats while the cond still holds") {
        def cond: Int => Boolean = _ < 10
        checkRepeat(Schedule.recurWhile(cond), expected = 10)
      },
      testM("for 'recurWhileM(cond)' repeats while the effectful cond still holds") {
        def cond: Int => UIO[Boolean] = x => IO.succeed(x > 10)
        checkRepeat(Schedule.recurWhileM(cond), expected = 1)
      },
      testM("for 'recurWhileEquals(cond)' repeats while the cond is equal") {
        checkRepeat(Schedule.recurWhileEquals(1), expected = 2)
      },
      testM("for 'recurUntil(cond)' repeats until the cond is satisfied") {
        def cond: Int => Boolean = _ < 10
        checkRepeat(Schedule.recurUntil(cond), expected = 1)
      },
      testM("for 'recurUntilM(cond)' repeats until the effectful cond is satisfied") {
        def cond: Int => UIO[Boolean] = x => IO.succeed(x > 10)
        checkRepeat(Schedule.recurUntilM(cond), expected = 11)
      },
      testM("for 'recurUntilEquals(cond)' repeats until the cond is equal") {
        checkRepeat(Schedule.recurUntilEquals(1), expected = 1)
      }
    ),
    suite("Collect all inputs into a list")(
      testM("as long as the condition f holds") {
        def cond: Int => Boolean = _ < 10
        checkRepeat(Schedule.collectWhile(cond), expected = List(1, 2, 3, 4, 5, 6, 7, 8, 9))
      },
      testM("as long as the effectful condition f holds") {
        def cond = (x: Int) => IO.succeed(x > 10)
        checkRepeat(Schedule.collectWhileM(cond), expected = Nil)
      },
      testM("until the effectful condition f fails") {
        def cond = (i: Int) => i < 10 && i > 1
        checkRepeat(Schedule.collectUntil(cond), expected = Chunk(1))
      },
      testM("until the effectful condition f fails") {
        def cond = (x: Int) => IO.succeed(x > 10)
        checkRepeat(Schedule.collectUntilM(cond), expected = List(1, 2, 3, 4, 5, 6, 7, 8, 9, 10))
      }
    ),
    testM("Repeat on failure does not actually repeat") {
      val failed = (for {
        ref <- Ref.make(0)
        _   <- alwaysFail(ref).repeat(Schedule.recurs(42))
      } yield ()).foldM[Clock, Int, String](
        err => IO.succeed(err),
        _ => IO.succeed("it should not be a success at all")
      )
      assertM(failed)(equalTo("Error: 1"))
    } @@ zioTag(errors),
    testM("Repeat a scheduled repeat repeats the whole number") {
      val n = 42
      for {
        ref <- Ref.make(0)
        io   = ref.update(_ + 1).repeat(Schedule.recurs(n))
        _   <- io.repeat(Schedule.recurs(1))
        res <- ref.get
      } yield assert(res)(equalTo((n + 1) * 2))
    },
    suite("Repeat an action 2 times and call `ensuring` should")(
      testM("run the specified finalizer as soon as the schedule is complete") {
        for {
          p          <- Promise.make[Nothing, Unit]
          r          <- Ref.make(0)
          _          <- r.update(_ + 2).repeat(Schedule.recurs(2)).ensuring(p.succeed(()))
          v          <- r.get
          finalizerV <- p.poll
        } yield assert(v)(equalTo(6)) && assert(finalizerV.isDefined)(equalTo(true))
      }
    ),
    suite("Simulate a schedule")(
      testM("without timing out") {
        val schedule  = Schedule.exponential(1.minute)
        val scheduled = clock.currentDateTime.orDie.flatMap(schedule.run(_, List.fill(5)(())))
        val expected  = Chunk(1.minute, 2.minute, 4.minute, 8.minute, 16.minute)
        assertM(scheduled)(equalTo(expected))
      } @@ timeout(1.seconds),
      testM("respect Schedule.recurs even if more input is provided than needed") {
        val schedule  = Schedule.recurs(2) && Schedule.exponential(1.minute)
        val scheduled = clock.currentDateTime.orDie.flatMap(schedule.run(_, 1 to 10))
        val expected  = Chunk((0L, 1.minute), (1L, 2.minute), (2L, 4.minute))
        assertM(scheduled)(equalTo(expected))
      },
      testM("free from stack overflow") {
        assertM(ZStream.fromSchedule(Schedule.forever *> Schedule.recurs(1000000)).runCount)(
          equalTo(1000000L)
        )
      } @@ jvmOnly
    ),
    suite("Retry on failure according to a provided strategy")(
      testM("retry 0 time for `once` when first time succeeds") {
        implicit val canFail = CanFail
        for {
          ref <- Ref.make(0)
          _   <- ref.update(_ + 1).retry(Schedule.once)
          i   <- ref.get
        } yield assert(i)(equalTo(1))
      },
      testM("retry 0 time for `recurs(0)`") {
        val failed = (for {
          ref <- Ref.make(0)
          i   <- alwaysFail(ref).retry(Schedule.recurs(0))
        } yield i)
          .foldM[Clock, Int, String](
            err => IO.succeed(err),
            _ => IO.succeed("it should not be a success")
          )
        failed.map(actual => assert(actual)(equalTo("Error: 1")))
      },
      testM("retry exactly one time for `once` when second time succeeds") {
        // one retry on failure
        for {
          ref <- Ref.make(0)
          _   <- failOn0(ref).retry(Schedule.once)
          r   <- ref.get
        } yield assert(r)(equalTo(2))
      },
      testM("retry exactly one time for `once` even if still in error") {
        // no more than one retry on retry `once`
        val retried = (for {
          ref <- Ref.make(0)
          _   <- alwaysFail(ref).retry(Schedule.once)
        } yield ()).foldM[Clock, Int, String](
          err => IO.succeed(err),
          _ => IO.succeed("A failure was expected")
        )
        assertM(retried)(equalTo("Error: 2"))
      },
      testM("for a given number of times with random jitter in (0, 1)") {
        val schedule  = Schedule.spaced(500.millis).jittered(0, 1)
        val scheduled = run(schedule >>> Schedule.elapsed)(List.fill(5)(()))
        val expected  = Chunk(0.millis, 250.millis, 500.millis, 750.millis, 1000.millis)
        assertM(TestRandom.feedDoubles(0.5, 0.5, 0.5, 0.5, 0.5) *> scheduled)(equalTo(expected))
      },
      testM("for a given number of times with random jitter in custom interval") {
        val schedule  = Schedule.spaced(500.millis).jittered(2, 4)
        val scheduled = run(schedule >>> Schedule.elapsed)((List.fill(5)(())))
        val expected  = Chunk(0, 1500, 3000, 5000, 7000).map(_.millis)
        assertM(TestRandom.feedDoubles(0.5, 0.5, 1, 1, 0.5) *> scheduled)(equalTo(expected))
      },
      testM("fixed delay with error predicate") {
        var i = 0
        val io = IO.effectTotal(i += 1).flatMap[Any, String, Unit] { _ =>
          if (i < 5) IO.fail("KeepTryingError") else IO.fail("GiveUpError")
        }
        val strategy = Schedule.spaced(200.millis).whileInput[String](_ == "KeepTryingError")
        val expected = (800.millis, "GiveUpError", 4L)
        val result = io.retryOrElseEither(
          strategy,
          (e: String, r: Long) => clock.nanoTime.map(nanos => (Duration.fromNanos(nanos), e, r))
        )
        assertM(run(result))(isLeft(equalTo(expected)))
      },
      testM("fibonacci delay") {
        assertM(run(Schedule.fibonacci(100.millis) >>> Schedule.elapsed)(List.fill(5)(())))(
          equalTo(Chunk(0, 1, 2, 4, 7).map(i => (i * 100).millis))
        )
      },
      testM("linear delay") {
        assertM(run(Schedule.linear(100.millis) >>> Schedule.elapsed)(List.fill(5)(())))(
          equalTo(Chunk(0, 1, 3, 6, 10).map(i => (i * 100).millis))
        )
      },
      testM("spaced delay") {
        assertM(run(Schedule.spaced(100.millis) >>> Schedule.elapsed)(List.fill(5)(())))(
          equalTo(Chunk(0, 1, 2, 3, 4).map(i => (i * 100).millis))
        )
      },
      testM("fixed delay") {
        assertM(run(Schedule.fixed(100.millis) >>> Schedule.elapsed)(List.fill(5)(())))(
          equalTo(Chunk(0, 1, 2, 3, 4).map(i => (i * 100).millis))
        )
      },
      testM("fixed delay with zero delay") {
        assertM(run(Schedule.fixed(Duration.Zero) >>> Schedule.elapsed)(List.fill(5)(())))(
          equalTo(Chunk.fill(5)(Duration.Zero))
        )
      },
      testM("windowed") {
        assertM(run(Schedule.windowed(100.millis) >>> Schedule.elapsed)(List.fill(5)(())))(
          equalTo(Chunk(0, 1, 2, 3, 4).map(i => (i * 100).millis))
        )
      },
      testM("modified linear delay") {
        assertM(
          run(Schedule.linear(100.millis).modifyDelayM { case (_, d) => ZIO.succeed(d * 2) } >>> Schedule.elapsed)(
            List.fill(5)(())
          )
        )(equalTo(Chunk(0, 1, 3, 6, 10).map(i => (i * 200).millis)))
      },
      testM("exponential delay with default factor") {
        assertM(run(Schedule.exponential(100.millis) >>> Schedule.elapsed)(List.fill(5)(())))(
          equalTo(Chunk(0, 1, 3, 7, 15).map(i => (i * 100).millis))
        )
      },
      testM("exponential delay with other factor") {
        assertM(run(Schedule.exponential(100.millis, 3.0) >>> Schedule.elapsed)(List.fill(5)(())))(
          equalTo(Chunk(0, 1, 4, 13, 40).map(i => (i * 100).millis))
        )
      },
      testM("fromDurations") {
        val schedule = Schedule.fromDurations(4.seconds, 7.seconds, 12.seconds, 19.seconds)
        val expected = Chunk(0.seconds, 4.seconds, 11.seconds, 23.seconds, 42.seconds)
        val actual   = run(schedule >>> Schedule.elapsed)(List.fill(5)(()))
        assertM(actual)(equalTo(expected))
      }
    ) @@ zioTag(errors),
    suite("Retry according to a provided strategy")(
      testM("for up to 10 times") {
        var i        = 0
        val strategy = Schedule.recurs(10)
        val io       = IO.effectTotal(i += 1).flatMap(_ => if (i < 5) IO.fail("KeepTryingError") else IO.succeed(i))
        assertM(io.retry(strategy))(equalTo(5))
      }
    ) @@ zioTag(errors),
    suite("Return the result of the fallback after failing and no more retries left")(
      testM("if fallback succeed - retryOrElse") {
        for {
          ref <- Ref.make(0)
          o   <- alwaysFail(ref).retryOrElse(Schedule.once, ioSucceed)
        } yield assert(o)(equalTo("OrElse": Any))
      },
      testM("if fallback failed - retryOrElse") {
        val failed = (for {
          ref <- Ref.make(0)
          i   <- alwaysFail(ref).retryOrElse(Schedule.once, ioFail)
        } yield i)
          .foldM[Clock, Int, String](
            err => IO.succeed(err),
            _ => IO.succeed("it should not be a success")
          )
        assertM(failed)(equalTo("OrElseFailed"))
      },
      testM("if fallback succeed - retryOrElseEither") {
        for {
          ref     <- Ref.make(0)
          o       <- alwaysFail(ref).retryOrElseEither(Schedule.once, ioSucceed)
          expected = Left("OrElse")
        } yield assert(o)(equalTo(expected))
      },
      testM("if fallback failed - retryOrElseEither") {
        val failed = (for {
          ref <- Ref.make(0)
          i   <- alwaysFail(ref).retryOrElseEither(Schedule.once, ioFail)
        } yield i)
          .foldM[Clock, Int, String](
            err => IO.succeed(err),
            _ => IO.succeed("it should not be a success")
          )
        assertM(failed)(equalTo("OrElseFailed"))
      }
    ) @@ zioTag(errors),
    suite("cron-like scheduling. Repeats at point of time (minute of hour, day of week, ...)")(
      testM("recur at 01 second of each minute") {
        def toOffsetDateTime[T](in: (List[(OffsetDateTime, T)], Option[T])): List[OffsetDateTime] =
          in._1.map(t => t._1.withNano(0))

        val originOffset        = OffsetDateTime.now().withMinute(0).withSecond(0).withNano(0)
        val beforeTime          = originOffset.withSecond(0)
        val afterTime           = originOffset.withSecond(3)
        val inTimeSecond        = originOffset.withSecond(1)
        val inTimeSecondNanosec = originOffset.withSecond(1).withNano(1)

        val input = List(beforeTime, afterTime, inTimeSecond, inTimeSecondNanosec).map((_, ()))

        assertM(runManually(Schedule.secondOfMinute(1), input).map(toOffsetDateTime)) {
          val expected          = originOffset.withSecond(1)
          val afterTimeExpected = expected.withMinute(expected.getMinute + 1)
          equalTo(List(expected, afterTimeExpected, expected, expected))
        }
      },
      testM("throw IllegalArgumentException on invalid `second` argument of `secondOfMinute`") {
        val input = List(OffsetDateTime.now())
        assertM(run(Schedule.secondOfMinute(60))(input)) {
          equalTo(Chunk.empty)
        }
      } @@ failing(diesWith(isSubtype[IllegalArgumentException](anything))),
      testM("recur at 01 minute of each hour") {
        def toOffsetDateTime[T](in: (List[(OffsetDateTime, T)], Option[T])): List[OffsetDateTime] =
          in._1.map(t => t._1.withNano(0))

        val originOffset        = OffsetDateTime.now().withHour(0).withSecond(0).withNano(0)
        val beforeTime          = originOffset.withMinute(0)
        val afterTime           = originOffset.withMinute(3)
        val inTimeMinute        = originOffset.withMinute(1)
        val inTimeMinuteSec     = originOffset.withMinute(1).withSecond(1)
        val inTimeMinuteNanosec = originOffset.withMinute(1).withNano(1)

        val input = List(beforeTime, afterTime, inTimeMinute, inTimeMinuteSec, inTimeMinuteNanosec).map((_, ()))

        assertM(runManually(Schedule.minuteOfHour(1), input).map(toOffsetDateTime)) {
          val expected          = originOffset.withMinute(1)
          val afterTimeExpected = expected.withHour(expected.getHour + 1)
          equalTo(List(expected, afterTimeExpected, expected, expected, expected))
        }
      },
      testM("throw IllegalArgumentException on invalid `minute` argument of `minuteOfHour`") {
        val input = List(OffsetDateTime.now())
        assertM(run(Schedule.minuteOfHour(60))(input)) {
          equalTo(Chunk.empty)
        }
      } @@ failing(diesWith(isSubtype[IllegalArgumentException](anything))),
      testM("recur at 01 hour of each day") {
        def toOffsetDateTime[T](in: (List[(OffsetDateTime, T)], Option[T])): List[OffsetDateTime] =
          in._1.map(t => t._1.withNano(0))

        val originOffset = OffsetDateTime
          .now()
          .withMinute(0)
          .withSecond(0)
          .withNano(0)

        val beforeTime       = originOffset.withHour(0)
        val afterTime        = originOffset.withHour(3)
        val inTimeHour       = originOffset.withHour(1)
        val inTimeHourMinute = originOffset.withHour(1).withMinute(1)
        val inTimeHourSecond = originOffset.withHour(1).withSecond(1)

        val input = List(beforeTime, afterTime, inTimeHour, inTimeHourMinute, inTimeHourSecond).map((_, ()))

        assertM(runManually(Schedule.hourOfDay(1), input).map(toOffsetDateTime)) {
          val expected          = originOffset.withHour(1)
          val afterTimeExpected = expected.withDayOfYear(expected.getDayOfYear + 1)
          equalTo(List(expected, afterTimeExpected, expected, expected, expected))
        }
      },
      testM("throw IllegalArgumentException on invalid `hour` argument of `hourOfDay`") {
        val input = List(OffsetDateTime.now())
        assertM(run(Schedule.hourOfDay(24))(input)) {
          equalTo(Chunk.empty)
        }
      } @@ failing(diesWith(isSubtype[IllegalArgumentException](anything))),
      testM("recur at Monday of each week") {
        def toOffsetDateTime[T](in: (List[(OffsetDateTime, T)], Option[T])): List[OffsetDateTime] =
          in._1.map(t => t._1.withNano(0))

        val originOffset = OffsetDateTime
          .now()
          .withHour(0)
          .withMinute(0)
          .withSecond(0)
          .withNano(0)

        val monday      = originOffset.`with`(ChronoField.DAY_OF_WEEK, 1)
        val wednesday   = originOffset.`with`(ChronoField.DAY_OF_WEEK, 3)
        val tuesday     = originOffset.`with`(ChronoField.DAY_OF_WEEK, 2)
        val tuesdayHour = originOffset.`with`(ChronoField.DAY_OF_WEEK, 2).withHour(1)

        val input = List(monday, wednesday, tuesday, tuesdayHour).map((_, ()))

        assertM(runManually(Schedule.dayOfWeek(2), input).map(toOffsetDateTime)) {
          val expectedTuesday = originOffset.`with`(ChronoField.DAY_OF_WEEK, 2)
          val nextTuesday     = expectedTuesday.plusDays(7).`with`(ChronoField.DAY_OF_WEEK, 2)
          equalTo(List(expectedTuesday, nextTuesday, expectedTuesday, expectedTuesday))
        }
      },
      testM("throw IllegalArgumentException on invalid `day` argument of `dayOfWeek`") {
        val input = List(OffsetDateTime.now())
        assertM(run(Schedule.dayOfWeek(8))(input)) {
          equalTo(Chunk.empty)
        }
      } @@ failing(diesWith(isSubtype[IllegalArgumentException](anything)))
    ),
    suite("Return the result after successful retry")(
      testM("retry exactly one time for `once` when second time succeeds - retryOrElse") {
        for {
          ref <- Ref.make(0)
          o   <- failOn0(ref).retryOrElse(Schedule.once, ioFail)
        } yield assert(o)(equalTo(2))
      },
      testM("retry exactly one time for `once` when second time succeeds - retryOrElse0") {
        for {
          ref     <- Ref.make(0)
          o       <- failOn0(ref).retryOrElseEither(Schedule.once, ioFail)
          expected = Right(2)
        } yield assert(o)(equalTo(expected))
      }
    ) @@ zioTag(errors),
    suite("Retry a failed action 2 times and call `ensuring` should")(
      testM("run the specified finalizer as soon as the schedule is complete") {
        for {
          p          <- Promise.make[Nothing, Unit]
          v          <- IO.fail("oh no").retry(Schedule.recurs(2)).ensuring(p.succeed(())).option
          finalizerV <- p.poll
        } yield assert(v.isEmpty)(equalTo(true)) && assert(finalizerV.isDefined)(equalTo(true))
      }
    ) @@ zioTag(errors),
    // testM("`ensuring` should only call finalizer once.") {
    //   for {
    //     ref    <- Ref.make(0)
    //     sched  = Schedule.stop.ensuring(ref.update(_ + 1))
    //     s      <- sched.initial
    //     _      <- sched.update((), s).flip
    //     _      <- sched.update((), s).flip
    //     result <- ref.get.map(assert(_)(equalTo(1)))
    //   } yield result
    // },
    testM("Retry type parameters should infer correctly") {
      def foo[O](v: O): ZIO[Any with Clock, Error, Either[ScheduleFailure, ScheduleSuccess[O]]] =
        ZIO
          .fromFuture(_ => Future.successful(v))
          .foldM(
            _ => ZIO.fail(ScheduleError("Some error")),
            ok => ZIO.succeed(Right(ScheduleSuccess(ok)))
          )
          .retry(Schedule.spaced(2.seconds) && Schedule.recurs(1))
          .catchAll(error => ZIO.succeed(Left(ScheduleFailure(error.message))))

      val expected = Right(ScheduleSuccess("Ok"))
      assertM(foo("Ok"))(equalTo(expected))
    },
    testM("either should not wait if neither schedule wants to continue") {
      assertM(
        run((Schedule.stop || (Schedule.spaced(2.seconds) && Schedule.stop)) >>> Schedule.elapsed)(List.fill(5)(()))
      )(
        equalTo(Chunk(Duration.Zero))
      )
    },
    testM("perform log for each recurrence of effect") {
      def schedule[A](ref: Ref[Int]) =
        Schedule
          .recurs(3)
          .onDecision(_ => ref.update(_ + 1))

      for {
        ref <- Ref.make(0)
        _   <- ref.getAndUpdate(_ + 1).repeat(schedule(ref))
        res <- ref.get
      } yield assert(res)(equalTo(8))
    },
    testM("Reset after some inactivity") {

      def io(ref: Ref[Int], latch: Promise[Nothing, Unit]): ZIO[Clock, String, Unit] =
        ref
          .updateAndGet(_ + 1)
          .flatMap(retries =>
            // the 5th retry will fail after 10 seconds to let the schedule reset
            if (retries == 5) latch.succeed(()) *> io(ref, latch).delay(10.seconds)
            // the 10th retry will succeed, which is only possible if the schedule was reset
            else if (retries == 10) UIO.unit
            else ZIO.fail("Boom")
          )

      assertM {
        for {
          retriesCounter <- Ref.make(-1)
          latch          <- Promise.make[Nothing, Unit]
          fiber          <- io(retriesCounter, latch).retry(Schedule.recurs(5).resetAfter(5.seconds)).fork
          _              <- latch.await
          _              <- TestClock.adjust(10.seconds)
          _              <- fiber.join
          retries        <- retriesCounter.get
        } yield retries
      }(equalTo(10))
    },
    testM("union of two schedules should continue as long as either wants to continue") {
      val schedule = Schedule.recurWhile[Boolean](_ == true) || Schedule.fixed(1.second)
      assertM(run(schedule >>> Schedule.elapsed)(List(true, false, false, false, false)))(
        equalTo(Chunk(0, 0, 1, 2, 3).map(_.seconds))
      )
    },
    testM("Schedule.fixed should compute delays correctly") {
      def offsetDateTime(millis: Long) =
        OffsetDateTime.ofInstant(Instant.ofEpochMilli(millis), ZoneId.of("GMT"))

      val inputs            = List(offsetDateTime(0), offsetDateTime(6500)).zip(List((), ()))
      val scheduleIntervals = runManually(Schedule.fixed(5.seconds), inputs).map(_._1.map(_._1))

      assertM(scheduleIntervals)(equalTo(List(offsetDateTime(5000), offsetDateTime(10000))))
    }
  ) @@ zio.test.TestAspect.timed

  val ioSucceed: (String, Unit) => UIO[String]      = (_: String, _: Unit) => IO.succeed("OrElse")
  val ioFail: (String, Unit) => IO[String, Nothing] = (_: String, _: Unit) => IO.fail("OrElseFailed")

  def repeat[B](schedule: Schedule[Any, Int, B]): ZIO[Any with Clock, Nothing, B] =
    for {
      ref <- Ref.make(0)
      res <- ref.updateAndGet(_ + 1).repeat(schedule)
    } yield res

  /**
   * Run a schedule using the provided input and collect all outputs
   */
  def run[R <: Clock with TestClock, A, B](schedule: Schedule[R, A, B])(input: Iterable[A]): ZIO[R, Nothing, Chunk[B]] =
    run {
      schedule.driver.flatMap { driver =>
        def loop(input: List[A], acc: Chunk[B]): ZIO[R, Nothing, Chunk[B]] =
          input match {
            case h :: t =>
              driver
                .next(h)
                .foldM(
                  _ => driver.last.fold(_ => acc, b => acc :+ b),
                  b => loop(t, acc :+ b)
                )
            case Nil => UIO.succeed(acc)
          }

        loop(input.toList, Chunk.empty)
      }
    }

  def run[R <: TestClock, E, A](effect: ZIO[R, E, A]): ZIO[R, E, A] =
    for {
      fiber  <- effect.fork
      _      <- TestClock.setTime(Duration.Infinity)
      result <- fiber.join
    } yield result

  def runManually[Env, In, Out](
    schedule: Schedule[Env, In, Out],
    inputs: List[(OffsetDateTime, In)]
  ): ZIO[Env, Nothing, (List[(OffsetDateTime, Out)], Option[Out])] = {

    def loop(
      step: Schedule.StepFunction[Env, In, Out],
      inputs: List[(OffsetDateTime, In)],
      acc: List[(OffsetDateTime, Out)]
    ): ZIO[Env, Nothing, (List[(OffsetDateTime, Out)], Option[Out])] =
      inputs match {
        case Nil => UIO.succeed(acc.reverse -> None)
        case (odt, in) :: rest =>
          step(odt, in) flatMap {
            case Schedule.Decision.Done(out) => UIO.succeed(acc.reverse -> Some(out))
            case Schedule.Decision.Continue(out, interval, step) =>
              loop(step, rest, (interval -> out) :: acc)
          }
      }

    loop(schedule.step, inputs, Nil)
  }

  def checkRepeat[B](schedule: Schedule[Any, Int, B], expected: B): ZIO[Any with Clock, Nothing, TestResult] =
    assertM(repeat(schedule))(equalTo(expected))

  /**
   * A function that increments ref each time it is called.
   * It always fails, with the incremented value in error
   */
  def alwaysFail(ref: Ref[Int]): IO[String, Int] =
    for {
      i <- ref.updateAndGet(_ + 1)
      x <- IO.fail(s"Error: $i")
    } yield x

  /**
   * A function that increments ref each time it is called.
   * It returns either a failure if ref value is 0 or less
   * before increment, and the value in other cases.
   */
  def failOn0(ref: Ref[Int]): IO[String, Int] =
    for {
      i <- ref.updateAndGet(_ + 1)
      x <- if (i <= 1) IO.fail(s"Error: $i") else IO.succeed(i)
    } yield x

  def diesWith(assertion: Assertion[Throwable]): Assertion[TestFailure[Any]] =
    isCase(
      "Runtime",
      {
        case TestFailure.Runtime(c) => c.dieOption
        case _                      => None
      },
      assertion
    )

  case class ScheduleError(message: String) extends Exception
  case class ScheduleFailure(message: String)
  case class ScheduleSuccess[O](content: O)
}<|MERGE_RESOLUTION|>--- conflicted
+++ resolved
@@ -7,11 +7,7 @@
 import zio.duration._
 import zio.stream.ZStream
 import zio.test.Assertion._
-<<<<<<< HEAD
-import zio.test.TestAspect.{ jvmOnly, timeout }
-=======
-import zio.test.TestAspect.{ failing, timeout }
->>>>>>> 788518fe
+import zio.test.TestAspect.{ failing, jvmOnly, timeout }
 import zio.test.environment.{ TestClock, TestRandom }
 import zio.test.{ assert, assertM, suite, testM, Assertion, TestFailure, TestResult }
 
