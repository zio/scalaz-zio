package zio

import zio.stream.ZStream
import zio.test.Assertion._
import zio.test.TestAspect.timeout
import zio.test._

import java.time.temporal.{ChronoField, ChronoUnit}
import java.time.{Instant, OffsetDateTime, ZoneId}
import scala.concurrent.Future

object ScheduleSpec extends ZIOBaseSpec {

  import ZIOTag._

  /**
   * Retry `once` means that we try to exec `io`, get and error, try again to
   * exec `io`, and whatever the output is, we return that second result.
   *
   * The three following tests test retry when:
   *   - the first time succeeds (no retry)
   *   - the first time fails and the second succeeds (one retry, result
   *     success)
   *   - both first time and retry fail (one retry, result failure)
   */
  def spec = suite("ScheduleSpec")(
    suite("Repeat on success according to a provided strategy")(
      test("for 'recurs(a negative number)' repeats 0 additional time") {
        // A repeat with a negative number of times should not repeat the action at all
        checkRepeat(Schedule.recurs(-5), expected = 0)
      },
      test("for 'recurs(0)' does repeat 0 additional time") {
        // A repeat with 0 number of times should not repeat the action at all
        checkRepeat(Schedule.recurs(0), expected = 0)
      },
      test("for 'recurs(1)' does repeat 1 additional time") {
        checkRepeat(Schedule.recurs(1), expected = 1)
      },
      test("for 'once' does repeats 1 additional time") {
        for {
          ref <- Ref.make(0)
          _   <- ref.update(_ + 1).repeat(Schedule.once)
          res <- ref.get
        } yield assert(res)(equalTo(2))
      },
      test("for 'recurs(a positive given number)' repeats that additional number of time") {
        checkRepeat(Schedule.recurs(42), expected = 42)
      },
      test("for 'recurWhile(cond)' repeats while the cond still holds") {
        def cond: Int => Boolean = _ < 10
        checkRepeat(Schedule.recurWhile(cond), expected = 10)
      },
      test("for 'recurWhileZIO(cond)' repeats while the effectful cond still holds") {
        def cond: Int => UIO[Boolean] = x => ZIO.succeed(x > 10)
        checkRepeat(Schedule.recurWhileZIO(cond), expected = 1)
      },
      test("for 'recurWhileEquals(cond)' repeats while the cond is equal") {
        checkRepeat(Schedule.recurWhileEquals(1), expected = 2)
      },
      test("for 'recurUntil(cond)' repeats until the cond is satisfied") {
        def cond: Int => Boolean = _ < 10
        checkRepeat(Schedule.recurUntil(cond), expected = 1)
      },
      test("for 'recurUntilZIO(cond)' repeats until the effectful cond is satisfied") {
        def cond: Int => UIO[Boolean] = x => ZIO.succeed(x > 10)
        checkRepeat(Schedule.recurUntilZIO(cond), expected = 11)
      },
      test("for 'recurUntilEquals(cond)' repeats until the cond is equal") {
        checkRepeat(Schedule.recurUntilEquals(1), expected = 1)
      }
    ),
    suite("Collect all inputs into a list")(
      test("as long as the condition f holds") {
        def cond: Int => Boolean = _ < 10
        checkRepeat(Schedule.collectWhile(cond), expected = List(1, 2, 3, 4, 5, 6, 7, 8, 9))
      },
      test("as long as the effectful condition f holds") {
        def cond = (x: Int) => ZIO.succeed(x > 10)
        checkRepeat(Schedule.collectWhileZIO(cond), expected = Nil)
      },
      test("until the effectful condition f fails") {
        def cond = (i: Int) => i < 10 && i > 1
        checkRepeat(Schedule.collectUntil(cond), expected = Chunk(1))
      },
      test("until the effectful condition f fails") {
        def cond = (x: Int) => ZIO.succeed(x > 10)
        checkRepeat(Schedule.collectUntilZIO(cond), expected = List(1, 2, 3, 4, 5, 6, 7, 8, 9, 10))
      }
    ),
    test("Repeat on failure does not actually repeat") {
      val failed = (for {
        ref <- Ref.make(0)
        _   <- alwaysFail(ref).repeat(Schedule.recurs(42))
      } yield ()).foldZIO[Any, Int, String](
        err => ZIO.succeed(err),
        _ => ZIO.succeed("it should not be a success at all")
      )
      assertZIO(failed)(equalTo("Error: 1"))
    } @@ zioTag(errors),
    test("Repeat a scheduled repeat repeats the whole number") {
      val n = 42
      for {
        ref <- Ref.make(0)
        io   = ref.update(_ + 1).repeat(Schedule.recurs(n))
        _   <- io.repeat(Schedule.recurs(1))
        res <- ref.get
      } yield assert(res)(equalTo((n + 1) * 2))
    },
    suite("Repeat an action 2 times and call `ensuring` should")(
      test("run the specified finalizer as soon as the schedule is complete") {
        for {
          p          <- Promise.make[Nothing, Unit]
          r          <- Ref.make(0)
          _          <- r.update(_ + 2).repeat(Schedule.recurs(2)).ensuring(p.succeed(()))
          v          <- r.get
          finalizerV <- p.poll
        } yield assert(v)(equalTo(6)) && assert(finalizerV.isDefined)(equalTo(true))
      }
    ),
    suite("Simulate a schedule")(
      test("without timing out") {
        val schedule  = Schedule.exponential(1.minute)
        val scheduled = Clock.currentDateTime.flatMap(schedule.run(_, List.fill(5)(())))
        val expected  = Chunk(1.minute, 2.minute, 4.minute, 8.minute, 16.minute)
        assertZIO(scheduled)(equalTo(expected))
      } @@ timeout(1.seconds),
      test("respect Schedule.recurs even if more input is provided than needed") {
        val schedule: Schedule[Any, Any, (Long, Duration)] = Schedule.recurs(2) && Schedule.exponential(1.minute)
        val scheduled                                      = Clock.currentDateTime.flatMap(schedule.run(_, 1 to 10))
        val expected                                       = Chunk((0L, 1.minute), (1L, 2.minute), (2L, 4.minute))
        assertZIO(scheduled)(equalTo(expected))
      },
      test("respect Schedule.upTo even if more input is provided than needed") {
        val schedule  = Schedule.spaced(1.second).upTo(5.seconds)
        val scheduled = Clock.currentDateTime.flatMap(schedule.run(_, 1 to 10))
        val expected  = Chunk(0L, 1L, 2L, 3L, 4L, 5L)
        assertZIO(scheduled)(equalTo(expected))
      },
      test("free from stack overflow") {
        assertZIO(ZStream.fromSchedule(Schedule.forever *> Schedule.recurs(100000)).runCount)(
          equalTo(100000L)
        )
      }
    ),
    suite("Retry on failure according to a provided strategy")(
      test("retry 0 time for `once` when first time succeeds") {
        implicit val canFail = CanFail
        for {
          ref <- Ref.make(0)
          _   <- ref.update(_ + 1).retry(Schedule.once)
          i   <- ref.get
        } yield assert(i)(equalTo(1))
      },
      test("retry 0 time for `recurs(0)`") {
        val failed = (for {
          ref <- Ref.make(0)
          i   <- alwaysFail(ref).retry(Schedule.recurs(0))
        } yield i)
          .foldZIO[Any, Int, String](
            err => ZIO.succeed(err),
            _ => ZIO.succeed("it should not be a success")
          )
        failed.map(actual => assert(actual)(equalTo("Error: 1")))
      },
      test("retry exactly one time for `once` when second time succeeds") {
        // one retry on failure
        for {
          ref <- Ref.make(0)
          _   <- failOn0(ref).retry(Schedule.once)
          r   <- ref.get
        } yield assert(r)(equalTo(2))
      },
      test("retry exactly one time for `once` even if still in error") {
        // no more than one retry on retry `once`
        val retried = (for {
          ref <- Ref.make(0)
          _   <- alwaysFail(ref).retry(Schedule.once)
        } yield ()).foldZIO[Any, Int, String](
          err => ZIO.succeed(err),
          _ => ZIO.succeed("A failure was expected")
        )
        assertZIO(retried)(equalTo("Error: 2"))
      },
      test("for a given number of times with random jitter in (0, 1)") {
        val schedule  = Schedule.spaced(500.millis).jittered(0, 1)
        val scheduled = run(schedule >>> Schedule.elapsed)(List.fill(5)(()))
        val expected  = Chunk(0.millis, 250.millis, 500.millis, 750.millis, 1000.millis)
        assertZIO(TestRandom.feedDoubles(0.5, 0.5, 0.5, 0.5, 0.5) *> scheduled)(equalTo(expected))
      },
      test("for a given number of times with random jitter in custom interval") {
        val schedule  = Schedule.spaced(500.millis).jittered(2, 4)
        val scheduled = run(schedule >>> Schedule.elapsed)((List.fill(5)(())))
        val expected  = Chunk(0, 1500, 3000, 5000, 7000).map(_.millis)
        assertZIO(TestRandom.feedDoubles(0.5, 0.5, 1, 1, 0.5) *> scheduled)(equalTo(expected))
      },
      test("fixed delay with error predicate") {
        var i = 0
        val io = ZIO.succeed(i += 1).flatMap[Any, String, Unit] { _ =>
          if (i < 5) ZIO.fail("KeepTryingError") else ZIO.fail("GiveUpError")
        }
        val strategy = Schedule.spaced(200.millis).whileInput[String](_ == "KeepTryingError")
        val expected = (800.millis, "GiveUpError", 4L)
        val result = io.retryOrElseEither(
          strategy,
          (e: String, r: Long) => Clock.nanoTime.map(nanos => (Duration.fromNanos(nanos), e, r))
        )
        assertZIO(run(result))(isLeft(equalTo(expected)))
      },
      test("fibonacci delay") {
        assertZIO(run(Schedule.fibonacci(100.millis) >>> Schedule.elapsed)(List.fill(5)(())))(
          equalTo(Chunk(0, 1, 2, 4, 7).map(i => (i * 100).millis))
        )
      },
      test("linear delay") {
        assertZIO(run(Schedule.linear(100.millis) >>> Schedule.elapsed)(List.fill(5)(())))(
          equalTo(Chunk(0, 1, 3, 6, 10).map(i => (i * 100).millis))
        )
      },
      test("spaced delay") {
        assertZIO(run(Schedule.spaced(100.millis) >>> Schedule.elapsed)(List.fill(5)(())))(
          equalTo(Chunk(0, 1, 2, 3, 4).map(i => (i * 100).millis))
        )
      },
      test("fixed delay") {
        assertZIO(run(Schedule.fixed(100.millis) >>> Schedule.elapsed)(List.fill(5)(())))(
          equalTo(Chunk(0, 1, 2, 3, 4).map(i => (i * 100).millis))
        )
      },
      test("fixed delay with zero delay") {
        assertZIO(run(Schedule.fixed(Duration.Zero) >>> Schedule.elapsed)(List.fill(5)(())))(
          equalTo(Chunk.fill(5)(Duration.Zero))
        )
      },
      test("windowed") {
        assertZIO(run(Schedule.windowed(100.millis) >>> Schedule.elapsed)(List.fill(5)(())))(
          equalTo(Chunk(0, 1, 2, 3, 4).map(i => (i * 100).millis))
        )
      },
      test("modified linear delay") {
        assertZIO(
          run(Schedule.linear(100.millis).modifyDelayZIO { case (_, d) => ZIO.succeed(d * 2) } >>> Schedule.elapsed)(
            List.fill(5)(())
          )
        )(equalTo(Chunk(0, 1, 3, 6, 10).map(i => (i * 200).millis)))
      },
      test("exponential delay with default factor") {
        assertZIO(run(Schedule.exponential(100.millis) >>> Schedule.elapsed)(List.fill(5)(())))(
          equalTo(Chunk(0, 1, 3, 7, 15).map(i => (i * 100).millis))
        )
      },
      test("exponential delay with other factor") {
        assertZIO(run(Schedule.exponential(100.millis, 3.0) >>> Schedule.elapsed)(List.fill(5)(())))(
          equalTo(Chunk(0, 1, 4, 13, 40).map(i => (i * 100).millis))
        )
      },
      test("fromDurations") {
        val schedule = Schedule.fromDurations(4.seconds, 7.seconds, 12.seconds, 19.seconds)
        val expected = Chunk(0.seconds, 4.seconds, 11.seconds, 23.seconds, 42.seconds)
        val actual   = run(schedule >>> Schedule.elapsed)(List.fill(5)(()))
        assertZIO(actual)(equalTo(expected))
      }
    ) @@ zioTag(errors),
    suite("Retry according to a provided strategy")(
      test("for up to 10 times") {
        var i        = 0
        val strategy = Schedule.recurs(10)
<<<<<<< HEAD
        val io       = ZIO.succeed(i += 1).flatMap(_ => if (i < 5) ZIO.fail("KeepTryingError") else ZIO.succeed(i))
        assertM(io.retry(strategy))(equalTo(5))
=======
        val io       = IO.succeed(i += 1).flatMap(_ => if (i < 5) IO.fail("KeepTryingError") else IO.succeed(i))
        assertZIO(io.retry(strategy))(equalTo(5))
>>>>>>> bb1d6c2d
      }
    ) @@ zioTag(errors),
    suite("Return the result of the fallback after failing and no more retries left")(
      test("if fallback succeed - retryOrElse") {
        for {
          ref <- Ref.make(0)
          o   <- alwaysFail(ref).retryOrElse(Schedule.once, ioSucceed)
        } yield assert(o)(equalTo("OrElse": Any))
      },
      test("if fallback failed - retryOrElse") {
        val failed = (for {
          ref <- Ref.make(0)
          i   <- alwaysFail(ref).retryOrElse(Schedule.once, ioFail)
        } yield i)
          .foldZIO[Any, Int, String](
            err => ZIO.succeed(err),
            _ => ZIO.succeed("it should not be a success")
          )
        assertZIO(failed)(equalTo("OrElseFailed"))
      },
      test("if fallback succeed - retryOrElseEither") {
        for {
          ref     <- Ref.make(0)
          o       <- alwaysFail(ref).retryOrElseEither(Schedule.once, ioSucceed)
          expected = Left("OrElse")
        } yield assert(o)(equalTo(expected))
      },
      test("if fallback failed - retryOrElseEither") {
        val failed = (for {
          ref <- Ref.make(0)
          i   <- alwaysFail(ref).retryOrElseEither(Schedule.once, ioFail)
        } yield i)
          .foldZIO[Any, Int, String](
            err => ZIO.succeed(err),
            _ => ZIO.succeed("it should not be a success")
          )
        assertZIO(failed)(equalTo("OrElseFailed"))
      }
    ) @@ zioTag(errors),
    suite("cron-like scheduling. Repeats at point of time (minute of hour, day of week, ...)")(
      test("recur at 01 second of each minute") {
        def toOffsetDateTime[T](in: (List[(OffsetDateTime, T)], Option[T])): List[OffsetDateTime] =
          in._1.map(t => t._1)

        val originOffset = OffsetDateTime.now().withMinute(0).withSecond(0).withNano(0)

        val inTimeSecondNanosec = originOffset.withSecond(1).withNano(1)
        val inTimeSecond        = originOffset.withSecond(1)
        val beforeTime          = originOffset.withSecond(0)
        val afterTime           = originOffset.withSecond(3)

        val input = List(inTimeSecondNanosec, inTimeSecond, beforeTime, afterTime).map((_, ()))

        assertZIO(runManually(Schedule.secondOfMinute(1), input).map(toOffsetDateTime)) {
          val expected          = originOffset.withSecond(1)
          val afterTimeExpected = expected.withMinute(expected.getMinute + 1)
          equalTo(List(inTimeSecondNanosec, inTimeSecond, inTimeSecond, afterTimeExpected))
        }
      },
      test("throw IllegalArgumentException on invalid `second` argument of `secondOfMinute`") {
        val input = List(OffsetDateTime.now())
        for {
          exit <- run(Schedule.secondOfMinute(60))(input).exit
        } yield assert(exit)(dies(isSubtype[IllegalArgumentException](anything)))
      },
      test("recur at 01 minute of each hour") {
        def toOffsetDateTime[T](in: (List[(OffsetDateTime, T)], Option[T])): List[OffsetDateTime] =
          in._1.map(t => t._1)

        val originOffset = OffsetDateTime.now().withHour(0).withSecond(0).withNano(0)

        val inTimeMinuteNanosec = originOffset.withMinute(1).withNano(1)
        val inTimeMinute        = originOffset.withMinute(1)
        val beforeTime          = originOffset.withMinute(0)
        val afterTime           = originOffset.withMinute(3)

        val input = List(inTimeMinuteNanosec, inTimeMinute, beforeTime, afterTime).map((_, ()))

        assertZIO(runManually(Schedule.minuteOfHour(1), input).map(toOffsetDateTime)) {
          val expected          = originOffset.withMinute(1)
          val afterTimeExpected = expected.withHour(expected.getHour + 1)
          equalTo(List(inTimeMinuteNanosec, inTimeMinute, inTimeMinute, afterTimeExpected))
        }
      },
      test("throw IllegalArgumentException on invalid `minute` argument of `minuteOfHour`") {
        val input = List(OffsetDateTime.now())
        for {
          exit <- run(Schedule.minuteOfHour(60))(input).exit
        } yield assert(exit)(dies(isSubtype[IllegalArgumentException](anything)))
      },
      test("recur at 01 hour of each day") {
        def toOffsetDateTime[T](in: (List[(OffsetDateTime, T)], Option[T])): List[OffsetDateTime] =
          in._1.map(t => t._1.withNano(0))

        val originOffset = OffsetDateTime
          .now()
          .truncatedTo(ChronoUnit.HOURS)

        val inTimeHourSecond = originOffset.withHour(1).withSecond(1)
        val inTimeHour       = originOffset.withHour(1)
        val beforeTime       = originOffset.withHour(0)
        val afterTime        = originOffset.withHour(3)

        val input = List(inTimeHourSecond, inTimeHour, beforeTime, afterTime).map((_, ()))

        assertZIO(runManually(Schedule.hourOfDay(1), input).map(toOffsetDateTime)) {
          val expected          = originOffset.withHour(1)
          val afterTimeExpected = expected.withDayOfYear(expected.getDayOfYear).plusDays(1L)
          equalTo(List(inTimeHourSecond, inTimeHour, inTimeHour, afterTimeExpected))
        }
      },
      test("throw IllegalArgumentException on invalid `hour` argument of `hourOfDay`") {
        val input = List(OffsetDateTime.now())
        for {
          exit <- run(Schedule.hourOfDay(24))(input).exit
        } yield assert(exit)(dies(isSubtype[IllegalArgumentException](anything)))
      },
      test("recur at Tuesday of each week") {
        def toOffsetDateTime[T](in: (List[(OffsetDateTime, T)], Option[T])): List[OffsetDateTime] =
          in._1.map(t => t._1.withNano(0))

        val originOffset = OffsetDateTime
          .now()
          .truncatedTo(ChronoUnit.DAYS)

        val tuesdayHour = originOffset.`with`(ChronoField.DAY_OF_WEEK, 2).withHour(1)
        val tuesday     = originOffset.`with`(ChronoField.DAY_OF_WEEK, 2)
        val monday      = originOffset.`with`(ChronoField.DAY_OF_WEEK, 1)
        val wednesday   = originOffset.`with`(ChronoField.DAY_OF_WEEK, 3)

        val input = List(tuesdayHour, tuesday, monday, wednesday).map((_, ()))

        assertZIO(runManually(Schedule.dayOfWeek(2), input).map(toOffsetDateTime)) {
          val expectedTuesday = originOffset.`with`(ChronoField.DAY_OF_WEEK, 2)
          val nextTuesday     = expectedTuesday.plusDays(7).`with`(ChronoField.DAY_OF_WEEK, 2)
          equalTo(List(tuesdayHour, tuesday, tuesday, nextTuesday))
        }
      },
      test("throw IllegalArgumentException on invalid `day` argument of `dayOfWeek`") {
        val input = List(OffsetDateTime.now())
        for {
          exit <- run(Schedule.dayOfWeek(8))(input).exit
        } yield assert(exit)(dies(isSubtype[IllegalArgumentException](anything)))
      },
      test("recur in 2nd day of each month") {
        def toOffsetDateTime[T](in: (List[(OffsetDateTime, T)], Option[T])): List[OffsetDateTime] =
          in._1.map(t => t._1.withNano(0))

        val originOffset = OffsetDateTime
          .now()
          .withYear(2020)
          .withMonth(1)
          .truncatedTo(ChronoUnit.DAYS)

        val inTimeDate1 = originOffset.withDayOfMonth(2).withHour(1)
        val inTimeDate2 = originOffset.withDayOfMonth(2)
        val before      = originOffset.withDayOfMonth(1)
        val after       = originOffset.withDayOfMonth(3)

        val input = List(inTimeDate1, inTimeDate2, before, after).map((_, ()))

        assertZIO(runManually(Schedule.dayOfMonth(2), input).map(toOffsetDateTime)) {
          val expectedBefore = originOffset.withDayOfMonth(2)
          val expectedAfter  = originOffset.withDayOfMonth(2).plusMonths(1)
          equalTo(List(inTimeDate1, inTimeDate2, expectedBefore, expectedAfter))
        }
      },
      test("recur only in months containing valid number of days") {
        def toOffsetDateTime[T](in: (List[(OffsetDateTime, T)], Option[T])): List[OffsetDateTime] =
          in._1.map(t => t._1.withNano(0))

        val originOffset = OffsetDateTime
          .now()
          .withYear(2020)
          .withMonth(1)
          .withDayOfMonth(31)
          .truncatedTo(ChronoUnit.DAYS)

        val input = List(originOffset).map((_, ()))

        assertZIO(runManually(Schedule.dayOfMonth(30), input).map(toOffsetDateTime)) {
          val expected = originOffset.withMonth(3).withDayOfMonth(30)
          equalTo(List(expected))
        }
      },
      test("throw IllegalArgumentException on invalid `day` argument of `dayOfMonth`") {
        val input = List(OffsetDateTime.now())
        for {
          exit <- run(Schedule.dayOfMonth(32))(input).exit
        } yield assert(exit)(dies(isSubtype[IllegalArgumentException](anything)))
      }
    ),
    suite("Return the result after successful retry")(
      test("retry exactly one time for `once` when second time succeeds - retryOrElse") {
        for {
          ref <- Ref.make(0)
          o   <- failOn0(ref).retryOrElse(Schedule.once, ioFail)
        } yield assert(o)(equalTo(2))
      },
      test("retry exactly one time for `once` when second time succeeds - retryOrElse0") {
        for {
          ref     <- Ref.make(0)
          o       <- failOn0(ref).retryOrElseEither(Schedule.once, ioFail)
          expected = Right(2)
        } yield assert(o)(equalTo(expected))
      }
    ) @@ zioTag(errors),
    suite("Retry a failed action 2 times and call `ensuring` should")(
      test("run the specified finalizer as soon as the schedule is complete") {
        for {
          p          <- Promise.make[Nothing, Unit]
          v          <- ZIO.fail("oh no").retry(Schedule.recurs(2)).ensuring(p.succeed(())).option
          finalizerV <- p.poll
        } yield assert(v.isEmpty)(equalTo(true)) && assert(finalizerV.isDefined)(equalTo(true))
      }
    ) @@ zioTag(errors),
    // test("`ensuring` should only call finalizer once.") {
    //   for {
    //     ref    <- Ref.make(0)
    //     sched  = Schedule.stop.ensuring(ref.update(_ + 1))
    //     s      <- sched.initial
    //     _      <- sched.update((), s).flip
    //     _      <- sched.update((), s).flip
    //     result <- ref.get.map(assert(_)(equalTo(1)))
    //   } yield result
    // },
    test("Retry type parameters should infer correctly") {
      def foo[O](v: O): ZIO[Any, Error, Either[ScheduleFailure, ScheduleSuccess[O]]] =
        ZIO
          .fromFuture(_ => Future.successful(v))
          .foldZIO(
            _ => ZIO.fail(ScheduleError("Some error")),
            ok => ZIO.succeed(Right(ScheduleSuccess(ok)))
          )
          .retry(Schedule.spaced(2.seconds) && Schedule.recurs(1))
          .catchAll(error => ZIO.succeed(Left(ScheduleFailure(error.message))))

      val expected = Right(ScheduleSuccess("Ok"))
      assertZIO(foo("Ok"))(equalTo(expected))
    },
    test("either should not wait if neither schedule wants to continue") {
      assertZIO(
        run((Schedule.stop || (Schedule.spaced(2.seconds) && Schedule.stop)) >>> Schedule.elapsed)(List.fill(5)(()))
      )(
        equalTo(Chunk(Duration.Zero))
      )
    },
    test("perform log for each recurrence of effect") {
      def schedule[A](ref: Ref[Int]) =
        Schedule
          .recurs(3)
          .onDecision { case _ => ref.update(_ + 1) }

      for {
        ref <- Ref.make(0)
        _   <- ref.getAndUpdate(_ + 1).repeat(schedule(ref))
        res <- ref.get
      } yield assert(res)(equalTo(8))
    },
    test("Reset after some inactivity") {

      def io(ref: Ref[Int], latch: Promise[Nothing, Unit]): ZIO[Any, String, Unit] =
        ref
          .updateAndGet(_ + 1)
          .flatMap(retries =>
            // the 5th retry will fail after 10 seconds to let the schedule reset
            if (retries == 5) latch.succeed(()) *> io(ref, latch).delay(10.seconds)
            // the 10th retry will succeed, which is only possible if the schedule was reset
            else if (retries == 10) ZIO.unit
            else ZIO.fail("Boom")
          )

      assertZIO {
        for {
          retriesCounter <- Ref.make(-1)
          latch          <- Promise.make[Nothing, Unit]
          fiber          <- io(retriesCounter, latch).retry(Schedule.recurs(5).resetAfter(5.seconds)).fork
          _              <- latch.await
          _              <- TestClock.adjust(10.seconds)
          _              <- fiber.join
          retries        <- retriesCounter.get
        } yield retries
      }(equalTo(10))
    },
    test("union of two schedules should continue as long as either wants to continue") {
      val schedule: Schedule[Any, Boolean, (Boolean, Long)] =
        Schedule.recurWhile[Boolean](_ == true) || Schedule.fixed(1.second)
      assertZIO(run(schedule >>> Schedule.elapsed)(List(true, false, false, false, false)))(
        equalTo(Chunk(0, 0, 1, 2, 3).map(_.seconds))
      )
    },
    test("Schedule.fixed should compute delays correctly") {
      def offsetDateTime(millis: Long) =
        OffsetDateTime.ofInstant(Instant.ofEpochMilli(millis), ZoneId.of("GMT"))

      val inputs            = List(offsetDateTime(0), offsetDateTime(6500)).zip(List((), ()))
      val scheduleIntervals = runManually(Schedule.fixed(5.seconds), inputs).map(_._1.map(_._1))

      assertZIO(scheduleIntervals)(equalTo(List(offsetDateTime(5000), offsetDateTime(10000))))
    },
    suite("return values")(
      suite("delays")(
        test("duration")(checkDelays(Schedule.duration(1.second))),
        test("exponential")(checkDelays(Schedule.exponential(1.second))),
        test("fibonacci")(checkDelays(Schedule.fibonacci(1.second))),
        test("fromDuration")(checkDelays(Schedule.fromDuration(1.second))),
        test("fromDurations")(checkDelays(Schedule.fromDurations(1.second, 2.seconds, 3.seconds, 4.seconds))),
        test("linear")(checkDelays(Schedule.linear(1.second)))
      ),
      suite("repetitions")(
        test("count")(checkRepetitions(Schedule.count)),
        test("dayOfMonth")(checkRepetitions(Schedule.dayOfMonth(1))),
        test("dayOfWeek")(checkRepetitions(Schedule.dayOfWeek(1))),
        test("fixed")(checkRepetitions(Schedule.fixed(1.second))),
        test("forever")(checkRepetitions(Schedule.forever)),
        test("hourOfDay")(checkRepetitions(Schedule.hourOfDay(1))),
        test("minuteOfHour")(checkRepetitions(Schedule.minuteOfHour(1))),
        test("recurs")(checkRepetitions(Schedule.forever)),
        test("secondOfMinute")(checkRepetitions(Schedule.secondOfMinute(1))),
        test("spaced")(checkRepetitions(Schedule.spaced(1.second))),
        test("windowed")(checkRepetitions(Schedule.windowed(1.second)))
      )
    ),
    test("intersection of schedules recurring in bounded intervals") {
      val schedule: Schedule[Any, Any, (Long, Long)] = Schedule.hourOfDay(4) && Schedule.minuteOfHour(20)
      for {
        now    <- ZIO.succeed(OffsetDateTime.now)
        in      = Chunk(1, 2, 3, 4, 5)
        delays <- schedule.delays.run(now, in)
        actual  = delays.scanLeft(now)((now, delay) => now.plus(delay)).tail
      } yield assert(actual.map(_.getHour))(forall(equalTo(4))) &&
        assert(actual.map(_.getMinute))(forall(equalTo(20)))
    },
    test("union composes") {
      val monday            = Schedule.dayOfWeek(1)
      val wednesday         = Schedule.dayOfWeek(3)
      val friday            = Schedule.dayOfWeek(5)
      val mondayOrWednesday = monday || wednesday
      val wednesdayOrFriday = wednesday || friday
      val alsoWednesday     = mondayOrWednesday && wednesdayOrFriday
      for {
        now      <- ZIO.succeed(OffsetDateTime.now)
        in        = Chunk(1, 2, 3, 4, 5)
        actual   <- alsoWednesday.delays.run(now, in)
        expected <- wednesday.delays.run(now, in)
      } yield assert(actual)(equalTo(expected))
    }
  )

  def checkDelays[Env](schedule: Schedule[Env, Any, Duration]): URIO[Env, TestResult] =
    for {
      now      <- ZIO.succeed(OffsetDateTime.now)
      in        = Chunk(1, 2, 3, 4, 5)
      actual   <- schedule.run(now, in)
      expected <- schedule.delays.run(now, in)
    } yield assert(actual)(equalTo(expected))

  def checkRepetitions[Env](schedule: Schedule[Env, Any, Long]): URIO[Env, TestResult] =
    for {
      now      <- ZIO.succeed(OffsetDateTime.now)
      in        = Chunk(1, 2, 3, 4, 5)
      actual   <- schedule.run(now, in)
      expected <- schedule.repetitions.run(now, in)
    } yield assert(actual)(equalTo(expected))

  val ioSucceed: (String, Unit) => UIO[String]      = (_: String, _: Unit) => ZIO.succeed("OrElse")
  val ioFail: (String, Unit) => IO[String, Nothing] = (_: String, _: Unit) => ZIO.fail("OrElseFailed")

  def repeat[B](schedule: Schedule[Any, Int, B]): ZIO[Any, Nothing, B] =
    for {
      ref <- Ref.make(0)
      res <- ref.updateAndGet(_ + 1).repeat(schedule)
    } yield res

  /**
   * Run a schedule using the provided input and collect all outputs
   */
  def run[R, A, B](
    schedule: Schedule[R, A, B]
  )(input: Iterable[A]): ZIO[R, Nothing, Chunk[B]] =
    run {
      schedule.driver.flatMap { driver =>
        def loop(input: List[A], acc: Chunk[B]): ZIO[R, Nothing, Chunk[B]] =
          input match {
            case h :: t =>
              driver
                .next(h)
                .foldZIO(
                  _ => driver.last.fold(_ => acc, b => acc :+ b),
                  b => loop(t, acc :+ b)
                )
            case Nil => ZIO.succeed(acc)
          }

        loop(input.toList, Chunk.empty)
      }
    }

  def run[R, E, A](effect: ZIO[R, E, A]): ZIO[R, E, A] =
    for {
      fiber  <- effect.fork
      _      <- TestClock.setTime(Duration.Infinity)
      result <- fiber.join
    } yield result

  def runManually[Env, In, Out](
    schedule: Schedule[Env, In, Out],
    inputs: List[(OffsetDateTime, In)]
  ): ZIO[Env, Nothing, (List[(OffsetDateTime, Out)], Option[Out])] = {

    def loop(
      state: schedule.State,
      inputs: List[(OffsetDateTime, In)],
      acc: List[(OffsetDateTime, Out)]
    ): ZIO[Env, Nothing, (List[(OffsetDateTime, Out)], Option[Out])] =
      inputs match {
        case Nil => ZIO.succeed(acc.reverse -> None)
        case (odt, in) :: rest =>
          schedule.step(odt, in, state) flatMap {
            case (_, out, Schedule.Decision.Done) => ZIO.succeed(acc.reverse -> Some(out))
            case (state, out, Schedule.Decision.Continue(interval)) =>
              loop(state, rest, (interval.start -> out) :: acc)
          }
      }

    loop(schedule.initial, inputs, Nil)
  }

  def checkRepeat[B](schedule: Schedule[Any, Int, B], expected: B): ZIO[Any, Nothing, TestResult] =
    assertZIO(repeat(schedule))(equalTo(expected))

  /**
   * A function that increments ref each time it is called. It always fails,
   * with the incremented value in error
   */
  def alwaysFail(ref: Ref[Int]): IO[String, Int] =
    for {
      i <- ref.updateAndGet(_ + 1)
      x <- ZIO.fail(s"Error: $i")
    } yield x

  /**
   * A function that increments ref each time it is called. It returns either a
   * failure if ref value is 0 or less before increment, and the value in other
   * cases.
   */
  def failOn0(ref: Ref[Int]): IO[String, Int] =
    for {
      i <- ref.updateAndGet(_ + 1)
      x <- if (i <= 1) ZIO.fail(s"Error: $i") else ZIO.succeed(i)
    } yield x

  def diesWith(assertion: Assertion[Throwable]): Assertion[TestFailure[Any]] =
    isCase(
      "Runtime",
      {
        case TestFailure.Runtime(c, _) => c.dieOption
        case _                         => None
      },
      assertion
    )

  case class ScheduleError(message: String) extends Exception
  case class ScheduleFailure(message: String)
  case class ScheduleSuccess[O](content: O)

  type Logging = Logging.Service

  object Logging {
    trait Service
    val live: ZLayer[Any, Nothing, Logging] = ZLayer.succeed(new Logging.Service {})
  }
}<|MERGE_RESOLUTION|>--- conflicted
+++ resolved
@@ -264,13 +264,8 @@
       test("for up to 10 times") {
         var i        = 0
         val strategy = Schedule.recurs(10)
-<<<<<<< HEAD
         val io       = ZIO.succeed(i += 1).flatMap(_ => if (i < 5) ZIO.fail("KeepTryingError") else ZIO.succeed(i))
-        assertM(io.retry(strategy))(equalTo(5))
-=======
-        val io       = IO.succeed(i += 1).flatMap(_ => if (i < 5) IO.fail("KeepTryingError") else IO.succeed(i))
         assertZIO(io.retry(strategy))(equalTo(5))
->>>>>>> bb1d6c2d
       }
     ) @@ zioTag(errors),
     suite("Return the result of the fallback after failing and no more retries left")(
