package zio

import zio.clock.Clock
import zio.console._
import zio.duration._
import zio.test.Assertion._
import zio.test.TestAspect._
import zio.test._
import zio.test.environment._

object CancelableFutureSpec extends ZIOBaseSpec {
  def roundtrip[R, A](zio: RIO[R, A]): RIO[R, A] =
    for {
      future <- zio.toFuture
      a      <- RIO.fromFuture(_ => future)
    } yield a

<<<<<<< HEAD
  def spec = suite("CancelableFutureSpec")(
    testM("interrupts the underlying task on cancel 2") {
      for {
        p  <- Promise.make[Nothing, Unit]
        p2 <- Promise.make[Nothing, Int]
        f <- (p.succeed(()) *> IO.never)
              .onInterrupt(p2.succeed(42))
              .fork
        _    <- p.await
        _    <- f.interrupt
        test <- p2.await
      } yield assert(test)(equalTo(42))
    } @@ nonFlaky,
    testM("interrupts the underlying task on cancel") {
      for {
        p  <- Promise.make[Nothing, Unit]
        p2 <- Promise.make[Nothing, Int]
        f <- (p.succeed(()) *> IO.never)
              .onInterrupt(p2.succeed(42))
              .toFuture
        _    <- p.await
        _    <- ZIO.fromFuture(_ => f.cancel())
        test <- p2.await
      } yield assert(test)(equalTo(42))
    } @@ nonFlaky,
    testM("cancel returns the exit reason") {
      val t = new Exception("test")

      for {
        p1 <- Promise.make[Nothing, Unit]
        p2 <- Promise.make[Nothing, Unit]
        f1 <- (ZIO.succeedNow(42) <* p1.succeed(())).toFuture
        f2 <- ZIO.fail(t).onError(_ => p2.succeed(())).toFuture
        _  <- p1.await *> p2.await
        e1 <- ZIO.fromFuture(_ => f1.cancel())
        e2 <- ZIO.fromFuture(_ => f2.cancel())
      } yield assert(e1.succeeded)(isTrue) && assert(e2.succeeded)(isFalse)
    },
    testM("is a scala.concurrent.Future") {
      for {
        f <- ZIO(42).toFuture
        v <- ZIO.fromFuture(_ => f)
      } yield {
        assert(v)(equalTo(42))
=======
  def spec =
    suite("CancelableFutureSpec")(
      testM("auto-kill regression") {
        val effect = ZIO.unit.delay(1.millisecond)

        val roundtrip = for {
          rt <- ZIO.runtime[Console with Clock]
          _  <- Task.fromFuture(_ => rt.unsafeRunToFuture(effect))
        } yield ()

        val result = roundtrip.orDie.as(0)

        assertM(Live.live(result))(equalTo(0))
      } @@ nonFlaky @@ tag("supervision", "regression"),
      testM("auto-kill regression 2") {
        val effect = clock.currentDateTime.map(_.toString()).delay(10.millisecond)

        val roundtrip = for {
          rt <- ZIO.runtime[Console with Clock]
          _  <- Task.fromFuture(_ => rt.unsafeRunToFuture(effect))
        } yield ()

        val result = roundtrip.orDie.forever

        assertM(Live.live(result.timeout(1.seconds)))(isNone)
      } @@ tag("supervision", "regression"),
      testM("roundtrip preserves interruptibility") {
        for {
          start <- Promise.make[Nothing, Unit]
          end   <- Promise.make[Nothing, Int]
          fiber <- roundtrip((start.succeed(()) *> ZIO.infinity).onInterrupt(end.succeed(42))).fork
          _     <- start.await
          _     <- fiber.interrupt
          value <- end.await
        } yield assert(value)(equalTo(42))
      } @@ nonFlaky,
      testM("survives roundtrip without being auto-killed") {
        val exception = new Exception("Uh oh")
        val value     = 42

        for {
          failure <- roundtrip(ZIO.fail(exception)).either
          success <- roundtrip(ZIO.succeed(value)).either
        } yield assert(failure)(isLeft(equalTo(exception))) && assert(success)(isRight(equalTo(value)))
      } @@ tag("supervision") @@ nonFlaky,
      testM("interrupts the underlying task on cancel") {
        for {
          p  <- Promise.make[Nothing, Unit]
          p2 <- Promise.make[Nothing, Int]
          f <- (p.succeed(()) *> IO.never)
                .onInterrupt(p2.succeed(42))
                .toFuture
          _    <- p.await
          _    <- ZIO.fromFuture(_ => f.cancel())
          test <- p2.await
        } yield assert(test)(equalTo(42))
      } @@ nonFlaky,
      testM("cancel returns the exit reason") {
        val t = new Exception("test")

        for {
          p1 <- Promise.make[Nothing, Unit]
          p2 <- Promise.make[Nothing, Unit]
          f1 <- (ZIO.succeedNow(42) <* p1.succeed(())).toFuture
          f2 <- ZIO.failNow(t).onError(_ => p2.succeed(())).toFuture
          _  <- p1.await *> p2.await
          e1 <- ZIO.fromFuture(_ => f1.cancel())
          e2 <- ZIO.fromFuture(_ => f2.cancel())
        } yield assert(e1.succeeded)(isTrue) && assert(e2.succeeded)(isFalse)
      },
      testM("is a scala.concurrent.Future") {
        for {
          f <- ZIO(42).toFuture
          v <- ZIO.fromFuture(_ => f)
        } yield {
          assert(v)(equalTo(42))
        }
>>>>>>> d7f74236
      }
    ) @@ tag("interop", "future")
}<|MERGE_RESOLUTION|>--- conflicted
+++ resolved
@@ -15,52 +15,6 @@
       a      <- RIO.fromFuture(_ => future)
     } yield a
 
-<<<<<<< HEAD
-  def spec = suite("CancelableFutureSpec")(
-    testM("interrupts the underlying task on cancel 2") {
-      for {
-        p  <- Promise.make[Nothing, Unit]
-        p2 <- Promise.make[Nothing, Int]
-        f <- (p.succeed(()) *> IO.never)
-              .onInterrupt(p2.succeed(42))
-              .fork
-        _    <- p.await
-        _    <- f.interrupt
-        test <- p2.await
-      } yield assert(test)(equalTo(42))
-    } @@ nonFlaky,
-    testM("interrupts the underlying task on cancel") {
-      for {
-        p  <- Promise.make[Nothing, Unit]
-        p2 <- Promise.make[Nothing, Int]
-        f <- (p.succeed(()) *> IO.never)
-              .onInterrupt(p2.succeed(42))
-              .toFuture
-        _    <- p.await
-        _    <- ZIO.fromFuture(_ => f.cancel())
-        test <- p2.await
-      } yield assert(test)(equalTo(42))
-    } @@ nonFlaky,
-    testM("cancel returns the exit reason") {
-      val t = new Exception("test")
-
-      for {
-        p1 <- Promise.make[Nothing, Unit]
-        p2 <- Promise.make[Nothing, Unit]
-        f1 <- (ZIO.succeedNow(42) <* p1.succeed(())).toFuture
-        f2 <- ZIO.fail(t).onError(_ => p2.succeed(())).toFuture
-        _  <- p1.await *> p2.await
-        e1 <- ZIO.fromFuture(_ => f1.cancel())
-        e2 <- ZIO.fromFuture(_ => f2.cancel())
-      } yield assert(e1.succeeded)(isTrue) && assert(e2.succeeded)(isFalse)
-    },
-    testM("is a scala.concurrent.Future") {
-      for {
-        f <- ZIO(42).toFuture
-        v <- ZIO.fromFuture(_ => f)
-      } yield {
-        assert(v)(equalTo(42))
-=======
   def spec =
     suite("CancelableFutureSpec")(
       testM("auto-kill regression") {
@@ -125,7 +79,7 @@
           p1 <- Promise.make[Nothing, Unit]
           p2 <- Promise.make[Nothing, Unit]
           f1 <- (ZIO.succeedNow(42) <* p1.succeed(())).toFuture
-          f2 <- ZIO.failNow(t).onError(_ => p2.succeed(())).toFuture
+          f2 <- ZIO.fail(t).onError(_ => p2.succeed(())).toFuture
           _  <- p1.await *> p2.await
           e1 <- ZIO.fromFuture(_ => f1.cancel())
           e2 <- ZIO.fromFuture(_ => f2.cancel())
@@ -138,7 +92,6 @@
         } yield {
           assert(v)(equalTo(42))
         }
->>>>>>> d7f74236
       }
     ) @@ tag("interop", "future")
 }