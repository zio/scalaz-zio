package zio

import scala.annotation.tailrec
import scala.util.{ Failure, Success }

import zio.Cause._
import zio.LatchOps._
import zio.clock.Clock
import zio.duration._
import zio.random.Random
import zio.test.Assertion._
import zio.test.TestAspect.{ flaky, jvm, nonFlaky, scala2Only }
<<<<<<< HEAD
import zio.Cause._
import zio.LatchOps._
import zio.scheduler.Scheduler
=======
import zio.test._
import zio.test.environment._
>>>>>>> c677baf6

object ZIOSpec extends ZIOBaseSpec {

  def spec = suite("ZIOSpec")(
    suite("absorbWith")(
      testM("on fail") {
        assertM(TaskExampleError.absorbWith(identity).run)(fails(equalTo(ExampleError)))
      },
      testM("on die") {
        assertM(TaskExampleDie.absorbWith(identity).run)(fails(equalTo(ExampleError)))
      },
      testM("on success") {
        assertM(ZIO.succeed(1).absorbWith(_ => ExampleError))(equalTo(1))
      }
    ),
    suite("bimap")(
      testM("maps over both error and value channels") {
        checkM(Gen.anyInt) { i =>
          val res = IO.fail(i).bimap(_.toString, identity).either
          assertM(res)(isLeft(equalTo(i.toString)))
        }
      }
    ),
    suite("bracket")(
      testM("bracket happy path") {
        for {
          release  <- Ref.make(false)
          result   <- ZIO.bracket(IO.succeed(42), (_: Int) => release.set(true), (a: Int) => ZIO.effectTotal(a + 1))
          released <- release.get
        } yield assert(result)(equalTo(43)) && assert(released)(isTrue)
      },
      testM("bracket_ happy path") {
        for {
          release  <- Ref.make(false)
          result   <- IO.succeed(42).bracket_(release.set(true), ZIO.effectTotal(0))
          released <- release.get
        } yield assert(result)(equalTo(0)) && assert(released)(isTrue)
      },
      testM("bracketExit happy path") {
        for {
          release <- Ref.make(false)
          result <- ZIO.bracketExit(
                     IO.succeed(42),
                     (_: Int, _: Exit[Any, Any]) => release.set(true),
                     (_: Int) => IO.succeed(0L)
                   )
          released <- release.get
        } yield assert(result)(equalTo(0L)) && assert(released)(isTrue)
      },
      testM("bracketExit error handling") {
        val releaseDied: Throwable = new RuntimeException("release died")
        for {
          exit <- ZIO
                   .bracketExit[Any, String, Int, Int](
                     ZIO.succeed(42),
                     (_, _) => ZIO.die(releaseDied),
                     _ => ZIO.fail("use failed")
                   )
                   .run
          cause <- exit.foldM(cause => ZIO.succeed(cause), _ => ZIO.fail("effect should have failed"))
        } yield assert(cause.failures)(equalTo(List("use failed"))) &&
          assert(cause.defects)(equalTo(List(releaseDied)))
      }
    ),
    suite("bracketFork")(
      testM("bracketFork happy path") {
        for {
          release  <- Ref.make(false)
          result   <- ZIO.bracketFork(IO.succeed(42), (_: Int) => release.set(true), (a: Int) => ZIO.effectTotal(a + 1))
          released <- release.get
        } yield assert(result)(equalTo(43)) && assert(released)(isTrue)
      },
      testM("bracketFork_ happy path") {
        for {
          release  <- Ref.make(false)
          result   <- IO.succeed(42).bracketFork_(release.set(true), ZIO.effectTotal(0))
          released <- release.get
        } yield assert(result)(equalTo(0)) && assert(released)(isTrue)
      },
      testM("bracketForkExit happy path") {
        for {
          release <- Ref.make(false)
          result <- ZIO.bracketForkExit(
                     IO.succeed(42),
                     (_: Int, _: Exit[Any, Any]) => release.set(true),
                     (_: Int) => IO.succeed(0L)
                   )
          released <- release.get
        } yield assert(result)(equalTo(0L)) && assert(released)(isTrue)
      },
      testM("bracketForkExit error handling") {
        val releaseDied: Throwable = new RuntimeException("release died")
        for {
          exit <- ZIO
                   .bracketForkExit[Any, String, Int, Int](
                     ZIO.succeed(42),
                     (_, _) => ZIO.die(releaseDied),
                     _ => ZIO.fail("use failed")
                   )
                   .run
          cause <- exit.foldM(cause => ZIO.succeed(cause), _ => ZIO.fail("effect should have failed"))
        } yield assert(cause.failures)(equalTo(List("use failed"))) &&
          assert(cause.defects)(equalTo(List(releaseDied)))
      }
    ),
    suite("cached")(
      testM("returns new instances after duration") {
        def incrementAndGet(ref: Ref[Int]): UIO[Int] = ref.update(_ + 1)
        for {
          ref   <- Ref.make(0)
          cache <- incrementAndGet(ref).cached(60.minutes)
          a     <- cache
          _     <- TestClock.adjust(59.minutes)
          b     <- cache
          _     <- TestClock.adjust(1.minute)
          c     <- cache
          _     <- TestClock.adjust(59.minutes)
          d     <- cache
        } yield assert(a)(equalTo(b)) && assert(b)(not(equalTo(c))) && assert(c)(equalTo(d))
      }
    ),
    suite("catchSomeCause")(
      testM("catches matching cause") {
        ZIO.interrupt.catchSomeCause {
          case c if c.interrupted => ZIO.succeed(true)
        }.sandbox.map(
          assert(_)(isTrue)
        )
      },
      testM("halts if cause doesn't match") {
        ZIO.fiberId.flatMap { fiberId =>
          ZIO.interrupt.catchSomeCause {
            case c if (!c.interrupted) => ZIO.succeed(true)
          }.sandbox.either.map(
            assert(_)(isLeft(equalTo(Cause.interrupt(fiberId))))
          )
        }
      }
    ),
    suite("collect")(
      testM("returns failure ignoring value") {
        val goodCase =
          exactlyOnce(0)(_.collect(s"value was not 0")({ case v @ 0 => v })).sandbox.either

        val badCase =
          exactlyOnce(1)(_.collect(s"value was not 0")({ case v @ 0 => v })).sandbox.either
            .map(_.left.map(_.failureOrCause))

        assertM(goodCase)(isRight(equalTo(0))) &&
        assertM(badCase)(isLeft(isLeft(equalTo("value was not 0"))))
      }
    ),
    suite("collectAllPar")(
      testM("returns the list in the same order") {
        val list = List(1, 2, 3).map(IO.effectTotal[Int](_))
        val res  = IO.collectAllPar(list)
        assertM(res)(equalTo(List(1, 2, 3)))
      }
    ),
    suite("collectAllParN")(
      testM("returns results in the same order") {
        val list = List(1, 2, 3).map(IO.effectTotal[Int](_))
        val res  = IO.collectAllParN(2)(list)
        assertM(res)(equalTo(List(1, 2, 3)))
      }
    ),
    suite("collectM")(
      testM("returns failure ignoring value") {
        val goodCase =
          exactlyOnce(0)(_.collectM[Any, String, Int]("Predicate failed!")({ case v @ 0 => ZIO.succeed(v) })).sandbox.either

        val partialBadCase =
          exactlyOnce(0)(_.collectM("Predicate failed!")({ case v @ 0 => ZIO.fail("Partial failed!") })).sandbox.either
            .map(_.left.map(_.failureOrCause))

        val badCase =
          exactlyOnce(1)(_.collectM("Predicate failed!")({ case v @ 0 => ZIO.succeed(v) })).sandbox.either
            .map(_.left.map(_.failureOrCause))

        assertM(goodCase)(isRight(equalTo(0))) &&
        assertM(partialBadCase)(isLeft(isLeft(equalTo("Partial failed!")))) &&
        assertM(badCase)(isLeft(isLeft(equalTo("Predicate failed!"))))
      }
    ),
    suite("companion object method consistency")(
      testM("absolve") {
        checkM(Gen.alphaNumericString) { str =>
          val ioEither: UIO[Either[Nothing, String]] = IO.succeed(Right(str))
          for {
            abs1 <- ioEither.absolve
            abs2 <- IO.absolve(ioEither)
          } yield assert(abs1)(equalTo(abs2))
        }
      },
      testM("firstSuccessOf") {
        val io  = IO.effectTotal(testString)
        val ios = List.empty[UIO[String]]
        for {
          race1 <- io.firstSuccessOf(ios)
          race2 <- IO.firstSuccessOf(io, ios)
        } yield assert(race1)(equalTo(race2))
      },
      testM("flatten") {
        checkM(Gen.alphaNumericString) { str =>
          for {
            flatten1 <- IO.effectTotal(IO.effectTotal(str)).flatten
            flatten2 <- IO.flatten(IO.effectTotal(IO.effectTotal(str)))
          } yield assert(flatten1)(equalTo(flatten2))
        }
      },
      testM("raceAll") {
        val io  = IO.effectTotal(testString)
        val ios = List.empty[UIO[String]]
        for {
          race1 <- io.raceAll(ios)
          race2 <- IO.raceAll(io, ios)
        } yield assert(race1)(equalTo(race2))
      }
    ),
    suite("done")(
      testM("Check done lifts exit result into IO") {

        val fiberId                       = Fiber.Id(0L, 123L)
        val error                         = exampleError
        val completed                     = Exit.succeed(1)
        val interrupted: Exit[Error, Int] = Exit.interrupt(fiberId)
        val terminated: Exit[Error, Int]  = Exit.die(error)
        val failed: Exit[Error, Int]      = Exit.fail(error)

        assertM(IO.done(completed))(equalTo(1)) &&
        assertM(IO.done(interrupted).run)(isInterrupted) &&
        assertM(IO.done(terminated).run)(dies(equalTo(error))) &&
        assertM(IO.done(failed).run)(fails(equalTo(error)))
      }
    ),
    suite("doUntil")(
      testM("doUntil repeats until condition is true") {
        for {
          in     <- Ref.make(10)
          out    <- Ref.make(0)
          _      <- (in.update(_ - 1) <* out.update(_ + 1)).doUntil(_ == 0)
          result <- out.get
        } yield assert(result)(equalTo(10))
      },
      testM("doUntil always evaluates effect once") {
        for {
          ref    <- Ref.make(0)
          _      <- ref.update(_ + 1).doUntil(_ => true)
          result <- ref.get
        } yield assert(result)(equalTo(1))
      }
    ),
    suite("doWhile")(
      testM("doWhile repeats while condition is true") {
        for {
          in     <- Ref.make(10)
          out    <- Ref.make(0)
          _      <- (in.update(_ - 1) <* out.update(_ + 1)).doWhile(_ >= 0)
          result <- out.get
        } yield assert(result)(equalTo(11))
      },
      testM("doWhile always evaluates effect once") {
        for {
          ref    <- Ref.make(0)
          _      <- ref.update(_ + 1).doWhile(_ => false)
          result <- ref.get
        } yield assert(result)(equalTo(1))
      }
    ),
    suite("eventually")(
      testM("succeeds eventually") {
        def effect(ref: Ref[Int]) =
          ref.get.flatMap(n => if (n < 10) ref.update(_ + 1) *> IO.fail("Ouch") else UIO.succeed(n))

        val test = for {
          ref <- Ref.make(0)
          n   <- effect(ref).eventually
        } yield n

        assertM(test)(equalTo(10))
      }
    ),
    suite("fallback")(
      testM("executes an effect and returns its value if it succeeds") {
        import zio.CanFail.canFail
        assertM(ZIO.succeed(1).fallback(2))(equalTo(1))
      },
      testM("returns the specified value if the effect fails") {
        assertM(ZIO.fail("fail").fallback(1))(equalTo(1))
      }
    ),
    suite("filterOrElse")(
      testM("returns checked failure from held value") {
        val goodCase =
          exactlyOnce(0)(_.filterOrElse[Any, String, Int](_ == 0)(a => ZIO.fail(s"$a was not 0"))).sandbox.either

        val badCase =
          exactlyOnce(1)(_.filterOrElse[Any, String, Int](_ == 0)(a => ZIO.fail(s"$a was not 0"))).sandbox.either
            .map(_.left.map(_.failureOrCause))

        assertM(goodCase)(isRight(equalTo(0))) &&
        assertM(badCase)(isLeft(isLeft(equalTo("1 was not 0"))))
      }
    ),
    suite("filterOrElse_")(
      testM("returns checked failure ignoring value") {
        val goodCase =
          exactlyOnce(0)(_.filterOrElse_[Any, String, Int](_ == 0)(ZIO.fail(s"Predicate failed!"))).sandbox.either

        val badCase =
          exactlyOnce(1)(_.filterOrElse_[Any, String, Int](_ == 0)(ZIO.fail(s"Predicate failed!"))).sandbox.either
            .map(_.left.map(_.failureOrCause))

        assertM(goodCase)(isRight(equalTo(0))) &&
        assertM(badCase)(isLeft(isLeft(equalTo("Predicate failed!"))))
      }
    ),
    suite("filterOrFail")(
      testM("returns failure ignoring value") {
        val goodCase =
          exactlyOnce(0)(_.filterOrFail(_ == 0)("Predicate failed!")).sandbox.either

        val badCase =
          exactlyOnce(1)(_.filterOrFail(_ == 0)("Predicate failed!")).sandbox.either
            .map(_.left.map(_.failureOrCause))

        assertM(goodCase)(isRight(equalTo(0))) &&
        assertM(badCase)(isLeft(isLeft(equalTo("Predicate failed!"))))
      }
    ),
    suite("flattenErrorOption")(
      testM("fails when given Some error") {
        val task: IO[String, Int] = IO.fail(Some("Error")).flattenErrorOption("Default")
        assertM(task.run)(fails(equalTo("Error")))
      },
      testM("fails with Default when given None error") {
        val task: IO[String, Int] = IO.fail(None).flattenErrorOption("Default")
        assertM(task.run)(fails(equalTo("Default")))
      },
      testM("succeeds when given a value") {
        val task: IO[String, Int] = IO.succeed(1).flattenErrorOption("Default")
        assertM(task)(equalTo(1))
      }
    ),
    suite("foldLeft")(
      testM("with a successful step function sums the list properly") {
        checkM(Gen.listOf(Gen.anyInt)) { l =>
          val res = IO.foldLeft(l)(0)((acc, el) => IO.succeed(acc + el))
          assertM(res)(equalTo(l.sum))
        }
      },
      testM("`with a failing step function returns a failed IO") {
        checkM(Gen.listOf1(Gen.anyInt)) { l =>
          val res = IO.foldLeft(l)(0)((_, _) => IO.fail("fail"))
          assertM(res.run)(fails(equalTo("fail")))
        }
      },
      testM("run sequentially from left to right") {
        checkM(Gen.listOf1(Gen.anyInt)) { l =>
          val res = IO.foldLeft(l)(List.empty[Int])((acc, el) => IO.succeed(el :: acc))
          assertM(res)(equalTo(l.reverse))
        }
      }
    ),
    suite("foldRight")(
      testM("with a successful step function sums the list properly") {
        checkM(Gen.listOf(Gen.anyInt)) { l =>
          val res = IO.foldRight(l)(0)((el, acc) => IO.succeed(acc + el))
          assertM(res)(equalTo(l.sum))
        }
      },
      testM("`with a failing step function returns a failed IO") {
        checkM(Gen.listOf1(Gen.anyInt)) { l =>
          val res = IO.foldRight(l)(0)((_, _) => IO.fail("fail"))
          assertM(res.run)(fails(equalTo("fail")))
        }
      },
      testM("run sequentially from right to left") {
        checkM(Gen.listOf1(Gen.anyInt)) { l =>
          val res = IO.foldRight(l)(List.empty[Int])((el, acc) => IO.succeed(el :: acc))
          assertM(res)(equalTo(l))
        }
      }
    ),
    suite("foreach")(
      testM("returns the list of results") {
        checkAllM(functionIOGen, listGen) { (f, list) =>
          val res = IO.foreach(list)(f)
          assertM(res)(isSubtype[List[Int]](anything) && hasSize(equalTo(100)))
        }
      },
      testM("both evaluates effects and returns the list of results in the same order") {
        val list = List("1", "2", "3")
        for {
          ref     <- Ref.make(List.empty[String])
          res     <- IO.foreach(list)(x => ref.update(_ :+ x) *> IO.effectTotal[Int](x.toInt))
          effects <- ref.get
        } yield assert(effects)(equalTo(list)) && assert(res)(equalTo(List(1, 2, 3)))
      },
      testM("fails if one of the effects fails") {
        val list = List("1", "h", "3")
        val res  = IO.foreach(list)(x => IO.effectTotal[Int](x.toInt))
        assertM(res.run)(dies(isSubtype[NumberFormatException](anything)))
      }
    ),
    suite("foreach_")(
      testM("runs effects in order") {
        val as = List(1, 2, 3, 4, 5)
        for {
          ref <- Ref.make(List.empty[Int])
          _   <- ZIO.foreach_(as)(a => ref.update(_ :+ a))
          rs  <- ref.get
        } yield assert(rs)(equalTo(as))
      },
      testM("can be run twice") {
        val as = List(1, 2, 3, 4, 5)
        for {
          ref <- Ref.make(0)
          zio = ZIO.foreach_(as)(a => ref.update(_ + a))
          _   <- zio
          _   <- zio
          sum <- ref.get
        } yield assert(sum)(equalTo(30))
      }
    ),
    suite("foreachPar")(
      testM("returns results in the same order") {
        val list = List("1", "2", "3")
        val res  = IO.foreachPar(list)(x => IO.effectTotal[Int](x.toInt))
        assertM(res)(equalTo(List(1, 2, 3)))
      },
      testM("runs effects in parallel") {
        assertM(for {
          p <- Promise.make[Nothing, Unit]
          _ <- UIO.foreachPar(List(UIO.never, p.succeed(())))(a => a).fork
          _ <- p.await
        } yield true)(isTrue)
      },
      testM("propagates error") {
        val ints = List(1, 2, 3, 4, 5, 6)
        val odds = ZIO.foreachPar(ints) { n =>
          if (n % 2 != 0) ZIO.succeed(n) else ZIO.fail("not odd")
        }
        assertM(odds.flip)(equalTo("not odd"))
      },
      testM("interrupts effects on first failure") {
        for {
          ref     <- Ref.make(false)
          promise <- Promise.make[Nothing, Unit]
          actions = List(
            ZIO.never,
            ZIO.succeed(1),
            ZIO.fail("C"),
            promise.await *> ref.set(true)
          )
          e <- ZIO.foreachPar(actions)(a => a).flip
          v <- ref.get
        } yield assert(e)(equalTo("C")) && assert(v)(isFalse)
      }
    ),
    suite("foreachPar_")(
      testM("runs all effects") {
        val as = Seq(1, 2, 3, 4, 5)
        for {
          ref <- Ref.make(Seq.empty[Int])
          _   <- ZIO.foreachPar_(as)(a => ref.update(_ :+ a))
          rs  <- ref.get
        } yield assert(rs)(hasSize(equalTo(as.length))) &&
          assert(rs.toSet)(equalTo(as.toSet))
      }
    ),
    suite("foreachParN")(
      testM("returns the list of results in the appropriate order") {
        val list = List(1, 2, 3)
        val res  = IO.foreachParN(2)(list)(x => IO.effectTotal(x.toString))
        assertM(res)(equalTo(List("1", "2", "3")))
      },
      testM("works on large lists") {
        val n   = 10
        val seq = List.range(0, 100000)
        val res = IO.foreachParN(n)(seq)(UIO.succeed)
        assertM(res)(equalTo(seq))
      },
      testM("runs effects in parallel") {
        val io = for {
          p <- Promise.make[Nothing, Unit]
          _ <- UIO.foreachParN(2)(List(UIO.never, p.succeed(())))(identity).fork
          _ <- p.await
        } yield true
        assertM(io)(isTrue)
      },
      testM("propagates error") {
        val ints = List(1, 2, 3, 4, 5, 6)
        val odds = ZIO.foreachParN(4)(ints) { n =>
          if (n % 2 != 0) ZIO.succeed(n) else ZIO.fail("not odd")
        }
        assertM(odds.either)(isLeft(equalTo("not odd")))
      },
      testM("interrupts effects on first failure") {
        val actions = List(
          ZIO.never,
          ZIO.succeed(1),
          ZIO.fail("C")
        )
        val io = ZIO.foreachParN(4)(actions)(a => a)
        assertM(io.either)(isLeft(equalTo("C")))
      }
    ),
    suite("foreachParN_")(
      testM("runs all effects") {
        val as = Seq(1, 2, 3, 4, 5)
        for {
          ref <- Ref.make(Seq.empty[Int])
          _   <- ZIO.foreachParN_(2)(as)(a => ref.update(_ :+ a))
          rs  <- ref.get
        } yield assert(rs)(hasSize(equalTo(as.length))) &&
          assert(rs.toSet)(equalTo(as.toSet))
      }
    ),
    suite("forkAll")(
      testM("returns the list of results in the same order") {
        val list = List(1, 2, 3).map(IO.effectTotal[Int](_))
        val res  = IO.forkAll(list).flatMap[Any, Nothing, List[Int]](_.join)
        assertM(res)(equalTo(List(1, 2, 3)))
      },
      testM("happy-path") {
        val list = (1 to 1000).toList
        assertM(ZIO.forkAll(list.map(a => ZIO.effectTotal(a))).flatMap(_.join))(equalTo(list))
      },
      testM("empty input") {
        assertM(ZIO.forkAll(List.empty).flatMap(_.join))(equalTo(List.empty))
      },
      testM("propagate failures") {
        val boom = new Exception
        for {
          fiber  <- ZIO.forkAll(List(ZIO.fail(boom)))
          result <- fiber.join.flip
        } yield assert(result)(equalTo(boom))
      },
      testM("propagates defects") {
        val boom = new Exception("boom")
        for {
          fiber  <- ZIO.forkAll(List(ZIO.die(boom)))
          result <- fiber.join.sandbox.flip
        } yield assert(result)(equalTo(Cause.die(boom)))
      } @@ flaky
    ),
    suite("forkWithErrorHandler")(
      testM("calls provided function when task fails") {
        for {
          p <- Promise.make[Nothing, Unit]
          _ <- ZIO.fail(()).forkWithErrorHandler(p.succeed(_).unit)
          _ <- p.await
        } yield assertCompletes
      }
    ),
    suite("fromFutureInterrupt")(
      testM("running Future can be interrupted") {
        import java.util.concurrent.atomic.AtomicInteger

        import scala.concurrent.{ ExecutionContext, Future }
        def infiniteFuture(ref: AtomicInteger)(implicit ec: ExecutionContext): Future[Nothing] =
          Future(ref.getAndIncrement()).flatMap(_ => infiniteFuture(ref))
        for {
          ref   <- ZIO.effectTotal(new AtomicInteger(0))
          fiber <- ZIO.fromFutureInterrupt(ec => infiniteFuture(ref)(ec)).fork
          _     <- fiber.interrupt
          v1    <- ZIO.effectTotal(ref.get)
          _     <- Live.live(clock.sleep(10.milliseconds))
          v2    <- ZIO.effectTotal(ref.get)
        } yield assert(v1)(equalTo(v2))
      },
      testM("interruption blocks on interruption of the Future") {
        import scala.concurrent.Promise
        for {
          latch <- ZIO.effectTotal(Promise[Unit]())
          fiber <- ZIO.fromFutureInterrupt { _ =>
                    latch.success(()); Promise[Unit]().future
                  }.fork
          _      <- ZIO.fromFuture(_ => latch.future).orDie
          result <- Live.withLive(fiber.interrupt)(_.timeout(10.milliseconds))
        } yield assert(result)(isNone)
      }
    ),
    suite("head")(
      testM("on non empty list") {
        assertM(ZIO.succeed(List(1, 2, 3)).head.either)(isRight(equalTo(1)))
      },
      testM("on empty list") {
        assertM(ZIO.succeed(List.empty).head.either)(isLeft(isNone))
      },
      testM("on failure") {
        assertM(ZIO.fail("Fail").head.either)(isLeft(isSome(equalTo("Fail"))))
      }
    ),
    suite("ignore")(
      testM("return success as Unit") {
        assertM(ZIO.succeed(11).ignore)(equalTo(()))
      },
      testM("return failure as Unit") {
        assertM(ZIO.fail(123).ignore)(equalTo(()))
      },
      testM("not catch throwable") {
        assertM(ZIO.die(ExampleError).ignore.run)(dies(equalTo(ExampleError)))
      }
    ),
    suite("left")(
      testM("on Left value") {
        assertM(ZIO.succeed(Left("Left")).left)(equalTo("Left"))
      },
      testM("on Right value") {
        assertM(ZIO.succeed(Right("Right")).left.either)(isLeft(isNone))
      },
      testM("on failure") {
        assertM(ZIO.fail("Fail").left.either)(isLeft(isSome(equalTo("Fail"))))
      }
    ),
    suite("leftOrFail")(
      testM("on Left value") {
        assertM(UIO(Left(42)).leftOrFail(ExampleError))(equalTo(42))
      },
      testM("on Right value") {
        assertM(UIO(Right(12)).leftOrFail(ExampleError).flip)(equalTo(ExampleError))
      }
    ),
    suite("leftOrFailException")(
      testM("on Left value") {
        assertM(ZIO.succeed(Left(42)).leftOrFailException)(equalTo(42))
      },
      testM("on Right value") {
        assertM(ZIO.succeed(Right(2)).leftOrFailException.run)(fails(Assertion.anything))
      }
    ),
    suite("mapN")(
      testM("with Tuple2") {
        checkM(Gen.anyInt, Gen.alphaNumericString) { (int: Int, str: String) =>
          def f(i: Int, s: String): String = i.toString + s
          val actual                       = ZIO.mapN(ZIO.succeed(int), ZIO.succeed(str))(f)
          val expected                     = f(int, str)
          assertM(actual)(equalTo(expected))
        }
      },
      testM("with Tuple3") {
        checkM(Gen.anyInt, Gen.alphaNumericString, Gen.alphaNumericString) { (int: Int, str1: String, str2: String) =>
          def f(i: Int, s1: String, s2: String): String = i.toString + s1 + s2
          val actual                                    = ZIO.mapN(ZIO.succeed(int), ZIO.succeed(str1), ZIO.succeed(str2))(f)
          val expected                                  = f(int, str1, str2)
          assertM(actual)(equalTo(expected))
        }
      },
      testM("with Tuple4") {
        checkM(Gen.anyInt, Gen.alphaNumericString, Gen.alphaNumericString, Gen.alphaNumericString) {
          (int: Int, str1: String, str2: String, str3: String) =>
            def f(i: Int, s1: String, s2: String, s3: String): String = i.toString + s1 + s2 + s3
            val actual                                                = ZIO.mapN(ZIO.succeed(int), ZIO.succeed(str1), ZIO.succeed(str2), ZIO.succeed(str3))(f)
            val expected                                              = f(int, str1, str2, str3)
            assertM(actual)(equalTo(expected))
        }
      }
    ),
    suite("mapParN")(
      testM("with Tuple2") {
        checkM(Gen.anyInt, Gen.alphaNumericString) { (int: Int, str: String) =>
          def f(i: Int, s: String): String = i.toString + s
          val actual                       = ZIO.mapParN(ZIO.succeed(int), ZIO.succeed(str))(f)
          val expected                     = f(int, str)
          assertM(actual)(equalTo(expected))
        }
      },
      testM("with Tuple3") {
        checkM(Gen.anyInt, Gen.alphaNumericString, Gen.alphaNumericString) { (int: Int, str1: String, str2: String) =>
          def f(i: Int, s1: String, s2: String): String = i.toString + s1 + s2
          val actual                                    = ZIO.mapParN(ZIO.succeed(int), ZIO.succeed(str1), ZIO.succeed(str2))(f)
          val expected                                  = f(int, str1, str2)
          assertM(actual)(equalTo(expected))
        }
      },
      testM("with Tuple4") {
        checkM(Gen.anyInt, Gen.alphaNumericString, Gen.alphaNumericString, Gen.alphaNumericString) {
          (int: Int, str1: String, str2: String, str3: String) =>
            def f(i: Int, s1: String, s2: String, s3: String): String = i.toString + s1 + s2 + s3
            val actual                                                = ZIO.mapParN(ZIO.succeed(int), ZIO.succeed(str1), ZIO.succeed(str2), ZIO.succeed(str3))(f)
            val expected                                              = f(int, str1, str2, str3)
            assertM(actual)(equalTo(expected))
        }
      }
    ),
    suite("memoize")(
      testM("non-memoized returns new instances on repeated calls") {
        val io = random.nextString(10)
        (io <*> io)
          .map(tuple => assert(tuple._1)(not(equalTo(tuple._2))))
      },
      testM("memoized returns the same instance on repeated calls") {
        val ioMemo = random.nextString(10).memoize
        ioMemo
          .flatMap(io => io <*> io)
          .map(tuple => assert(tuple._1)(equalTo(tuple._2)))
      }
    ),
    suite("merge")(
      testM("on flipped result") {
        val zio: IO[Int, Int] = ZIO.succeed(1)

        for {
          a <- zio.merge
          b <- zio.flip.merge
        } yield assert(a)(equalTo(b))
      }
    ),
    suite("none")(
      testM("on Some fails with None") {
        val task: IO[Option[Throwable], Unit] = Task(Some(1)).none
        assertM(task.run)(fails(isNone))
      },
      testM("on None succeeds with ()") {
        val task: IO[Option[Throwable], Unit] = Task(None).none
        assertM(task)(isUnit)
      },
      testM("fails with Some(ex) when effect fails with ex") {
        val ex                                = new RuntimeException("Failed Task")
        val task: IO[Option[Throwable], Unit] = Task.fail(ex).none
        assertM(task.run)(fails(isSome(equalTo(ex))))
      }
    ),
    suite("option")(
      testM("return success in Some") {
        import zio.CanFail.canFail
        assertM(ZIO.succeed(11).option)(equalTo(Some(11)))
      },
      testM("return failure as None") {
        assertM(ZIO.fail(123).option)(equalTo(None))
      },
      testM("not catch throwable") {
        import zio.CanFail.canFail
        assertM(ZIO.die(ExampleError).option.run)(dies(equalTo(ExampleError)))
      },
      testM("catch throwable after sandboxing") {
        assertM(ZIO.die(ExampleError).sandbox.option)(equalTo(None))
      }
    ),
    suite("optional")(
      testM("fails when given Some error") {
        val task: IO[String, Option[Int]] = IO.fail(Some("Error")).optional
        assertM(task.run)(fails(equalTo("Error")))
      },
      testM("succeeds with None given None error") {
        val task: IO[String, Option[Int]] = IO.fail(None).optional
        assertM(task)(isNone)
      },
      testM("ucceeds with Some given a value") {
        val task: IO[String, Option[Int]] = IO.succeed(1).optional
        assertM(task)(isSome(equalTo(1)))
      }
    ),
    suite("orElse")(
      testM("does not recover from defects") {
        val ex      = new Exception("Died")
        val fiberId = Fiber.Id(0L, 123L)
        import zio.CanFail.canFail
        for {
          plain <- (ZIO.die(ex) <> IO.unit).run
          both  <- (ZIO.halt(Cause.Both(interrupt(fiberId), die(ex))) <> IO.unit).run
          thn   <- (ZIO.halt(Cause.Then(interrupt(fiberId), die(ex))) <> IO.unit).run
          fail  <- (ZIO.fail(ex) <> IO.unit).run
        } yield assert(plain)(dies(equalTo(ex))) &&
          assert(both)(dies(equalTo(ex))) &&
          assert(thn)(dies(equalTo(ex))) &&
          assert(fail)(succeeds(isUnit))
      },
      testM("left failed and right died with kept cause") {
        val z1                = Task.fail(new Throwable("1"))
        val z2: Task[Nothing] = Task.die(new Throwable("2"))
        val orElse: Task[Boolean] = z1.orElse(z2).catchAllCause {
          case Then(Die(FiberFailure(Traced(Fail(a: Throwable), _))), Traced(Die(b: Throwable), _)) =>
            Task(a.getMessage == "1" && b.getMessage == "2")
          case _ =>
            Task(false)
        }
        assertM(orElse)(equalTo(true))
      },
      testM("left failed and right failed with kept cause") {
        val z1                = Task.fail(new Throwable("1"))
        val z2: Task[Nothing] = Task.fail(new Throwable("2"))
        val orElse: Task[Boolean] = z1.orElse(z2).catchAllCause {
          case Then(Die(FiberFailure(Traced(Fail(a: Throwable), _))), Traced(Fail(b: Throwable), _)) =>
            Task(a.getMessage == "1" && b.getMessage == "2")
          case _ =>
            Task(false)
        }
        assertM(orElse)(equalTo(true))
      }
    ),
    suite("parallelErrors")(
      testM("oneFailure") {
        for {
          f1     <- IO.fail("error1").fork
          f2     <- IO.succeed("success1").fork
          errors <- f1.zip(f2).join.parallelErrors[String].flip
        } yield assert(errors)(equalTo(List("error1")))
      },
      testM("allFailures") {
        for {
          f1     <- IO.fail("error1").fork
          f2     <- IO.fail("error2").fork
          errors <- f1.zip(f2).join.parallelErrors[String].flip
        } yield assert(errors)(
          equalTo(List("error1", "error2")) ||
            equalTo(List("error1")) ||
            equalTo(List("error2"))
        )
      } @@ nonFlaky
    ),
    suite("partitionM")(
      testM("collects only successes") {
        import zio.CanFail.canFail
        val in = List.range(0, 10)
        for {
          res <- ZIO.partitionM(in)(a => ZIO.succeed(a))
        } yield assert(res._1)(isEmpty) && assert(res._2)(equalTo(in))
      },
      testM("collects only failures") {
        val in = List.fill(10)(0)
        for {
          res <- ZIO.partitionM(in)(a => ZIO.fail(a))
        } yield assert(res._1)(equalTo(in)) && assert(res._2)(isEmpty)
      },
      testM("collects failures and successes") {
        val in = List.range(0, 10)
        for {
          res <- ZIO.partitionM(in)(a => if (a % 2 == 0) ZIO.fail(a) else ZIO.succeed(a))
        } yield assert(res._1)(equalTo(List(0, 2, 4, 6, 8))) && assert(res._2)(equalTo(List(1, 3, 5, 7, 9)))
      }
    ),
    suite("partitionMPar")(
      testM("collects a lot of successes") {
        import zio.CanFail.canFail
        val in = List.range(0, 1000)
        for {
          res <- ZIO.partitionMPar(in)(a => ZIO.succeed(a))
        } yield assert(res._1)(isEmpty) && assert(res._2)(equalTo(in))
      },
      testM("collects failures") {
        val in = List.fill(10)(0)
        for {
          res <- ZIO.partitionMPar(in)(a => ZIO.fail(a))
        } yield assert(res._1)(equalTo(in)) && assert(res._2)(isEmpty)
      },
      testM("collects failures and successes") {
        val in = List.range(0, 10)
        for {
          res <- ZIO.partitionMPar(in)(a => if (a % 2 == 0) ZIO.fail(a) else ZIO.succeed(a))
        } yield assert(res._1)(equalTo(List(0, 2, 4, 6, 8))) && assert(res._2)(equalTo(List(1, 3, 5, 7, 9)))
      }
    ),
    suite("partitionMParN")(
      testM("collects a lot of successes") {
        import zio.CanFail.canFail
        val in = List.range(0, 1000)
        for {
          res <- ZIO.partitionMParN(3)(in)(a => ZIO.succeed(a))
        } yield assert(res._1)(isEmpty) && assert(res._2)(equalTo(in))
      },
      testM("collects failures") {
        val in = List.fill(10)(0)
        for {
          res <- ZIO.partitionMParN(3)(in)(a => ZIO.fail(a))
        } yield assert(res._1)(equalTo(in)) && assert(res._2)(isEmpty)
      },
      testM("collects failures and successes") {
        val in = List.range(0, 10)
        for {
          res <- ZIO.partitionMParN(3)(in)(a => if (a % 2 == 0) ZIO.fail(a) else ZIO.succeed(a))
        } yield assert(res._1)(equalTo(List(0, 2, 4, 6, 8))) && assert(res._2)(equalTo(List(1, 3, 5, 7, 9)))
      }
    ),
    suite("raceAll")(
      testM("returns first success") {
        assertM(ZIO.fail("Fail").raceAll(List(IO.succeed(24))))(equalTo(24))
      },
      testM("returns last failure") {
        assertM(live(ZIO.sleep(100.millis) *> ZIO.fail(24)).raceAll(List(ZIO.fail(25))).flip)(equalTo(24))
      } @@ flaky,
      testM("returns success when it happens after failure") {
        assertM(ZIO.fail(42).raceAll(List(IO.succeed(24) <* live(ZIO.sleep(100.millis)))))(equalTo(24))
      }
    ),
    suite("replicate")(
      testM("zero") {
        val lst: Iterable[UIO[Int]] = ZIO.replicate(0)(ZIO.succeed(12))
        assertM(ZIO.sequence(lst))(equalTo(List.empty))
      },
      testM("negative") {
        val anotherList: Iterable[UIO[Int]] = ZIO.replicate(-2)(ZIO.succeed(12))
        assertM(ZIO.sequence(anotherList))(equalTo(List.empty))
      },
      testM("positive") {
        val lst: Iterable[UIO[Int]] = ZIO.replicate(2)(ZIO.succeed(12))
        assertM(ZIO.sequence(lst))(equalTo(List(12, 12)))
      }
    ),
    suite("retryUntil")(
      testM("retryUntil retries until condition is true") {
        for {
          in     <- Ref.make(10)
          out    <- Ref.make(0)
          _      <- (in.update(_ - 1) <* out.update(_ + 1)).flipWith(_.retryUntil(_ == 0))
          result <- out.get
        } yield assert(result)(equalTo(10))
      },
      testM("retryUntil doesn't retry when condition is true") {
        for {
          ref    <- Ref.make(0)
          _      <- ref.update(_ + 1).flipWith(_.doUntil(_ => true))
          result <- ref.get
        } yield assert(result)(equalTo(1))
      }
    ),
    suite("retryWhile")(
      testM("retryWhile retries while condition is true") {
        for {
          in     <- Ref.make(10)
          out    <- Ref.make(0)
          _      <- (in.update(_ - 1) <* out.update(_ + 1)).flipWith(_.retryWhile(_ >= 0))
          result <- out.get
        } yield assert(result)(equalTo(11))
      },
      testM("retryWhile doesn't retry when condition is false") {
        for {
          ref    <- Ref.make(0)
          _      <- ref.update(_ + 1).flipWith(_.retryWhile(_ => false))
          result <- ref.get
        } yield assert(result)(equalTo(1))
      }
    ),
    suite("right")(
      testM("on Right value") {
        assertM(ZIO.succeed(Right("Right")).right)(equalTo("Right"))
      },
      testM("on Left value") {
        assertM(ZIO.succeed(Left("Left")).right.either)(isLeft(isNone))
      },
      testM("on failure") {
        assertM(ZIO.fail("Fail").right.either)(isLeft(isSome(equalTo("Fail"))))
      }
    ),
    suite("refineToOrDie")(
      testM("does not compile when refined type is not subtype of error type") {
        val result = typeCheck {
          """
          ZIO
            .fail(new RuntimeException("BOO!"))
            .refineToOrDie[Error]
            """
        }
        val expected =
          "type arguments [Error] do not conform to method refineToOrDie's type parameter bounds [E1 <: RuntimeException]"
        assertM(result)(isLeft(equalTo(expected)))
      } @@ scala2Only
    ),
    suite("rightOrFail")(
      testM("on Right value") {
        assertM(UIO(Right(42)).rightOrFail(ExampleError))(equalTo(42))
      },
      testM("on Left value") {
        assertM(UIO(Left(1)).rightOrFail(ExampleError).flip)(equalTo(ExampleError))
      }
    ),
    suite("rightOrFailException")(
      testM("on Right value") {
        assertM(ZIO.succeed(Right(42)).rightOrFailException)(equalTo(42))
      },
      testM("on Left value") {
        assertM(ZIO.succeed(Left(2)).rightOrFailException.run)(fails(Assertion.anything))
      }
    ),
    suite("some")(
      testM("extracts the value from Some") {
        val task: IO[Option[Throwable], Int] = Task(Some(1)).some
        assertM(task)(equalTo(1))
      },
      testM("fails on None") {
        val task: IO[Option[Throwable], Int] = Task(None).some
        assertM(task.run)(fails(isNone))
      },
      testM("fails when given an exception") {
        val ex                               = new RuntimeException("Failed Task")
        val task: IO[Option[Throwable], Int] = Task.fail(ex).some
        assertM(task.run)(fails(isSome(equalTo(ex))))
      }
    ),
    suite("someOrFailException")(
      testM("extracts the optional value") {
        assertM(ZIO.succeed(Some(42)).someOrFailException)(equalTo(42))
      },
      testM("fails when given a None") {
        val task = ZIO.succeed(Option.empty[Int]).someOrFailException
        assertM(task.run)(fails(isSubtype[NoSuchElementException](anything)))
      },
      suite("without another error type")(
        testM("succeed something") {
          assertM(ZIO.succeed(Option(3)).someOrFailException)(equalTo(3))
        },
        testM("succeed nothing") {
          assertM(ZIO.succeed(None: Option[Int]).someOrFailException.run)(fails(Assertion.anything))
        }
      ),
      suite("with throwable as base error type")(
        testM("return something") {
          assertM(Task(Option(3)).someOrFailException)(equalTo(3))
        }
      ),
      suite("with exception as base error type")(
        testM("return something") {
          assertM((ZIO.succeed(Option(3)): IO[Exception, Option[Int]]).someOrFailException)(equalTo(3))
        }
      )
    ),
    suite("reject")(
      testM("returns failure ignoring value") {
        val goodCase =
          exactlyOnce(0)(_.reject({ case v if v != 0 => "Partial failed!" })).sandbox.either

        val badCase =
          exactlyOnce(1)(_.reject({ case v if v != 0 => "Partial failed!" })).sandbox.either
            .map(_.left.map(_.failureOrCause))

        assertM(goodCase)(isRight(equalTo(0))) &&
        assertM(badCase)(isLeft(isLeft(equalTo("Partial failed!"))))
      }
    ),
    suite("rejectM")(
      testM("Check `rejectM` returns failure ignoring value") {
        val goodCase =
          exactlyOnce(0)(_.rejectM[Any, String]({ case v if v != 0 => ZIO.succeed("Partial failed!") })).sandbox.either

        val partialBadCase =
          exactlyOnce(1)(_.rejectM({ case v if v != 0 => ZIO.fail("Partial failed!") })).sandbox.either
            .map(_.left.map(_.failureOrCause))

        val badCase =
          exactlyOnce(1)(_.rejectM({ case v if v != 0 => ZIO.fail("Partial failed!") })).sandbox.either
            .map(_.left.map(_.failureOrCause))

        assertM(goodCase)(isRight(equalTo(0))) &&
        assertM(partialBadCase)(isLeft(isLeft(equalTo("Partial failed!")))) &&
        assertM(badCase)(isLeft(isLeft(equalTo("Partial failed!"))))
      }
    ),
    suite("RTS synchronous correctness")(
      testM("widen Nothing") {
        val op1 = IO.effectTotal[String]("1")
        val op2 = IO.effectTotal[String]("2")

        assertM(op1.zipWith(op2)(_ + _))(equalTo("12"))
      },
      testM("now must be eager") {
        val io =
          try {
            IO.succeed(throw ExampleError)
            IO.succeed(false)
          } catch {
            case _: Throwable => IO.succeed(true)
          }

        assertM(io)(isTrue)
      },
      testM("effectSuspend must be lazy") {
        val io =
          try {
            IO.effectSuspend(throw ExampleError)
            IO.succeed(false)
          } catch {
            case _: Throwable => IO.succeed(true)
          }

        assertM(io)(isFalse)
      },
      testM("effectSuspendTotal must not catch throwable") {
        val io = ZIO.effectSuspendTotal[Any, Nothing, Any](throw ExampleError).sandbox.either
        assertM(io)(isLeft(equalTo(Cause.die(ExampleError))))
      },
      testM("effectSuspend must catch throwable") {
        val io = ZIO.effectSuspend[Any, Nothing](throw ExampleError).either
        assertM(io)(isLeft(equalTo(ExampleError)))
      },
      testM("effectSuspendWith must catch throwable") {
        val io = ZIO.effectSuspendWith[Any, Nothing]((_, _) => throw ExampleError).either
        assertM(io)(isLeft(equalTo(ExampleError)))
      },
      testM("effectSuspendTotal must be evaluatable") {
        assertM(IO.effectSuspendTotal(IO.effectTotal(42)))(equalTo(42))
      },
      testM("point, bind, map") {
        def fibIo(n: Int): Task[BigInt] =
          if (n <= 1) IO.succeed(n)
          else
            for {
              a <- fibIo(n - 1)
              b <- fibIo(n - 2)
            } yield a + b

        assertM(fibIo(10))(equalTo(fib(10)))
      },
      testM("effect, bind, map") {
        def fibIo(n: Int): Task[BigInt] =
          if (n <= 1) IO.effect(n)
          else
            for {
              a <- fibIo(n - 1)
              b <- fibIo(n - 2)
            } yield a + b

        assertM(fibIo(10))(equalTo(fib(10)))
      },
      testM("effect, bind, map, redeem") {
        def fibIo(n: Int): Task[BigInt] =
          if (n <= 1) Task.effect[BigInt](throw ExampleError).catchAll(_ => Task.effect(n))
          else
            for {
              a <- fibIo(n - 1)
              b <- fibIo(n - 2)
            } yield a + b

        assertM(fibIo(10))(equalTo(fib(10)))
      },
      testM("sync effect") {
        def sumIo(n: Int): Task[Int] =
          if (n <= 0) IO.effectTotal(0)
          else IO.effectTotal(n).flatMap(b => sumIo(n - 1).map(a => a + b))

        assertM(sumIo(1000))(equalTo(sum(1000)))
      },
      testM("deep effects") {
        def incLeft(n: Int, ref: Ref[Int]): Task[Int] =
          if (n <= 0) ref.get
          else incLeft(n - 1, ref) <* ref.update(_ + 1)

        def incRight(n: Int, ref: Ref[Int]): Task[Int] =
          if (n <= 0) ref.get
          else ref.update(_ + 1) *> incRight(n - 1, ref)

        val l =
          for {
            ref <- Ref.make(0)
            v   <- incLeft(100, ref)
          } yield v == 0

        val r =
          for {
            ref <- Ref.make(0)
            v   <- incRight(1000, ref)
          } yield v == 1000

        assertM(l.zipWith(r)(_ && _))(isTrue)
      },
      testM("flip must make error into value") {
        val io = IO.fail(ExampleError).flip
        assertM(io)(equalTo(ExampleError))
      },
      testM("flip must make value into error") {
        val io = IO.succeed(42).flip
        assertM(io.either)(isLeft(equalTo(42)))
      },
      testM("flipping twice returns identical value") {
        val io = IO.succeed(42)
        assertM(io.flip.flip)(equalTo(42))
      }
    ),
    suite("RTS failure")(
      testM("error in sync effect") {
        val io = IO.effect[Unit](throw ExampleError).fold[Option[Throwable]](Some(_), _ => None)
        assertM(io)(isSome(equalTo(ExampleError)))
      },
      testM("attempt . fail") {
        val io1 = TaskExampleError.either
        val io2 = IO.effectSuspendTotal(IO.effectSuspendTotal(TaskExampleError).either)

        io1.zipWith(io2) {
          case (r1, r2) =>
            assert(r1)(isLeft(equalTo(ExampleError))) && assert(r2)(isLeft(equalTo(ExampleError)))
        }
      },
      testM("deep attempt sync effect error") {
        assertM(deepErrorEffect(100).either)(isLeft(equalTo(ExampleError)))
      },
      testM("deep attempt fail error") {
        assertM(deepErrorFail(100).either)(isLeft(equalTo(ExampleError)))
      },
      testM("attempt . sandbox . terminate") {
        val io = IO.effectTotal[Int](throw ExampleError).sandbox.either
        assertM(io)(isLeft(equalTo(Cause.die(ExampleError))))
      },
      testM("fold . sandbox . terminate") {
        val io = IO.effectTotal[Int](throw ExampleError).sandbox.fold(Some(_), Function.const(None))
        assertM(io)(isSome(equalTo(Cause.die(ExampleError))))
      },
      testM("catch sandbox terminate") {
        val io = IO.effectTotal(throw ExampleError).sandbox.merge
        assertM(io)(equalTo(Cause.die(ExampleError)))
      },
      testM("uncaught fail") {
        assertM(TaskExampleError.run)(fails(equalTo(ExampleError)))
      },
      testM("uncaught sync effect error") {
        val io = IO.effectTotal[Int](throw ExampleError)
        assertM(io.run)(dies(equalTo(ExampleError)))
      },
      testM("deep uncaught sync effect error") {
        assertM(deepErrorEffect(100).run)(fails(equalTo(ExampleError)))
      },
      testM("catch failing finalizers with fail") {
        val io = IO
          .fail(ExampleError)
          .ensuring(IO.effectTotal(throw InterruptCause1))
          .ensuring(IO.effectTotal(throw InterruptCause2))
          .ensuring(IO.effectTotal(throw InterruptCause3))

        val expectedCause = Cause.fail(ExampleError) ++
          Cause.die(InterruptCause1) ++
          Cause.die(InterruptCause2) ++
          Cause.die(InterruptCause3)

        assertM(io.run)(equalTo(Exit.halt(expectedCause)))
      },
      testM("catch failing finalizers with terminate") {
        val io = IO
          .die(ExampleError)
          .ensuring(IO.effectTotal(throw InterruptCause1))
          .ensuring(IO.effectTotal(throw InterruptCause2))
          .ensuring(IO.effectTotal(throw InterruptCause3))

        val expectedCause = Cause.die(ExampleError) ++
          Cause.die(InterruptCause1) ++
          Cause.die(InterruptCause2) ++
          Cause.die(InterruptCause3)

        assertM(io.run)(equalTo(Exit.halt(expectedCause)))
      },
      testM("run preserves interruption status") {
        for {
          p    <- Promise.make[Nothing, Unit]
          f    <- (p.succeed(()) *> IO.never).run.fork
          _    <- p.await
          _    <- f.interrupt
          test <- f.await.map(_.interrupted)
        } yield assert(test)(isTrue)
      },
      testM("run swallows inner interruption") {
        for {
          p   <- Promise.make[Nothing, Int]
          _   <- IO.interrupt.run *> p.succeed(42)
          res <- p.await
        } yield assert(res)(equalTo(42))
      },
      testM("timeout a long computation") {
        val io = (clock.sleep(5.seconds) *> IO.succeed(true)).timeout(10.millis)
        assertM(io.provideManaged((Scheduler.live >>> Clock.live).build))(isNone)
      },
      testM("catchAllCause") {
        val io =
          for {
            _ <- ZIO.succeed(42)
            f <- ZIO.fail("Uh oh!")
          } yield f

        assertM(io.catchAllCause(ZIO.succeed))(equalTo(Cause.fail("Uh oh!")))
      },
      testM("exception in fromFuture does not kill fiber") {
        val io = ZIO.fromFuture(_ => throw ExampleError).either
        assertM(io)(isLeft(equalTo(ExampleError)))
      }
    ),
    suite("RTS finalizers")(
      testM("fail ensuring") {
        var finalized = false

        val io = Task.fail(ExampleError).ensuring(IO.effectTotal { finalized = true; () })

        for {
          a1 <- assertM(io.run)(fails(equalTo(ExampleError)))
          a2 = assert(finalized)(isTrue)
        } yield a1 && a2
      },
      testM("fail on error") {
        @volatile var finalized = false

        val cleanup: Cause[Throwable] => UIO[Unit] =
          _ => IO.effectTotal[Unit] { finalized = true; () }

        val io = Task.fail(ExampleError).onError(cleanup)

        for {
          a1 <- assertM(io.run)(fails(equalTo(ExampleError)))
          a2 = assert(finalized)(isTrue)
        } yield a1 && a2
      },
      testM("finalizer errors not caught") {
        val e2 = new Error("e2")
        val e3 = new Error("e3")

        val io = TaskExampleError.ensuring(IO.die(e2)).ensuring(IO.die(e3))

        val expectedCause: Cause[Throwable] =
          Cause.Then(Cause.fail(ExampleError), Cause.Then(Cause.die(e2), Cause.die(e3)))

        assertM(io.sandbox.flip)(equalTo(expectedCause))
      },
      testM("finalizer errors reported") {
        @volatile var reported: Exit[Nothing, Int] = null

        val io = IO
          .succeed[Int](42)
          .ensuring(IO.die(ExampleError))
          .fork
          .flatMap(_.await.flatMap[Any, Nothing, Any](e => UIO.effectTotal { reported = e }))

        for {
          a1 <- assertM(io)(anything)
          a2 = assert(reported.succeeded)(isFalse)
        } yield a1 && a2
      },
      testM("bracket exit is usage result") {
        val io = IO.bracket(IO.unit)(_ => IO.unit)(_ => IO.succeed[Int](42))
        assertM(io)(equalTo(42))
      },
      testM("error in just acquisition") {
        val io = IO.bracket(TaskExampleError)(_ => IO.unit)(_ => IO.unit)
        assertM(io.run)(fails(equalTo(ExampleError)))
      },
      testM("error in just release") {
        val io = IO.bracket(IO.unit)(_ => IO.die(ExampleError))(_ => IO.unit)
        assertM(io.run)(dies(equalTo(ExampleError)))
      },
      testM("error in just usage") {
        val io = IO.bracket(IO.unit)(_ => IO.unit)(_ => IO.fail(ExampleError))
        assertM(io.run)(fails(equalTo(ExampleError)))
      },
      testM("rethrown caught error in acquisition") {
        val io = IO.absolve(IO.bracket(TaskExampleError)(_ => IO.unit)(_ => IO.unit).either)
        assertM(io.flip)(equalTo(ExampleError))
      },
      testM("rethrown caught error in release") {
        val io = IO.bracket(IO.unit)(_ => IO.die(ExampleError))(_ => IO.unit)
        assertM(io.run)(dies(equalTo(ExampleError)))
      },
      testM("rethrown caught error in usage") {
        val io = IO.absolve(IO.unit.bracket_(IO.unit)(TaskExampleError).either)
        assertM(io.run)(fails(equalTo(ExampleError)))
      },
      testM("test eval of async fail") {
        val io1 = IO.unit.bracket_(AsyncUnit[Nothing])(asyncExampleError[Unit])
        val io2 = AsyncUnit[Throwable].bracket_(IO.unit)(asyncExampleError[Unit])

        for {
          a1 <- assertM(io1.run)(fails(equalTo(ExampleError)))
          a2 <- assertM(io2.run)(fails(equalTo(ExampleError)))
          a3 <- assertM(IO.absolve(io1.either).run)(fails(equalTo(ExampleError)))
          a4 <- assertM(IO.absolve(io2.either).run)(fails(equalTo(ExampleError)))
        } yield a1 && a2 && a3 && a4
      },
      testM("bracket regression 1") {
        def makeLogger: Ref[List[String]] => String => UIO[Unit] =
          (ref: Ref[List[String]]) => (line: String) => ref.update(_ ::: List(line)).unit

        val io =
          for {
            ref <- Ref.make[List[String]](Nil)
            log = makeLogger(ref)
            f <- ZIO
                  .bracket(
                    ZIO.bracket(ZIO.unit)(_ => log("start 1") *> clock.sleep(10.millis) *> log("release 1"))(
                      _ => ZIO.unit
                    )
                  )(_ => log("start 2") *> clock.sleep(10.millis) *> log("release 2"))(_ => ZIO.unit)
                  .fork
            _ <- (ref.get <* clock.sleep(1.millis)).repeat(Schedule.doUntil[List[String]](_.contains("start 1")))
            _ <- f.interrupt
            _ <- (ref.get <* clock.sleep(1.millis)).repeat(Schedule.doUntil[List[String]](_.contains("release 2")))
            l <- ref.get
          } yield l

        assertM(Live.live(io))(hasSameElements(List("start 1", "release 1", "start 2", "release 2")))
      },
      testM("interrupt waits for finalizer") {
        val io =
          for {
            r  <- Ref.make(false)
            p1 <- Promise.make[Nothing, Unit]
            p2 <- Promise.make[Nothing, Int]
            s <- (p1.succeed(()) *> p2.await)
                  .ensuring(r.set(true) *> clock.sleep(10.millis))
                  .fork
            _    <- p1.await
            _    <- s.interrupt
            test <- r.get
          } yield test

        assertM(Live.live(io))(isTrue)
      }
    ),
    suite("RTS synchronous stack safety")(
      testM("deep map of now") {
        assertM(deepMapNow(10000))(equalTo(10000))
      },
      testM("deep map of sync effect") {
        assertM(deepMapEffect(10000))(equalTo(10000))
      },
      testM("deep attempt") {
        val io = (0 until 10000).foldLeft(IO.effect(())) { (acc, _) =>
          acc.either.unit
        }
        assertM(io)(equalTo(()))
      },
      testM("deep flatMap") {
        def fib(n: Int, a: BigInt = 0, b: BigInt = 1): IO[Error, BigInt] =
          IO.succeed(a + b).flatMap { b2 =>
            if (n > 0)
              fib(n - 1, b, b2)
            else
              IO.succeed(b2)
          }

        val expected = BigInt(
          "113796925398360272257523782552224175572745930353730513145086634176691092536145985470146129334641866902783673042322088625863396052888690096969577173696370562180400527049497109023054114771394568040040412172632376"
        )

        assertM(fib(1000))(equalTo(expected))
      },
      testM("deep absolve/attempt is identity") {
        import zio.CanFail.canFail
        val io = (0 until 1000).foldLeft(IO.succeed(42)) { (acc, _) =>
          IO.absolve(acc.either)
        }

        assertM(io)(equalTo(42))
      },
      testM("deep async absolve/attempt is identity") {
        val io = (0 until 1000).foldLeft(IO.effectAsync[Int, Int](k => k(IO.succeed(42)))) { (acc, _) =>
          IO.absolve(acc.either)
        }

        assertM(io)(equalTo(42))
      }
    ),
    suite("RTS asynchronous correctness")(
      testM("simple async must return") {
        val io = IO.effectAsync[Throwable, Int](k => k(IO.succeed(42)))
        assertM(io)(equalTo(42))
      },
      testM("simple asyncIO must return") {
        val io = IO.effectAsyncM[Throwable, Int](k => IO.effectTotal(k(IO.succeed(42))))
        assertM(io)(equalTo(42))
      },
      testM("deep asyncIO doesn't block threads") {
        def stackIOs(count: Int): URIO[Clock, Int] =
          if (count <= 0) IO.succeed(42)
          else asyncIO(stackIOs(count - 1))

        def asyncIO(cont: URIO[Clock, Int]): URIO[Clock, Int] =
          ZIO.effectAsyncM[Clock, Nothing, Int] { k =>
            clock.sleep(5.millis) *> cont *> IO.effectTotal(k(IO.succeed(42)))
          }

        val procNum = java.lang.Runtime.getRuntime.availableProcessors()

        val io = stackIOs(procNum + 1)

        assertM(Live.live(io))(equalTo(42))
      },
      testM("interrupt of asyncPure register") {
        for {
          release <- Promise.make[Nothing, Unit]
          acquire <- Promise.make[Nothing, Unit]
          fiber <- IO
                    .effectAsyncM[Nothing, Unit] { _ =>
                      acquire.succeed(()).bracket(_ => release.succeed(()))(_ => IO.never)
                    }
                    .fork
          _ <- acquire.await
          _ <- fiber.interrupt.fork
          a <- release.await
        } yield assert(a)(isUnit)
      },
      testM("effectAsync should not resume fiber twice after interruption") {
        for {
          step            <- Promise.make[Nothing, Unit]
          unexpectedPlace <- Ref.make(List.empty[Int])
          runtime         <- ZIO.runtime[Live]
          fork <- ZIO
                   .effectAsync[Any, Nothing, Unit] { k =>
                     runtime.unsafeRunAsync_ {
                       step.await *> ZIO.effectTotal(k(unexpectedPlace.update(1 :: _).unit))
                     }
                   }
                   .ensuring(ZIO.effectAsync[Any, Nothing, Unit] { _ =>
                     runtime.unsafeRunAsync_ {
                       step.succeed(())
                     }
                   //never complete
                   })
                   .ensuring(unexpectedPlace.update(2 :: _))
                   .fork
          result     <- withLive(fork.interrupt)(_.timeout(5.seconds))
          unexpected <- unexpectedPlace.get
        } yield {
          assert(unexpected)(isEmpty) &&
          assert(result)(isNone) // timeout happens
        }
      } @@ flaky,
      testM("effectAsyncMaybe should not resume fiber twice after synchronous result") {
        for {
          step            <- Promise.make[Nothing, Unit]
          unexpectedPlace <- Ref.make(List.empty[Int])
          runtime         <- ZIO.runtime[Live]
          fork <- ZIO
                   .effectAsyncMaybe[Any, Nothing, Unit] { k =>
                     runtime.unsafeRunAsync_ {
                       step.await *> ZIO.effectTotal(k(unexpectedPlace.update(1 :: _).unit))
                     }
                     Some(IO.unit)
                   }
                   .flatMap { _ =>
                     ZIO.effectAsync[Any, Nothing, Unit] { _ =>
                       runtime.unsafeRunAsync_ {
                         step.succeed(())
                       }
                     //never complete
                     }
                   }
                   .ensuring(unexpectedPlace.update(2 :: _))
                   .uninterruptible
                   .fork
          result     <- withLive(fork.interrupt)(_.timeout(5.seconds))
          unexpected <- unexpectedPlace.get
        } yield {
          assert(unexpected)(isEmpty) &&
          assert(result)(isNone) // timeout happens
        }
      } @@ flaky,
      testM("sleep 0 must return") {
        assertM(Live.live(clock.sleep(1.nanos)))(isUnit)
      },
      testM("shallow bind of async chain") {
        val io = (0 until 10).foldLeft[Task[Int]](IO.succeed[Int](0)) { (acc, _) =>
          acc.flatMap(n => IO.effectAsync[Throwable, Int](_(IO.succeed(n + 1))))
        }

        assertM(io)(equalTo(10))
      },
      testM("effectAsyncM can fail before registering") {
        val zio = ZIO
          .effectAsyncM[Any, String, Nothing](_ => ZIO.fail("Ouch"))
          .flip

        assertM(zio)(equalTo("Ouch"))
      },
      testM("effectAsyncM can defect before registering") {
        val zio = ZIO
          .effectAsyncM[Any, String, Unit](_ => ZIO.effectTotal(throw new Error("Ouch")))
          .run
          .map(_.fold(_.defects.headOption.map(_.getMessage), _ => None))

        assertM(zio)(isSome(equalTo("Ouch")))
      }
    ),
    suite("RTS concurrency correctness")(
      testM("shallow fork/join identity") {
        for {
          f <- IO.succeed(42).fork
          r <- f.join
        } yield assert(r)(equalTo(42))
      },
      testM("deep fork/join identity") {
        val n = 20
        assertM(concurrentFib(n))(equalTo(fib(n)))
      },
      testM("asyncPure creation is interruptible") {
        for {
          release <- Promise.make[Nothing, Int]
          acquire <- Promise.make[Nothing, Unit]
          task = IO.effectAsyncM[Nothing, Unit] { _ =>
            IO.bracket(acquire.succeed(()))(_ => release.succeed(42).unit)(_ => IO.never)
          }
          fiber <- task.fork
          _     <- acquire.await
          _     <- fiber.interrupt
          a     <- release.await
        } yield assert(a)(equalTo(42))
      },
      testM("asyncInterrupt runs cancel token on interrupt") {
        for {
          release <- Promise.make[Nothing, Int]
          latch   = scala.concurrent.Promise[Unit]()
          async = IO.effectAsyncInterrupt[Nothing, Nothing] { _ =>
            latch.success(()); Left(release.succeed(42).unit)
          }
          fiber <- async.fork
          _ <- IO.effectAsync[Throwable, Unit] { k =>
                latch.future.onComplete {
                  case Success(a) => k(IO.succeed(a))
                  case Failure(t) => k(IO.fail(t))
                }(scala.concurrent.ExecutionContext.global)
              }
          _      <- fiber.interrupt
          result <- release.await
        } yield assert(result)(equalTo(42))
      },
      testM("daemon fiber is unsupervised") {
        for {
          ref  <- Ref.make(Option.empty[Fiber[Any, Any]])
          _    <- withLatch(release => (release *> UIO.never).fork.daemon.tap(fiber => ref.set(Some(fiber))))
          fibs <- ZIO.children
        } yield assert(fibs)(isEmpty)
      },
      testM("daemon fiber race interruption") {
        def plus1(ref: Ref[Int], latch: Promise[Nothing, Unit]) =
          latch.succeed(()) *> ZIO.never *> ref.update(_ + 1)
        def interruptHandler(ref: Ref[Int]) =
          ref.update(_ + 1)

        val io = for {
          ref             <- Ref.make(0)
          interruptionRef <- Ref.make(0)
          latch1Start     <- Promise.make[Nothing, Unit]
          latch2Start     <- Promise.make[Nothing, Unit]
          fiber <- plus1(ref, latch1Start)
                    .onInterrupt(interruptHandler(interruptionRef))
                    .race(plus1(ref, latch2Start).onInterrupt(interruptHandler(interruptionRef)))
                    .fork
          _           <- latch1Start.await
          _           <- latch2Start.await
          _           <- fiber.interrupt
          res         <- ref.get
          interrupted <- interruptionRef.get
        } yield assert(interrupted)(equalTo(2)) && assert(res)(equalTo(0))

        io.daemon
      },
      testM("daemon mask") {
        def forkAwait =
          for {
            latch    <- Promise.make[Nothing, Unit]
            latchEnd <- Promise.make[Nothing, Unit]
            _        <- latchEnd.await.fork *> latch.succeed(())
          } yield (latch, latchEnd)

        def handleLatch(latches: (Promise[Nothing, Unit], Promise[Nothing, Unit])) =
          latches._1.await.as(latches._2)

        val io = for {
          latches1    <- forkAwait
          (l1, l1End) = latches1
          _           <- l1.await
          children1   <- ZIO.children
          latchEnds <- ZIO.daemonMask { restore =>
                        for {
                          latches1 <- ZIO.sequence(
                                       List(
                                         forkAwait.flatMap(handleLatch),
                                         forkAwait.flatMap(handleLatch),
                                         forkAwait.flatMap(handleLatch)
                                       )
                                     )
                          latches2 <- restore(
                                       ZIO.sequence(
                                         List(
                                           forkAwait.flatMap(handleLatch),
                                           forkAwait.flatMap(handleLatch)
                                         )
                                       )
                                     )
                        } yield latches1 ++ latches2
                      }
          children2 <- ZIO.children
          _         <- l1End.succeed(())
          _         <- ZIO.traverse_(latchEnds)(_.succeed(()))
        } yield assert(children1.size)(equalTo(1)) && assert(children2.size)(equalTo(3))

        io.nonDaemon
      },
      testM("nonDaemon mask") {
        def forkAwait =
          for {
            latch    <- Promise.make[Nothing, Unit]
            latchEnd <- Promise.make[Nothing, Unit]
            _        <- latchEnd.await.fork *> latch.succeed(())
          } yield (latch, latchEnd)

        def handleLatch(latches: (Promise[Nothing, Unit], Promise[Nothing, Unit])) =
          latches._1.await.as(latches._2)

        val io =
          for {
            latches     <- forkAwait
            (l1, l1End) = latches
            _           <- l1.await
            children1   <- ZIO.children
            childrenWithLatches <- ZIO.nonDaemonMask { restore =>
                                    for {
                                      latches1 <- ZIO.sequence(
                                                   List(
                                                     forkAwait.flatMap(handleLatch),
                                                     forkAwait.flatMap(handleLatch),
                                                     forkAwait.flatMap(handleLatch)
                                                   )
                                                 )
                                      latches2 <- restore(
                                                   ZIO.sequence(
                                                     List(
                                                       forkAwait.flatMap(handleLatch),
                                                       forkAwait.flatMap(handleLatch)
                                                     )
                                                   )
                                                 )
                                      children2 <- ZIO.children
                                    } yield (children2, latches1 ++ latches2)
                                  }
            (children2, latchEnds) = childrenWithLatches
            latches2               <- forkAwait
            (l2, l2End)            = latches2
            _                      <- l2.await
            children3              <- ZIO.children
            _                      <- l1End.succeed(())
            _                      <- l2End.succeed(())
            _                      <- ZIO.traverse_(latchEnds)(_.succeed(()))
          } yield assert(children1.size)(equalTo(0)) && assert(children2.size)(equalTo(3)) && assert(children3.size)(
            equalTo(3)
          )

        io.daemon
      },
      testM("race in daemon is executed") {
        for {
          latch1 <- Promise.make[Nothing, Unit]
          latch2 <- Promise.make[Nothing, Unit]
          p1     <- Promise.make[Nothing, Unit]
          p2     <- Promise.make[Nothing, Unit]
          loser1 = ZIO.bracket(latch1.succeed(()))(_ => p1.succeed(()))(_ => ZIO.never)
          loser2 = ZIO.bracket(latch2.succeed(()))(_ => p2.succeed(()))(_ => ZIO.never)
          fiber  <- (loser1 race loser2).fork.daemon
          _      <- latch1.await
          _      <- latch2.await
          _      <- fiber.interrupt
          res1   <- p1.await
          res2   <- p2.await
        } yield assert(res1)(isUnit) && assert(res2)(isUnit)
      },
      testM("supervise fibers") {
        def makeChild(n: Int): URIO[Clock, Fiber[Nothing, Unit]] =
          (clock.sleep(20.millis * n.toDouble) *> IO.never).fork

        val io =
          for {
            counter <- Ref.make(0)
            _ <- (makeChild(1) *> makeChild(2)).handleChildrenWith { fs =>
                  fs.foldLeft(IO.unit)((acc, f) => acc *> f.interrupt.ignore *> counter.update(_ + 1).unit)
                }
            value <- counter.get
          } yield value

        assertM(Live.live(io))(equalTo(2))
      } @@ nonFlaky(100),
      testM("race of fail with success") {
        val io = IO.fail(42).race(IO.succeed(24)).either
        assertM(io)(isRight(equalTo(24)))
      },
      testM("race of terminate with success") {
        val io = IO.die(new Throwable {}).race(IO.succeed(24))
        assertM(io)(equalTo(24))
      },
      testM("race of fail with fail") {
        val io = IO.fail(42).race(IO.fail(42)).either
        assertM(io)(isLeft(equalTo(42)))
      },
      testM("race of value & never") {
        val io = IO.effectTotal(42).race(IO.never)
        assertM(io)(equalTo(42))
      },
      testM("firstSuccessOf of values") {
        val io = IO.firstSuccessOf(IO.fail(0), List(IO.succeed(100))).either
        assertM(io)(isRight(equalTo(100)))
      },
      testM("firstSuccessOf of failures") {
        val io = ZIO.firstSuccessOf(IO.fail(0).delay(10.millis), List(IO.fail(101))).either
        assertM(Live.live(io))(isLeft(equalTo(101)))
      },
      testM("firstSuccessOF of failures & 1 success") {
        val io = ZIO.firstSuccessOf(IO.fail(0), List(IO.succeed(102).delay(1.millis))).either
        assertM(Live.live(io))(isRight(equalTo(102)))
      },
      testM("raceAttempt interrupts loser on success") {
        for {
          s      <- Promise.make[Nothing, Unit]
          effect <- Promise.make[Nothing, Int]
          winner = s.await *> IO.fromEither(Right(()))
          loser  = IO.bracket(s.succeed(()))(_ => effect.succeed(42))(_ => IO.never)
          race   = winner raceAttempt loser
          _      <- race
          b      <- effect.await
        } yield assert(b)(equalTo(42))
      },
      testM("raceAttempt interrupts loser on failure") {
        for {
          s      <- Promise.make[Nothing, Unit]
          effect <- Promise.make[Nothing, Int]
          winner = s.await *> IO.fromEither(Left(new Exception))
          loser  = IO.bracket(s.succeed(()))(_ => effect.succeed(42))(_ => IO.never)
          race   = winner raceAttempt loser
          _      <- race.either
          b      <- effect.await
        } yield assert(b)(equalTo(42))
      },
      testM("par regression") {
        val io = IO.succeed[Int](1).zipPar(IO.succeed[Int](2)).flatMap(t => IO.succeed(t._1 + t._2)).map(_ == 3)
        assertM(io)(isTrue)
      } @@ jvm(nonFlaky),
      testM("par of now values") {
        def countdown(n: Int): UIO[Int] =
          if (n == 0) IO.succeed(0)
          else
            IO.succeed[Int](1).zipPar(IO.succeed[Int](2)).flatMap(t => countdown(n - 1).map(y => t._1 + t._2 + y))

        assertM(countdown(50))(equalTo(150))
      },
      testM("mergeAll") {
        val io = IO.mergeAll(List("a", "aa", "aaa", "aaaa").map(IO.succeed[String](_)))(0) { (b, a) =>
          b + a.length
        }

        assertM(io)(equalTo(10))
      },
      testM("mergeAllEmpty") {
        val io = IO.mergeAll(List.empty[UIO[Int]])(0)(_ + _)
        assertM(io)(equalTo(0))
      },
      testM("reduceAll") {
        val io = IO.reduceAll(IO.effectTotal(1), List(2, 3, 4).map(IO.succeed[Int](_)))(_ + _)
        assertM(io)(equalTo(10))
      },
      testM("reduceAll Empty List") {
        val io = IO.reduceAll(IO.effectTotal(1), Seq.empty)(_ + _)
        assertM(io)(equalTo(1))
      },
      testM("timeout of failure") {
        val io = IO.fail("Uh oh").timeout(1.hour)
        assertM(Live.live(io).run)(fails(equalTo("Uh oh")))
      },
      testM("timeout of terminate") {
        val io: ZIO[Clock, Nothing, Option[Int]] = IO.die(ExampleError).timeout(1.hour)
        assertM(Live.live(io).run)(dies(equalTo(ExampleError)))
      }
    ),
    suite("RTS option tests")(
      testM("lifting a value to an option") {
        assertM(ZIO.some(42))(isSome(equalTo(42)))
      },
      testM("using the none value") {
        assertM(ZIO.none)(isNone)
      }
    ),
    suite("RTS either helper tests")(
      testM("lifting a value into right") {
        assertM(ZIO.right(42))(isRight(equalTo(42)))
      },
      testM("lifting a value into left") {
        assertM(ZIO.left(42))(isLeft(equalTo(42)))
      }
    ),
    suite("RTS interruption")(
      testM("sync forever is interruptible") {
        val io =
          for {
            f <- IO.effectTotal[Int](1).forever.fork
            _ <- f.interrupt
          } yield true

        assertM(io)(isTrue)
      },
      testM("interrupt of never") {
        val io =
          for {
            fiber <- IO.never.fork
            _     <- fiber.interrupt
          } yield 42

        assertM(io)(equalTo(42))
      },
      testM("asyncPure is interruptible") {
        val io =
          for {
            fiber <- IO.effectAsyncM[Nothing, Nothing](_ => IO.never).fork
            _     <- fiber.interrupt
          } yield 42

        assertM(io)(equalTo(42))
      },
      testM("async is interruptible") {
        val io =
          for {
            fiber <- IO.effectAsync[Nothing, Nothing](_ => ()).fork
            _     <- fiber.interrupt
          } yield 42

        assertM(io)(equalTo(42))
      },
      testM("bracket is uninterruptible") {
        val io =
          for {
            promise <- Promise.make[Nothing, Unit]
            fiber   <- (promise.succeed(()) <* IO.never).bracket(_ => IO.unit)(_ => IO.unit).fork
            res     <- promise.await *> fiber.interrupt.timeoutTo(42)(_ => 0)(1.second)
          } yield res

        assertM(Live.live(io))(equalTo(42))
      },
      testM("bracketExit is uninterruptible") {
        val io =
          for {
            promise <- Promise.make[Nothing, Unit]
            fiber <- IO
                      .bracketExit(promise.succeed(()) *> IO.never *> IO.succeed(1))(
                        (_, _: Exit[Any, Any]) => IO.unit
                      )(
                        _ => IO.unit: IO[Nothing, Unit]
                      )
                      .fork
            res <- promise.await *> fiber.interrupt.timeoutTo(42)(_ => 0)(1.second)
          } yield res

        assertM(Live.live(io))(equalTo(42))
      },
      testM("bracket use is interruptible") {
        for {
          fiber <- IO.unit.bracket(_ => IO.unit)(_ => IO.never).fork
          res   <- fiber.interrupt
        } yield assert(res)(isInterrupted)
      },
      testM("bracketExit use is interruptible") {
        for {
          fiber <- IO.bracketExit(IO.unit)((_, _: Exit[Any, Any]) => IO.unit)(_ => IO.never).fork
          res   <- fiber.interrupt.timeoutTo(42)(_ => 0)(1.second)
        } yield assert(res)(equalTo(0))
      },
      testM("bracket release called on interrupt") {
        val io =
          for {
            p1    <- Promise.make[Nothing, Unit]
            p2    <- Promise.make[Nothing, Unit]
            fiber <- IO.bracket(IO.unit)(_ => p2.succeed(()) *> IO.unit)(_ => p1.succeed(()) *> IO.never).fork
            _     <- p1.await
            _     <- fiber.interrupt
            _     <- p2.await
          } yield ()

        assertM(io.timeoutTo(42)(_ => 0)(1.second))(equalTo(0))
      },
      testM("bracketExit release called on interrupt") {
        for {
          done <- Promise.make[Nothing, Unit]
          fiber <- withLatch { release =>
                    IO.bracketExit(IO.unit)((_, _: Exit[Any, Any]) => done.succeed(()))(
                        _ => release *> IO.never
                      )
                      .fork
                  }

          _ <- fiber.interrupt
          r <- done.await.timeoutTo(42)(_ => 0)(60.second)
        } yield assert(r)(equalTo(0))
      },
      testM("bracketFork acquire returns immediately on interrupt") {
        for {
          p1 <- Promise.make[Nothing, Unit]
          p2 <- Promise.make[Nothing, Int]
          p3 <- Promise.make[Nothing, Unit]
          s <- (p1.succeed(()) *> p2.await)
                .bracketFork(_ => p3.await)(_ => IO.unit)
                .fork
          _   <- p1.await
          res <- s.interrupt
          _   <- p3.succeed(())
        } yield assert(res)(isInterrupted)
      },
      testM("bracketForkExit acquire returns immediately on interrupt") {
        for {
          p1 <- Promise.make[Nothing, Unit]
          p2 <- Promise.make[Nothing, Unit]
          p3 <- Promise.make[Nothing, Unit]
          s <- IO
                .bracketForkExit(p1.succeed(()) *> p2.await)((_, _: Exit[Any, Any]) => p3.await)(
                  _ => IO.unit: IO[Nothing, Unit]
                )
                .fork
          _   <- p1.await
          res <- s.interrupt
          _   <- p3.succeed(())
        } yield assert(res)(isInterrupted)
      },
      testM("bracketFork use is interruptible") {
        for {
          fiber <- IO.unit.bracketFork(_ => IO.unit)(_ => IO.never).fork
          res   <- fiber.interrupt
        } yield assert(res)(isInterrupted)
      },
      testM("bracketForkExit use is interruptible") {
        for {
          fiber <- IO.bracketForkExit(IO.unit)((_, _: Exit[Any, Any]) => IO.unit)(_ => IO.never).fork
          res   <- Live.live(fiber.interrupt.timeoutTo(42)(_ => 0)(1.second))
        } yield assert(res)(equalTo(0))
      },
      testM("bracketFork release called on interrupt in separate fiber") {
        val io =
          for {
            p1    <- Promise.make[Nothing, Unit]
            p2    <- Promise.make[Nothing, Unit]
            fiber <- IO.bracketFork(IO.unit)(_ => p2.succeed(()) *> IO.unit)(_ => p1.succeed(()) *> IO.never).fork
            _     <- p1.await
            _     <- fiber.interrupt
            _     <- p2.await
          } yield ()

<<<<<<< HEAD
        assertM(Live.live(io).timeoutTo(42)(_ => 0)(1.second))(equalTo(0))
      },
=======
        assertM(io.timeoutTo(42)(_ => 0)(1.second))(equalTo(0)).provide(Clock.Live)
      } @@ flaky,
>>>>>>> c677baf6
      testM("bracketForkExit release called on interrupt in separate fiber") {
        for {
          done <- Promise.make[Nothing, Unit]
          fiber <- withLatch { release =>
                    IO.bracketForkExit(IO.unit)((_, _: Exit[Any, Any]) => done.succeed(()))(
                        _ => release *> IO.never
                      )
                      .fork
                  }

          _ <- fiber.interrupt
          r <- Live.live(done.await.timeoutTo(42)(_ => 0)(1.second))
        } yield assert(r)(equalTo(0))
      },
      testM("catchAll + ensuring + interrupt") {
        import zio.CanFail.canFail
        for {
          cont <- Promise.make[Nothing, Unit]
          p1   <- Promise.make[Nothing, Boolean]
          f1   <- (cont.succeed(()) *> IO.never).catchAll(IO.fail).ensuring(p1.succeed(true)).fork
          _    <- cont.await
          _    <- f1.interrupt
          res  <- p1.await
        } yield assert(res)(isTrue)
      },
      testM("finalizer can detect interruption") {
        for {
          p1 <- Promise.make[Nothing, Boolean]
          c  <- Promise.make[Nothing, Unit]
          f1 <- (c.succeed(()) *> IO.never)
                 .ensuring(IO.descriptor.flatMap(d => p1.succeed(d.interruptors.nonEmpty)))
                 .fork
          _   <- c.await
          _   <- f1.interrupt
          res <- p1.await
        } yield assert(res)(isTrue)
      },
      testM("interruption of raced") {
        for {
          ref   <- Ref.make(0)
          cont1 <- Promise.make[Nothing, Unit]
          cont2 <- Promise.make[Nothing, Unit]
          make  = (p: Promise[Nothing, Unit]) => (p.succeed(()) *> IO.never).onInterrupt(ref.update(_ + 1))
          raced <- (make(cont1) race (make(cont2))).fork
          _     <- cont1.await *> cont2.await
          _     <- raced.interrupt
          count <- ref.get
        } yield assert(count)(equalTo(2))
      },
      testM("recovery of error in finalizer") {
        for {
          recovered <- Ref.make(false)
          fiber <- withLatch { release =>
                    (release *> ZIO.never)
                      .ensuring(
                        (ZIO.unit *> ZIO.fail("Uh oh")).catchAll(_ => recovered.set(true))
                      )
                      .fork
                  }
          _     <- fiber.interrupt
          value <- recovered.get
        } yield assert(value)(isTrue)
      },
      testM("recovery of interruptible") {
        for {
          recovered <- Ref.make(false)
          fiber <- withLatch { release =>
                    (release *> ZIO.never.interruptible)
                      .foldCauseM(
                        cause => recovered.set(cause.interrupted),
                        _ => recovered.set(false)
                      )
                      .uninterruptible
                      .fork
                  }
          _     <- fiber.interrupt
          value <- recovered.get
        } yield assert(value)(isTrue)
      },
      testM("sandbox of interruptible") {
        for {
          selfId    <- ZIO.fiberId
          recovered <- Ref.make[Option[Either[Cause[Nothing], Any]]](None)
          fiber <- withLatch { release =>
                    (release *> ZIO.never.interruptible).sandbox.either
                      .flatMap(exit => recovered.set(Some(exit)))
                      .uninterruptible
                      .fork
                  }
          _     <- fiber.interrupt
          value <- recovered.get
        } yield assert(value)(isSome(isLeft(equalTo(Cause.interrupt(selfId)))))
      },
      testM("run of interruptible") {
        for {
          recovered <- Ref.make[Option[Exit[Nothing, Any]]](None)
          fiber <- withLatch { release =>
                    (release *> ZIO.never.interruptible).run
                      .flatMap(exit => recovered.set(Some(exit)))
                      .uninterruptible
                      .fork
                  }
          _     <- fiber.interrupt
          value <- recovered.get
        } yield assert(value)(isSome(isInterrupted))
      },
      testM("alternating interruptibility") {
        for {
          counter <- Ref.make(0)
          fiber <- withLatch { release =>
                    ((((release *> ZIO.never.interruptible.run *> counter
                      .update(_ + 1)).uninterruptible).interruptible).run
                      *> counter.update(_ + 1)).uninterruptible.fork
                  }
          _     <- fiber.interrupt
          value <- counter.get
        } yield assert(value)(equalTo(2))
      },
      testM("interruption after defect") {
        for {
          ref <- Ref.make(false)
          fiber <- withLatch { release =>
                    (ZIO.effect(throw new Error).run *> release *> ZIO.never)
                      .ensuring(ref.set(true))
                      .fork
                  }
          _     <- fiber.interrupt
          value <- ref.get
        } yield assert(value)(isTrue)
      },
      testM("interruption after defect 2") {
        for {
          ref <- Ref.make(false)
          fiber <- withLatch { release =>
                    (ZIO.effect(throw new Error).run *> release *> ZIO.unit.forever)
                      .ensuring(ref.set(true))
                      .fork
                  }
          _     <- fiber.interrupt
          value <- ref.get
        } yield assert(value)(isTrue)
      },
      testM("interruptibleFork returns immediately on interrupt") {
        for {
          p1 <- Promise.make[Nothing, Unit]
          p2 <- Promise.make[Nothing, Int]
          p3 <- Promise.make[Nothing, Unit]
          s <- (p1.succeed(()) *> p2.await)
                .ensuring(p3.await)
                .interruptibleFork
                .fork
          _   <- p1.await
          res <- s.interrupt
          _   <- p3.succeed(())
        } yield assert(res)(isInterrupted)
      },
      testM("interruptibleFork forks execution and interrupts fork") {
        val io =
          for {
            r  <- Ref.make(false)
            p1 <- Promise.make[Nothing, Unit]
            p2 <- Promise.make[Nothing, Int]
            p3 <- Promise.make[Nothing, Unit]
            s <- (p1.succeed(()) *> p2.await)
                  .ensuring(r.set(true) *> clock.sleep(10.millis) *> p3.succeed(()))
                  .interruptibleFork
                  .fork
            _    <- p1.await
            _    <- s.interrupt
            _    <- p3.await
            test <- r.get
          } yield test

        assertM(Live.live(io))(isTrue)
      },
      testM("cause reflects interruption") {
        val io =
          for {
            finished <- Ref.make(false)
            fiber <- withLatch { release =>
                      (release *> ZIO.fail("foo")).catchAll(_ => finished.set(true)).fork
                    }
            exit     <- fiber.interrupt
            finished <- finished.get
          } yield exit.interrupted == true || finished == true

        assertM(io)(isTrue)
      } @@ jvm(nonFlaky),
      testM("bracket use inherits interrupt status") {
        val io =
          for {
            ref <- Ref.make(false)
            fiber1 <- withLatch { (release2, await2) =>
                       withLatch { release1 =>
                         release1
                           .bracket_(ZIO.unit, await2 *> clock.sleep(10.millis) *> ref.set(true))
                           .uninterruptible
                           .fork
                       } <* release2
                     }
            _     <- fiber1.interrupt
            value <- ref.get
          } yield value

        assertM(Live.live(io))(isTrue)
      },
      testM("bracket use inherits interrupt status 2") {
        val io =
          for {
            latch1 <- Promise.make[Nothing, Unit]
            latch2 <- Promise.make[Nothing, Unit]
            ref    <- Ref.make(false)
            fiber1 <- latch1
                       .succeed(())
                       .bracketExit[Clock, Nothing, Unit](
                         (_: Boolean, _: Exit[Any, Any]) => ZIO.unit,
                         (_: Boolean) => latch2.await *> clock.sleep(10.millis) *> ref.set(true).unit
                       )
                       .uninterruptible
                       .fork
            _     <- latch1.await
            _     <- latch2.succeed(())
            _     <- fiber1.interrupt
            value <- ref.get
          } yield value

        assertM(Live.live(io))(isTrue)
      },
      testM("async can be uninterruptible") {
        val io =
          for {
            ref <- Ref.make(false)
            fiber <- withLatch { release =>
                      (release *> clock.sleep(10.millis) *> ref.set(true).unit).uninterruptible.fork
                    }
            _     <- fiber.interrupt
            value <- ref.get
          } yield value

        assertM(Live.live(io))(isTrue)
      }
    ),
    suite("RTS environment")(
      testM("provide is modular") {
        val zio =
          for {
            v1 <- ZIO.environment[Int]
            v2 <- ZIO.environment[Int].provide(2)
            v3 <- ZIO.environment[Int]
          } yield (v1, v2, v3)

        assertM(zio.provide(4))(equalTo((4, 2, 4)))
      },
      testM("provideManaged is modular") {
        def managed(v: Int): ZManaged[Any, Nothing, Int] =
          ZManaged.make(IO.succeed(v))(_ => IO.effectTotal(()))

        val zio =
          for {
            v1 <- ZIO.environment[Int]
            v2 <- ZIO.environment[Int].provideManaged(managed(2))
            v3 <- ZIO.environment[Int]
          } yield (v1, v2, v3)

        assertM(zio.provideManaged(managed(4)))(equalTo((4, 2, 4)))
      },
      testM("effectAsync can use environment") {
        val zio = ZIO.effectAsync[Int, Nothing, Int](cb => cb(ZIO.environment[Int]))
        assertM(zio.provide(10))(equalTo(10))
      }
    ),
    suite("RTS forking inheritability")(
      testM("interruption status is heritable") {
        for {
          latch <- Promise.make[Nothing, Unit]
          ref   <- Ref.make(InterruptStatus.interruptible)
          _     <- ZIO.uninterruptible((ZIO.checkInterruptible(ref.set) *> latch.succeed(())).fork *> latch.await)
          v     <- ref.get
        } yield assert(v)(equalTo(InterruptStatus.uninterruptible))
      },
      testM("executor is heritable") {
        val io =
          for {
            ref  <- Ref.make(Option.empty[internal.Executor])
            exec = internal.Executor.fromExecutionContext(100)(scala.concurrent.ExecutionContext.Implicits.global)
            _ <- withLatch(
                  release => IO.descriptor.map(_.executor).flatMap(e => ref.set(Some(e)) *> release).fork.lock(exec)
                )
            v <- ref.get
          } yield v.contains(exec)

        assertM(io)(isTrue)
      } @@ jvm(nonFlaky(100))
    ),
    suite("someOrFail")(
      testM("extracts the optional value") {
        val task: Task[Int] = UIO(Some(42)).someOrFail(exampleError)
        assertM(task)(equalTo(42))
      },
      testM("fails when given a None") {
        val task: Task[Int] = UIO(Option.empty[Int]).someOrFail(exampleError)
        assertM(task.run)(fails(equalTo(exampleError)))
      }
    ),
    suite("summarized")(
      testM("returns summary and value") {
        for {
          counter   <- Ref.make(0)
          increment = counter.update(_ + 1)
          result    <- increment.summarized((a: Int, b: Int) => (a, b))(increment)
        } yield {
          val ((start, end), value) = result
          assert(start)(equalTo(1)) &&
          assert(value)(equalTo(2)) &&
          assert(end)(equalTo(3))
        }
      }
    ),
    suite("timeoutFork")(
      testM("returns `Right` with the produced value if the effect completes before the timeout elapses") {
        assertM(ZIO.unit.timeoutFork(100.millis))(isRight(isUnit))
      },
      testM("returns `Left` with the interrupting fiber otherwise") {
        for {
          fiber  <- ZIO.never.uninterruptible.timeoutFork(100.millis).fork
          _      <- TestClock.adjust(100.millis)
          result <- fiber.join
        } yield assert(result)(isLeft(anything))
      }
    ),
    suite("unsandbox")(
      testM("unwraps exception") {
        val failure: IO[Cause[Exception], String] = IO.fail(fail(new Exception("fail")))
        val success: IO[Cause[Any], Int]          = IO.succeed(100)
        for {
          message <- failure.unsandbox.foldM(e => IO.succeed(e.getMessage), _ => IO.succeed("unexpected"))
          result  <- success.unsandbox
        } yield assert(message)(equalTo("fail")) && assert(result)(equalTo(100))
      },
      testM("no information is lost during composition") {
        val causes = Gen.causes(Gen.anyString, Gen.throwable)
        def cause[R, E](zio: ZIO[R, E, Nothing]): ZIO[R, Nothing, Cause[E]] =
          zio.foldCauseM(ZIO.succeed, ZIO.fail)
        checkM(causes) { c =>
          for {
            result <- cause(ZIO.halt(c).sandbox.mapErrorCause(e => e.untraced).unsandbox)
          } yield assert(result)(equalTo(c)) &&
            assert(result.prettyPrint)(equalTo(c.prettyPrint))
        }
      }
    ),
    suite("validateM")(
      testM("returns all errors if never valid") {
        val in  = List.fill(10)(0)
        val res = IO.validateM(in)(a => ZIO.fail(a)).flip
        assertM(res)(equalTo(in))
      },
      testM("accumulate errors and ignore successes") {
        import zio.CanFail.canFail
        val in  = List.range(0, 10)
        val res = ZIO.validateM(in)(a => if (a % 2 == 0) ZIO.succeed(a) else ZIO.fail(a))
        assertM(res.flip)(equalTo(List(1, 3, 5, 7, 9)))
      },
      testM("accumulate successes") {
        import zio.CanFail.canFail
        val in  = List.range(0, 10)
        val res = IO.validateM(in)(a => ZIO.succeed(a))
        assertM(res)(equalTo(in))
      }
    ),
    suite("validateMPar")(
      testM("returns all errors if never valid") {
        val in  = List.fill(1000)(0)
        val res = IO.validateMPar(in)(a => ZIO.fail(a)).flip
        assertM(res)(equalTo(in))
      },
      testM("accumulate errors and ignore successes") {
        import zio.CanFail.canFail
        val in  = List.range(0, 10)
        val res = ZIO.validateMPar(in)(a => if (a % 2 == 0) ZIO.succeed(a) else ZIO.fail(a))
        assertM(res.flip)(equalTo(List(1, 3, 5, 7, 9)))
      },
      testM("accumulate successes") {
        import zio.CanFail.canFail
        val in  = List.range(0, 10)
        val res = IO.validateMPar(in)(a => ZIO.succeed(a))
        assertM(res)(equalTo(in))
      }
    ),
    suite("validateFirstM")(
      testM("returns all errors if never valid") {
        val in  = List.fill(10)(0)
        val res = IO.validateFirstM(in)(a => ZIO.fail(a)).flip
        assertM(res)(equalTo(in))
      },
      testM("runs sequentially and short circuits on first success validation") {
        import zio.CanFail.canFail
        val in = List.range(1, 10)
        val f  = (a: Int) => if (a == 6) ZIO.succeed(a) else ZIO.fail(a)

        for {
          counter    <- Ref.make(0)
          res        <- ZIO.validateFirstM(in)(a => counter.update(_ + 1) *> f(a))
          assertions <- assertM(ZIO.succeed(res))(equalTo(6)) && assertM(counter.get)(equalTo(6))
        } yield assertions
      }
    ),
    suite("validateFirstMPar")(
      testM("returns all errors if never valid") {
        val in  = List.fill(1000)(0)
        val res = IO.validateFirstMPar(in)(a => ZIO.fail(a)).flip
        assertM(res)(equalTo(in))
      },
      testM("returns success if valid") {
        import zio.CanFail.canFail
        val in  = List.range(1, 10)
        val f   = (a: Int) => if (a == 6) ZIO.succeed(a) else ZIO.fail(a)
        val res = ZIO.validateFirstMPar(in)(f(_))
        assertM(res)(equalTo(6))
      }
    ),
    suite("when")(
      testM("executes correct branch only") {
        for {
          effectRef <- Ref.make(0)
          _         <- effectRef.set(1).when(false)
          val1      <- effectRef.get
          _         <- effectRef.set(2).when(true)
          val2      <- effectRef.get
          failure   = new Exception("expected")
          _         <- IO.fail(failure).when(false)
          failed    <- IO.fail(failure).when(true).either
        } yield {
          assert(val1)(equalTo(0)) &&
          assert(val2)(equalTo(2)) &&
          assert(failed)(isLeft(equalTo(failure)))
        }
      }
    ),
    suite("whenCase")(
      testM("executes correct branch only") {
        val v1: Option[Int] = None
        val v2: Option[Int] = Some(0)
        for {
          ref  <- Ref.make(false)
          _    <- ZIO.whenCase(v1) { case Some(_) => ref.set(true) }
          res1 <- ref.get
          _    <- ZIO.whenCase(v2) { case Some(_) => ref.set(true) }
          res2 <- ref.get
        } yield assert(res1)(isFalse) && assert(res2)(isTrue)
      }
    ),
    suite("whenCaseM")(
      testM("executes condition effect and correct branch") {
        val v1: Option[Int] = None
        val v2: Option[Int] = Some(0)
        for {
          ref  <- Ref.make(false)
          _    <- ZIO.whenCaseM(IO.succeed(v1)) { case Some(_) => ref.set(true) }
          res1 <- ref.get
          _    <- ZIO.whenCaseM(IO.succeed(v2)) { case Some(_) => ref.set(true) }
          res2 <- ref.get
        } yield assert(res1)(isFalse) && assert(res2)(isTrue)
      }
    ),
    suite("whenM")(
      testM("executes condition effect and correct branch") {
        for {
          effectRef      <- Ref.make(0)
          conditionRef   <- Ref.make(0)
          conditionTrue  = conditionRef.update(_ + 1).map(_ => true)
          conditionFalse = conditionRef.update(_ + 1).map(_ => false)
          _              <- effectRef.set(1).whenM(conditionFalse)
          val1           <- effectRef.get
          conditionVal1  <- conditionRef.get
          _              <- effectRef.set(2).whenM(conditionTrue)
          val2           <- effectRef.get
          conditionVal2  <- conditionRef.get
          failure        = new Exception("expected")
          _              <- IO.fail(failure).whenM(conditionFalse)
          failed         <- IO.fail(failure).whenM(conditionTrue).either
        } yield {
          assert(val1)(equalTo(0)) &&
          assert(conditionVal1)(equalTo(1)) &&
          assert(val2)(equalTo(2)) &&
          assert(conditionVal2)(equalTo(2)) &&
          assert(failed)(isLeft(equalTo(failure)))
        }
      }
    ),
    suite("withFilter")(
      testM("tuple value is extracted correctly from task") {
        for {
          (i, j, k) <- Task((1, 2, 3))
        } yield assert((i, j, k))(equalTo((1, 2, 3)))
      },
      testM("condition in for-comprehension syntax works correctly for task") {
        for {
          n <- Task(3) if n > 0
        } yield assert(n)(equalTo(3))
      },
      testM("unsatisfied condition should fail with NoSuchElementException") {
        val task =
          for {
            n <- Task(3) if n > 10
          } yield n
        assertM(task.run)(fails(isSubtype[NoSuchElementException](anything)))
      },
      testM("withFilter doesn't compile with IO that fails with type other than Throwable") {
        val result = typeCheck {
          """
            import zio._
            val io: IO[String, Int] = IO.succeed(1)
            for {
              n <- io if n > 0
            } yield n
              """
        }
        val expected = "Cannot prove that NoSuchElementException <:< String."
        if (TestVersion.isScala2) assertM(result)(isLeft(equalTo(expected)))
        else assertM(result)(isLeft(anything))
      }
    ),
    suite("zipPar")(
      testM("does not swallow exit causes of loser") {
        ZIO.interrupt.zipPar(IO.interrupt).run.map {
          case Exit.Failure(cause) => assert(cause.interruptors)(not(isEmpty))
          case _                   => assert(false)(isTrue)
        }
      },
      testM("does not report failure when interrupting loser after it succeeded") {
        val io          = ZIO.interrupt.zipPar(IO.succeed(1))
        val interrupted = io.sandbox.either.map(_.left.map(_.interrupted))
        assertM(interrupted)(isLeft(isTrue))
      }
    )
  )

  def functionIOGen: Gen[Random with Sized, String => Task[Int]] =
    Gen.function[Random with Sized, String, Task[Int]](Gen.successes(Gen.anyInt))

  def listGen: Gen[Random with Sized, List[String]] =
    Gen.listOfN(100)(Gen.alphaNumericString)

  val exampleError = new Error("something went wrong")

  def exactlyOnce[R, A, A1](value: A)(func: UIO[A] => ZIO[R, String, A1]): ZIO[R, String, A1] =
    Ref.make(0).flatMap { ref =>
      for {
        res   <- func(ref.update(_ + 1) *> ZIO.succeed(value))
        count <- ref.get
        _ <- if (count != 1) {
              ZIO.fail("Accessed more than once")
            } else {
              ZIO.unit
            }
      } yield res
    }

  val testString = "supercalifragilisticexpialadocious"

  implicit class ZioOfTestResultOps[R, E](val res: ZIO[R, E, TestResult]) {
    def &&[R1](that: ZIO[R1, E, TestResult]): ZIO[R1 with R, E, TestResult] = res.zipWith(that)(_ && _)
  }

  val ExampleError    = new Throwable("Oh noes!")
  val InterruptCause1 = new Throwable("Oh noes 1!")
  val InterruptCause2 = new Throwable("Oh noes 2!")
  val InterruptCause3 = new Throwable("Oh noes 3!")

  val TaskExampleError: Task[Int] = IO.fail[Throwable](ExampleError)

  val TaskExampleDie: Task[Int] = IO.effectTotal(throw ExampleError)

  def asyncExampleError[A]: Task[A] =
    IO.effectAsync[Throwable, A](_(IO.fail(ExampleError)))

  def sum(n: Int): Int =
    if (n <= 0) 0
    else n + sum(n - 1)

  def deepMapNow(n: Int): UIO[Int] = {
    @tailrec
    def loop(n: Int, acc: UIO[Int]): UIO[Int] =
      if (n <= 0) acc
      else loop(n - 1, acc.map(_ + 1))

    loop(n, IO.succeed(0))
  }

  def deepMapEffect(n: Int): UIO[Int] = {
    @tailrec
    def loop(n: Int, acc: UIO[Int]): UIO[Int] =
      if (n <= 0) acc
      else loop(n - 1, acc.map(_ + 1))

    loop(n, IO.effectTotal(0))
  }

  def deepErrorEffect(n: Int): Task[Unit] =
    if (n == 0) IO.effect(throw ExampleError)
    else IO.unit *> deepErrorEffect(n - 1)

  def deepErrorFail(n: Int): Task[Unit] =
    if (n == 0) IO.fail(ExampleError)
    else IO.unit *> deepErrorFail(n - 1)

  def fib(n: Int): BigInt =
    if (n <= 1) n
    else fib(n - 1) + fib(n - 2)

  def concurrentFib(n: Int): Task[BigInt] =
    if (n <= 1) IO.succeed[BigInt](n)
    else
      for {
        f1 <- concurrentFib(n - 1).fork
        f2 <- concurrentFib(n - 2).fork
        v1 <- f1.join
        v2 <- f2.join
      } yield v1 + v2

  def AsyncUnit[E] = IO.effectAsync[E, Unit](_(IO.unit))
}<|MERGE_RESOLUTION|>--- conflicted
+++ resolved
@@ -3,6 +3,7 @@
 import scala.annotation.tailrec
 import scala.util.{ Failure, Success }
 
+import zio.test._
 import zio.Cause._
 import zio.LatchOps._
 import zio.clock.Clock
@@ -10,14 +11,10 @@
 import zio.random.Random
 import zio.test.Assertion._
 import zio.test.TestAspect.{ flaky, jvm, nonFlaky, scala2Only }
-<<<<<<< HEAD
+import zio.test.environment.{ Live, TestClock }
 import zio.Cause._
 import zio.LatchOps._
 import zio.scheduler.Scheduler
-=======
-import zio.test._
-import zio.test.environment._
->>>>>>> c677baf6
 
 object ZIOSpec extends ZIOBaseSpec {
 
@@ -899,10 +896,10 @@
         assertM(ZIO.fail("Fail").raceAll(List(IO.succeed(24))))(equalTo(24))
       },
       testM("returns last failure") {
-        assertM(live(ZIO.sleep(100.millis) *> ZIO.fail(24)).raceAll(List(ZIO.fail(25))).flip)(equalTo(24))
+        assertM(Live.live(ZIO.sleep(100.millis) *> ZIO.fail(24)).raceAll(List(ZIO.fail(25))).flip)(equalTo(24))
       } @@ flaky,
       testM("returns success when it happens after failure") {
-        assertM(ZIO.fail(42).raceAll(List(IO.succeed(24) <* live(ZIO.sleep(100.millis)))))(equalTo(24))
+        assertM(ZIO.fail(42).raceAll(List(IO.succeed(24) <* Live.live(ZIO.sleep(100.millis)))))(equalTo(24))
       }
     ),
     suite("replicate")(
@@ -1521,7 +1518,7 @@
                    })
                    .ensuring(unexpectedPlace.update(2 :: _))
                    .fork
-          result     <- withLive(fork.interrupt)(_.timeout(5.seconds))
+          result     <- Live.withLive(fork.interrupt)(_.timeout(5.seconds))
           unexpected <- unexpectedPlace.get
         } yield {
           assert(unexpected)(isEmpty) &&
@@ -1551,7 +1548,7 @@
                    .ensuring(unexpectedPlace.update(2 :: _))
                    .uninterruptible
                    .fork
-          result     <- withLive(fork.interrupt)(_.timeout(5.seconds))
+          result     <- Live.withLive(fork.interrupt)(_.timeout(5.seconds))
           unexpected <- unexpectedPlace.get
         } yield {
           assert(unexpected)(isEmpty) &&
@@ -2040,13 +2037,8 @@
             _     <- p2.await
           } yield ()
 
-<<<<<<< HEAD
         assertM(Live.live(io).timeoutTo(42)(_ => 0)(1.second))(equalTo(0))
-      },
-=======
-        assertM(io.timeoutTo(42)(_ => 0)(1.second))(equalTo(0)).provide(Clock.Live)
       } @@ flaky,
->>>>>>> c677baf6
       testM("bracketForkExit release called on interrupt in separate fiber") {
         for {
           done <- Promise.make[Nothing, Unit]
