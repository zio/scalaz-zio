--- conflicted
+++ resolved
@@ -11,296 +11,6 @@
 import scala.annotation.tailrec
 import scala.util.{ Failure, Success }
 
-<<<<<<< HEAD
-object ZIOSpec
-    extends ZIOBaseSpec(
-      suite("ZIO")(
-        suite("orElse")(
-          testM("left failed and right died with kept cause") {
-            val z1                = Task.fail(new Throwable("1"))
-            val z2: Task[Nothing] = Task.die(new Throwable("2"))
-            val orElse: Task[Boolean] = z1.orElse(z2).catchAllCause {
-              case Then(Die(FiberFailure(Traced(Fail(a: Throwable), _))), Traced(Die(b: Throwable), _)) =>
-                Task(a.getMessage == "1" && b.getMessage == "2")
-              case _ =>
-                Task(false)
-            }
-            assertM(orElse, equalTo(true))
-          },
-          testM("left failed and right failed with kept cause") {
-            val z1                = Task.fail(new Throwable("1"))
-            val z2: Task[Nothing] = Task.fail(new Throwable("2"))
-            val orElse: Task[Boolean] = z1.orElse(z2).catchAllCause {
-              case Then(Die(FiberFailure(Traced(Fail(a: Throwable), _))), Traced(Fail(b: Throwable), _)) =>
-                Task(a.getMessage == "1" && b.getMessage == "2")
-              case _ =>
-                Task(false)
-            }
-            assertM(orElse, equalTo(true))
-          }
-        ),
-        suite("absorbWith")(
-          testM("on fail") {
-            assertM(TaskExampleError.absorbWith(identity).run, fails(equalTo(ExampleError)))
-          },
-          testM("on die") {
-            assertM(TaskExampleDie.absorbWith(identity).run, fails(equalTo(ExampleError)))
-          },
-          testM("on success") {
-            assertM(ZIO.succeed(1).absorbWith(_ => ExampleError), equalTo(1))
-          }
-        ),
-        suite("bracket")(
-          testM("bracket happy path") {
-            for {
-              release  <- Ref.make(false)
-              result   <- ZIO.bracket(IO.succeed(42), (_: Int) => release.set(true), (a: Int) => ZIO.effectTotal(a + 1))
-              released <- release.get
-            } yield assert(result, equalTo(43)) && assert(released, isTrue)
-          },
-          testM("bracket_ happy path") {
-            for {
-              release  <- Ref.make(false)
-              result   <- IO.succeed(42).bracket_(release.set(true), ZIO.effectTotal(0))
-              released <- release.get
-            } yield assert(result, equalTo(0)) && assert(released, isTrue)
-          },
-          testM("bracketExit happy path") {
-            for {
-              release <- Ref.make(false)
-              result <- ZIO.bracketExit(
-                         IO.succeed(42),
-                         (_: Int, _: Exit[Any, Any]) => release.set(true),
-                         (_: Int) => IO.succeed(0L)
-                       )
-              released <- release.get
-            } yield assert(result, equalTo(0L)) && assert(released, isTrue)
-          },
-          testM("bracketExit error handling") {
-            val releaseDied: Throwable = new RuntimeException("release died")
-            for {
-              exit <- ZIO
-                       .bracketExit[Any, String, Int, Int](
-                         ZIO.succeed(42),
-                         (_, _) => ZIO.die(releaseDied),
-                         _ => ZIO.fail("use failed")
-                       )
-                       .run
-              cause <- exit.foldM(cause => ZIO.succeed(cause), _ => ZIO.fail("effect should have failed"))
-            } yield assert(cause.failures, equalTo(List("use failed"))) &&
-              assert(cause.defects, equalTo(List(releaseDied)))
-          }
-        ),
-        suite("foreachPar")(
-          testM("runs effects in parallel") {
-            assertM(for {
-              p <- Promise.make[Nothing, Unit]
-              _ <- UIO.foreachPar(List(UIO.never, p.succeed(())))(a => a).fork
-              _ <- p.await
-            } yield true, isTrue)
-          },
-          testM("propagates error") {
-            val ints = List(1, 2, 3, 4, 5, 6)
-            val odds = ZIO.foreachPar(ints) { n =>
-              if (n % 2 != 0) ZIO.succeed(n) else ZIO.fail("not odd")
-            }
-            assertM(odds.flip, equalTo("not odd"))
-          },
-          testM("interrupts effects on first failure") {
-            for {
-              ref     <- Ref.make(false)
-              promise <- Promise.make[Nothing, Unit]
-              actions = List(
-                ZIO.never,
-                ZIO.succeed(1),
-                ZIO.fail("C"),
-                promise.await *> ref.set(true)
-              )
-              e <- ZIO.foreachPar(actions)(a => a).flip
-              v <- ref.get
-            } yield assert(e, equalTo("C")) && assert(v, isFalse)
-          }
-        ),
-        suite("forkAll")(
-          testM("happy-path") {
-            val list = (1 to 1000).toList
-            assertM(ZIO.forkAll(list.map(a => ZIO.effectTotal(a))).flatMap(_.join), equalTo(list))
-          },
-          testM("empty input") {
-            assertM(ZIO.forkAll(List.empty).flatMap(_.join), equalTo(List.empty))
-          },
-          testM("propagate failures") {
-            val boom = new Exception
-            for {
-              fiber  <- ZIO.forkAll(List(ZIO.fail(boom)))
-              result <- fiber.join.flip
-            } yield assert(result, equalTo(boom))
-          },
-          testM("propagates defects") {
-            val boom = new Exception("boom")
-            for {
-              fiber  <- ZIO.forkAll(List(ZIO.die(boom)))
-              result <- fiber.join.sandbox.flip
-            } yield assert(result, equalTo(Cause.die(boom)))
-          } @@ flaky
-        ),
-        suite("head")(
-          testM("on non empty list") {
-            assertM(ZIO.succeed(List(1, 2, 3)).head.either, isRight(equalTo(1)))
-          },
-          testM("on empty list") {
-            assertM(ZIO.succeed(List.empty).head.either, isLeft(isNone))
-          },
-          testM("on failure") {
-            assertM(ZIO.fail("Fail").head.either, isLeft(isSome(equalTo("Fail"))))
-          }
-        ),
-        suite("ignore")(
-          testM("return success as Unit") {
-            assertM(ZIO.succeed(11).ignore, equalTo(()))
-          },
-          testM("return failure as Unit") {
-            assertM(ZIO.fail(123).ignore, equalTo(()))
-          },
-          testM("not catch throwable") {
-            assertM(ZIO.die(ExampleError).ignore.run, dies(equalTo(ExampleError)))
-          }
-        ),
-        suite("left")(
-          testM("on Left value") {
-            assertM(ZIO.succeed(Left("Left")).left, equalTo("Left"))
-          },
-          testM("on Right value") {
-            assertM(ZIO.succeed(Right("Right")).left.either, isLeft(isNone))
-          },
-          testM("on failure") {
-            assertM(ZIO.fail("Fail").left.either, isLeft(isSome(equalTo("Fail"))))
-          }
-        ),
-        suite("leftOrFail")(
-          testM("on Left value") {
-            assertM(UIO(Left(42)).leftOrFail(ExampleError), equalTo(42))
-          },
-          testM("on Right value") {
-            assertM(UIO(Right(12)).leftOrFail(ExampleError).flip, equalTo(ExampleError))
-          }
-        ),
-        suite("leftOrFailException")(
-          testM("on Left value") {
-            assertM(ZIO.succeed(Left(42)).leftOrFailException, equalTo(42))
-          },
-          testM("on Right value") {
-            assertM(ZIO.succeed(Right(2)).leftOrFailException.run, fails(Assertion.anything))
-          }
-        ),
-        suite("parallelErrors")(
-          testM("oneFailure") {
-            for {
-              f1     <- IO.fail("error1").fork
-              f2     <- IO.succeed("success1").fork
-              errors <- f1.zip(f2).join.parallelErrors[String].flip
-            } yield assert(errors, equalTo(List("error1")))
-          },
-          testM("allFailures") {
-            for {
-              f1     <- IO.fail("error1").fork
-              f2     <- IO.fail("error2").fork
-              errors <- f1.zip(f2).join.parallelErrors[String].flip
-            } yield assert(
-              errors,
-              equalTo(List("error1", "error2")) ||
-                equalTo(List("error1")) ||
-                equalTo(List("error2"))
-            )
-          } @@ nonFlaky
-        ),
-        suite("raceAll")(
-          testM("returns first success") {
-            assertM(ZIO.fail("Fail").raceAll(List(IO.succeed(24))), equalTo(24))
-          },
-          testM("returns last failure") {
-            assertM(live(ZIO.sleep(100.millis) *> ZIO.fail(24)).raceAll(List(ZIO.fail(25))).flip, equalTo(24))
-          } @@ flaky,
-          testM("returns success when it happens after failure") {
-            assertM(ZIO.fail(42).raceAll(List(IO.succeed(24) <* live(ZIO.sleep(100.millis)))), equalTo(24))
-          }
-        ),
-        suite("option")(
-          testM("return success in Some") {
-            import zio.CanFail.canFail
-            assertM(ZIO.succeed(11).option, equalTo(Some(11)))
-          },
-          testM("return failure as None") {
-            assertM(ZIO.fail(123).option, equalTo(None))
-          },
-          testM("not catch throwable") {
-            import zio.CanFail.canFail
-            assertM(ZIO.die(ExampleError).option.run, dies(equalTo(ExampleError)))
-          },
-          testM("catch throwable after sandboxing") {
-            assertM(ZIO.die(ExampleError).sandbox.option, equalTo(None))
-          }
-        ),
-        suite("replicate")(
-          testM("zero") {
-            val lst: Iterable[UIO[Int]] = ZIO.replicate(0)(ZIO.succeed(12))
-            assertM(ZIO.sequence(lst), equalTo(List.empty))
-          },
-          testM("negative") {
-            val anotherList: Iterable[UIO[Int]] = ZIO.replicate(-2)(ZIO.succeed(12))
-            assertM(ZIO.sequence(anotherList), equalTo(List.empty))
-          },
-          testM("positive") {
-            val lst: Iterable[UIO[Int]] = ZIO.replicate(2)(ZIO.succeed(12))
-            assertM(ZIO.sequence(lst), equalTo(List(12, 12)))
-          }
-        ),
-        suite("right")(
-          testM("on Right value") {
-            assertM(ZIO.succeed(Right("Right")).right, equalTo("Right"))
-          },
-          testM("on Left value") {
-            assertM(ZIO.succeed(Left("Left")).right.either, isLeft(isNone))
-          },
-          testM("on failure") {
-            assertM(ZIO.fail("Fail").right.either, isLeft(isSome(equalTo("Fail"))))
-          }
-        ),
-        suite("rightOrFail")(
-          testM("on Right value") {
-            assertM(UIO(Right(42)).rightOrFail(ExampleError), equalTo(42))
-          },
-          testM("on Left value") {
-            assertM(UIO(Left(1)).rightOrFail(ExampleError).flip, equalTo(ExampleError))
-          }
-        ),
-        suite("rightOrFailException")(
-          testM("on Right value") {
-            assertM(ZIO.succeed(Right(42)).rightOrFailException, equalTo(42))
-          },
-          testM("on Left value") {
-            assertM(ZIO.succeed(Left(2)).rightOrFailException.run, fails(Assertion.anything))
-          }
-        ),
-        suite("someOrFailException")(
-          suite("without another error type")(
-            testM("succeed something") {
-              assertM(ZIO.succeed(Option(3)).someOrFailException, equalTo(3))
-            },
-            testM("succeed nothing") {
-              assertM(ZIO.succeed(None: Option[Int]).someOrFailException.run, fails(Assertion.anything))
-            }
-          ),
-          suite("with throwable as base error type")(
-            testM("return something") {
-              assertM(Task(Option(3)).someOrFailException, equalTo(3))
-            }
-          ),
-          suite("with exception as base error type")(
-            testM("return something") {
-              assertM((ZIO.succeed(Option(3)): IO[Exception, Option[Int]]).someOrFailException, equalTo(3))
-            }
-=======
 object ZIOSpec extends ZIOBaseSpec {
 
   def spec = suite("ZIO")(
@@ -380,7 +90,6 @@
             ZIO.succeed(1),
             ZIO.fail("C"),
             promise.await *> ref.set(true)
->>>>>>> ba0df1e9
           )
           e <- ZIO.foreachPar(actions)(a => a).flip
           v <- ref.get
@@ -457,6 +166,30 @@
       },
       testM("on Right value") {
         assertM(ZIO.succeed(Right(2)).leftOrFailException.run, fails(Assertion.anything))
+      }
+    ),
+    suite("orElse")(
+      testM("left failed and right died with kept cause") {
+        val z1                = Task.fail(new Throwable("1"))
+        val z2: Task[Nothing] = Task.die(new Throwable("2"))
+        val orElse: Task[Boolean] = z1.orElse(z2).catchAllCause {
+          case Then(Die(FiberFailure(Traced(Fail(a: Throwable), _))), Traced(Die(b: Throwable), _)) =>
+            Task(a.getMessage == "1" && b.getMessage == "2")
+          case _ =>
+            Task(false)
+        }
+        assertM(orElse, equalTo(true))
+      },
+      testM("left failed and right failed with kept cause") {
+        val z1                = Task.fail(new Throwable("1"))
+        val z2: Task[Nothing] = Task.fail(new Throwable("2"))
+        val orElse: Task[Boolean] = z1.orElse(z2).catchAllCause {
+          case Then(Die(FiberFailure(Traced(Fail(a: Throwable), _))), Traced(Fail(b: Throwable), _)) =>
+            Task(a.getMessage == "1" && b.getMessage == "2")
+          case _ =>
+            Task(false)
+        }
+        assertM(orElse, equalTo(true))
       }
     ),
     suite("parallelErrors")(
