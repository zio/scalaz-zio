--- conflicted
+++ resolved
@@ -347,7 +347,6 @@
           if (n <= 1) Task.effect[BigInt](throw ExampleError).catchAll(_ => Task.effect(n))
           else
             for {
-<<<<<<< HEAD
               a <- fibIo(n - 1)
               b <- fibIo(n - 2)
             } yield a + b
@@ -604,9 +603,9 @@
                     )
                   )(_ => log("start 2") *> clock.sleep(10.millis) *> log("release 2"))(_ => ZIO.unit)
                   .fork
-            _ <- (ref.get <* clock.sleep(1.millis)).repeat(ZSchedule.doUntil[List[String]](_.contains("start 1")))
+            _ <- (ref.get <* clock.sleep(1.millis)).repeat(Schedule.doUntil[List[String]](_.contains("start 1")))
             _ <- f.interrupt
-            _ <- (ref.get <* clock.sleep(1.millis)).repeat(ZSchedule.doUntil[List[String]](_.contains("release 2")))
+            _ <- (ref.get <* clock.sleep(1.millis)).repeat(Schedule.doUntil[List[String]](_.contains("release 2")))
             l <- ref.get
           } yield l
 
@@ -649,52 +648,6 @@
               fib(n - 1, b, b2)
             else
               IO.succeed(b2)
-=======
-              a1 <- assertM(io1.run, fails(equalTo(ExampleError)))
-              a2 <- assertM(io2.run, fails(equalTo(ExampleError)))
-              a3 <- assertM(IO.absolve(io1.either).run, fails(equalTo(ExampleError)))
-              a4 <- assertM(IO.absolve(io2.either).run, fails(equalTo(ExampleError)))
-            } yield a1 && a2 && a3 && a4
-          },
-          testM("bracket regression 1") {
-            def makeLogger: Ref[List[String]] => String => UIO[Unit] =
-              (ref: Ref[List[String]]) => (line: String) => ref.update(_ ::: List(line)).unit
-
-            val io =
-              for {
-                ref <- Ref.make[List[String]](Nil)
-                log = makeLogger(ref)
-                f <- ZIO
-                      .bracket(
-                        ZIO.bracket(ZIO.unit)(_ => log("start 1") *> clock.sleep(10.millis) *> log("release 1"))(
-                          _ => ZIO.unit
-                        )
-                      )(_ => log("start 2") *> clock.sleep(10.millis) *> log("release 2"))(_ => ZIO.unit)
-                      .fork
-                _ <- (ref.get <* clock.sleep(1.millis)).repeat(Schedule.doUntil[List[String]](_.contains("start 1")))
-                _ <- f.interrupt
-                _ <- (ref.get <* clock.sleep(1.millis)).repeat(Schedule.doUntil[List[String]](_.contains("release 2")))
-                l <- ref.get
-              } yield l
-
-            assertM(io.provide(Clock.Live), hasSameElements(List("start 1", "release 1", "start 2", "release 2")))
-          },
-          testM("interrupt waits for finalizer") {
-            val io =
-              for {
-                r  <- Ref.make(false)
-                p1 <- Promise.make[Nothing, Unit]
-                p2 <- Promise.make[Nothing, Int]
-                s <- (p1.succeed(()) *> p2.await)
-                      .ensuring(r.set(true) *> clock.sleep(10.millis))
-                      .fork
-                _    <- p1.await
-                _    <- s.interrupt
-                test <- r.get
-              } yield test
-
-            assertM(io.provide(Clock.Live), isTrue)
->>>>>>> 63f97b95
           }
 
         val expected = BigInt(
