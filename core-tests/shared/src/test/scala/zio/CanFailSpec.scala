package zio

import zio.test._
import zio.test.Assertion._

<<<<<<< HEAD
object CanFailSpec extends ZIOBaseSpec {

  def spec = suite("CanFailSpec")(
    test0("useful combinators compile") {
      assertCompiles {
        """
=======
object CanFailSpec
    extends ZIOBaseSpec(
      suite("CanFailSpec")(
        testM("useful combinators compile") {
          val result = typeCheck {
            """
>>>>>>> 6c6a1ca2
            import zio._

            val io =  IO(1 / 0)
            val uio = UIO(0)

            io.orElse(uio)
            """
<<<<<<< HEAD
      }
    },
    test0("useless combinators don't compile") {
      !assertCompiles {
        """
=======
          }
          assertM(result, isRight(anything))
        },
        testM("useless combinators don't compile") {
          val result = typeCheck {
            """
>>>>>>> 6c6a1ca2
            import zio._

            val io =  IO(1 / 0)
            val uio = UIO(0)

            uio.orElse(io)
            """
<<<<<<< HEAD
      }
    }
  )
}
=======
          }
          assertM(result, isLeft(anything))
        }
      )
    )
>>>>>>> 6c6a1ca2
<|MERGE_RESOLUTION|>--- conflicted
+++ resolved
@@ -3,58 +3,30 @@
 import zio.test._
 import zio.test.Assertion._
 
-<<<<<<< HEAD
 object CanFailSpec extends ZIOBaseSpec {
 
   def spec = suite("CanFailSpec")(
-    test0("useful combinators compile") {
-      assertCompiles {
+    testM("useful combinators compile") {
+      val result = typeCheck {
         """
-=======
-object CanFailSpec
-    extends ZIOBaseSpec(
-      suite("CanFailSpec")(
-        testM("useful combinators compile") {
-          val result = typeCheck {
-            """
->>>>>>> 6c6a1ca2
             import zio._
-
             val io =  IO(1 / 0)
             val uio = UIO(0)
-
             io.orElse(uio)
             """
-<<<<<<< HEAD
       }
+      assertM(result, isRight(anything))
     },
-    test0("useless combinators don't compile") {
-      !assertCompiles {
+    testM("useless combinators don't compile") {
+      val result = typeCheck {
         """
-=======
-          }
-          assertM(result, isRight(anything))
-        },
-        testM("useless combinators don't compile") {
-          val result = typeCheck {
-            """
->>>>>>> 6c6a1ca2
             import zio._
-
             val io =  IO(1 / 0)
             val uio = UIO(0)
-
             uio.orElse(io)
             """
-<<<<<<< HEAD
       }
+      assertM(result, isLeft(anything))
     }
   )
-}
-=======
-          }
-          assertM(result, isLeft(anything))
-        }
-      )
-    )
->>>>>>> 6c6a1ca2
+}