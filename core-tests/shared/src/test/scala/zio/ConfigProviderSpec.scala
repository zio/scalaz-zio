--- conflicted
+++ resolved
@@ -326,19 +326,17 @@
           result <- ZIO.config(Config.string("greeting"))
         } yield assertTrue(result == "Hello, World!")
       } +
-<<<<<<< HEAD
-      test("contramapPath") {
-        val configProvider = ConfigProvider.fromMap(Map("KEY" -> "VALUE")).contramapPath(_.toUpperCase)
-        for {
-          result <- configProvider.load(Config.string("key"))
-        } yield assertTrue(result == "VALUE")
-=======
       test("secret") {
         for {
           _      <- TestSystem.putProperty("greeting", "Hello, World!")
           result <- ZIO.config(Config.secret.nested("greeting"))
         } yield assertTrue(result == Config.Secret("Hello, World!"))
->>>>>>> bd02e17e
+      } +
+      test("contramapPath") {
+        val configProvider = ConfigProvider.fromMap(Map("KEY" -> "VALUE")).contramapPath(_.toUpperCase)
+        for {
+          result <- configProvider.load(Config.string("key"))
+        } yield assertTrue(result == "VALUE")
       }
   }
 }