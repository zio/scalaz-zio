--- conflicted
+++ resolved
@@ -391,7 +391,6 @@
           value <- ref.get
         } yield assert(value)(equalTo("bar"))
       },
-<<<<<<< HEAD
       test("provides a partial environment to an effect") {
         val needsIntAndString = ZIO.environment[Int & String]
         val providesInt       = ZLayer.succeed(10)
@@ -473,8 +472,8 @@
               result.get[String] == "hi"
             )
           }
-=======
-      testM("caching values in dependencies") {
+      },
+      test("caching values in dependencies") {
         case class Config(value: Int)
         case class A(value: Int)
         val aLayer = ((conf: Config) => A(conf.value)).toLayer
@@ -493,7 +492,6 @@
           assert(b.value)(equalTo(1)) &&
           assert(c.value)(equalTo(1))
         }
->>>>>>> abd83e3e
       }
     )
 }