--- conflicted
+++ resolved
@@ -21,13 +21,9 @@
         }
       },
       test("`Cause#untraced` removes all traces") {
-<<<<<<< HEAD
-        check(causes)(c => assert(c.untraced.traces.headOption)(isNone || isSome(equalTo(StackTrace.none))))
-=======
         check(causes) { c =>
-          assert(c.untraced.traces.headOption)(isNone || isSome(equalTo(ZTrace.none)))
+          assert(c.untraced.traces.headOption)(isNone || isSome(equalTo(StackTrace.none)))
         }
->>>>>>> 9ee77b29
       },
       test("`Cause.failures is stack safe") {
         val n     = 100000
