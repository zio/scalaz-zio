package zio

import java.util.concurrent.Callable
import java.util.concurrent.atomic.AtomicInteger

import zio.clock.Clock
import zio.duration._
import zio.test.Assertion._
import zio.test.TestAspect.{ flaky, jvm, nonFlaky }
import zio.test._
import zio.test.environment.Live

object RTSSpec extends ZIOBaseSpec {

  def spec = suite("Blocking specs (to be migrated to ZIOSpecJvm)")(
    testM("blocking caches threads") {
      import zio.blocking.Blocking

      def runAndTrack(ref: Ref[Set[Thread]]): ZIO[Blocking with Clock, Nothing, Boolean] =
        blocking.blocking {
          UIO(Thread.currentThread())
            .flatMap(thread => ref.modify(set => (set.contains(thread), set + thread))) <* ZIO
            .sleep(1.millis)
        }

      val io =
        for {
          accum <- Ref.make(Set.empty[Thread])
          b     <- runAndTrack(accum).repeat(Schedule.doUntil[Boolean](_ == true))
        } yield b
      assertM(Live.live(io))(isTrue)
    },
    testM("blocking IO is effect blocking") {
      for {
        done  <- Ref.make(false)
        start <- IO.succeedNow(internal.OneShot.make[Unit])
        fiber <- blocking.effectBlockingInterrupt { start.set(()); Thread.sleep(60L * 60L * 1000L) }
                  .ensuring(done.set(true))
                  .fork
        _     <- IO.succeedNow(start.get())
        res   <- fiber.interrupt
        value <- done.get
      } yield assert(res)(isInterrupted) && assert(value)(isTrue)
    },
    testM("cancelation is guaranteed") {
      val io =
        for {
          release <- zio.Promise.make[Nothing, Int]
          latch   = internal.OneShot.make[Unit]
          async = IO.effectAsyncInterrupt[Nothing, Unit] { _ =>
            latch.set(()); Left(release.succeed(42).unit)
          }
          fiber  <- async.fork
          _      <- IO.effectTotal(latch.get(1000))
          _      <- fiber.interrupt.fork
          result <- release.await
        } yield result == 42

      assertM(io)(isTrue)
    } @@ flaky,
    testM("Fiber dump looks correct") {
      for {
        promise <- Promise.make[Nothing, Int]
        fiber   <- promise.await.fork
        dump    <- fiber.dump
<<<<<<< HEAD
        dumpStr <- dump.fold[URIO[Clock, String]](IO.succeedNow(""))(_.prettyPrintM)
=======
        dumpStr <- dump.prettyPrintM
>>>>>>> c298f127
        _       <- UIO(println(dumpStr))
      } yield assert(dumpStr)(anything)
    },
    testM("interruption causes") {
      for {
        queue    <- Queue.bounded[Int](100)
        producer <- queue.offer(42).forever.fork
        rez      <- producer.interrupt
        _        <- UIO(println(rez.fold(_.prettyPrint, _ => "")))
      } yield assert(rez)(anything)
    },
    testM("interruption of unending bracket") {
      val io =
        for {
          startLatch <- Promise.make[Nothing, Int]
          exitLatch  <- Promise.make[Nothing, Int]
          bracketed = IO
            .succeed(21)
            .bracketExit((r: Int, exit: Exit[Any, Any]) =>
              if (exit.interrupted) exitLatch.succeed(r)
              else IO.dieNow(new Error("Unexpected case"))
            )(a => startLatch.succeed(a) *> IO.never *> IO.succeedNow(1))
          fiber      <- bracketed.fork
          startValue <- startLatch.await
          _          <- fiber.interrupt.fork
          exitValue  <- exitLatch.await
        } yield (startValue + exitValue) == 42

      assertM(io)(isTrue)
    } @@ jvm(nonFlaky),
    testM("deadlock regression 1") {
      import java.util.concurrent.Executors

      val rts = new DefaultRuntime {}
      val e   = Executors.newSingleThreadExecutor()

      (0 until 10000).foreach { _ =>
        rts.unsafeRun {
          IO.effectAsync[Nothing, Int] { k =>
            val c: Callable[Unit] = () => k(IO.succeedNow(1))
            val _                 = e.submit(c)
          }
        }
      }

      assertM(ZIO.effect(e.shutdown()))(isUnit)
    },
    testM("second callback call is ignored") {
      for {
        _ <- IO.effectAsync[Throwable, Int] { k =>
              k(IO.succeedNow(42))
              Thread.sleep(500)
              k(IO.succeedNow(42))
            }
        res <- IO.effectAsync[Throwable, String] { k =>
                Thread.sleep(1000)
                k(IO.succeedNow("ok"))
              }
      } yield assert(res)(equalTo("ok"))
    },
    testM("check interruption regression 1") {
      val c = new AtomicInteger(0)

      def test =
        IO.effect(if (c.incrementAndGet() <= 1) throw new RuntimeException("x"))
          .forever
          .ensuring(IO.unit)
          .either
          .forever

      val zio =
        for {
          f <- test.fork
          c <- (IO.effectTotal[Int](c.get) <* clock.sleep(1.millis))
                .repeat(Schedule.doUntil[Int](_ >= 1)) <* f.interrupt
        } yield c

      assertM(Live.live(zio))(isGreaterThanEqualTo(1))
    }
  )
}<|MERGE_RESOLUTION|>--- conflicted
+++ resolved
@@ -63,11 +63,7 @@
         promise <- Promise.make[Nothing, Int]
         fiber   <- promise.await.fork
         dump    <- fiber.dump
-<<<<<<< HEAD
-        dumpStr <- dump.fold[URIO[Clock, String]](IO.succeedNow(""))(_.prettyPrintM)
-=======
         dumpStr <- dump.prettyPrintM
->>>>>>> c298f127
         _       <- UIO(println(dumpStr))
       } yield assert(dumpStr)(anything)
     },
