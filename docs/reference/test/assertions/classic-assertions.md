--- conflicted
+++ resolved
@@ -59,8 +59,6 @@
 } 
 ```
 
-<<<<<<< HEAD
-=======
 ## Understanding the `test` Function
 
 :::note
@@ -92,7 +90,6 @@
 
 It takes an expression of type `A` and an `Assertion[A]` and returns the `TestResult` which is the boolean algebra of the `AssertionResult`. Furthermore, we have an `Assertion[A]` which is capable of producing _assertion results_ on any value of type `A`. So the `assert` function can apply the expression to the assertion and produce the `TestResult`.
 
->>>>>>> a22323a8
 ## Examples
 
 ### Example 1: Equality Assertion
