---
id: datatypes_schedule
title:  "Schedule"
---

```scala mdoc:silent
<<<<<<< HEAD
import scalaz.zio._
import scalaz.zio.delay._
=======
import zio._
>>>>>>> cd014170
```

Schedules allow you to define and compose flexible recurrence schedules, which can be used to repeat actions, or retry actions in the event of errors. Schedules are used in the following functions:

 * **Repetition**
   * `IO#repeat` — Repeats an effect until the schedule is done.
   * `IO#repeatOrElse` — Repeats an effect until the schedule is done, with a fallback for errors.
   * `IO#repeatOrElse0` — Repeats an effect until the schedule is done, with a more powerful fallback for errors.
 * **Retries**
   * `IO#retry` – Retries an effect until it succeeds.
   * `IO#retryOrElse` — Retries an effect until it succeeds, with a fallback for errors.
   * `IO#retryOrElse0` — Retries an effect until it succeeds, with a more powerful fallback for errors.

Schedules define stateful, possibly effectful, recurring schedules of events, and compose in a variety of ways.

A `Schedule[A, B]` consumes input values of type `A` (errors in the case of `retry`, or values in the case of `repeat`), and based on these values and internal state, decides whether to recur or conclude. Every decision is accompanied by a (possibly zero) delay, indicating how much time before the next recurrence, and an output value of type `B`.

## Base Schedules

```scala mdoc:invisible
import zio.duration._
```

A schedule that always recurs:

```scala mdoc:silent
val forever = Schedule.forever
```

A schedule that never executes:

```scala mdoc:silent
val never = Schedule.never
```

A schedule that recurs 10 times:

```scala mdoc:silent
val upTo10 = Schedule.recurs(10)
```

A schedule that recurs every 10 milliseconds:

```scala mdoc:silent
val spaced = Schedule.spaced(10.milliseconds)
```

A schedule that recurs using exponential backoff:

```scala mdoc:silent
val exponential = Schedule.exponential(10.milliseconds)
```

A schedule that recurs using fibonacci backoff:

```scala mdoc:silent
val fibonacci = Schedule.fibonacci(10.milliseconds)
```

## Schedule Combinators

Applying random jitter to a schedule:

```scala mdoc:silent
val jitteredExp = Schedule.exponential(10.milliseconds).jittered
```

Modifies the delay of a schedule:

```scala mdoc:silent
val boosted = Schedule.spaced(1.second).delayed(_ + 100.milliseconds.relative)
```

Combines two schedules sequentially, by following the first policy until it ends, and then following the second policy:

```scala mdoc:silent
val sequential = Schedule.recurs(10) andThen Schedule.spaced(1.second)
```

Combines two schedules through intersection, by recurring only if both schedules want to recur, using the maximum of the two delays between recurrences:

```scala mdoc:silent
val expUpTo10 = Schedule.exponential(1.second) && Schedule.recurs(10)
```

Combines two schedules through union, by recurring if either schedule wants to
recur, using the minimum of the two delays between recurrences:

```scala mdoc:silent
val expCapped = Schedule.exponential(100.milliseconds) || Schedule.spaced(1.second)
```<|MERGE_RESOLUTION|>--- conflicted
+++ resolved
@@ -4,12 +4,7 @@
 ---
 
 ```scala mdoc:silent
-<<<<<<< HEAD
-import scalaz.zio._
-import scalaz.zio.delay._
-=======
 import zio._
->>>>>>> cd014170
 ```
 
 Schedules allow you to define and compose flexible recurrence schedules, which can be used to repeat actions, or retry actions in the event of errors. Schedules are used in the following functions:
