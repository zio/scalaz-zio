--- conflicted
+++ resolved
@@ -53,7 +53,6 @@
 val s1 = ZIO.succeed(42)
 ```
 
-<<<<<<< HEAD
 We can also use methods in the companion objects of the `ZIO` type aliases:
 
 ```scala mdoc:compile-only
@@ -62,8 +61,6 @@
 val s2: Task[Int] = Task.succeed(42)
 ```
 
-=======
->>>>>>> 7e7d9618
 ### Failure Values
 
 Using the `ZIO.fail` method, we can create an effect that models failure:
@@ -78,22 +75,12 @@
 
 Many applications will model failures with classes that extend `Throwable` or `Exception`:
 
-<<<<<<< HEAD
-```scala mdoc:compile-only
-import zio._
-
-val f2 = Task.fail(new Exception("Uh oh!"))
-```
-
-Note that unlike the other effect companion objects, the `UIO` companion object does not have `UIO.fail`, because `UIO` values cannot fail.
-
-
-=======
-```scala mdoc:silent
+```scala mdoc:compile-only
+import zio._
+
 val f2 = ZIO.fail(new Exception("Uh oh!"))
 ```
 
->>>>>>> 7e7d9618
 ### From Values
 ZIO contains several constructors which help us to convert various data types into `ZIO` effects.
 
@@ -424,11 +411,7 @@
     onFailure: AuthError => Unit): Unit = ???
 }
 
-<<<<<<< HEAD
-val login: ZIO[Any, AuthError, User] =
-=======
 val login: IO[AuthError, User] =
->>>>>>> 7e7d9618
   ZIO.async[Any, AuthError, User] { callback =>
     legacy.login(
       user => callback(ZIO.succeed(user)),
@@ -1059,14 +1042,7 @@
 ```
 
 
-<<<<<<< HEAD
 ## Tapping
-=======
-```scala mdoc:silent
-val mappedError: IO[Exception, String] = 
-  ZIO.fail("No no!").mapError(msg => new Exception(msg))
-```
->>>>>>> 7e7d9618
 
 Using `ZIO.tap` we can peek into a success value and perform any effectful operation, without changing the returning value of the original effect:
 
@@ -1109,17 +1085,11 @@
 
 We can execute two actions in sequence with the `flatMap` method. The second action may depend on the value produced by the first action.
 
-<<<<<<< HEAD
-```scala mdoc:compile-only
-import zio._
-
-val chainedActionsValue: UIO[List[Int]] = IO.succeed(List(1, 2, 3)).flatMap { list =>
-  IO.succeed(list.map(_ + 1))
-=======
-```scala mdoc:silent
+```scala mdoc:compile-only
+import zio._
+
 val chainedActionsValue: UIO[List[Int]] = ZIO.succeed(List(1, 2, 3)).flatMap { list =>
   ZIO.succeed(list.map(_ + 1))
->>>>>>> 7e7d9618
 }
 ```
 
@@ -1213,195 +1183,6 @@
 
 If we want the first success or failure, rather than the first success, then we can use `left.either race right.either`, for any effects `left` and `right`.
 
-<<<<<<< HEAD
-=======
-## Timeout
-
-ZIO lets us timeout any effect using the `ZIO#timeout` method, which returns a new effect that succeeds with an `Option`. A value of `None` indicates the timeout elapsed before the effect completed.
-
-```scala mdoc:silent
-ZIO.succeed("Hello").timeout(10.seconds)
-```
-
-If an effect times out, then instead of continuing to execute in the background, it will be interrupted so no resources will be wasted.
-
-## Error Management
-
-### Either
-
-| Function      | Input Type                | Output Type             |
-|---------------|---------------------------|-------------------------|
-| `ZIO#either`  | `ZIO[R, E, A]`            | `URIO[R, Either[E, A]]` |
-| `ZIO.absolve` | `ZIO[R, E, Either[E, A]]` | `ZIO[R, E, A]`          |
-
-We can surface failures with `ZIO#either`, which takes a `ZIO[R, E, A]` and produces a `ZIO[R, Nothing, Either[E, A]]`.
-
-```scala mdoc:silent:nest
-val zeither: UIO[Either[String, Int]] = 
-  ZIO.fail("Uh oh!").either
-```
-
-We can submerge failures with `ZIO.absolve`, which is the opposite of `either` and turns a `ZIO[R, Nothing, Either[E, A]]` into a `ZIO[R, E, A]`:
-
-```scala mdoc:silent
-def sqrt(io: UIO[Double]): IO[String, Double] =
-  ZIO.absolve(
-    io.map(value =>
-      if (value < 0.0) Left("Value must be >= 0.0")
-      else Right(Math.sqrt(value))
-    )
-  )
-```
-
-### Catching
-
-| Function              | Input Type                                              | Output Type       |
-|-----------------------|---------------------------------------------------------|-------------------|
-| `ZIO#catchAll`        | `E => ZIO[R1, E2, A1]`                                  | `ZIO[R1, E2, A1]` |
-| `ZIO#catchAllCause`   | `Cause[E] => ZIO[R1, E2, A1]`                           | `ZIO[R1, E2, A1]` |
-| `ZIO#catchAllDefect`  | `Throwable => ZIO[R1, E1, A1]`                          | `ZIO[R1, E1, A1]` |
-| `ZIO#catchAllTrace`   | `((E, Option[ZTrace])) => ZIO[R1, E2, A1]`              | `ZIO[R1, E2, A1]` |
-| `ZIO#catchSome`       | `PartialFunction[E, ZIO[R1, E1, A1]]`                   | `ZIO[R1, E1, A1]` |
-| `ZIO#catchSomeCause`  | `PartialFunction[Cause[E], ZIO[R1, E1, A1]]`            | `ZIO[R1, E1, A1]` |
-| `ZIO#catchSomeDefect` | `PartialFunction[Throwable, ZIO[R1, E1, A1]]`           | `ZIO[R1, E1, A1]` |
-| `ZIO#catchSomeTrace`  | `PartialFunction[(E, Option[ZTrace]), ZIO[R1, E1, A1]]` | `ZIO[R1, E1, A1]` |
-
-#### Catching All Errors 
-If we want to catch and recover from all types of errors and effectfully attempt recovery, we can use the `catchAll` method:
-
-```scala mdoc:invisible
-import java.io.{ FileNotFoundException, IOException }
-def readFile(s: String): IO[IOException, Array[Byte]] = 
-  ZIO.attempt(???).refineToOrDie[IOException]
-```
-
-```scala mdoc:silent
-val z: IO[IOException, Array[Byte]] = 
-  readFile("primary.json").catchAll(_ => 
-    readFile("backup.json"))
-```
-
-In the callback passed to `catchAll`, we may return an effect with a different error type (or perhaps `Nothing`), which will be reflected in the type of effect returned by `catchAll`.
-#### Catching Some Errors
-
-If we want to catch and recover from only some types of exceptions and effectfully attempt recovery, we can use the `catchSome` method:
-
-```scala mdoc:silent
-val data: IO[IOException, Array[Byte]] = 
-  readFile("primary.data").catchSome {
-    case _ : FileNotFoundException => 
-      readFile("backup.data")
-  }
-```
-
-Unlike `catchAll`, `catchSome` cannot reduce or eliminate the error type, although it can widen the error type to a broader class of errors.
-
-### Fallback
-
-| Function         | Input Type                | Output Type                 |
-|------------------|---------------------------|-----------------------------|
-| `orElse`         | `ZIO[R1, E2, A1]`         | `ZIO[R1, E2, A1]`           |
-| `orElseEither`   | `ZIO[R1, E2, B]`          | `ZIO[R1, E2, Either[A, B]]` |
-| `orElseFail`     | `E1`                      | `ZIO[R, E1, A]`             |
-| `orElseOptional` | `ZIO[R1, Option[E1], A1]` | `ZIO[R1, Option[E1], A1]`   |
-| `orElseSucceed`  | `A1`                      | `URIO[R, A1]`              |
-
-We can try one effect, or, if it fails, try another effect, with the `orElse` combinator:
-
-```scala mdoc:silent
-val primaryOrBackupData: IO[IOException, Array[Byte]] = 
-  readFile("primary.data").orElse(readFile("backup.data"))
-```
-
-### Folding
-
-| Function       | Input Type                                                                       | Output Type      |
-|----------------|----------------------------------------------------------------------------------|------------------|
-| `fold`         | `failure: E => B, success: A => B`                                               | `URIO[R, B]`     |
-| `foldCause`    | `failure: Cause[E] => B, success: A => B`                                        | `URIO[R, B]`     |
-| `foldZIO`      | `failure: E => ZIO[R1, E2, B], success: A => ZIO[R1, E2, B]`                     | `ZIO[R1, E2, B]` |
-| `foldCauseZIO` | `failure: Cause[E] => ZIO[R1, E2, B], success: A => ZIO[R1, E2, B]`              | `ZIO[R1, E2, B]` |
-| `foldTraceZIO` | `failure: ((E, Option[ZTrace])) => ZIO[R1, E2, B], success: A => ZIO[R1, E2, B]` | `ZIO[R1, E2, B]` |
-
-Scala's `Option` and `Either` data types have `fold`, which lets us handle both failure and success at the same time. In a similar fashion, `ZIO` effects also have several methods that allow us to handle both failure and success.
-
-The first fold method, `fold`, lets us non-effectfully handle both failure and success by supplying a non-effectful handler for each case:
-
-```scala mdoc:silent
-lazy val DefaultData: Array[Byte] = Array(0, 0)
-
-val primaryOrDefaultData: UIO[Array[Byte]] = 
-  readFile("primary.data").fold(
-    _    => DefaultData,
-    data => data)
-```
-
-The second fold method, `foldZIO`, lets us effectfully handle both failure and success by supplying an effectful (but still pure) handler for each case:
-
-```scala mdoc:silent
-val primaryOrSecondaryData: IO[IOException, Array[Byte]] = 
-  readFile("primary.data").foldZIO(
-    _    => readFile("secondary.data"),
-    data => ZIO.succeed(data))
-```
-
-Nearly all error handling methods are defined in terms of `foldZIO`, because it is both powerful and fast.
-
-In the following example, `foldZIO` is used to handle both failure and success of the `readUrls` method:
-
-```scala mdoc:invisible
-sealed trait Content
-case class NoContent(t: Throwable) extends Content
-case class OkContent(s: String) extends Content
-def readUrls(file: String): Task[List[String]] = ZIO.succeed("Hello" :: Nil)
-def fetchContent(urls: List[String]): UIO[Content] = ZIO.succeed(OkContent("Roger"))
-```
-```scala mdoc:silent
-val urls: UIO[Content] =
-  readUrls("urls.json").foldZIO(
-    error   => ZIO.succeed(NoContent(error)), 
-    success => fetchContent(success)
-  )
-```
-
-### Retrying
-
-| Function            | Input Type                                                           | Output Type                            |
-|---------------------|----------------------------------------------------------------------|----------------------------------------|
-| `retry`             | `Schedule[R1, E, S]`                                                 | `ZIO[R1, E, A]`             |
-| `retryN`            | `n: Int`                                                             | `ZIO[R, E, A]`                         |
-| `retryOrElse`       | `policy: Schedule[R1, E, S], orElse: (E, S) => ZIO[R1, E1, A1]`      | `ZIO[R1, E1, A1]`           |
-| `retryOrElseEither` | `schedule: Schedule[R1, E, Out], orElse: (E, Out) => ZIO[R1, E1, B]` | `ZIO[R1, E1, Either[B, A]]` |
-| `retryUntil`        | `E => Boolean`                                                       | `ZIO[R, E, A]`                         |
-| `retryUntilEquals`  | `E1`                                                                 | `ZIO[R, E1, A]`                        |
-| `retryUntilZIO`     | `E => URIO[R1, Boolean]`                                             | `ZIO[R1, E, A]`                        |
-| `retryWhile`        | `E => Boolean`                                                       | `ZIO[R, E, A]`                         |
-| `retryWhileEquals`  | `E1`                                                                 | `ZIO[R, E1, A]`                        |
-| `retryWhileZIO`     | `E => URIO[R1, Boolean]`                                             | `ZIO[R1, E, A]`                        |
-
-When we are building applications we want to be resilient in the face of a transient failure. This is where we need to retry to overcome these failures.
-
-There are a number of useful methods on the ZIO data type for retrying failed effects. 
-
-The most basic of these is `ZIO#retry`, which takes a `Schedule` and returns a new effect that will retry the first effect if it fails according to the specified policy:
-
-```scala mdoc:silent
-val retriedOpenFile: ZIO[Any, IOException, Array[Byte]] = 
-  readFile("primary.data").retry(Schedule.recurs(5))
-```
-
-The next most powerful function is `ZIO#retryOrElse`, which allows specification of a fallback to use if the effect does not succeed with the specified policy:
-
-```scala mdoc:silent
-readFile("primary.data").retryOrElse(
-  Schedule.recurs(5), 
-  (_, _:Long) => ZIO.succeed(DefaultData)
-)
-```
-
-The final method, `ZIO#retryOrElseEither`, allows returning a different type for the fallback.
-
->>>>>>> 7e7d9618
 ## Resource Management
 
 ZIO's resource management features work across synchronous, asynchronous, concurrent, and other effect types, and provide strong guarantees even in the presence of failure, interruption, or defects in the application.
@@ -1502,15 +1283,10 @@
 def groupData(u: Unit): IO[IOException, Unit] = ZIO.unit
 ```
 
-<<<<<<< HEAD
-```scala mdoc:compile-only
-import zio._
-
-val groupedFileData: IO[IOException, Unit] = openFile("data.json").acquireReleaseWith(closeFile(_)) { file =>
-=======
-```scala mdoc:silent
+```scala mdoc:compile-only
+import zio._
+
 val groupedFileData: IO[IOException, Unit] = ZIO.acquireReleaseWith(openFile("data.json"))(closeFile(_)) { file =>
->>>>>>> 7e7d9618
   for {
     data    <- decodeData(file)
     grouped <- groupData(data)
@@ -1553,33 +1329,6 @@
 
 ```scala mdoc:invisible:reset
 
-<<<<<<< HEAD
-=======
-In the following example, we are going to show this behavior:
-
-```scala mdoc:silent
- try {
-    try throw new Error("e1")
-    finally throw new Error("e2")
- } catch {
-   case e: Error => println(e) 
- }
-```
-
-The above program just prints the `e2`, which is lossy and, also is not the primary cause of failure.
-
-But in the ZIO version, all the errors will still be reported. So even though we are only able to catch one error, the other ones will be reported which we have full control over them. They don't get lost.
-
-Let's write a ZIO version:
-
-```scala mdoc:silent
-ZIO.fail("e1")
-  .ensuring(ZIO.succeed(throw new Exception("e2")))
-  .catchAll {
-    case "e1" => Console.printLine("e1")
-    case "e2" => Console.printLine("e2")
-  }
->>>>>>> 7e7d9618
 ```
 
 ## ZIO Aspect
