---
id: index
title: "Introduction"
---

ZIO contains a few data types that can help you solve complex problems in asynchronous and concurrent programming. ZIO data types categorize into these sections:

1. [Core Data Types](#core-data-types)
2. [Contextual Data Types](#contextual-data-types)
3. [Concurrency](#concurrency)
   - [Fiber Primitives](#fiber-primitives)
   - [Concurrency Primitives](#concurrency-primitives)
   - [STM](#stm)
3. [Resource Safety](#resource-safety)
6. [Streaming](#streaming)
7. [Miscellaneous](#miscellaneous)

## Core Data Types
 - **[ZIO](core/zio/zio.md)** — A `ZIO` is a value that models an effectful program, which might fail or succeed.
   + **[UIO](core/zio/uio.md)** — An `UIO[A]` is a type alias for `ZIO[Any, Nothing, A]`.
   + **[URIO](core/zio/urio.md)** — An `URIO[R, A]` is a type alias for `ZIO[R, Nothing, A]`.
   + **[Task](core/zio/task.md)** — A `Task[A]` is a type alias for `ZIO[Any, Throwable, A]`.
   + **[RIO](core/zio/rio.md)** — A `RIO[R, A]` is a type alias for `ZIO[R, Throwable, A]`.
   + **[IO](core/zio/io.md)** — An `IO[E, A]` is a type alias for `ZIO[Any, E, A]`.
 - **[ZIOApp](core/zioapp.md)** — The `ZIOApp` and the `ZIOAppDefault` are entry points for ZIO applications.
 - **[Runtime](core/runtime.md)** — A `Runtime[R]` is capable of executing tasks within an environment `R`.
 - **[Exit](core/exit.md)** — An `Exit[E, A]` describes the result of executing an `IO` value.
 - **[Cause](core/cause.md)** - `Cause[E]` is a description of a full story of a fiber failure. 
<<<<<<< HEAD
 - **[Runtime](core/runtime.md)** — A `Runtime[R]` is capable of executing tasks within an environment `R`.
=======
>>>>>>> 338645ec

## Contextual Data Types
- **[Has](contextual/has.md)** — The trait `Has[A]` is used with the [ZIO environment](contextual/index.md#zio-environment) to express an effect's dependency on a service of type `A`. 
- **[ZLayer](contextual/zlayer.md)** — The `ZIO[-R, +E, +A]` data type describes an effect that requires an input type of `R`, as an environment, may fail with an error of type `E` or succeed and produces a value of type `A`.
    + **[RLayer](contextual/rlayer.md)** — `RLayer[-RIn, +ROut]` is a type alias for `ZLayer[RIn, Throwable, ROut]`, which represents a layer that requires `RIn` as its input, it may fail with `Throwable` value, or returns `ROut` as its output.
    + **[ULayer](contextual/ulayer.md)** — ULayer[+ROut] is a type alias for ZLayer[Any, Nothing, ROut], which represents a layer that doesn't require any services as its input, it can't fail, and returns ROut as its output.
    + **[Layer](contextual/layer.md)** — Layer[+E, +ROut] is a type alias for ZLayer[Any, E, ROut], which represents a layer that doesn't require any services, it may fail with an error type of E, and returns ROut as its output.
    + **[URLayer](contextual/urlayer.md)** — URLayer[-RIn, +ROut] is a type alias for ZLayer[RIn, Nothing, ROut], which represents a layer that requires RIn as its input, it can't fail, and returns ROut as its output.
    + **[TaskLayer](contextual/task-layer.md)** — TaskLayer[+ROut] is a type alias for ZLayer[Any, Throwable, ROut], which represents a layer that doesn't require any services as its input, it may fail with Throwable value, and returns ROut as its output.

## Concurrency

### Fiber Primitives
 - **[Fiber](fiber/fiber.md)** — A fiber value models an `IO` value that has started running, and is the moral equivalent of a green thread.
 - **[FiberRef](fiber/fiberref.md)** — `FiberRef[A]` models a mutable reference to a value of type `A`. As opposed to `Ref[A]`, a value is bound to an executing `Fiber` only.  You can think of it as Java's `ThreadLocal` on steroids.
 - **[Fiber.Status](fiber/fiberstatus.md)** — `Fiber.Status` describe the current status of a Fiber.
 - **[FiberId](fiber/fiberid.md)** — `FiberId` describe the unique identity of a Fiber.
 
### Concurrency Primitives
- **[ZRef](concurrency/zref.md)** — A `ZRef[EA, EB, A, B]` is a polymorphic, purely functional description of a mutable reference. The fundamental operations of a `ZRef` are `set` and `get`.
    + **[Ref](concurrency/ref.md)** — `Ref[A]` models a mutable reference to a value of type `A`. The two basic operations are `set`, which fills the `Ref` with a new value, and `get`, which retrieves its current content. All operations on a `Ref` are atomic and thread-safe, providing a reliable foundation for synchronizing concurrent programs.
- **[ZRef.Synchronized](concurrency/zrefsynchronized.md)** — A `ZRef.Synchronized[RA, RB, EA, EB, A, B]` is a polymorphic, purely functional description of a mutable reference.
    + **[Ref.Synchronized](concurrency/refsynchronized.md)** — `Ref.Synchronized[A]` models a **mutable reference** to a value of type `A` in which we can store **immutable** data, and update it atomically **and** effectfully.
- **[Promise](concurrency/promise.md)** — A `Promise` is a model of a variable that may be set a single time, and awaited on by many fibers.
- **[Queue](concurrency/queue.md)** — A `Queue` is an asynchronous queue that never blocks, which is safe for multiple concurrent producers and consumers.
 - **[Hub](concurrency/hub.md)** - A `Hub` is an asynchronous message hub that allows publishers to efficiently broadcast values to many subscribers.
- **[Semaphore](concurrency/semaphore.md)** — A `Semaphore` is an asynchronous (non-blocking) semaphore that plays well with ZIO's interruption.

### STM
 - **[STM](stm/stm.md)** - An `STM` represents an effect that can be performed transactionally resulting in a failure or success.
 - **[TArray](stm/tarray.md)** - A `TArray[A]` is an array of mutable references that can participate in transactions.
 - **[TSet](stm/tset.md)** - A `TSet` is a mutable set that can participate in transactions.
 - **[TMap](stm/tmap.md)** - A `TMap[A]` is a mutable map that can participate in transactions.
 - **[TRef](stm/tref.md)** - A `TRef` is a mutable reference to an immutable value that can participate in transactions.
 - **[TPriorityQueue](stm/tpriorityqueue.md)** - A `TPriorityQueue[A]` is a mutable priority queue that can participate in transactions.
 - **[TPromise](stm/tpromise.md)** - A `TPromise` is a mutable reference that can be set exactly once and can participate in transactions.
 - **[TQueue](stm/tqueue.md)** - A `TQueue` is a mutable queue that can participate in transactions.
 - **[TReentrantLock](stm/treentrantlock.md)** - A `TReentrantLock` is a reentrant read / write lock that can be composed.
 - **[TSemaphore](stm/tsemaphore.md)** - A `TSemaphore` is a semaphore that can participate in transactions.
 
## Resource Safety
- **[ZManaged](resource/zmanaged.md)** — A `ZManaged` is a value that describes a perishable resource that may be consumed only once inside a given scope.
    - **[Managed](resource/managed.md)** — `Managed[E, A]` is a type alias for `ZManaged[Any, E, A]`.
    - **[TaskManaged](resource/task-managed.md)** — `TaskManaged[A]` is a type alias for `ZManaged[Any, Throwable, A]`.
    - **[RManaged](resource/rmanaged.md)** — `RManaged[R, A]` is a type alias for `ZManaged[R, Throwable, A]`.
    - **[UManaged](resource/umanaged.md)** — `UManaged[A]` is a type alias for `ZManaged[Any, Nothing, A]`.
    - **[URManaged](resource/urmanaged.md)** — `URManaged[R, A]` is a type alias for `ZManaged[R, Nothing, A]`.

## Streaming
- **[ZStream](stream/zstream.md)** — A `ZStream` is a lazy, concurrent, asynchronous source of values.
   + **[Stream](stream/stream.md)** — `Stream[E, A]` is a type alias for `ZStream[Any, E, A]`, which represents a ZIO stream that does not require any services, and may fail with an `E`, or produce elements with an `A`. 
- **[ZTransducer](stream/transducer.md)** — A `ZTransducer[R, E, I, O]` is a stream transformer. Transducers accept a stream as input, and return the transformed stream as output.
- **[ZSink](stream/zsink.md)** — A `ZSink` is a consumer of values from a `ZStream`, which may produces a value when it has consumed enough.
   + **[Sink](stream/sink.md)** — `Sink[E, A, L, B]` is a type alias for `ZSink[Any, E, A, L, B]`.
- **[SubscriptionRef](stream/subscriptionref.md)** — A `SubscriptionRef[A]` contains a current value of type `A` and a stream that can be consumed to observe all changes to that value.
 
## Miscellaneous
- **[Chunk](misc/chunk.md)** — ZIO `Chunk`: Fast, Pure Alternative to Arrays
- **[Schedule](misc/schedule.md)** — A `Schedule` is a model of a recurring schedule, which can be used for repeating successful `IO` values, or retrying failed `IO` values.
- **[Supervisor](misc/supervisor.md)** — A `Supervisor[A]` is allowed to supervise the launching and termination of fibers, producing some visible value of type `A` from the supervision.

To learn more about these data types, please explore the pages above, or check out the Scaladoc documentation.<|MERGE_RESOLUTION|>--- conflicted
+++ resolved
@@ -26,10 +26,6 @@
  - **[Runtime](core/runtime.md)** — A `Runtime[R]` is capable of executing tasks within an environment `R`.
  - **[Exit](core/exit.md)** — An `Exit[E, A]` describes the result of executing an `IO` value.
  - **[Cause](core/cause.md)** - `Cause[E]` is a description of a full story of a fiber failure. 
-<<<<<<< HEAD
- - **[Runtime](core/runtime.md)** — A `Runtime[R]` is capable of executing tasks within an environment `R`.
-=======
->>>>>>> 338645ec
 
 ## Contextual Data Types
 - **[Has](contextual/has.md)** — The trait `Has[A]` is used with the [ZIO environment](contextual/index.md#zio-environment) to express an effect's dependency on a service of type `A`. 
