--- conflicted
+++ resolved
@@ -62,24 +62,9 @@
 
 ```docker-compose
 services:
-<<<<<<< HEAD
   broker:
     image: apache/kafka:3.9.0
     container_name: broker
-=======
-  zookeeper:
-    image: confluentinc/cp-zookeeper:latest
-    environment:
-      ZOOKEEPER_CLIENT_PORT: 2181
-      ZOOKEEPER_TICK_TIME: 2000
-    ports:
-      - 22181:2181
-
-  kafka:
-    image: confluentinc/cp-kafka:latest
-    depends_on:
-      - zookeeper
->>>>>>> f81ea476
     ports:
       - "9092:9092"
     environment:
@@ -204,11 +189,7 @@
 
 ### 4. Creating a Consumer
 
-<<<<<<< HEAD
 Zio-kafka provides several ways to consume data from Kafka topics. In this example, we will use the `Consumer.consumeWith` function.
-=======
-ZIO Kafka also has several consumers that can be used to consume data from Kafka topics including the support for ZIO Streams which we will discuss later. In this example, we will use the `Consumer.consumeWith` function.
->>>>>>> f81ea476
 
 The following helper function creates a ZIO workflow that if we run it, runs forever and consumes records from the given topic and prints them to the console, and then commits the offsets of the consumed records:
 
@@ -403,7 +384,6 @@
   private val BOOSTRAP_SERVERS = List("localhost:9092")
   private val KAFKA_TOPIC      = "streaming-hello"
 
-<<<<<<< HEAD
   private val producerSettings = ProducerSettings(BOOSTRAP_SERVERS)
   private val consumerSettings =
     ConsumerSettings(BOOSTRAP_SERVERS).withGroupId("streaming-kafka-app")
@@ -449,42 +429,6 @@
       }
 
     p <&> c
-=======
-  private val producer: ZLayer[Any, Throwable, Producer] =
-    ZLayer.scoped(
-      Producer.make(
-        ProducerSettings(BOOSTRAP_SERVERS)
-      )
-    )
-
-  private val consumer: ZLayer[Any, Throwable, Consumer] =
-    ZLayer.scoped(
-      Consumer.make(
-        ConsumerSettings(BOOSTRAP_SERVERS)
-          .withGroupId("streaming-kafka-app")
-      )
-    )
-
-  def run = {
-    val p: ZStream[Producer, Throwable, Nothing] =
-      ZStream
-        .repeatZIO(Clock.currentDateTime)
-        .schedule(Schedule.spaced(1.second))
-        .map(time => new ProducerRecord(KAFKA_TOPIC, time.getMinute, s"$time -- Hello, World!"))
-        .via(Producer.produceAll(Serde.int, Serde.string))
-        .drain
-
-    val c: ZStream[Consumer, Throwable, Nothing] =
-      Consumer
-        .plainStream(Subscription.topics(KAFKA_TOPIC), Serde.int, Serde.string)
-        .tap(e => Console.printLine(e.value))
-        .map(_.offset)
-        .aggregateAsync(Consumer.offsetBatches)
-        .mapZIO(_.commit)
-        .drain
-
-    (p merge c).runDrain.provide(producer, consumer)
->>>>>>> f81ea476
   }
 
 }
@@ -563,21 +507,7 @@
 
 ### 2. The Complete JSON Streaming Example
 
-<<<<<<< HEAD
 Here is a full working example of producing and consuming JSON data with zio-kafka, zio-streams and zio-json:
-=======
-val producer =
-  events.via(Producer.produceAll(KafkaSerde.key, KafkaSerde.value))
-
-val consumer =
-  Consumer
-    .plainStream(Subscription.topics(KAFKA_TOPIC), KafkaSerde.key, KafkaSerde.value)
-```
-
-### 3. The Complete JSON Streaming Example
-
-Here is a full working example of producing and consuming JSON data with ZIO Kafka, ZIO Streams and ZIO JSON:
->>>>>>> f81ea476
 
 ```scala mdoc:compile-only
 import org.apache.kafka.clients.producer.ProducerRecord
