--- conflicted
+++ resolved
@@ -845,7 +845,6 @@
 
 In summary, here are the rules for migrating from ZIO 1.x to ZIO 2.x corresponding to the unsafe operators:
 
-<<<<<<< HEAD
 |         | ZIO 1.0                | ZIO 2.x                                                                          |
 |---------|------------------------|----------------------------------------------------------------------------------|
 | Scala 2 | `runtime.unsafeRun(x)` | `Unsafe.unsafe { implicit u => runtime.unsafe.run(x).getOrThrowFiberFailure() }` |
@@ -948,12 +947,6 @@
 | `runtime.unsafeRunTask(x)`     | `Unsafe.unsafe { implicit u => runtime.unsafe.run(x).getOrThrow() }` |
 | `runtime.unsafeRunAsync_(x)`   | `Unsafe.unsafe { implicit u => runtime.unsafe.fork(x) }`             |
 | `runtime.unsafeRunToFuture(x)` | `Unsafe.unsafe { implicit u => runtime.unsafe.runToFuture(x) }`      |
-=======
-|         | ZIO 1.0                    | ZIO 2.x                                                    |
-| ------- | -------------------------- | ---------------------------------------------------------- |
-| Scala 2 | `zio.Runtime.unsafeRun(x)` | `Unsafe.unsafe{ implicit u => zio.Runtime.unsafe.run(x) }` |
-| Scala 3 | `zio.Runtime.unsafeRun(x)` | `Unsafe.unsafe{ zio.Runtime.unsafe.run(x) }`               |
->>>>>>> acf93f16
 
 ### Runtime Customization using Layers
 
@@ -2092,11 +2085,7 @@
 Therefore, we simplified these data structures by specializing them in their more monomorphic versions without significant loss of features:
 
 | ZIO 1.x (removed)                    | ZIO 2.x               |
-<<<<<<< HEAD
 |--------------------------------------|-----------------------|
-=======
-| ------------------------------------ | --------------------- |
->>>>>>> acf93f16
 | `ZRef[+EA, +EB, -A, +B]`             | `Ref[A]`              |
 | `ZTRef[+EA, +EB, -A, +B]`            | `TRef[A]`             |
 | `ZRefM[-RA, -RB, +EA, +EB, -A, +B]`  | `Ref.Synchronized[A]` |
@@ -2490,13 +2479,6 @@
 
 ```scala mdoc:compile-only
 import zio.stream.ZStream
-<<<<<<< HEAD
-
-=======
-```
-
-```scala mdoc:nest
->>>>>>> acf93f16
 ZIO.fromOption(Some("Ok!"))
 ZIO.from(Some("Ok!"))
 
