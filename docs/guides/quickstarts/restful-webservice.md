---
id: restful-webservice
title: "ZIO Quickstart: Building RESTful Web Service"
sidebar_label: "RESTful Web Service"
---

This quickstart shows how to build a RESTful web service using ZIO. It uses

- [ZIO HTTP](https://zio.dev/zio-http/) for the HTTP server
- [ZIO JSON](https://zio.dev/zio-schema/) for schema generation and JSON serialization
- [ZIO Quill](https://zio.dev/zio-quill/) for type-safe queries on the JDBC database

## Running The Example

First, open the console and clone the [zio-quickstarts](https://github.com/zio/zio-quickstarts) project using `git` (or you can simply download the project) and then change the directory:

<<<<<<< HEAD
```scala
git clone https://github.com/zio/zio-quickstarts.git
cd zio-quickstarts/zio-quickstart-restful-webservice
=======
```bash
$ git clone https://github.com/zio/zio-quickstarts.git
$ cd zio-quickstarts/zio-quickstart-restful-webservice
>>>>>>> b84b1289
```

Once you are inside the project directory, run the application:

```bash
sbt run
```

## Testing The Quickstart

In this quickstart, we will build a RESTful web service that has the following Http apps:

- **Greeting App**— shows how to write a basic Http App.
- **Download App**— shows how to work with files, headers, and status codes and also streaming data.
- **Counter App**— shows how to have a stateful web service and how to use the ZIO environment for Http Apps.
- **User App**— shows how to have a stateful web service to register and manage users.

The most important part of this quickstart is learning how to build an `Route` data type that is used to build the HTTP apps.

It is a data type that models a route in an HTTP application, just like the `ZIO` data type that models ZIO workflows.

We can say that `Route[Env, Err]` is a function that takes a `Request` and returns a `ZIO[Env, Err, Response]` if it matches to the providing route pattern. To put it another way, `HTTP[R, E, A, B]` is an HTTP application that:

- Accepts an `Request` and returns `Response`
- Uses the `Env` from the environment
- Will fail with `Err` if there is an error

We can write many routes and then serve them using the `Server.serve` method.

### 1. Greeting App

The Greeting App is a simple Http App that returns a greeting message. First, let's see how this app is defined:

```scala
object GreetingRoutes {
  def apply(): Routes[Any, Nothing] = ???
}
```

Routes in the `GreetingRoutes` don't require any services from the environment (`Any`) and won't fail (`Nothing`).

It has three routes, and we are going to test them one by one:

1. When we build and run this quickstart, there is a greeting app that we can access using the following endpoint:

```bash
GET http://localhost:8080/greet
```

Let's try to access this endpoint using curl and see what we get:

```bash
user@host ~> curl -i localhost:8080/greet
HTTP/1.1 200 OK
content-type: text/plain
content-length: 12

Hello World!⏎
```

2. We have another endpoint that pattern matches the `/greet/:name` request:

```bash
GET http://localhost:8080/greet/:name
```

Using this endpoint, we can greet a user by its name:

```bash
user@host ~> curl -i http://localhost:8080/greet/John
HTTP/1.1 200 OK
content-type: text/plain
content-length: 10

Hello John!⏎
```

3. Finally, we have a third endpoint that extracts the names from the query parameters:

```bash
GET http://localhost:8080/greet?name=:name
```

Let's try to request this endpoint and see what we get:

```bash
user@host ~> curl -i "http://localhost:8080/greet?name=John"
HTTP/1.1 200 OK
content-type: text/plain
content-length: 11

Hello John!⏎
```

It also works for more than one query params:

```bash
user@host ~> curl -i "http://localhost:8080/greet?name=Jane&name=John"
HTTP/1.1 200 OK
content-type: text/plain
content-length: 21

Hello Jane and John!⏎
```

### 2. Download App

The next example shows how to download a file from the server. First, let's look at the type of the `DownloadRoutes`:

```scala
object DownloadRoutes {
  def apply(): Routes[Any, Nothing] = ???
}
```

It is a `Routes` that doesn't require any environment, and won't fail. Let's try to access this endpoint using curl and see what we get:

1. Our first endpoint is `/download` which downloads a file from the server:

```bash
GET http://localhost:8080/download
```

If we try to request this endpoint using curl, we will see the following output:

```bash
user@host ~> curl -i http://localhost:8080/download
HTTP/1.1 200 OK
Content-Type: application/octet-stream
Content-Disposition: attachment; filename=file.txt
transfer-encoding: chunked

line number 1
1, 2, 3, 4, 5
line number 3
end of file
```

Also, if we try to access this URL from the browser, the browser will prompt us to download the file with `file.txt` as the name.

2. The second endpoint is an example of downloading a big file when we want to stream the chunks of the file to the client:

```bash
GET http://localhost:8080/download/stream
```

When we try to access this endpoint using curl, we will see the following output:

```bash
curl -i http://localhost:8080/download/stream
HTTP/1.1 200 OK
transfer-encoding: chunked

1
2
3
...
```

We have scheduled some delays between each line to simulate downloading a big file. So when we run the above `curl` command, we can see that the content of the file will be downloaded gradually.

### 3. Counter App

The next example shows how we can have a stateful web service. Let's look at the type of the `counterApp`:

```scala
object CounterRoutes {
  def apply(): Routes[Ref[Int], Nothing] = ???
}
```

This is a `Routes` that requires a `Ref[Int]` as an environment, it cannot fail. This counter increments every time we access the `/up` endpoint and decrements every time we access the `/down` endpoint:

```bash
GET http://localhost:8080/up
Get http://localhost:8080/down
```

Let's try to access the `up` endpoint 100 times and then access the `down` endpoint 25 times:

```bash
user@host ~> for i in {1..100}; do curl http://localhost:8080/up; echo -n ' '; done;
1 2 3 4 5 6 7 8 9 10 11 12 13 14 15 16 17 18 19 20 21 22 23 24 25 26 27 28 29 30 31 32 33 34 35 36 37 38 39 40 41 42 43 44 45 46 47 48 49 50 51 52 53 54 55 56 57 58 59 60 61 62 63 64 65 66 67 68 69 70 71 72 73 74 75 76 77 78 79 80 81 82 83 84 85 86 87 88 89 90 91 92 93 94 95 96 97 98 99 100
user@host ~> for i in {1..25}; do curl http://localhost:8080/down; echo -n ' '; done;
99 98 97 96 95 94 93 92 91 90 89 88 87 86 85 84 83 82 81 80 79 78 77 76 75
```

We can see that the state of the counter is maintained between requests. In this example, we used the ZIO environment to store the access and store the state of the counter.

### 4. User App

The `UserRoutes` is a `Routes` with the following definition:

```scala
object UserRoutes {
  def apply(): Routes[UserRepo, Response] = ???
}
```

It requires a `UserRepo` service from the ZIO environment, it can fail with `Response`. In this example, we use the in-memory version of the `UserRepo` service called `InmemoryUserRepo`.

:::note
Please note that the `Routes` errors of type `Response` are handled with a proper response that displays an error message to the end user.
:::

This app has three endpoints:

```bash
POST http://localhost:8080/users -d '{"name": "John", "age": 30}'
GET  http://localhost:8080/users
GET  http://localhost:8080/users/:id
```

Let's try to register a new user:

```bash
user@host ~> curl -i http://localhost:8080/users -d '{"name": "John", "age": 35}'
HTTP/1.1 200 OK
content-type: text/plain
content-length: 36

f0f319ea-404d-4a55-abd0-41bee4ce887e
```

Now, we can get any registered user by its id:

```bash
user@host ~> curl -i http://localhost:8080/users/f0f319ea-404d-4a55-abd0-41bee4ce887e
HTTP/1.1 200 OK
content-type: application/json
content-length: 24

{"name":"John","age":35}
```

While this app is stateful, it is not persistent. We just provided the in-memory version of the `UserRepo` service called `InmemoryUserRepo`:

```scala
Server.serve(
  GreetingRoutes() ++ DownloadRoutes() ++ CounterRoutes() ++ UserRoutes()
).provide(
  Server.defaultWithPort(8080),
  ZLayer.fromZIO(Ref.make(0)),
  InmemoryUserRepo.layer
)
```

To make it persistent, we can provide the `PersistentUserRepo` service instead:

```scala
Server.serve(
  GreetingRoutes() ++ DownloadRoutes() ++ CounterRoutes() ++ UserRoutes()
).provide(
  Server.defaultWithPort(8080),
  ZLayer.fromZIO(Ref.make(0)),
  PersistentUserRepo.layer
)
```

Now, if we register a new user, the user will be persisted and if the application is restarted, the user will be available.<|MERGE_RESOLUTION|>--- conflicted
+++ resolved
@@ -14,15 +14,9 @@
 
 First, open the console and clone the [zio-quickstarts](https://github.com/zio/zio-quickstarts) project using `git` (or you can simply download the project) and then change the directory:
 
-<<<<<<< HEAD
-```scala
-git clone https://github.com/zio/zio-quickstarts.git
-cd zio-quickstarts/zio-quickstart-restful-webservice
-=======
 ```bash
 $ git clone https://github.com/zio/zio-quickstarts.git
 $ cd zio-quickstarts/zio-quickstart-restful-webservice
->>>>>>> b84b1289
 ```
 
 Once you are inside the project directory, run the application:
