---
id: overview_handling_resources
title:  "Handling Resources"
---

This section looks at some common ways to safely handle resources using ZIO.

ZIO's resource management features work across synchronous, asynchronous, concurrent, and other effect types and provide strong guarantees even in the case of failure, interruption, or defects.

```scala mdoc:invisible
import zio._
```

## Finalizing

ZIO provides similar functionality to `try` / `finally` with the `ZIO#ensuring` method. 

Like `try` / `finally`, the `ensuring` operation guarantees that if an effect begins executing and then terminates (for whatever reason), then the finalizer will begin executing.

```scala mdoc
<<<<<<< HEAD
val finalizer = 
  ZIO.succeed(println("Finalizing!"))
=======
val finalizer: UIO[Unit] = 
  UIO.succeed(println("Finalizing!"))
>>>>>>> bb1d6c2d

val finalized: IO[String, Unit] = 
  ZIO.fail("Failed!").ensuring(finalizer)
```

The finalizer is not allowed to fail, which means that it must handle any errors internally.

Like `try` / `finally`, finalizers can be nested and the failure of any inner finalizer will not affect outer finalizers. Nested finalizers will be executed in reverse order and linearly (not in parallel).

Unlike `try` / `finally`, `ensuring` works across all types of effects, including asynchronous and concurrent effects.

## Acquire Release 

A common use for `try` / `finally` is safely acquiring and releasing resources, such as new socket connections or opened files:

```scala 
val handle = openFile(name)

try {
  processFile(handle)
} finally closeFile(handle)
```

ZIO encapsulates this common pattern with `ZIO#acquireRelease`, which allows you to specify an _acquire_ effect, which acquires a resource; a _release_ effect, which releases it; and a _use_ effect, which uses the resource.

The release effect is guaranteed to be executed by the runtime system, even in the presence of errors or interruption.

```scala mdoc:invisible
import zio._
import java.io.{ File, IOException }

def openFile(s: String): IO[IOException, File] = ZIO.attempt(???).refineToOrDie[IOException]
def closeFile(f: File): UIO[Unit] = ZIO.unit
def decodeData(f: File): IO[IOException, Unit] = ZIO.unit
def groupData(u: Unit): IO[IOException, Unit] = ZIO.unit
```

```scala mdoc:silent
val groupedFileData: IO[IOException, Unit] = 
  openFile("data.json").acquireReleaseWith(closeFile) { file =>
    for {
      data    <- decodeData(file)
      grouped <- groupData(data)
    } yield grouped
  }
```

Like `ensuring`, `acquireRelease` has compositional semantics, so if one `acquireRelease` is nested inside another `acquireRelease`, and the outer resource is acquired, then the outer release will always be called, even if, for example, the inner release fails.

## Next Steps

If you are comfortable with resource handling, the next step is to learn about [basic concurrency](basic_concurrency.md).<|MERGE_RESOLUTION|>--- conflicted
+++ resolved
@@ -18,13 +18,8 @@
 Like `try` / `finally`, the `ensuring` operation guarantees that if an effect begins executing and then terminates (for whatever reason), then the finalizer will begin executing.
 
 ```scala mdoc
-<<<<<<< HEAD
-val finalizer = 
+val finalizer: UIO[Unit] = 
   ZIO.succeed(println("Finalizing!"))
-=======
-val finalizer: UIO[Unit] = 
-  UIO.succeed(println("Finalizing!"))
->>>>>>> bb1d6c2d
 
 val finalized: IO[String, Unit] = 
   ZIO.fail("Failed!").ensuring(finalizer)
