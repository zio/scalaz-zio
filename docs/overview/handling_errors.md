---
id: overview_handling_errors
title:  "Handling Errors"
---

This section looks at some common ways to detect and respond to failures.

```scala mdoc:invisible
import zio._
```

## Either

You can surface failures with `ZIO#either`, which takes a `ZIO[R, E, A]` and produces a `ZIO[R, Nothing, Either[E, A]]`.

```scala mdoc:silent
val zeither: UIO[Either[String, Int]] = 
  ZIO.fail("Uh oh!").either
```

You can submerge failures with `ZIO.absolve`, which is the opposite of `either` and turns a `ZIO[R, Nothing, Either[E, A]]` into a `ZIO[R, E, A]`:

```scala mdoc:silent
def sqrt(io: UIO[Double]): IO[String, Double] =
  ZIO.absolve(
    io.map(value =>
      if (value < 0.0) Left("Value must be >= 0.0")
      else Right(Math.sqrt(value))
    )
  )
```

## Catching All Errors

If you want to catch and recover from all types of errors and effectfully attempt recovery, you can use the `catchAll` method:

```scala mdoc:invisible
import java.io.{ FileNotFoundException, IOException }

def openFile(s: String): IO[IOException, Array[Byte]] = 
  ZIO.attempt(???).refineToOrDie[IOException]
```

```scala mdoc:silent
val z: IO[IOException, Array[Byte]] = 
  openFile("primary.json").catchAll(_ => 
    openFile("backup.json"))
```

In the callback passed to `catchAll`, you may return an effect with a different error type (or perhaps `Nothing`), which will be reflected in the type of effect returned by `catchAll`.

## Catching Some Errors

If you want to catch and recover from only some types of exceptions and effectfully attempt recovery, you can use the `catchSome` method:

```scala mdoc:silent
val data: IO[IOException, Array[Byte]] = 
  openFile("primary.data").catchSome {
    case _ : FileNotFoundException => 
      openFile("backup.data")
  }
```

Unlike `catchAll`, `catchSome` cannot reduce or eliminate the error type, although it can widen the error type to a broader class of errors.

## Fallback

You can try one effect or if it fails, try another effect with the `orElse` combinator:

```scala mdoc:silent
val primaryOrBackupData: IO[IOException, Array[Byte]] = 
  openFile("primary.data").orElse(openFile("backup.data"))
```

## Folding

Scala's `Option` and `Either` data types have a `fold` method, which let you handle both the failure and the success at the same time. In a similar fashion, `ZIO` effects also have several methods that allow you to handle both failures and successes.

The first fold method, `fold`, lets you non-effectfully handle both a failure and a success by supplying a non-effectful handler for each case:

```scala mdoc:silent
lazy val DefaultData: Array[Byte] = Array(0, 0)

val primaryOrDefaultData: UIO[Array[Byte]] = 
  openFile("primary.data").fold(
    _    => DefaultData,
    data => data)
```

The second fold method, `foldZIO`, lets you effectfully handle both a failure and a success by supplying an effectful (but still pure) handler for each case:

```scala mdoc:silent
val primaryOrSecondaryData: IO[IOException, Array[Byte]] = 
  openFile("primary.data").foldZIO(
    _    => openFile("secondary.data"),
    data => ZIO.succeed(data))
```

Nearly all error handling methods are defined in terms of `foldZIO` because it is both powerful and fast.

In the following example, `foldZIO` is used to handle both the failure and the success of the `readUrls` method:

```scala mdoc:invisible
sealed trait Content
<<<<<<< HEAD
case class NoContent(t: Throwable) extends Content
case class OkContent(s: String) extends Content
def readUrls(file: String): Task[List[String]] = ZIO.succeed("Hello" :: Nil)
def fetchContent(urls: List[String]): UIO[Content] = ZIO.succeed(OkContent("Roger"))
=======

object Content {
  case class NoContent(t: Throwable) extends Content
  case class OkContent(s: String)    extends Content
}

def readUrls(file: String): Task[List[String]]     = IO.succeed("Hello" :: Nil)
def fetchContent(urls: List[String]): UIO[Content] = IO.succeed(Content.OkContent("Roger"))
>>>>>>> bb1d6c2d
```
```scala mdoc:silent
val urls: UIO[Content] =
  readUrls("urls.json").foldZIO(
<<<<<<< HEAD
    error   => ZIO.succeed(NoContent(error)), 
=======
    error   => IO.succeed(Content.NoContent(error)), 
>>>>>>> bb1d6c2d
    success => fetchContent(success)
  )
```

## Retrying

There are a number of useful methods on the ZIO data type for retrying failed effects. 

The most basic of these is `ZIO#retry`, which takes a `Schedule` and returns a new effect that will retry the first effect if it fails, according to the specified policy:

```scala mdoc:silent
val retriedOpenFile: ZIO[Clock, IOException, Array[Byte]] = 
  openFile("primary.data")
      .retry(Schedule.recurs(5))
```

The next most powerful function is `ZIO#retryOrElse`, which allows specification of a fallback to use if the effect does not succeed with the specified policy:

```scala
val retryOpenFile: ZIO[Clock, IOException, DefaultData) = 
  openFile("primary.data")
      .retryOrElse(Schedule.recurs(5), (_, _) => ZIO.succeed(DefaultData))
```

For more information on how to build schedules, see the documentation on [Schedule](../datatypes/misc/schedule.md).

## Next Steps

If you are comfortable with basic error handling, the next step is to learn about safe [resource handling](handling_resources.md).<|MERGE_RESOLUTION|>--- conflicted
+++ resolved
@@ -102,30 +102,19 @@
 
 ```scala mdoc:invisible
 sealed trait Content
-<<<<<<< HEAD
-case class NoContent(t: Throwable) extends Content
-case class OkContent(s: String) extends Content
-def readUrls(file: String): Task[List[String]] = ZIO.succeed("Hello" :: Nil)
-def fetchContent(urls: List[String]): UIO[Content] = ZIO.succeed(OkContent("Roger"))
-=======
 
 object Content {
   case class NoContent(t: Throwable) extends Content
   case class OkContent(s: String)    extends Content
 }
 
-def readUrls(file: String): Task[List[String]]     = IO.succeed("Hello" :: Nil)
-def fetchContent(urls: List[String]): UIO[Content] = IO.succeed(Content.OkContent("Roger"))
->>>>>>> bb1d6c2d
+def readUrls(file: String): Task[List[String]]     = ZIO.succeed("Hello" :: Nil)
+def fetchContent(urls: List[String]): UIO[Content] = ZIO.succeed(Content.OkContent("Roger"))
 ```
 ```scala mdoc:silent
 val urls: UIO[Content] =
   readUrls("urls.json").foldZIO(
-<<<<<<< HEAD
-    error   => ZIO.succeed(NoContent(error)), 
-=======
-    error   => IO.succeed(Content.NoContent(error)), 
->>>>>>> bb1d6c2d
+    error   => ZIO.succeed(Content.NoContent(error)), 
     success => fetchContent(success)
   )
 ```
