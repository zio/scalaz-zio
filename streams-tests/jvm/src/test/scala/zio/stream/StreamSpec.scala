package zio.stream

import zio._
import zio.ZQueueSpecUtil.waitForSize
import zio.duration._
import zio.test._
import zio.test.Assertion.{
  dies,
  equalTo,
  fails,
  hasSameElements,
  isFalse,
  isGreaterThan,
  isLeft,
  isRight,
  isTrue,
  isUnit
}
import scala.{ Stream => _ }
import Exit.Success
import StreamUtils._

object StreamSpec
    extends ZIOBaseSpec(
      suite("StreamSpec")(
        suite("Stream.aggregate")(
          testM("aggregate") {
            Stream(1, 1, 1, 1)
              .aggregate(ZSink.foldUntil(List[Int](), 3)((acc, el: Int) => el :: acc).map(_.reverse))
              .runCollect
              .map { result =>
                assert(result.flatten, equalTo(List(1, 1, 1, 1))) &&
                assert(result.forall(_.length <= 3), isTrue)
              }
          },
          testM("error propagation") {
            val e = new RuntimeException("Boom")
            assertM(
              Stream(1, 1, 1, 1)
                .aggregate(ZSink.die(e))
                .runCollect
                .run,
              dies(equalTo(e))
            )
          },
          testM("error propagation") {
            val e = new RuntimeException("Boom")
            val sink = Sink.foldM[Nothing, Int, Int, List[Int]](List[Int]())(_ => true) { (_, _) =>
              ZIO.die(e)
            }

<<<<<<< HEAD
            assertM(
              Stream(1, 1)
                .aggregate(sink)
                .runCollect
                .run,
              dies(equalTo(e))
            )
          },
          testM("interruption propagation") {
            for {
              latch     <- Promise.make[Nothing, Unit]
              cancelled <- Ref.make(false)
              sink = Sink.foldM(List[Int]())(_ => true) { (acc, el: Int) =>
                if (el == 1) UIO.succeed((el :: acc, Chunk[Int]()))
                else
                  (latch.succeed(()) *> UIO.never)
                    .onInterrupt(cancelled.set(true))
              }
              fiber  <- Stream(1, 1, 2).aggregate(sink).runCollect.untraced.fork
              _      <- latch.await
              _      <- fiber.interrupt
              result <- cancelled.get
            } yield assert(result, isTrue)
          },
          testM("interruption propagation") {
            for {
              latch     <- Promise.make[Nothing, Unit]
              cancelled <- Ref.make(false)
              sink = Sink.fromEffect {
                (latch.succeed(()) *> UIO.never)
                  .onInterrupt(cancelled.set(true))
              }
              fiber  <- Stream(1, 1, 2).aggregate(sink).runCollect.untraced.fork
              _      <- latch.await
              _      <- fiber.interrupt
              result <- cancelled.get
            } yield assert(result, isTrue)
          },
          testM("leftover handling") {
            val data = List(1, 2, 2, 3, 2, 3)
            assertM(
              Stream(data: _*)
                .aggregate(
                  Sink
                    .foldWeighted(List[Int]())((i: Int) => i.toLong, 4) { (acc, el) =>
                      el :: acc
                    }
                    .map(_.reverse)
                )
                .runCollect
                .map(_.flatten),
              equalTo(data)
            )
=======
class StreamSpec(implicit ee: org.specs2.concurrent.ExecutionEnv) extends TestRuntime with GenIO with ScalaCheck {

  import ArbitraryChunk._
  import ArbitraryStream._
  import Exit.{ Cause => _, _ }
  import zio.Cause

  def is = "StreamSpec".title ^ s2"""
  Stream.aggregate
    aggregate                            $aggregate
    error propagation                    $aggregateErrorPropagation1
    error propagation                    $aggregateErrorPropagation2
    interruption propagation             $aggregateInterruptionPropagation
    interruption propagation             $aggregateInterruptionPropagation2
    leftover handling                    $aggregateLeftoverHandling

  Stream.aggregateWithinEither
    aggregateWithinEither                 $aggregateWithinEither
    error propagation                     $aggregateWithinEitherErrorPropagation1
    error propagation                     $aggregateWithinEitherErrorPropagation2
    interruption propagation              $aggregateWithinEitherInterruptionPropagation
    interruption propagation              $aggregateWithinEitherInterruptionPropagation2
    aggregateWithinEitherLeftoverHandling $aggregateWithinEitherLeftoverHandling

  Stream.aggregateWithin
    aggregateWithin                      $aggregateWithin

  Stream.bracket
    bracket                              $bracket
    bracket short circuits               $bracketShortCircuits
    no acquisition when short circuiting $bracketNoAcquisition
    releases when there are defects      $bracketWithDefects

  Stream.broadcast
    Values       $broadcastValues
    Errors       $broadcastErrors
    BackPressure $broadcastBackPressure
    Unsubscribe  $broadcastUnsubscribe

  Stream.catchAllCause
    recovery from errors                 $catchAllCauseErrors
    recovery from defects                $catchAllCauseDefects
    happy path                           $catchAllCauseHappyPath
    executes finalizers                  $catchAllCauseFinalizers
    failures on the scope                $catchAllCauseScopeErrors

  Stream.chunkN
    empty stream            $chunkedEmpty
    non-positive chunk size $chunkedNonPositiveSize
    full last chunk         $chunkedFullLastChunk
    non-full last chunk     $chunkedNonFullLastChunk
    error                   $chunkedError

  Stream.collect            $collect
  Stream.collectWhile
    collectWhile                $collectWhile
    collectWhile short circuits $collectWhileShortCircuits

  Stream.concat
    concat                  $concat
    finalizer order         $concatFinalizerOrder

  Stream.drain              $drain

  Stream.dropUntil
    dropUntil         $dropUntil

  Stream.dropWhile
    dropWhile         $dropWhile
    short circuits    $dropWhileShortCircuiting

  Stream.ensuring $ensuring
  Stream.ensuringFirst $ensuringFirst
  Stream.finalizer     $finalizer
  Stream.filter        $filter
  Stream.filterM       $filterM

  Stream.flatMap
    deep flatMap stack safety $flatMapStackSafety
    left identity             $flatMapLeftIdentity
    right identity            $flatMapRightIdentity
    associativity             $flatMapAssociativity
    inner finalizers          $flatMapInnerFinalizers
    finalizer ordering        $flatMapFinalizerOrdering

  Stream.flatMapPar/flattenPar/mergeAll
    guarantee ordering                 $flatMapParGuaranteeOrdering
    consistent with flatMap            $flatMapParConsistency
    short circuiting                   $flatMapParShortCircuiting
    interruption propagation           $flatMapParInterruptionPropagation
    inner errors interrupt all fibers  $flatMapParInnerErrorsInterruptAllFibers
    outer errors interrupt all fibers  $flatMapParOuterErrorsInterruptAllFibers
    inner defects interrupt all fibers $flatMapParInnerDefectsInterruptAllFibers
    outer defects interrupt all fibers $flatMapParOuterDefectsInterruptAllFibers
    finalizer ordering                 $flatMapParFinalizerOrdering

  Stream.flatMapParSwitch
    guarantee ordering no parallelism   $flatMapParSwitchGuaranteeOrderingNoParallelism
    guarantee ordering with parallelism $flatMapParSwitchGuaranteeOrderingWithParallelism
    short circuiting                    $flatMapParSwitchShortCircuiting
    interruption propagation            $flatMapParSwitchInterruptionPropagation
    inner errors interrupt all fibers   $flatMapParSwitchInnerErrorsInterruptAllFibers
    outer errors interrupt all fibers   $flatMapParSwitchOuterErrorsInterruptAllFibers
    inner defects interrupt all fibers  $flatMapParSwitchInnerDefectsInterruptAllFibers
    outer defects interrupt all fibers  $flatMapParSwitchOuterDefectsInterruptAllFibers
    finalizer ordering                  $flatMapParSwitchFinalizerOrdering

  Stream.foreach/foreachWhile
    foreach                     $foreach
    foreachWhile                $foreachWhile
    foreachWhile short circuits $foreachWhileShortCircuits

  Stream.forever            $forever
  Stream.fromChunk          $fromChunk
  Stream.fromInputStream    $fromInputStream
  Stream.fromIterable       $fromIterable
  Stream.fromIterator       $fromIterator
  Stream.fromQueue          $fromQueue

  Stream.groupBy
    values                                                $groupByValues
    first                                                 $groupByFirst
    filter                                                $groupByFilter
    outer errors                                          $groupByErrorsOuter

  Stream.grouped            $grouped

  Stream interleaving
    interleave              $interleave
    interleaveWith          $interleaveWith

  Stream.iterate $iterate

  Stream.map                $map
  Stream.mapAccum           $mapAccum
  Stream.mapAccumM          $mapAccumM
  Stream.mapConcat          $mapConcat
  Stream.mapM               $mapM

  Stream.repeatEffect       $repeatEffect
  Stream.repeatEffectWith   $repeatEffectWith

  Stream.mapMPar
    foreachParN equivalence  $mapMPar
    order when n = 1         $mapMParOrder
    interruption propagation $mapMParInterruptionPropagation
    guarantee ordering       $mapMParGuaranteeOrdering

  Stream merging
    merge                         $merge
    mergeEither                   $mergeEither
    mergeWith                     $mergeWith
    mergeWith short circuit       $mergeWithShortCircuit
    mergeWith prioritizes failure $mergeWithPrioritizesFailure

  Stream.paginate            $paginate

  Stream.partitionEither
    values        $partitionEitherValues
    errors        $partitionEitherErrors
    backpressure  $partitionEitherBackPressure

  Stream.peel               $peel
  Stream.range              $range

  Stream.repeat
    repeat                  $repeat
    short circuits          $repeatShortCircuits

  Stream.repeatEither
    emits schedule output   $repeatEither
    short circuits          $repeatEitherShortCircuits

  Stream.schedule
    scheduleElementsWith          $scheduleElementsWith
    scheduleElementsEither        $scheduleElementsEither
    scheduleWith                  $scheduleWith
    scheduleEither                $scheduleEither
    repeated and spaced           $repeatedAndSpaced
    short circuits in schedule    $spacedShortCircuitsWhileInSchedule
    short circuits after schedule $spacedShortCircuitsAfterScheduleFinished

  Stream.take
    take                     $take
    take short circuits      $takeShortCircuits
    take(0) short circuits   $take0ShortCircuitsStreamNever
    take(1) short circuits   $take1ShortCircuitsStreamNever
    takeUntil                $takeUntil
    takeWhile                $takeWhile
    takeWhile short circuits $takeWhileShortCircuits

  Stream.tap                $tap

  Stream.timeout
    succeed                 $timeoutSucceed
    should interrupt stream $timeoutInterrupt

  Stream.throttleEnforce
    free elements                   $throttleEnforceFreeElements
    no bandwidth                    $throttleEnforceNoBandwidth

  Stream.throttleShape
    free elements                 $throttleShapeFreeElements

  Stream.toQueue          $toQueue
  Stream.toQueueUnbounded $toQueueUnbounded

  Stream.transduce
    transduce                            $transduce
    no remainder                         $transduceNoRemainder
    with remainder                       $transduceWithRemainder
    with a sink that always signals more $transduceSinkMore
    managed                              $transduceManaged
    propagate managed error              $transduceManagedError

  Stream.unfold             $unfold
  Stream.unfoldM            $unfoldM

  Stream.unNone             $unNone

  Stream.unTake
    unTake happy path       $unTake
    unTake with error       $unTakeError

  Stream zipping
    zipWith                     $zipWith
    zipWithIndex                $zipWithIndex
    zipWith ignore RHS          $zipWithIgnoreRhs
    zipWith prioritizes failure $zipWithPrioritizesFailure
    zipWithLatest               $zipWithLatest
  
  Stream.toInputStream      $toInputStream
  """

  def aggregate = unsafeRun {
    Stream(1, 1, 1, 1)
      .aggregate(ZSink.foldUntil(List[Int](), 3)((acc, el: Int) => el :: acc).map(_.reverse))
      .runCollect
      .map { result =>
        (result.flatten must_=== List(1, 1, 1, 1)) and
          (result.forall(_.length <= 3) must_=== true)
      }
  }

  def aggregateErrorPropagation1 =
    unsafeRun {
      val e = new RuntimeException("Boom")
      Stream(1, 1, 1, 1)
        .aggregate(ZSink.die(e))
        .runCollect
        .run
        .map(_ must_=== Exit.Failure(Cause.Die(e)))
    }

  def aggregateErrorPropagation2 = unsafeRun {
    val e = new RuntimeException("Boom")
    val sink = Sink.foldM[Nothing, Int, Int, List[Int]](List[Int]())(_ => true) { (_, _) =>
      ZIO.die(e)
    }

    Stream(1, 1)
      .aggregate(sink)
      .runCollect
      .run
      .map(_ must_=== Exit.Failure(Cause.Die(e)))
  }

  def aggregateInterruptionPropagation = unsafeRun {
    for {
      latch     <- Promise.make[Nothing, Unit]
      cancelled <- Ref.make(false)
      sink = Sink.foldM(List[Int]())(_ => true) { (acc, el: Int) =>
        if (el == 1) UIO.succeed((el :: acc, Chunk[Int]()))
        else
          (latch.succeed(()) *> UIO.never)
            .onInterrupt(cancelled.set(true))
      }
      fiber  <- Stream(1, 1, 2).aggregate(sink).runCollect.untraced.fork
      _      <- latch.await
      _      <- fiber.interrupt
      result <- cancelled.get
    } yield result must_=== true
  }

  def aggregateInterruptionPropagation2 = unsafeRun {
    for {
      latch     <- Promise.make[Nothing, Unit]
      cancelled <- Ref.make(false)
      sink = Sink.fromEffect {
        (latch.succeed(()) *> UIO.never)
          .onInterrupt(cancelled.set(true))
      }
      fiber  <- Stream(1, 1, 2).aggregate(sink).runCollect.untraced.fork
      _      <- latch.await
      _      <- fiber.interrupt
      result <- cancelled.get
    } yield result must_=== true
  }

  private def aggregateLeftoverHandling = unsafeRun {
    val data = List(1, 2, 2, 3, 2, 3)
    Stream(data: _*)
      .aggregate(
        Sink
          .foldWeighted(List[Int]())((i: Int) => i.toLong, 4) { (acc, el) =>
            el :: acc
>>>>>>> b3af5aa8
          }
        ),
        suite("Stream.aggregateWithinEither")(
          testM("aggregateWithinEither") {
            for {
              result <- Stream(1, 1, 1, 1, 2)
                         .aggregateWithinEither(
                           Sink
                             .fold((List[Int](), true))(_._2) { (acc, el: Int) =>
                               if (el == 1) ((el :: acc._1, true), Chunk.empty)
                               else if (el == 2 && acc._1.isEmpty) ((el :: acc._1, false), Chunk.empty)
                               else ((acc._1, false), Chunk.single(el))
                             }
                             .map(_._1),
                           ZSchedule.spaced(30.minutes)
                         )
                         .runCollect
            } yield assert(result, equalTo(List(Right(List(1, 1, 1, 1)), Right(List(2)))))
          },
          testM("error propagation") {
            val e = new RuntimeException("Boom")
            assertM(
              Stream(1, 1, 1, 1)
                .aggregateWithinEither(ZSink.die(e), Schedule.spaced(30.minutes))
                .runCollect
                .run,
              dies(equalTo(e))
            )
          },
          testM("error propagation") {
            val e = new RuntimeException("Boom")
            val sink = Sink.foldM[Nothing, Int, Int, List[Int]](List[Int]())(_ => true) { (_, _) =>
              ZIO.die(e)
            }

            assertM(
              Stream(1, 1)
                .aggregateWithinEither(sink, Schedule.spaced(30.minutes))
                .runCollect
                .run,
              dies(equalTo(e))
            )
          },
          testM("interruption propagation") {
            for {
              latch     <- Promise.make[Nothing, Unit]
              cancelled <- Ref.make(false)
              sink = Sink.foldM(List[Int]())(_ => true) { (acc, el: Int) =>
                if (el == 1) UIO.succeed((el :: acc, Chunk[Int]()))
                else
                  (latch.succeed(()) *> UIO.never)
                    .onInterrupt(cancelled.set(true))
              }
              fiber  <- Stream(1, 1, 2).aggregateWithinEither(sink, Schedule.spaced(30.minutes)).runCollect.untraced.fork
              _      <- latch.await
              _      <- fiber.interrupt
              result <- cancelled.get
            } yield assert(result, isTrue)
          },
          testM("interruption propagation") {
            for {
              latch     <- Promise.make[Nothing, Unit]
              cancelled <- Ref.make(false)
              sink = Sink.fromEffect {
                (latch.succeed(()) *> UIO.never)
                  .onInterrupt(cancelled.set(true))
              }
              fiber  <- Stream(1, 1, 2).aggregateWithinEither(sink, Schedule.spaced(30.minutes)).runCollect.untraced.fork
              _      <- latch.await
              _      <- fiber.interrupt
              result <- cancelled.get
            } yield assert(result, isTrue)
          },
          testM("aggregateWithinEitherLeftoverHandling") {
            val data = List(1, 2, 2, 3, 2, 3)
            assertM(
              Stream(data: _*)
                .aggregateWithinEither(
                  Sink
                    .foldWeighted(List[Int]())((i: Int) => i.toLong, 4) { (acc, el) =>
                      el :: acc
                    }
                    .map(_.reverse),
                  Schedule.spaced(100.millis)
                )
                .collect {
                  case Right(v) => v
                }
                .runCollect
                .map(_.flatten),
              equalTo(data)
            )
          }
        ),
        suite("Stream.aggregateWithin")(
          testM("aggregateWithin") {
            for {
              result <- Stream(1, 1, 1, 1, 2)
                         .aggregateWithin(
                           Sink
                             .fold((List[Int](), true))(_._2) { (acc, el: Int) =>
                               if (el == 1) ((el :: acc._1, true), Chunk.empty)
                               else if (el == 2 && acc._1.isEmpty) ((el :: acc._1, false), Chunk.empty)
                               else ((acc._1, false), Chunk.single(el))
                             }
                             .map(_._1),
                           ZSchedule.spaced(30.minutes)
                         )
                         .runCollect
            } yield assert(result, equalTo(List(List(1, 1, 1, 1), List(2))))
          }
        ),
        suite("Stream.bracket")(
          testM("bracket")(
            for {
              done           <- Ref.make(false)
              iteratorStream = Stream.bracket(UIO(0 to 2))(_ => done.set(true)).flatMap(Stream.fromIterable)
              result         <- iteratorStream.run(Sink.collectAll[Int])
              released       <- done.get
            } yield assert(result, equalTo(List(0, 1, 2))) && assert(released, isTrue)
          ),
          testM("bracket short circuits")(
            for {
              done <- Ref.make(false)
              iteratorStream = Stream
                .bracket(UIO(0 to 3))(_ => done.set(true))
                .flatMap(Stream.fromIterable)
                .take(2)
              result   <- iteratorStream.run(Sink.collectAll[Int])
              released <- done.get
            } yield assert(result, equalTo(List(0, 1))) && assert(released, isTrue)
          ),
          testM("no acquisition when short circuiting")(
            for {
              acquired       <- Ref.make(false)
              iteratorStream = (Stream(1) ++ Stream.bracket(acquired.set(true))(_ => UIO.unit)).take(0)
              _              <- iteratorStream.run(Sink.drain)
              result         <- acquired.get
            } yield assert(result, isFalse)
          ),
          testM("releases when there are defects") {
            for {
              ref <- Ref.make(false)
              _ <- Stream
                    .bracket(ZIO.unit)(_ => ref.set(true))
                    .flatMap(_ => Stream.fromEffect(ZIO.dieMessage("boom")))
                    .run(Sink.drain)
                    .run
              released <- ref.get
            } yield assert(released, isTrue)
          }
        ),
        suite("Stream.broadcast")(
          testM("Values") {
            Stream
              .range(0, 5)
              .broadcast(2, 12)
              .use {
                case s1 :: s2 :: Nil =>
                  for {
                    out1     <- s1.runCollect
                    out2     <- s2.runCollect
                    expected = List(0, 1, 2, 3, 4, 5)
                  } yield assert(out1, equalTo(expected)) && assert(out2, equalTo(expected))
                case _ =>
                  UIO(assert((), Assertion.nothing))
              }
          },
          testM("Errors") {
            (Stream.range(0, 1) ++ Stream.fail("Boom")).broadcast(2, 12).use {
              case s1 :: s2 :: Nil =>
                for {
                  out1     <- s1.runCollect.either
                  out2     <- s2.runCollect.either
                  expected = Left("Boom")
                } yield assert(out1, equalTo(expected)) && assert(out2, equalTo(expected))
              case _ =>
                UIO(assert((), Assertion.nothing))
            }
          },
          testM("BackPressure") {
            Stream
              .range(0, 5)
              .broadcast(2, 2)
              .use {
                case s1 :: s2 :: Nil =>
                  for {
                    ref       <- Ref.make[List[Int]](Nil)
                    latch1    <- Promise.make[Nothing, Unit]
                    fib       <- s1.tap(i => ref.update(i :: _) *> latch1.succeed(()).when(i == 2)).runDrain.fork
                    _         <- latch1.await
                    snapshot1 <- ref.get
                    _         <- s2.runDrain
                    _         <- fib.await
                    snapshot2 <- ref.get
                  } yield assert(snapshot1, equalTo(List(2, 1, 0))) && assert(
                    snapshot2,
                    equalTo(List(5, 4, 3, 2, 1, 0))
                  )
                case _ =>
                  UIO(assert((), Assertion.nothing))
              }
          },
          testM("Unsubscribe") {
            Stream.range(0, 5).broadcast(2, 2).use {
              case s1 :: s2 :: Nil =>
                for {
                  _    <- s1.process.use_(ZIO.unit).ignore
                  out2 <- s2.runCollect
                } yield assert(out2, equalTo(List(0, 1, 2, 3, 4, 5)))
              case _ =>
                UIO(assert((), Assertion.nothing))
            }
          }
        ),
        suite("Stream.catchAllCause")(
          testM("recovery from errors") {
            val s1 = Stream(1, 2) ++ Stream.fail("Boom")
            val s2 = Stream(3, 4)

            assertM(s1.catchAllCause(_ => s2).runCollect, equalTo(List(1, 2, 3, 4)))
          },
          testM("recovery from defects") {
            val s1 = Stream(1, 2) ++ Stream.dieMessage("Boom")
            val s2 = Stream(3, 4)

            assertM(s1.catchAllCause(_ => s2).runCollect, equalTo(List(1, 2, 3, 4)))
          },
          testM("happy path") {
            val s1 = Stream(1, 2)
            val s2 = Stream(3, 4)

            assertM(s1.catchAllCause(_ => s2).runCollect, equalTo(List(1, 2)))
          },
          testM("executes finalizers") {
            for {
              fins   <- Ref.make(List[String]())
              s1     = (Stream(1, 2) ++ Stream.fail("Boom")).ensuring(fins.update("s1" :: _))
              s2     = (Stream(3, 4) ++ Stream.fail("Boom")).ensuring(fins.update("s2" :: _))
              _      <- s1.catchAllCause(_ => s2).runCollect.run
              result <- fins.get
            } yield assert(result, equalTo(List("s2", "s1")))
          },
          testM("failures on the scope") {
            val s1 = Stream(1, 2) ++ ZStream(ZManaged.fail("Boom"))
            val s2 = Stream(3, 4)

            assertM(s1.catchAllCause(_ => s2).runCollect, equalTo(List(1, 2, 3, 4)))
          }
        ),
        suite("Stream.chunkN")(
          testM("empty stream") {
            assertM(Stream.empty.chunkN(1).runCollect, equalTo(Nil))
          },
          testM("non-positive chunk size") {
            assertM(Stream(1, 2, 3).chunkN(0).runCollect, equalTo(List(Chunk(1), Chunk(2), Chunk(3))))
          },
          testM("full last chunk") {
            assertM(
              Stream(1, 2, 3, 4, 5, 6).chunkN(2).runCollect,
              equalTo(List(Chunk(1, 2), Chunk(3, 4), Chunk(5, 6)))
            )
          },
          testM("non-full last chunk") {
            assertM(Stream(1, 2, 3, 4, 5).chunkN(2).runCollect, equalTo(List(Chunk(1, 2), Chunk(3, 4), Chunk(5))))
          },
          testM("error") {
            assertM(
              (Stream(1, 2, 3, 4, 5) ++ Stream.fail("broken"))
                .chunkN(3)
                .catchAll(_ => Stream(Chunk(6)))
                .runCollect,
              equalTo(List(Chunk(1, 2, 3), Chunk(4, 5), Chunk(6)))
            )
          }
        ),
        testM("Stream.collect") {
          assertM(Stream(Left(1), Right(2), Left(3)).collect {
            case Right(n) => n
          }.runCollect, equalTo(List(2)))
        },
        suite("Stream.collectWhile")(
          testM("collectWhile") {
            assertM(
              Stream(Some(1), Some(2), Some(3), None, Some(4)).collectWhile { case Some(v) => v }.runCollect,
              equalTo(List(1, 2, 3))
            )
          },
          testM("collectWhile short circuits") {
            assertM((Stream(Option(1)) ++ Stream.fail("Ouch")).collectWhile {
              case None => 1
            }.runDrain.either, isRight(isUnit))
          }
        ),
        suite("Stream.concat")(
          testM("concat")(checkM(streamOfBytes, streamOfBytes) { (s1, s2) =>
            for {
              listConcat   <- s1.runCollect.zipWith(s2.runCollect)(_ ++ _).run
              streamConcat <- (s1 ++ s2).runCollect.run
            } yield assert(streamConcat.succeeded && listConcat.succeeded, isTrue) implies assert(
              streamConcat,
              equalTo(listConcat)
            )
          }),
          testM("finalizer order") {
            for {
              log <- Ref.make[List[String]](Nil)
              _ <- (Stream.finalizer(log.update("Second" :: _)) ++ Stream
                    .finalizer(log.update("First" :: _))).runDrain
              execution <- log.get
            } yield assert(execution, equalTo(List("First", "Second")))
          }
        ),
        testM("Stream.drain")(
          for {
            ref <- Ref.make(List[Int]())
            _   <- Stream.range(0, 10).mapM(i => ref.update(i :: _)).drain.run(Sink.drain)
            l   <- ref.get
          } yield assert(l.reverse, equalTo((0 to 10).toList))
        ),
        suite("Stream.dropUntil")(testM("dropUntil") {
          def dropUntil[A](as: List[A])(f: A => Boolean): List[A] = as.dropWhile(!f(_)).drop(1)
          checkM(pureStreamOfBytes, Gen.function(Gen.boolean)) { (s, p) =>
            for {
              res1 <- s.dropUntil(p).runCollect
              res2 <- s.runCollect.map(dropUntil(_)(p))
            } yield assert(res1, equalTo(res2))
          }
        }),
        suite("Stream.dropWhile")(
          testM("dropWhile")(
            checkM(pureStreamOfBytes, Gen.function(Gen.boolean)) { (s: Stream[String, Byte], p: Byte => Boolean) =>
              for {
                res1 <- s.dropWhile(p).runCollect
                res2 <- s.runCollect.map(_.dropWhile(p))
              } yield assert(res1, equalTo(res2))
            }
          ),
          testM("short circuits") {
            assertM(
              (Stream(1) ++ Stream.fail("Ouch"))
                .take(1)
                .dropWhile(_ => true)
                .runDrain
                .either,
              isRight(isUnit)
            )
          }
        ),
        testM("Stream.ensuring") {
          for {
            log <- Ref.make[List[String]](Nil)
            _ <- (for {
                  _ <- Stream.bracket(log.update("Acquire" :: _))(_ => log.update("Release" :: _))
                  _ <- Stream.fromEffect(log.update("Use" :: _))
                } yield ()).ensuring(log.update("Ensuring" :: _)).runDrain
            execution <- log.get
          } yield assert(execution, equalTo(List("Ensuring", "Release", "Use", "Acquire")))
        },
        testM("Stream.ensuringFirst") {
          for {
            log <- Ref.make[List[String]](Nil)
            _ <- (for {
                  _ <- Stream.bracket(log.update("Acquire" :: _))(_ => log.update("Release" :: _))
                  _ <- Stream.fromEffect(log.update("Use" :: _))
                } yield ()).ensuringFirst(log.update("Ensuring" :: _)).runDrain
            execution <- log.get
          } yield assert(execution, equalTo(List("Release", "Ensuring", "Use", "Acquire")))
        },
        testM("Stream.finalizer") {
          for {
            log <- Ref.make[List[String]](Nil)
            _ <- (for {
                  _ <- Stream.bracket(log.update("Acquire" :: _))(_ => log.update("Release" :: _))
                  _ <- Stream.finalizer(log.update("Use" :: _))
                } yield ()).ensuring(log.update("Ensuring" :: _)).runDrain
            execution <- log.get
          } yield assert(execution, equalTo(List("Ensuring", "Release", "Use", "Acquire")))
        },
        testM("Stream.filter")(checkM(pureStreamOfBytes, Gen.function(Gen.boolean)) { (s, p) =>
          for {
            res1 <- s.filter(p).runCollect
            res2 <- s.runCollect.map(_.filter(p))
          } yield assert(res1, equalTo(res2))
        }),
        testM("Stream.filterM")(checkM(pureStreamOfBytes, Gen.function(Gen.boolean)) { (s, p) =>
          for {
            res1 <- s.filterM(s => IO.succeed(p(s))).runCollect
            res2 <- s.runCollect.map(_.filter(p))
          } yield assert(res1, equalTo(res2))
        }),
        suite("Stream.flatMap")(
          testM("deep flatMap stack safety") {
            def fib(n: Int): Stream[Nothing, Int] =
              if (n <= 1) Stream.succeed(n)
              else
                fib(n - 1).flatMap { a =>
                  fib(n - 2).flatMap { b =>
                    Stream.succeed(a + b)
                  }
                }

            val stream   = fib(20)
            val expected = 6765

            assertM(stream.runCollect.either, isRight(equalTo(List(expected))))
          },
          testM("left identity")(checkM(Gen.anyInt, Gen.function(pureStreamOfInts)) { (x, f) =>
            for {
              res1 <- Stream(x).flatMap(f).runCollect
              res2 <- f(x).runCollect
            } yield assert(res1, equalTo(res2))
          }),
          testM("right identity")(
            checkM(pureStreamOfInts)(
              m =>
                for {
                  res1 <- m.flatMap(i => Stream(i)).runCollect
                  res2 <- m.runCollect
                } yield assert(res1, equalTo(res2))
            )
          ),
          testM("associativity") {
            val tinyStream = Gen.int(0, 2).flatMap(pureStreamGen(Gen.anyInt, _))
            val fnGen      = Gen.function(tinyStream)
            checkM(tinyStream, fnGen, fnGen) { (m, f, g) =>
              for {
                leftStream  <- m.flatMap(f).flatMap(g).runCollect
                rightStream <- m.flatMap(x => f(x).flatMap(g)).runCollect
              } yield assert(leftStream, equalTo(rightStream))
            }
          },
          testM("inner finalizers") {
            for {
              effects <- Ref.make(List[Int]())
              push    = (i: Int) => effects.update(i :: _)
              latch   <- Promise.make[Nothing, Unit]
              fiber <- Stream(
                        Stream.bracket(push(1))(_ => push(1)),
                        Stream.fromEffect(push(2)),
                        Stream.bracket(push(3))(_ => push(3)) *> Stream.fromEffect(
                          latch.succeed(()) *> ZIO.never
                        )
                      ).flatMap(identity).runDrain.fork
              _      <- latch.await
              _      <- fiber.interrupt
              result <- effects.get
            } yield assert(result, equalTo(List(3, 3, 2, 1, 1)))

          },
          testM("finalizer ordering") {
            for {
              effects <- Ref.make(List[Int]())
              push    = (i: Int) => effects.update(i :: _)
              stream = for {
                _ <- Stream.bracket(push(1))(_ => push(1))
                _ <- Stream((), ()).tap(_ => push(2)).ensuring(push(2))
                _ <- Stream.bracket(push(3))(_ => push(3))
                _ <- Stream((), ()).tap(_ => push(4)).ensuring(push(4))
              } yield ()
              _      <- stream.runDrain
              result <- effects.get
            } yield assert(result, equalTo(List(1, 2, 3, 4, 4, 4, 3, 2, 3, 4, 4, 4, 3, 2, 1).reverse))
          }
        ),
        suite("Stream.flatMapPar / flattenPar / mergeAll")(
          testM("guarantee ordering")(checkM(Gen.small(Gen.listOfN(_)(Gen.anyInt))) { m: List[Int] =>
            for {
              flatMap    <- Stream.fromIterable(m).flatMap(i => Stream(i, i)).runCollect
              flatMapPar <- Stream.fromIterable(m).flatMapPar(1)(i => Stream(i, i)).runCollect
            } yield assert(flatMap, equalTo(flatMapPar))
          }),
          testM("consistent with flatMap")(checkM(Gen.int(1, Int.MaxValue), Gen.small(Gen.listOfN(_)(Gen.anyInt))) {
            (n, m) =>
              for {
                flatMap    <- Stream.fromIterable(m).flatMap(i => Stream(i, i)).runCollect.map(_.toSet)
                flatMapPar <- Stream.fromIterable(m).flatMapPar(n)(i => Stream(i, i)).runCollect.map(_.toSet)
              } yield assert(n, isGreaterThan(0)) implies assert(flatMap, equalTo(flatMapPar))
          }),
          testM("short circuiting") {
            assertM(
              Stream
                .mergeAll(2)(
                  Stream.never,
                  Stream(1)
                )
                .take(1)
                .run(Sink.collectAll[Int]),
              equalTo(List(1))
            )
          },
          testM("interruption propagation") {
            for {
              substreamCancelled <- Ref.make[Boolean](false)
              latch              <- Promise.make[Nothing, Unit]
              fiber <- Stream(())
                        .flatMapPar(1)(
                          _ =>
                            Stream.fromEffect(
                              (latch.succeed(()) *> ZIO.never).onInterrupt(substreamCancelled.set(true))
                            )
                        )
                        .run(Sink.collectAll[Unit])
                        .fork
              _         <- latch.await
              _         <- fiber.interrupt
              cancelled <- substreamCancelled.get
            } yield assert(cancelled, isTrue)
          },
          testM("inner errors interrupt all fibers") {
            for {
              substreamCancelled <- Ref.make[Boolean](false)
              latch              <- Promise.make[Nothing, Unit]
              result <- Stream(
                         Stream.fromEffect(
                           (latch.succeed(()) *> ZIO.never).onInterrupt(substreamCancelled.set(true))
                         ),
                         Stream.fromEffect(latch.await *> ZIO.fail("Ouch"))
                       ).flatMapPar(2)(identity)
                         .run(Sink.drain)
                         .either
              cancelled <- substreamCancelled.get
            } yield assert(cancelled, isTrue) && assert(result, isLeft(equalTo("Ouch")))
          },
          testM("outer errors interrupt all fibers") {
            for {
              substreamCancelled <- Ref.make[Boolean](false)
              latch              <- Promise.make[Nothing, Unit]
              result <- (Stream(()) ++ Stream.fromEffect(latch.await *> ZIO.fail("Ouch")))
                         .flatMapPar(2) { _ =>
                           Stream.fromEffect(
                             (latch.succeed(()) *> ZIO.never).onInterrupt(substreamCancelled.set(true))
                           )
                         }
                         .run(Sink.drain)
                         .either
              cancelled <- substreamCancelled.get
            } yield assert(cancelled, isTrue) && assert(result, isLeft(equalTo("Ouch")))
          },
          testM("inner defects interrupt all fibers") {
            val ex = new RuntimeException("Ouch")

            for {
              substreamCancelled <- Ref.make[Boolean](false)
              latch              <- Promise.make[Nothing, Unit]
              result <- Stream(
                         Stream.fromEffect(
                           (latch.succeed(()) *> ZIO.never).onInterrupt(substreamCancelled.set(true))
                         ),
                         Stream.fromEffect(latch.await *> ZIO.die(ex))
                       ).flatMapPar(2)(identity)
                         .run(Sink.drain)
                         .run
              cancelled <- substreamCancelled.get
            } yield assert(cancelled, isTrue) && assert(result, dies(equalTo(ex)))
          },
          testM("outer defects interrupt all fibers") {
            val ex = new RuntimeException()

            for {
              substreamCancelled <- Ref.make[Boolean](false)
              latch              <- Promise.make[Nothing, Unit]
              result <- (Stream(()) ++ Stream.fromEffect(latch.await *> ZIO.die(ex)))
                         .flatMapPar(2) { _ =>
                           Stream.fromEffect(
                             (latch.succeed(()) *> ZIO.never).onInterrupt(substreamCancelled.set(true))
                           )
                         }
                         .run(Sink.drain)
                         .run
              cancelled <- substreamCancelled.get
            } yield assert(cancelled, isTrue) && assert(result, dies(equalTo(ex)))
          },
          testM("finalizer ordering") {
            for {
              execution <- Ref.make[List[String]](Nil)
              inner = Stream
                .bracket(execution.update("InnerAcquire" :: _))(_ => execution.update("InnerRelease" :: _))
              _ <- Stream
                    .bracket(execution.update("OuterAcquire" :: _).as(inner))(
                      _ => execution.update("OuterRelease" :: _)
                    )
                    .flatMapPar(2)(identity)
                    .runDrain
              results <- execution.get
            } yield assert(results, equalTo(List("OuterRelease", "InnerRelease", "InnerAcquire", "OuterAcquire")))
          }
        ),
        suite("Stream.flatMapParSwitch")(
          testM("guarantee ordering no parallelism") {
            for {
              lastExecuted <- Ref.make(false)
              semaphore    <- Semaphore.make(1)
              _ <- Stream(1, 2, 3, 4)
                    .flatMapParSwitch(1) { i =>
                      if (i > 3) Stream.bracket(UIO.unit)(_ => lastExecuted.set(true)).flatMap(_ => Stream.empty)
                      else Stream.bracket(semaphore.acquire)(_ => semaphore.release).flatMap(_ => Stream.never)
                    }
                    .runDrain
              result <- semaphore.withPermit(lastExecuted.get)
            } yield assert(result, isTrue)
          },
          testM("guarantee ordering with parallelism") {
            for {
              lastExecuted <- Ref.make(0)
              semaphore    <- Semaphore.make(4)
              _ <- Stream(1, 2, 3, 4, 5, 6, 7, 8, 9, 10, 11, 12)
                    .flatMapParSwitch(4) { i =>
                      if (i > 8)
                        Stream.bracket(UIO.unit)(_ => lastExecuted.update(_ + 1)).flatMap(_ => Stream.empty)
                      else Stream.bracket(semaphore.acquire)(_ => semaphore.release).flatMap(_ => Stream.never)
                    }
                    .runDrain
              result <- semaphore.withPermits(4)(lastExecuted.get)
            } yield assert(result, equalTo(4))
          },
          testM("short circuiting") {
            assertM(
              Stream(Stream.never, Stream(1))
                .flatMapParSwitch(2)(identity)
                .take(1)
                .runCollect,
              equalTo(List(1))
            )
          },
          testM("interruption propagation") {
            for {
              substreamCancelled <- Ref.make[Boolean](false)
              latch              <- Promise.make[Nothing, Unit]
              fiber <- Stream(())
                        .flatMapParSwitch(1)(
                          _ =>
                            Stream.fromEffect(
                              (latch.succeed(()) *> UIO.never).onInterrupt(substreamCancelled.set(true))
                            )
                        )
                        .runCollect
                        .fork
              _         <- latch.await
              _         <- fiber.interrupt
              cancelled <- substreamCancelled.get
            } yield assert(cancelled, isTrue)
          },
          testM("inner errors interrupt all fibers") {
            for {
              substreamCancelled <- Ref.make[Boolean](false)
              latch              <- Promise.make[Nothing, Unit]
              result <- Stream(
                         Stream.fromEffect(
                           (latch.succeed(()) *> UIO.never).onInterrupt(substreamCancelled.set(true))
                         ),
                         Stream.fromEffect(latch.await *> IO.fail("Ouch"))
                       ).flatMapParSwitch(2)(identity).runDrain.either
              cancelled <- substreamCancelled.get
            } yield assert(cancelled, isTrue) && assert(result, isLeft(equalTo("Ouch")))
          },
          testM("outer errors interrupt all fibers") {
            for {
              substreamCancelled <- Ref.make[Boolean](false)
              latch              <- Promise.make[Nothing, Unit]
              result <- (Stream(()) ++ Stream.fromEffect(latch.await *> IO.fail("Ouch")))
                         .flatMapParSwitch(2) { _ =>
                           Stream.fromEffect(
                             (latch.succeed(()) *> UIO.never).onInterrupt(substreamCancelled.set(true))
                           )
                         }
                         .runDrain
                         .either
              cancelled <- substreamCancelled.get
            } yield assert(cancelled, isTrue) && assert(result, isLeft(equalTo("Ouch")))
          },
          testM("inner defects interrupt all fibers") {
            val ex = new RuntimeException("Ouch")

            for {
              substreamCancelled <- Ref.make[Boolean](false)
              latch              <- Promise.make[Nothing, Unit]
              result <- Stream(
                         Stream.fromEffect(
                           (latch.succeed(()) *> ZIO.never).onInterrupt(substreamCancelled.set(true))
                         ),
                         Stream.fromEffect(latch.await *> ZIO.die(ex))
                       ).flatMapParSwitch(2)(identity)
                         .run(Sink.drain)
                         .run
              cancelled <- substreamCancelled.get
            } yield assert(cancelled, isTrue) && assert(result, dies(equalTo(ex)))
          },
          testM("outer defects interrupt all fibers") {
            val ex = new RuntimeException()

            for {
              substreamCancelled <- Ref.make[Boolean](false)
              latch              <- Promise.make[Nothing, Unit]
              result <- (Stream(()) ++ Stream.fromEffect(latch.await *> ZIO.die(ex)))
                         .flatMapParSwitch(2) { _ =>
                           Stream.fromEffect(
                             (latch.succeed(()) *> ZIO.never).onInterrupt(substreamCancelled.set(true))
                           )
                         }
                         .run(Sink.drain)
                         .run
              cancelled <- substreamCancelled.get
            } yield assert(cancelled, isTrue) && assert(result, dies(equalTo(ex)))
          },
          testM("finalizer ordering") {
            for {
              execution <- Ref.make(List.empty[String])
              inner = Stream.bracket(execution.update("InnerAcquire" :: _))(
                _ => execution.update("InnerRelease" :: _)
              )
              _ <- Stream
                    .bracket(execution.update("OuterAcquire" :: _).as(inner))(
                      _ => execution.update("OuterRelease" :: _)
                    )
                    .flatMapParSwitch(2)(identity)
                    .runDrain
              results <- execution.get
            } yield assert(results, equalTo(List("OuterRelease", "InnerRelease", "InnerAcquire", "OuterAcquire")))
          }
        ),
        suite("Stream.foreach/foreachWhile")(
          testM("foreach") {
            for {
              ref <- Ref.make(0)
              _   <- Stream(1, 1, 1, 1, 1).foreach[Any, Nothing](a => ref.update(_ + a))
              sum <- ref.get
            } yield assert(sum, equalTo(5))
          },
          testM("foreachWhile") {
            for {
              ref <- Ref.make(0)
              _ <- Stream(1, 1, 1, 1, 1, 1).foreachWhile[Any, Nothing](
                    a =>
                      ref.modify(
                        sum =>
                          if (sum >= 3) (false, sum)
                          else (true, sum + a)
                      )
                  )
              sum <- ref.get
            } yield assert(sum, equalTo(3))
          },
          testM("foreachWhile short circuits") {
            for {
              flag    <- Ref.make(true)
              _       <- (Stream(true, true, false) ++ Stream.fromEffect(flag.set(false)).drain).foreachWhile(ZIO.succeed)
              skipped <- flag.get
            } yield assert(skipped, isTrue)
          }
        ),
        testM("Stream.forever") {
          for {
            ref <- Ref.make(0)
            _ <- Stream(1).forever.foreachWhile[Any, Nothing](
                  _ => ref.modify(sum => (if (sum >= 9) false else true, sum + 1))
                )
            sum <- ref.get
          } yield assert(sum, equalTo(10))
        },
        testM("Stream.fromChunk")(checkM(smallChunks(Gen.anyInt)) { c =>
          assertM(Stream.fromChunk(c).runCollect, equalTo(c.toSeq.toList))
        }),
        testM("Stream.fromInputStream") {
          import java.io.ByteArrayInputStream
          val chunkSize = ZStreamChunk.DefaultChunkSize
          val data      = Array.tabulate[Byte](chunkSize * 5 / 2)(_.toByte)
          val is        = new ByteArrayInputStream(data)
          ZStream.fromInputStream(is, chunkSize).run(Sink.collectAll[Chunk[Byte]]) map { chunks =>
            assert(chunks.flatMap(_.toArray[Byte]).toArray, equalTo(data))
          }
        },
        testM("Stream.fromIterable")(checkM(Gen.small(Gen.listOfN(_)(Gen.anyInt))) { l =>
          assertM(Stream.fromIterable(l).runCollect, equalTo(l))
        }),
        testM("Stream.fromIterator")(checkM(Gen.small(Gen.listOfN(_)(Gen.anyInt))) { l =>
          assertM(Stream.fromIterator(UIO.effectTotal(l.iterator)).runCollect, equalTo(l))
        }),
        testM("Stream.fromQueue")(checkM(smallChunks(Gen.anyInt)) { c =>
          for {
            queue <- Queue.unbounded[Int]
            _     <- queue.offerAll(c.toSeq)
            fiber <- Stream
                      .fromQueue(queue)
                      .foldWhileM[Any, Nothing, Int, List[Int]](List[Int]())(_ => true)(
                        (acc, el) => IO.succeed(el :: acc)
                      )
                      .map(_.reverse)
                      .fork
            _     <- waitForSize(queue, -1)
            _     <- queue.shutdown
            items <- fiber.join
          } yield assert(items, equalTo(c.toSeq.toList))
        }),
        suite("Stream.groupBy")(
          testM("values") {
            val words = List.fill(1000)(0 to 100).flatten.map(_.toString())
            assertM(
              Stream
                .fromIterable(words)
                .groupByKey(identity, 8192) {
                  case (k, s) =>
                    s.transduce(Sink.foldLeft[String, Int](0) { case (acc: Int, _: String) => acc + 1 })
                      .take(1)
                      .map((k -> _))
                }
                .runCollect
                .map(_.toMap),
              equalTo((0 to 100).map((_.toString -> 1000)).toMap)
            )
          },
          testM("first") {
            val words = List.fill(1000)(0 to 100).flatten.map(_.toString())
            assertM(
              Stream
                .fromIterable(words)
                .groupByKey(identity, 1050)
                .first(2) {
                  case (k, s) =>
                    s.transduce(Sink.foldLeft[String, Int](0) { case (acc: Int, _: String) => acc + 1 })
                      .take(1)
                      .map((k -> _))
                }
                .runCollect
                .map(_.toMap),
              equalTo((0 to 1).map((_.toString -> 1000)).toMap)
            )
          },
          testM("filter") {
            val words = List.fill(1000)(0 to 100).flatten
            assertM(
              Stream
                .fromIterable(words)
                .groupByKey(identity, 1050)
                .filter(_ <= 5) {
                  case (k, s) =>
                    s.transduce(Sink.foldLeft[Int, Int](0) { case (acc, _) => acc + 1 })
                      .take(1)
                      .map((k -> _))
                }
                .runCollect
                .map(_.toMap),
              equalTo((0 to 5).map((_ -> 1000)).toMap)
            )
          },
          testM("outer errors") {
            val words = List("abc", "test", "test", "foo")
            assertM(
              (Stream.fromIterable(words) ++ Stream.fail("Boom"))
                .groupByKey(identity) { case (_, s) => s.drain }
                .runCollect
                .either,
              isLeft(equalTo("Boom"))
            )
          }
        ),
        testM("Stream.grouped")(
          assertM(
            Stream(1, 2, 3, 4).grouped(2).run(ZSink.collectAll[List[Int]]),
            equalTo(List(List(1, 2), List(3, 4)))
          )
        ),
        suite("Stream interleaving")(
          testM("interleave") {
            val s1 = Stream(2, 3)
            val s2 = Stream(5, 6, 7)

            assertM(s1.interleave(s2).runCollect, equalTo(List(2, 5, 3, 6, 7)))
          },
          testM("interleaveWith") {
            def interleave(b: List[Boolean], s1: => List[Int], s2: => List[Int]): List[Int] =
              b.headOption.map { hd =>
                if (hd) s1 match {
                  case h :: t =>
                    h :: interleave(b.tail, t, s2)
                  case _ =>
                    if (s2.isEmpty) List.empty
                    else interleave(b.tail, List.empty, s2)
                } else
                  s2 match {
                    case h :: t =>
                      h :: interleave(b.tail, s1, t)
                    case _ =>
                      if (s1.isEmpty) List.empty
                      else interleave(b.tail, s1, List.empty)
                  }
              }.getOrElse(List.empty)

            val int = Gen.int(0, 5)

            checkM(
              int.flatMap(pureStreamGen(Gen.boolean, _)),
              int.flatMap(pureStreamGen(Gen.anyInt, _)),
              int.flatMap(pureStreamGen(Gen.anyInt, _))
            ) { (b, s1, s2) =>
              for {
                interleavedStream <- s1.interleaveWith(s2)(b).runCollect
                b                 <- b.runCollect
                s1                <- s1.runCollect
                s2                <- s2.runCollect
                interleavedLists  = interleave(b, s1, s2)
              } yield assert(interleavedStream, equalTo(interleavedLists))
            }
          }
        ),
        testM("Stream.map")(checkM(pureStreamOfBytes, Gen.function(Gen.anyInt)) { (s, f) =>
          for {
            res1 <- s.map(f).runCollect
            res2 <- s.runCollect.map(_.map(f))
          } yield assert(res1, equalTo(res2))
        }),
        testM("Stream.mapAccum") {
          assertM(Stream(1, 1, 1).mapAccum(0)((acc, el) => (acc + el, acc + el)).runCollect, equalTo(List(1, 2, 3)))
        },
        testM("Stream.mapAccumM") {
          assertM(
            Stream(1, 1, 1)
              .mapAccumM[Any, Nothing, Int, Int](0)((acc, el) => IO.succeed((acc + el, acc + el)))
              .runCollect,
            equalTo(List(1, 2, 3))
          )
<<<<<<< HEAD
        },
        testM("Stream.mapConcat")(checkM(pureStreamOfBytes, Gen.function(smallChunks(Gen.anyInt))) { (s, f) =>
          for {
            res1 <- s.mapConcat(f).runCollect
            res2 <- s.runCollect.map(_.flatMap(v => f(v).toSeq))
          } yield assert(res1, equalTo(res2))
        }),
        testM("Stream.mapM") {
          checkM(Gen.small(Gen.listOfN(_)(Gen.anyByte)), Gen.function(successes(Gen.anyByte))) { (data, f) =>
            val s = Stream.fromIterable(data)
=======
      )
    )
    sum must_=== 3
  }

  private def foreachWhileShortCircuits = unsafeRun {
    for {
      flag    <- Ref.make(true)
      _       <- (Stream(true, true, false) ++ Stream.fromEffect(flag.set(false)).drain).foreachWhile(ZIO.succeed)
      skipped <- flag.get
    } yield skipped must_=== true
  }

  private def forever = {
    var sum = 0
    val s = Stream(1).forever.foreachWhile[Any, Nothing](
      a =>
        IO.effectTotal {
          sum += a;
          if (sum >= 9) false else true
        }
    )

    unsafeRun(s)
    sum must_=== 9
  }

  private def fromChunk = prop { c: Chunk[Int] =>
    unsafeRunSync(Stream.fromChunk(c).runCollect) must_=== Success(c.toSeq.toList)
  }

  private def fromInputStream = unsafeRun {
    import java.io.ByteArrayInputStream
    val chunkSize = ZStreamChunk.DefaultChunkSize
    val data      = Array.tabulate[Byte](chunkSize * 5 / 2)(_.toByte)
    val is        = new ByteArrayInputStream(data)
    ZStream.fromInputStream(is, chunkSize).run(Sink.collectAll[Chunk[Byte]]) map { chunks =>
      chunks.flatMap(_.toArray[Byte]).toArray must_=== data
    }
  }

  private def fromIterable = prop { l: List[Int] =>
    unsafeRunSync(Stream.fromIterable(l).runCollect) must_=== Success(l)
  }

  private def fromIterator = prop { l: List[Int] =>
    unsafeRunSync(Stream.fromIterator(UIO.effectTotal(l.iterator)).runCollect) must_=== Success(l)
  }

  private def fromQueue = prop { c: Chunk[Int] =>
    val result = unsafeRunSync {
      for {
        queue <- Queue.unbounded[Int]
        _     <- queue.offerAll(c.toSeq)
        fiber <- Stream
                  .fromQueue(queue)
                  .foldWhileM[Any, Nothing, Int, List[Int]](List[Int]())(_ => true)((acc, el) => IO.succeed(el :: acc))
                  .map(_.reverse)
                  .fork
        _     <- waitForSize(queue, -1)
        _     <- queue.shutdown
        items <- fiber.join
      } yield items
    }
    result must_=== Success(c.toSeq.toList)
  }

  private def groupByValues =
    unsafeRun {
      val words = List.fill(1000)(0 to 100).flatten.map(_.toString())
      Stream
        .fromIterable(words)
        .groupByKey(identity, 8192) {
          case (k, s) =>
            s.transduce(Sink.foldLeft[String, Int](0) { case (acc: Int, _: String) => acc + 1 })
              .take(1)
              .map((k -> _))
        }
        .runCollect
        .map(_.toMap must_=== (0 to 100).map((_.toString -> 1000)).toMap)
    }

  private def groupByFirst =
    unsafeRun {
      val words = List.fill(1000)(0 to 100).flatten.map(_.toString())
      Stream
        .fromIterable(words)
        .groupByKey(identity, 1050)
        .first(2) {
          case (k, s) =>
            s.transduce(Sink.foldLeft[String, Int](0) { case (acc: Int, _: String) => acc + 1 })
              .take(1)
              .map((k -> _))
        }
        .runCollect
        .map(_.toMap must_=== (0 to 1).map((_.toString -> 1000)).toMap)
    }

  private def groupByFilter =
    unsafeRun {
      val words = List.fill(1000)(0 to 100).flatten
      Stream
        .fromIterable(words)
        .groupByKey(identity, 1050)
        .filter(_ <= 5) {
          case (k, s) =>
            s.transduce(Sink.foldLeft[Int, Int](0) { case (acc, _) => acc + 1 })
              .take(1)
              .map((k -> _))
        }
        .runCollect
        .map(_.toMap must_=== (0 to 5).map((_ -> 1000)).toMap)
    }

  private def groupByErrorsOuter =
    unsafeRun {
      val words = List("abc", "test", "test", "foo")
      (Stream.fromIterable(words) ++ Stream.fail("Boom"))
        .groupByKey(identity) { case (_, s) => s.drain }
        .runCollect
        .either
        .map(_ must_=== Left("Boom"))
    }

  private def grouped =
    unsafeRun(
      Stream(1, 2, 3, 4).grouped(2).run(ZSink.collectAll[List[Int]]).map { result =>
        result must_=== List(List(1, 2), List(3, 4))
      }
    )

  private def iterate =
    unsafeRun(Stream.iterate(1)(_ + 1).take(10).runCollect.map(_ must_== (1 to 10).toList))

  private def map =
    prop { (s: Stream[String, Byte], f: Byte => Int) =>
      unsafeRunSync(s.map(f).runCollect) must_=== unsafeRunSync(s.runCollect.map(_.map(f)))
    }

  private def mapAccum = unsafeRun {
    Stream(1, 1, 1).mapAccum(0)((acc, el) => (acc + el, acc + el)).runCollect.map(_ must_=== List(1, 2, 3))
  }

  private def mapAccumM = unsafeRun {
    Stream(1, 1, 1)
      .mapAccumM[Any, Nothing, Int, Int](0)((acc, el) => IO.succeed((acc + el, acc + el)))
      .runCollect
      .map(_ must_=== List(1, 2, 3))
  }

  private def mapConcat =
    prop { (s: Stream[String, Byte], f: Byte => Chunk[Int]) =>
      unsafeRunSync(s.mapConcat(f).runCollect) must_=== unsafeRunSync(s.runCollect.map(_.flatMap(v => f(v).toSeq)))
    }

  private def mapM = {
    implicit val arb: Arbitrary[IO[String, Byte]] = Arbitrary(genIO[String, Byte])

    prop { (data: List[Byte], f: Byte => IO[String, Byte]) =>
      unsafeRun {
        val s = Stream.fromIterable(data)

        for {
          l <- s.mapM(f).runCollect.either
          r <- IO.foreach(data)(f).either
        } yield l must_=== r
      }
    }
  }

  private def mapMPar = {
    implicit val arb: Arbitrary[IO[Unit, Byte]] = Arbitrary(genIO[Unit, Byte])

    prop { (data: List[Byte], f: Byte => IO[Unit, Byte]) =>
      unsafeRun {
        val s = Stream.fromIterable(data)
>>>>>>> b3af5aa8

            for {
              l <- s.mapM(f).runCollect.either
              r <- IO.foreach(data)(f).either
            } yield assert(l, equalTo(r))
          }
        },
        testM("Stream.repeatEffect")(
          assertM(
            Stream
              .repeatEffect(IO.succeed(1))
              .take(2)
              .run(Sink.collectAll[Int]),
            equalTo(List(1, 1))
          )
        ),
        // testM("Stream.repeatEffectWith")(
        //   for {
        //     ref <- Ref.make[List[Int]](Nil)
        //     _ <- Stream
        //           .repeatEffectWith(ref.update(1 :: _), Schedule.spaced(10.millis))
        //           .take(2)
        //           .run(Sink.drain)
        //     result <- ref.get
        //   } yield assert(result, equalTo(List(1, 1)))
        // ),
        suite("Stream.mapMPar")(
          // testM("foreachParN equivalence") {
          //   checkM(Gen.small(Gen.listOfN(_)(Gen.anyByte)), Gen.function(successes(Gen.anyByte))) { (data, f) =>
          //     val s = Stream.fromIterable(data)

          //     for {
          //       l <- s.mapMPar(8)(f).runCollect
          //       r <- IO.foreachParN(8)(data)(f)
          //     } yield assert(l, equalTo(r))
          //   }
          // },
          testM("order when n = 1") {
            for {
              queue  <- Queue.unbounded[Int]
              _      <- Stream.range(0, 9).mapMPar(1)(queue.offer).runDrain
              result <- queue.takeAll
            } yield assert(result, equalTo(result.sorted))
          },
          testM("interruption propagation") {
            for {
              interrupted <- Ref.make(false)
              latch       <- Promise.make[Nothing, Unit]
              fib <- Stream(())
                      .mapMPar(1) { _ =>
                        (latch.succeed(()) *> ZIO.never).onInterrupt(interrupted.set(true))
                      }
                      .runDrain
                      .fork
              _      <- latch.await
              _      <- fib.interrupt
              result <- interrupted.get
            } yield assert(result, isTrue)
          },
          testM("guarantee ordering")(checkM(Gen.int(1, 4096), Gen.listOf(Gen.anyInt)) { (n: Int, m: List[Int]) =>
            for {
              mapM    <- Stream.fromIterable(m).mapM(UIO.succeed).runCollect
              mapMPar <- Stream.fromIterable(m).mapMPar(n)(UIO.succeed).runCollect
            } yield assert(n, isGreaterThan(0)) implies assert(mapM, equalTo(mapMPar))
          })
        ),
        suite("Stream merging")(
          testM("merge")(checkM(streamOfInts, streamOfInts) { (s1: Stream[String, Int], s2: Stream[String, Int]) =>
            for {
              mergedStream <- (s1 merge s2).runCollect.map(_.toSet).run
              mergedLists <- s1.runCollect
                              .zipWith(s2.runCollect) { (left, right) =>
                                left ++ right
                              }
                              .map(_.toSet)
                              .run
            } yield assert(!mergedStream.succeeded && !mergedLists.succeeded, isTrue) || assert(
              mergedStream,
              equalTo(mergedLists)
            )
          }),
          testM("mergeEither") {
            val s1 = Stream(1, 2)
            val s2 = Stream(1, 2)

            for {
              merge <- s1.mergeEither(s2).runCollect.either
              list  = merge.fold[List[Either[Int, Int]]](_ => Nil, identity)
            } yield assert(list, hasSameElements[Either[Int, Int]](List(Left(1), Left(2), Right(1), Right(2))))
          },
          testM("mergeWith") {
            val s1 = Stream(1, 2)
            val s2 = Stream(1, 2)

            for {
              merge <- s1.mergeWith(s2)(_.toString, _.toString).runCollect.either
              list  = merge.fold[List[String]](_ => Nil, identity)
            } yield assert(list, hasSameElements(List("1", "2", "1", "2")))
          },
          testM("mergeWith short circuit") {
            val s1 = Stream(1, 2)
            val s2 = Stream(1, 2)

            assertM(
              s1.mergeWith(s2)(_.toString, _.toString)
                .run(Sink.succeed[String, String]("done")),
              equalTo("done")
            )
          },
          testM("mergeWith prioritizes failure") {
            val s1 = Stream.never
            val s2 = Stream.fail("Ouch")

            assertM(s1.mergeWith(s2)(_ => (), _ => ()).runCollect.either, isLeft(equalTo("Ouch")))
          }
        ),
        testM("Stream.paginate") {
          val s = (0, List(1, 2, 3))

          assertM(
            ZStream
              .paginate(s) {
                case (x, Nil)      => ZIO.succeed(x -> None)
                case (x, x0 :: xs) => ZIO.succeed(x -> Some(x0 -> xs))
              }
              .runCollect,
            equalTo(List(0, 1, 2, 3))
          )
        },
        suite("Stream.partitionEither")(
          testM("values") {
            Stream
              .range(0, 5)
              .partitionEither { i =>
                if (i % 2 == 0) ZIO.succeed(Left(i))
                else ZIO.succeed(Right(i))
              }
              .use {
                case (s1, s2) =>
                  for {
                    out1 <- s1.runCollect
                    out2 <- s2.runCollect
                  } yield assert(out1, equalTo(List(0, 2, 4))) && assert(out2, equalTo(List(1, 3, 5)))
              }
          },
          testM("errors") {
            (Stream.range(0, 1) ++ Stream.fail("Boom")).partitionEither { i =>
              if (i % 2 == 0) ZIO.succeed(Left(i))
              else ZIO.succeed(Right(i))
            }.use {
              case (s1, s2) =>
                for {
                  out1 <- s1.runCollect.either
                  out2 <- s2.runCollect.either
                } yield assert(out1, isLeft(equalTo("Boom"))) && assert(out2, isLeft(equalTo("Boom")))
            }
          },
          testM("backpressure") {
            Stream
              .range(0, 5)
              .partitionEither({ i =>
                if (i % 2 == 0) ZIO.succeed(Left(i))
                else ZIO.succeed(Right(i))
              }, 1)
              .use {
                case (s1, s2) =>
                  for {
                    ref       <- Ref.make[List[Int]](Nil)
                    latch1    <- Promise.make[Nothing, Unit]
                    fib       <- s1.tap(i => ref.update(i :: _) *> latch1.succeed(()).when(i == 2)).runDrain.fork
                    _         <- latch1.await
                    snapshot1 <- ref.get
                    other     <- s2.runCollect
                    _         <- fib.await
                    snapshot2 <- ref.get
                  } yield assert(snapshot1, equalTo(List(2, 0))) && assert(snapshot2, equalTo(List(4, 2, 0))) && assert(
                    other,
                    equalTo(
                      List(
                        1,
                        3,
                        5
                      )
                    )
                  )
              }
          }
        ),
        testM("Stream.peel") {
          val s = Stream('1', '2', ',', '3', '4')
          val parser = ZSink.collectAllWhile[Char](_.isDigit).map(_.mkString.toInt) <* ZSink
            .collectAllWhile[Char](_ == ',')
          assertM(s.peel(parser).use[Any, Int, (Int, Exit[Nothing, List[Char]])] {
            case (n, rest) => rest.runCollect.run.map(n -> _)
          }, equalTo((12, Success(List('3', '4')))))
        },
        testM("Stream.range") {
          assertM(Stream.range(0, 9).runCollect, equalTo((0 to 9).toList))
        },
        suite("Stream.repeat")(
          testM("repeat")(
            assertM(
              Stream(1)
                .repeat(Schedule.recurs(4))
                .run(Sink.collectAll[Int]),
              equalTo(List(1, 1, 1, 1, 1))
            )
          )
          // testM("short circuits")(
          //   for {
          //     ref <- Ref.make[List[Int]](Nil)
          //     _ <- Stream
          //           .fromEffect(ref.update(1 :: _))
          //           .repeat(Schedule.spaced(10.millis))
          //           .take(2)
          //           .run(Sink.drain)
          //     result <- ref.get
          //   } yield assert(result, equalTo(List(1, 1)))
          // )
        ),
        suite("Stream.repeatEither")(
          testM("emits schedule output")(
            assertM(
              Stream(1)
                .repeatEither(Schedule.recurs(4))
                .run(Sink.collectAll[Either[Int, Int]]),
              equalTo(
                List(
                  Right(1),
                  Right(1),
                  Left(1),
                  Right(1),
                  Left(2),
                  Right(1),
                  Left(3),
                  Right(1),
                  Left(4)
                )
              )
            )
          )
          // testM("short circuits") {
          //   import zio.test.environment.TestClock

          //   for {
          //     clock <- TestClock.make(TestClock.DefaultData)
          //     ref <- Ref.make[List[Int]](Nil)
          //     _ <- Stream
          //           .fromEffect(ref.update(1 :: _))
          //           .repeatEither(Schedule.spaced(10.millis))
          //           .take(3) // take one schedule output
          //           .run(Sink.drain)
          //     _     <- clock.clock.setTime(15.millis)
          //     _     <- clock.clock.setTime(25.millis)
          //     _     <- clock.clock.setTime(35.millis)
          //     _     <- clock.clock.setTime(45.millis)
          //     result <- ref.get
          //   } yield assert(result, equalTo(List(1, 1)))
          // }
        ),
        suite("Stream.schedule")(
          testM("scheduleElementsWith")(
            assertM(
              Stream("A", "B", "C")
                .scheduleElementsWith(Schedule.recurs(0) *> Schedule.fromFunction((_) => 123))(identity, _.toString)
                .run(Sink.collectAll[String]),
              equalTo(List("A", "123", "B", "123", "C", "123"))
            )
          ),
          testM("scheduleElementsEither")(
            assertM(
              Stream("A", "B", "C")
                .scheduleElementsEither(Schedule.recurs(0) *> Schedule.fromFunction((_) => 123))
                .run(Sink.collectAll[Either[Int, String]]),
              equalTo(List(Right("A"), Left(123), Right("B"), Left(123), Right("C"), Left(123)))
            )
          ),
          testM("scheduleWith")(
            assertM(
              Stream("A", "B", "C", "A", "B", "C")
                .scheduleWith(Schedule.recurs(2) *> Schedule.fromFunction((_) => "Done"))(_.toLowerCase, identity)
                .run(Sink.collectAll[String]),
              equalTo(List("a", "b", "c", "Done", "a", "b", "c", "Done"))
            )
          ),
          testM("scheduleEither")(
            assertM(
              Stream("A", "B", "C")
                .scheduleEither(Schedule.recurs(2) *> Schedule.fromFunction((_) => "!"))
                .run(Sink.collectAll[Either[String, String]]),
              equalTo(List(Right("A"), Right("B"), Right("C"), Left("!")))
            )
          ),
          testM("repeated && assertspaced")(
            assertM(
              Stream("A", "B", "C")
                .scheduleElements(Schedule.once)
                .run(Sink.collectAll[String]),
              equalTo(List("A", "A", "B", "B", "C", "C"))
            )
          ),
          testM("short circuits in schedule")(
            assertM(
              Stream("A", "B", "C")
                .scheduleElements(Schedule.once)
                .take(4)
                .run(Sink.collectAll[String]),
              equalTo(List("A", "A", "B", "B"))
            )
          ),
          testM("short circuits after schedule")(
            assertM(
              Stream("A", "B", "C")
                .scheduleElements(Schedule.once)
                .take(3)
                .run(Sink.collectAll[String]),
              equalTo(List("A", "A", "B"))
            )
          )
        ),
        suite("Stream.take")(
          testM("take")(checkM(streamOfBytes, Gen.anyInt) { (s: Stream[String, Byte], n: Int) =>
            for {
              takeStreamResult <- s.take(n).runCollect.run
              takeListResult   <- s.runCollect.map(_.take(n)).run
            } yield assert(takeListResult.succeeded, isTrue) implies assert(
              takeStreamResult,
              equalTo(takeListResult)
            )
          }),
          testM("take short circuits")(
            for {
              ran    <- Ref.make(false)
              stream = (Stream(1) ++ Stream.fromEffect(ran.set(true)).drain).take(0)
              _      <- stream.run(Sink.drain)
              result <- ran.get
            } yield assert(result, isFalse)
          ),
          testM("take(0) short circuits")(
            for {
              units <- Stream.never.take(0).run(Sink.collectAll[Unit])
            } yield assert(units, equalTo(Nil))
          ),
          testM("take(1) short circuits")(
            for {
              ints <- (Stream(1) ++ Stream.never).take(1).run(Sink.collectAll[Int])
            } yield assert(ints, equalTo(List(1)))
          ),
          testM("takeUntil") {
            def takeUntil[A](as: List[A])(f: A => Boolean): List[A] =
              as.takeWhile(!f(_)) ++ as.dropWhile(!f(_)).take(1)
            checkM(streamOfBytes, Gen.function(Gen.boolean)) { (s, p) =>
              for {
                streamTakeWhile <- s.takeUntil(p).runCollect.run
                listTakeWhile   <- s.runCollect.map(takeUntil(_)(p)).run
              } yield assert(listTakeWhile.succeeded, isTrue) implies assert(
                streamTakeWhile,
                equalTo(listTakeWhile)
              )
            }
          },
          testM("takeWhile")(checkM(streamOfBytes, Gen.function(Gen.boolean)) { (s, p) =>
            for {
              streamTakeWhile <- s.takeWhile(p).runCollect.run
              listTakeWhile   <- s.runCollect.map(_.takeWhile(p)).run
            } yield assert(listTakeWhile.succeeded, isTrue) implies assert(streamTakeWhile, equalTo(listTakeWhile))
          }),
          testM("takeWhile short circuits")(
            assertM(
              (Stream(1) ++ Stream.fail("Ouch"))
                .takeWhile(_ => false)
                .runDrain
                .either,
              isRight(isUnit)
            )
          )
        ),
        testM("Stream.tap") {
          for {
            ref <- Ref.make(0)
            res <- Stream(1, 1).tap[Any, Nothing](a => ref.update(_ + a)).runCollect
            sum <- ref.get
          } yield assert(res, equalTo(List(1, 1))) && assert(sum, equalTo(2))
        },
        suite("Stream.timeout")(
          testM("succeed") {
            assertM(
              Stream
                .succeed(1)
                .timeout(Duration.Infinity)
                .runCollect,
              equalTo(List(1))
            )
          },
          testM("should interrupt stream") {
            assertM(
              Stream
                .range(0, 5)
                .tap(_ => ZIO.sleep(Duration.Infinity))
                .timeout(Duration.Zero)
                .runDrain
                .ignore
                .map(_ => true),
              isTrue
            )
          }
        ),
        suite("Stream.throttleEnforce")(
          testM("free elements") {
            assertM(
              Stream(1, 2, 3, 4)
                .throttleEnforce(0, Duration.Infinity)(_ => 0)
                .runCollect,
              equalTo(List(1, 2, 3, 4))
            )
          },
          testM("no bandwidth") {
            assertM(
              Stream(1, 2, 3, 4)
                .throttleEnforce(0, Duration.Infinity)(_ => 1)
                .runCollect,
              equalTo(Nil)
            )
          }
        ),
        suite("Stream.throttleShape")(testM("free elements") {
          assertM(
            Stream(1, 2, 3, 4)
              .throttleShape(1, Duration.Infinity)(_ => 0)
              .runCollect,
            equalTo(List(1, 2, 3, 4))
          )
        }),
        testM("Stream.toQueue")(checkM(smallChunks(Gen.anyInt)) { c: Chunk[Int] =>
          val s = Stream.fromChunk(c)
          assertM(
            s.toQueue(1000).use { queue: Queue[Take[Nothing, Int]] =>
              waitForSize(queue, c.length + 1) *> queue.takeAll
            },
            equalTo(c.toSeq.toList.map(i => Take.Value(i)) :+ Take.End)
          )
        }),
        testM("Stream.toQueueUnbounded")(checkM(smallChunks(Gen.anyInt)) { c: Chunk[Int] =>
          val s = Stream.fromChunk(c)
          assertM(
            s.toQueueUnbounded.use { queue: Queue[Take[Nothing, Int]] =>
              waitForSize(queue, c.length + 1) *> queue.takeAll
            },
            equalTo(c.toSeq.toList.map(i => Take.Value(i)) :+ Take.End)
          )
        }),
        suite("Stream.transduce")(
          testM("transduce") {
            val s = Stream('1', '2', ',', '3', '4')
            val parser = ZSink.collectAllWhile[Char](_.isDigit).map(_.mkString.toInt) <* ZSink
              .collectAllWhile[Char](_ == ',')

            assertM(s.transduce(parser).runCollect, equalTo(List(12, 34)))
          },
          testM("no remainder") {
            val sink = Sink.fold(100)(_ % 2 == 0)((s, a: Int) => (s + a, Chunk[Int]()))
            assertM(ZStream(1, 2, 3, 4).transduce(sink).runCollect, equalTo(List(101, 105, 104)))
          },
          testM("with remainder") {
            val sink = Sink
              .fold[Int, Int, (Int, Boolean)]((0, true))(_._2) { (s, a: Int) =>
                a match {
                  case 1 => ((s._1 + 100, true), Chunk.empty)
                  case 2 => ((s._1 + 100, true), Chunk.empty)
                  case 3 => ((s._1 + 3, false), Chunk.single(a + 1))
                  case _ => ((s._1 + 4, false), Chunk.empty)
                }
              }
              .map(_._1)

            assertM(ZStream(1, 2, 3).transduce(sink).runCollect, equalTo(List(203, 4)))
          },
          testM("with a sink that always signals more") {
            val sink = Sink.foldLeft(0)((s, a: Int) => s + a)
            assertM(ZStream(1, 2, 3).transduce(sink).runCollect, equalTo(List(1 + 2 + 3)))
          },
          testM("managed") {
            final class TestSink(ref: Ref[Int]) extends ZSink[Any, Throwable, Int, Int, List[Int]] {
              type State = (List[Int], Boolean)

              def extract(state: State) = UIO.succeed((state._1, Chunk.empty))

              def initial = UIO.succeed((Nil, true))

              def step(state: State, a: Int) =
                for {
                  i <- ref.get
                  _ <- if (i != 1000) IO.fail(new IllegalStateException(i.toString)) else IO.unit
                } yield (List(a, a), false)

              def cont(state: State) = state._2
            }

            val stream = ZStream(1, 2, 3, 4)

            for {
              resource <- Ref.make(0)
              sink     = ZManaged.make(resource.set(1000).as(new TestSink(resource)))(_ => resource.set(2000))
              result   <- stream.transduceManaged(sink).runCollect
              i        <- resource.get
              _        <- if (i != 2000) IO.fail(new IllegalStateException(i.toString)) else IO.unit
            } yield assert(result, equalTo(List(List(1, 1), List(2, 2), List(3, 3), List(4, 4))))
          },
          testM("propagate managed error") {
            val fail = "I'm such a failure!"
            val sink = ZManaged.fail(fail)
            assertM(ZStream(1, 2, 3).transduceManaged(sink).runCollect.either, isLeft(equalTo(fail)))
          }
        ),
        testM("Stream.unfold") {
          assertM(
            Stream
              .unfold(0) { i =>
                if (i < 10) Some((i, i + 1))
                else None
              }
              .runCollect,
            equalTo((0 to 9).toList)
          )
        },
        testM("Stream.unfoldM") {
          assertM(
            Stream
              .unfoldM(0) { i =>
                if (i < 10) IO.succeed(Some((i, i + 1)))
                else IO.succeed(None)
              }
              .runCollect,
            equalTo((0 to 9).toList)
          )
        },
        testM("Stream.unNone")(checkM(Gen.small(pureStreamGen(Gen.option(Gen.anyInt), _))) { s =>
          for {
            res1 <- (s.unNone.runCollect)
            res2 <- (s.runCollect.map(_.flatten))
          } yield assert(res1, equalTo(res2))
        }),
        suite("Stream.unTake")(
          testM("unTake happy path") {
            assertM(
              Stream
                .range(0, 10)
                .toQueue[Nothing, Int](1)
                .use { q =>
                  Stream.fromQueue(q).unTake.run(Sink.collectAll[Int])
                },
              equalTo((0 to 10).toList)
            )
          },
          testM("unTake with error") {
            val e = new RuntimeException("boom")
            assertM(
              (Stream.range(0, 10) ++ Stream.fail(e))
                .toQueue[Throwable, Int](1)
                .use { q =>
                  Stream.fromQueue(q).unTake.run(Sink.collectAll[Int])
                }
                .run,
              fails(equalTo(e))
            )
          }
        ),
        suite("Stream zipping")(
          testM("zipWith") {
            val s1 = Stream(1, 2, 3)
            val s2 = Stream(1, 2)

            assertM(s1.zipWith(s2)((a, b) => a.flatMap(a => b.map(a + _))).runCollect, equalTo(List(2, 4)))
          },
          testM("zipWithIndex")(checkM(pureStreamOfBytes) { s =>
            for {
              res1 <- (s.zipWithIndex.runCollect)
              res2 <- (s.runCollect.map(_.zipWithIndex))
            } yield assert(res1, equalTo(res2))
          }),
          testM("zipWith ignore RHS") {
            val s1 = Stream(1, 2, 3)
            val s2 = Stream(1, 2)
            assertM(s1.zipWith(s2)((a, _) => a).runCollect, equalTo(List(1, 2, 3)))
          },
          testM("zipWith prioritizes failure") {
            assertM(
              Stream.never
                .zipWith(Stream.fail("Ouch"))((_, _) => None)
                .runCollect
                .either,
              isLeft(equalTo("Ouch"))
            )
          },
          testM("zipWithLatest") {
            import zio.test.environment.TestClock

            for {
              clock <- TestClock.make(TestClock.DefaultData)
              s1    = Stream.iterate(0)(_ + 1).fixed(100.millis).provide(clock)
              s2    = Stream.iterate(0)(_ + 1).fixed(70.millis).provide(clock)
              s3    = s1.zipWithLatest(s2)((_, _))
              q     <- Queue.unbounded[(Int, Int)]
              _     <- s3.foreach(q.offer).fork
              a     <- q.take
              _     <- clock.clock.setTime(70.millis)
              b     <- q.take
              _     <- clock.clock.setTime(100.millis)
              c     <- q.take
              _     <- clock.clock.setTime(140.millis)
              d     <- q.take
              _     <- clock.clock.setTime(210.millis)
            } yield assert(List(a, b, c, d), equalTo(List(0 -> 0, 0 -> 1, 1 -> 1, 1 -> 2)))
          }
        ),
        testM("Stream.toInputStream") {
          val stream = Stream(1, 2, 3).map(_.toByte)
          for {
            streamResult <- stream.runCollect
            inputStreamResult <- stream.toInputStream.use { inputStream =>
                                  ZIO.succeed(
                                    Iterator
                                      .continually(inputStream.read)
                                      .takeWhile(_ != -1)
                                      .map(_.toByte)
                                      .toList
                                  )
                                }
          } yield assert(streamResult, equalTo(inputStreamResult))
        }
      )
    )<|MERGE_RESOLUTION|>--- conflicted
+++ resolved
@@ -49,7 +49,6 @@
               ZIO.die(e)
             }
 
-<<<<<<< HEAD
             assertM(
               Stream(1, 1)
                 .aggregate(sink)
@@ -103,314 +102,6 @@
                 .map(_.flatten),
               equalTo(data)
             )
-=======
-class StreamSpec(implicit ee: org.specs2.concurrent.ExecutionEnv) extends TestRuntime with GenIO with ScalaCheck {
-
-  import ArbitraryChunk._
-  import ArbitraryStream._
-  import Exit.{ Cause => _, _ }
-  import zio.Cause
-
-  def is = "StreamSpec".title ^ s2"""
-  Stream.aggregate
-    aggregate                            $aggregate
-    error propagation                    $aggregateErrorPropagation1
-    error propagation                    $aggregateErrorPropagation2
-    interruption propagation             $aggregateInterruptionPropagation
-    interruption propagation             $aggregateInterruptionPropagation2
-    leftover handling                    $aggregateLeftoverHandling
-
-  Stream.aggregateWithinEither
-    aggregateWithinEither                 $aggregateWithinEither
-    error propagation                     $aggregateWithinEitherErrorPropagation1
-    error propagation                     $aggregateWithinEitherErrorPropagation2
-    interruption propagation              $aggregateWithinEitherInterruptionPropagation
-    interruption propagation              $aggregateWithinEitherInterruptionPropagation2
-    aggregateWithinEitherLeftoverHandling $aggregateWithinEitherLeftoverHandling
-
-  Stream.aggregateWithin
-    aggregateWithin                      $aggregateWithin
-
-  Stream.bracket
-    bracket                              $bracket
-    bracket short circuits               $bracketShortCircuits
-    no acquisition when short circuiting $bracketNoAcquisition
-    releases when there are defects      $bracketWithDefects
-
-  Stream.broadcast
-    Values       $broadcastValues
-    Errors       $broadcastErrors
-    BackPressure $broadcastBackPressure
-    Unsubscribe  $broadcastUnsubscribe
-
-  Stream.catchAllCause
-    recovery from errors                 $catchAllCauseErrors
-    recovery from defects                $catchAllCauseDefects
-    happy path                           $catchAllCauseHappyPath
-    executes finalizers                  $catchAllCauseFinalizers
-    failures on the scope                $catchAllCauseScopeErrors
-
-  Stream.chunkN
-    empty stream            $chunkedEmpty
-    non-positive chunk size $chunkedNonPositiveSize
-    full last chunk         $chunkedFullLastChunk
-    non-full last chunk     $chunkedNonFullLastChunk
-    error                   $chunkedError
-
-  Stream.collect            $collect
-  Stream.collectWhile
-    collectWhile                $collectWhile
-    collectWhile short circuits $collectWhileShortCircuits
-
-  Stream.concat
-    concat                  $concat
-    finalizer order         $concatFinalizerOrder
-
-  Stream.drain              $drain
-
-  Stream.dropUntil
-    dropUntil         $dropUntil
-
-  Stream.dropWhile
-    dropWhile         $dropWhile
-    short circuits    $dropWhileShortCircuiting
-
-  Stream.ensuring $ensuring
-  Stream.ensuringFirst $ensuringFirst
-  Stream.finalizer     $finalizer
-  Stream.filter        $filter
-  Stream.filterM       $filterM
-
-  Stream.flatMap
-    deep flatMap stack safety $flatMapStackSafety
-    left identity             $flatMapLeftIdentity
-    right identity            $flatMapRightIdentity
-    associativity             $flatMapAssociativity
-    inner finalizers          $flatMapInnerFinalizers
-    finalizer ordering        $flatMapFinalizerOrdering
-
-  Stream.flatMapPar/flattenPar/mergeAll
-    guarantee ordering                 $flatMapParGuaranteeOrdering
-    consistent with flatMap            $flatMapParConsistency
-    short circuiting                   $flatMapParShortCircuiting
-    interruption propagation           $flatMapParInterruptionPropagation
-    inner errors interrupt all fibers  $flatMapParInnerErrorsInterruptAllFibers
-    outer errors interrupt all fibers  $flatMapParOuterErrorsInterruptAllFibers
-    inner defects interrupt all fibers $flatMapParInnerDefectsInterruptAllFibers
-    outer defects interrupt all fibers $flatMapParOuterDefectsInterruptAllFibers
-    finalizer ordering                 $flatMapParFinalizerOrdering
-
-  Stream.flatMapParSwitch
-    guarantee ordering no parallelism   $flatMapParSwitchGuaranteeOrderingNoParallelism
-    guarantee ordering with parallelism $flatMapParSwitchGuaranteeOrderingWithParallelism
-    short circuiting                    $flatMapParSwitchShortCircuiting
-    interruption propagation            $flatMapParSwitchInterruptionPropagation
-    inner errors interrupt all fibers   $flatMapParSwitchInnerErrorsInterruptAllFibers
-    outer errors interrupt all fibers   $flatMapParSwitchOuterErrorsInterruptAllFibers
-    inner defects interrupt all fibers  $flatMapParSwitchInnerDefectsInterruptAllFibers
-    outer defects interrupt all fibers  $flatMapParSwitchOuterDefectsInterruptAllFibers
-    finalizer ordering                  $flatMapParSwitchFinalizerOrdering
-
-  Stream.foreach/foreachWhile
-    foreach                     $foreach
-    foreachWhile                $foreachWhile
-    foreachWhile short circuits $foreachWhileShortCircuits
-
-  Stream.forever            $forever
-  Stream.fromChunk          $fromChunk
-  Stream.fromInputStream    $fromInputStream
-  Stream.fromIterable       $fromIterable
-  Stream.fromIterator       $fromIterator
-  Stream.fromQueue          $fromQueue
-
-  Stream.groupBy
-    values                                                $groupByValues
-    first                                                 $groupByFirst
-    filter                                                $groupByFilter
-    outer errors                                          $groupByErrorsOuter
-
-  Stream.grouped            $grouped
-
-  Stream interleaving
-    interleave              $interleave
-    interleaveWith          $interleaveWith
-
-  Stream.iterate $iterate
-
-  Stream.map                $map
-  Stream.mapAccum           $mapAccum
-  Stream.mapAccumM          $mapAccumM
-  Stream.mapConcat          $mapConcat
-  Stream.mapM               $mapM
-
-  Stream.repeatEffect       $repeatEffect
-  Stream.repeatEffectWith   $repeatEffectWith
-
-  Stream.mapMPar
-    foreachParN equivalence  $mapMPar
-    order when n = 1         $mapMParOrder
-    interruption propagation $mapMParInterruptionPropagation
-    guarantee ordering       $mapMParGuaranteeOrdering
-
-  Stream merging
-    merge                         $merge
-    mergeEither                   $mergeEither
-    mergeWith                     $mergeWith
-    mergeWith short circuit       $mergeWithShortCircuit
-    mergeWith prioritizes failure $mergeWithPrioritizesFailure
-
-  Stream.paginate            $paginate
-
-  Stream.partitionEither
-    values        $partitionEitherValues
-    errors        $partitionEitherErrors
-    backpressure  $partitionEitherBackPressure
-
-  Stream.peel               $peel
-  Stream.range              $range
-
-  Stream.repeat
-    repeat                  $repeat
-    short circuits          $repeatShortCircuits
-
-  Stream.repeatEither
-    emits schedule output   $repeatEither
-    short circuits          $repeatEitherShortCircuits
-
-  Stream.schedule
-    scheduleElementsWith          $scheduleElementsWith
-    scheduleElementsEither        $scheduleElementsEither
-    scheduleWith                  $scheduleWith
-    scheduleEither                $scheduleEither
-    repeated and spaced           $repeatedAndSpaced
-    short circuits in schedule    $spacedShortCircuitsWhileInSchedule
-    short circuits after schedule $spacedShortCircuitsAfterScheduleFinished
-
-  Stream.take
-    take                     $take
-    take short circuits      $takeShortCircuits
-    take(0) short circuits   $take0ShortCircuitsStreamNever
-    take(1) short circuits   $take1ShortCircuitsStreamNever
-    takeUntil                $takeUntil
-    takeWhile                $takeWhile
-    takeWhile short circuits $takeWhileShortCircuits
-
-  Stream.tap                $tap
-
-  Stream.timeout
-    succeed                 $timeoutSucceed
-    should interrupt stream $timeoutInterrupt
-
-  Stream.throttleEnforce
-    free elements                   $throttleEnforceFreeElements
-    no bandwidth                    $throttleEnforceNoBandwidth
-
-  Stream.throttleShape
-    free elements                 $throttleShapeFreeElements
-
-  Stream.toQueue          $toQueue
-  Stream.toQueueUnbounded $toQueueUnbounded
-
-  Stream.transduce
-    transduce                            $transduce
-    no remainder                         $transduceNoRemainder
-    with remainder                       $transduceWithRemainder
-    with a sink that always signals more $transduceSinkMore
-    managed                              $transduceManaged
-    propagate managed error              $transduceManagedError
-
-  Stream.unfold             $unfold
-  Stream.unfoldM            $unfoldM
-
-  Stream.unNone             $unNone
-
-  Stream.unTake
-    unTake happy path       $unTake
-    unTake with error       $unTakeError
-
-  Stream zipping
-    zipWith                     $zipWith
-    zipWithIndex                $zipWithIndex
-    zipWith ignore RHS          $zipWithIgnoreRhs
-    zipWith prioritizes failure $zipWithPrioritizesFailure
-    zipWithLatest               $zipWithLatest
-  
-  Stream.toInputStream      $toInputStream
-  """
-
-  def aggregate = unsafeRun {
-    Stream(1, 1, 1, 1)
-      .aggregate(ZSink.foldUntil(List[Int](), 3)((acc, el: Int) => el :: acc).map(_.reverse))
-      .runCollect
-      .map { result =>
-        (result.flatten must_=== List(1, 1, 1, 1)) and
-          (result.forall(_.length <= 3) must_=== true)
-      }
-  }
-
-  def aggregateErrorPropagation1 =
-    unsafeRun {
-      val e = new RuntimeException("Boom")
-      Stream(1, 1, 1, 1)
-        .aggregate(ZSink.die(e))
-        .runCollect
-        .run
-        .map(_ must_=== Exit.Failure(Cause.Die(e)))
-    }
-
-  def aggregateErrorPropagation2 = unsafeRun {
-    val e = new RuntimeException("Boom")
-    val sink = Sink.foldM[Nothing, Int, Int, List[Int]](List[Int]())(_ => true) { (_, _) =>
-      ZIO.die(e)
-    }
-
-    Stream(1, 1)
-      .aggregate(sink)
-      .runCollect
-      .run
-      .map(_ must_=== Exit.Failure(Cause.Die(e)))
-  }
-
-  def aggregateInterruptionPropagation = unsafeRun {
-    for {
-      latch     <- Promise.make[Nothing, Unit]
-      cancelled <- Ref.make(false)
-      sink = Sink.foldM(List[Int]())(_ => true) { (acc, el: Int) =>
-        if (el == 1) UIO.succeed((el :: acc, Chunk[Int]()))
-        else
-          (latch.succeed(()) *> UIO.never)
-            .onInterrupt(cancelled.set(true))
-      }
-      fiber  <- Stream(1, 1, 2).aggregate(sink).runCollect.untraced.fork
-      _      <- latch.await
-      _      <- fiber.interrupt
-      result <- cancelled.get
-    } yield result must_=== true
-  }
-
-  def aggregateInterruptionPropagation2 = unsafeRun {
-    for {
-      latch     <- Promise.make[Nothing, Unit]
-      cancelled <- Ref.make(false)
-      sink = Sink.fromEffect {
-        (latch.succeed(()) *> UIO.never)
-          .onInterrupt(cancelled.set(true))
-      }
-      fiber  <- Stream(1, 1, 2).aggregate(sink).runCollect.untraced.fork
-      _      <- latch.await
-      _      <- fiber.interrupt
-      result <- cancelled.get
-    } yield result must_=== true
-  }
-
-  private def aggregateLeftoverHandling = unsafeRun {
-    val data = List(1, 2, 2, 3, 2, 3)
-    Stream(data: _*)
-      .aggregate(
-        Sink
-          .foldWeighted(List[Int]())((i: Int) => i.toLong, 4) { (acc, el) =>
-            el :: acc
->>>>>>> b3af5aa8
           }
         ),
         suite("Stream.aggregateWithinEither")(
@@ -1316,6 +1007,9 @@
             }
           }
         ),
+        testM("Stream.iterate")(
+          assertM(Stream.iterate(1)(_ + 1).take(10).runCollect, equalTo((1 to 10).toList))
+        ),
         testM("Stream.map")(checkM(pureStreamOfBytes, Gen.function(Gen.anyInt)) { (s, f) =>
           for {
             res1 <- s.map(f).runCollect
@@ -1332,7 +1026,6 @@
               .runCollect,
             equalTo(List(1, 2, 3))
           )
-<<<<<<< HEAD
         },
         testM("Stream.mapConcat")(checkM(pureStreamOfBytes, Gen.function(smallChunks(Gen.anyInt))) { (s, f) =>
           for {
@@ -1343,184 +1036,6 @@
         testM("Stream.mapM") {
           checkM(Gen.small(Gen.listOfN(_)(Gen.anyByte)), Gen.function(successes(Gen.anyByte))) { (data, f) =>
             val s = Stream.fromIterable(data)
-=======
-      )
-    )
-    sum must_=== 3
-  }
-
-  private def foreachWhileShortCircuits = unsafeRun {
-    for {
-      flag    <- Ref.make(true)
-      _       <- (Stream(true, true, false) ++ Stream.fromEffect(flag.set(false)).drain).foreachWhile(ZIO.succeed)
-      skipped <- flag.get
-    } yield skipped must_=== true
-  }
-
-  private def forever = {
-    var sum = 0
-    val s = Stream(1).forever.foreachWhile[Any, Nothing](
-      a =>
-        IO.effectTotal {
-          sum += a;
-          if (sum >= 9) false else true
-        }
-    )
-
-    unsafeRun(s)
-    sum must_=== 9
-  }
-
-  private def fromChunk = prop { c: Chunk[Int] =>
-    unsafeRunSync(Stream.fromChunk(c).runCollect) must_=== Success(c.toSeq.toList)
-  }
-
-  private def fromInputStream = unsafeRun {
-    import java.io.ByteArrayInputStream
-    val chunkSize = ZStreamChunk.DefaultChunkSize
-    val data      = Array.tabulate[Byte](chunkSize * 5 / 2)(_.toByte)
-    val is        = new ByteArrayInputStream(data)
-    ZStream.fromInputStream(is, chunkSize).run(Sink.collectAll[Chunk[Byte]]) map { chunks =>
-      chunks.flatMap(_.toArray[Byte]).toArray must_=== data
-    }
-  }
-
-  private def fromIterable = prop { l: List[Int] =>
-    unsafeRunSync(Stream.fromIterable(l).runCollect) must_=== Success(l)
-  }
-
-  private def fromIterator = prop { l: List[Int] =>
-    unsafeRunSync(Stream.fromIterator(UIO.effectTotal(l.iterator)).runCollect) must_=== Success(l)
-  }
-
-  private def fromQueue = prop { c: Chunk[Int] =>
-    val result = unsafeRunSync {
-      for {
-        queue <- Queue.unbounded[Int]
-        _     <- queue.offerAll(c.toSeq)
-        fiber <- Stream
-                  .fromQueue(queue)
-                  .foldWhileM[Any, Nothing, Int, List[Int]](List[Int]())(_ => true)((acc, el) => IO.succeed(el :: acc))
-                  .map(_.reverse)
-                  .fork
-        _     <- waitForSize(queue, -1)
-        _     <- queue.shutdown
-        items <- fiber.join
-      } yield items
-    }
-    result must_=== Success(c.toSeq.toList)
-  }
-
-  private def groupByValues =
-    unsafeRun {
-      val words = List.fill(1000)(0 to 100).flatten.map(_.toString())
-      Stream
-        .fromIterable(words)
-        .groupByKey(identity, 8192) {
-          case (k, s) =>
-            s.transduce(Sink.foldLeft[String, Int](0) { case (acc: Int, _: String) => acc + 1 })
-              .take(1)
-              .map((k -> _))
-        }
-        .runCollect
-        .map(_.toMap must_=== (0 to 100).map((_.toString -> 1000)).toMap)
-    }
-
-  private def groupByFirst =
-    unsafeRun {
-      val words = List.fill(1000)(0 to 100).flatten.map(_.toString())
-      Stream
-        .fromIterable(words)
-        .groupByKey(identity, 1050)
-        .first(2) {
-          case (k, s) =>
-            s.transduce(Sink.foldLeft[String, Int](0) { case (acc: Int, _: String) => acc + 1 })
-              .take(1)
-              .map((k -> _))
-        }
-        .runCollect
-        .map(_.toMap must_=== (0 to 1).map((_.toString -> 1000)).toMap)
-    }
-
-  private def groupByFilter =
-    unsafeRun {
-      val words = List.fill(1000)(0 to 100).flatten
-      Stream
-        .fromIterable(words)
-        .groupByKey(identity, 1050)
-        .filter(_ <= 5) {
-          case (k, s) =>
-            s.transduce(Sink.foldLeft[Int, Int](0) { case (acc, _) => acc + 1 })
-              .take(1)
-              .map((k -> _))
-        }
-        .runCollect
-        .map(_.toMap must_=== (0 to 5).map((_ -> 1000)).toMap)
-    }
-
-  private def groupByErrorsOuter =
-    unsafeRun {
-      val words = List("abc", "test", "test", "foo")
-      (Stream.fromIterable(words) ++ Stream.fail("Boom"))
-        .groupByKey(identity) { case (_, s) => s.drain }
-        .runCollect
-        .either
-        .map(_ must_=== Left("Boom"))
-    }
-
-  private def grouped =
-    unsafeRun(
-      Stream(1, 2, 3, 4).grouped(2).run(ZSink.collectAll[List[Int]]).map { result =>
-        result must_=== List(List(1, 2), List(3, 4))
-      }
-    )
-
-  private def iterate =
-    unsafeRun(Stream.iterate(1)(_ + 1).take(10).runCollect.map(_ must_== (1 to 10).toList))
-
-  private def map =
-    prop { (s: Stream[String, Byte], f: Byte => Int) =>
-      unsafeRunSync(s.map(f).runCollect) must_=== unsafeRunSync(s.runCollect.map(_.map(f)))
-    }
-
-  private def mapAccum = unsafeRun {
-    Stream(1, 1, 1).mapAccum(0)((acc, el) => (acc + el, acc + el)).runCollect.map(_ must_=== List(1, 2, 3))
-  }
-
-  private def mapAccumM = unsafeRun {
-    Stream(1, 1, 1)
-      .mapAccumM[Any, Nothing, Int, Int](0)((acc, el) => IO.succeed((acc + el, acc + el)))
-      .runCollect
-      .map(_ must_=== List(1, 2, 3))
-  }
-
-  private def mapConcat =
-    prop { (s: Stream[String, Byte], f: Byte => Chunk[Int]) =>
-      unsafeRunSync(s.mapConcat(f).runCollect) must_=== unsafeRunSync(s.runCollect.map(_.flatMap(v => f(v).toSeq)))
-    }
-
-  private def mapM = {
-    implicit val arb: Arbitrary[IO[String, Byte]] = Arbitrary(genIO[String, Byte])
-
-    prop { (data: List[Byte], f: Byte => IO[String, Byte]) =>
-      unsafeRun {
-        val s = Stream.fromIterable(data)
-
-        for {
-          l <- s.mapM(f).runCollect.either
-          r <- IO.foreach(data)(f).either
-        } yield l must_=== r
-      }
-    }
-  }
-
-  private def mapMPar = {
-    implicit val arb: Arbitrary[IO[Unit, Byte]] = Arbitrary(genIO[Unit, Byte])
-
-    prop { (data: List[Byte], f: Byte => IO[Unit, Byte]) =>
-      unsafeRun {
-        val s = Stream.fromIterable(data)
->>>>>>> b3af5aa8
 
             for {
               l <- s.mapM(f).runCollect.either
