package zio.stream

import org.scalacheck.{ Arbitrary, Gen }
import org.specs2.ScalaCheck

import scala.{ Stream => _ }
import zio._
import zio.duration._
import zio.QueueSpec.waitForSize

class ZStreamSpec(implicit ee: org.specs2.concurrent.ExecutionEnv) extends TestRuntime with GenIO with ScalaCheck {

  import ArbitraryChunk._
  import ArbitraryStream._
  import Exit.{ Cause => _, _ }
  import zio.Cause

  def is = "StreamSpec".title ^ s2"""
  Stream.aggregate
    aggregate                            $aggregate
    error propagation                    $aggregateErrorPropagation1
    error propagation                    $aggregateErrorPropagation2
    interruption propagation             $aggregateInterruptionPropagation
    interruption propagation             $aggregateInterruptionPropagation2

  Stream.aggregateWithin
    aggregateWithin                      $aggregateWithin
    error propagation                    $aggregateWithinErrorPropagation1
    error propagation                    $aggregateWithinErrorPropagation2
    interruption propagation             $aggregateWithinInterruptionPropagation
    interruption propagation             $aggregateWithinInterruptionPropagation2

  Stream.bracket
    bracket                              $bracket
    bracket short circuits               $bracketShortCircuits
    no acquisition when short circuiting $bracketNoAcquisition
    releases when there are defects      $bracketWithDefects

  Stream.buffer
    buffer the Stream                      $bufferStream
    buffer the Stream with Error           $bufferStreamError
    fast producer progress independently   $bufferFastProducerSlowConsumer

  Stream.collect            $collect
  Stream.collectWhile
    collectWhile                $collectWhile
    collectWhile short circuits $collectWhileShortCircuits

  Stream.concat
    concat                  $concat
    finalizer order         $concatFinalizerOrder

  Stream.drain              $drain

  Stream.dropWhile
    dropWhile         $dropWhile
    short circuits    $dropWhileShortCircuiting

  Stream.effectAsync
    effectAsync                 $effectAsync

  Stream.effectAsyncMaybe
    effectAsyncMaybe signal end stream $effectAsyncMaybeSignalEndStream
    effectAsyncMaybe Some              $effectAsyncMaybeSome
    effectAsyncMaybe None              $effectAsyncMaybeNone

  Stream.effectAsyncM
    effectAsyncM                   $effectAsyncM
    effectAsyncM signal end stream $effectAsyncMSignalEndStream

  Stream.effectAsyncInterrupt
    effectAsyncInterrupt Left              $effectAsyncInterruptLeft
    effectAsyncInterrupt Right             $effectAsyncInterruptRight
    effectAsyncInterrupt signal end stream $effectAsyncInterruptSignalEndStream

  Stream.ensuring $ensuring

  Stream.ensuringFirst $ensuringFirst

  Stream.fanOut
    Values       $fanOutValues
    Errors       $fanOutErrors
    BackPressure $fanOutBackPressure
    Unsubscribe  $fanOutUnsubscribe

  Stream.finalizer $finalizer

  Stream.filter
    filter            $filter
    short circuits #1 $filterShortCircuiting1
    short circuits #2 $filterShortCircuiting2

  Stream.filterM
    filterM           $filterM
    short circuits #1 $filterMShortCircuiting1
    short circuits #2 $filterMShortCircuiting2

  Stream.flatMap
    deep flatMap stack safety $flatMapStackSafety
    left identity             $flatMapLeftIdentity
    right identity            $flatMapRightIdentity
    associativity             $flatMapAssociativity

  Stream.flatMapPar/flattenPar/mergeAll
    guarantee ordering                 $flatMapParGuaranteeOrdering
    consistent with flatMap            $flatMapParConsistency
    short circuiting                   $flatMapParShortCircuiting
    interruption propagation           $flatMapParInterruptionPropagation
    inner errors interrupt all fibers  $flatMapParInnerErrorsInterruptAllFibers
    outer errors interrupt all fibers  $flatMapParOuterErrorsInterruptAllFibers
    inner defects interrupt all fibers $flatMapParInnerDefectsInterruptAllFibers
    outer defects interrupt all fibers $flatMapParOuterDefectsInterruptAllFibers
    finalizer ordering                 $flatMapParFinalizerOrdering

  Stream.flatMapParSwitch
    guarantee ordering no parallelism   $flatMapParSwitchGuaranteeOrderingNoParallelism
    guarantee ordering with parallelism $flatMapParSwitchGuaranteeOrderingWithParallelism
    short circuiting                    $flatMapParSwitchShortCircuiting
    interruption propagation            $flatMapParSwitchInterruptionPropagation
    inner errors interrupt all fibers   $flatMapParSwitchInnerErrorsInterruptAllFibers
    outer errors interrupt all fibers   $flatMapParSwitchOuterErrorsInterruptAllFibers
    inner defects interrupt all fibers  $flatMapParSwitchInnerDefectsInterruptAllFibers
    outer defects interrupt all fibers  $flatMapParSwitchOuterDefectsInterruptAllFibers
    finalizer ordering                  $flatMapParSwitchFinalizerOrdering

  Stream.foreach/foreachWhile
    foreach                     $foreach
    foreachWhile                $foreachWhile
    foreachWhile short circuits $foreachWhileShortCircuits

  Stream.forever            $forever
  Stream.fromChunk          $fromChunk
  Stream.fromInputStream    $fromInputStream
  Stream.fromIterable       $fromIterable
  Stream.fromQueue          $fromQueue

  Stream.groupBy
    values                                                $groupByValues
    first                                                 $groupByFirst
    outer errors                                          $groupByErrorsOuter

  Stream interleaving
    interleave              $interleave
    interleaveWith          $interleaveWith

  Stream.map                $map
  Stream.mapAccum           $mapAccum
  Stream.mapAccumM          $mapAccumM
  Stream.mapConcat          $mapConcat
  Stream.mapM               $mapM

  Stream.repeatEffect       $repeatEffect
  Stream.repeatEffectWith   $repeatEffectWith

  Stream.mapMPar
    foreachParN equivalence  $mapMPar
    interruption propagation $mapMParInterruptionPropagation
    guarantee ordering       $mapMParGuaranteeOrdering

  Stream merging
    merge                         $merge
    mergeEither                   $mergeEither
    mergeWith                     $mergeWith
    mergeWith short circuit       $mergeWithShortCircuit
    mergeWith prioritizes failure $mergeWithPrioritizesFailure

  Stream.partitionEither
    values        $partitionEitherValues
    errors        $partitionEitherErrors
    backpressure  $partitionEitherBackPressure

  Stream.peel               $peel
  Stream.range              $range

  Stream.repeat
    repeat                  $repeat
    short circuits          $repeatShortCircuits

  Stream.spaced
    spaced                        $spaced
    spacedEither                  $spacedEither
    repeated and spaced           $repeatedAndSpaced
    short circuits in schedule    $spacedShortCircuitsWhileInSchedule
    short circuits after schedule $spacedShortCircuitsAfterScheduleFinished

  Stream.take
    take                     $take
    take short circuits      $takeShortCircuits
    take(0) short circuits   $take0ShortCircuitsStreamNever
    take(1) short circuits   $take1ShortCircuitsStreamNever
    takeWhile                $takeWhile
    takeWhile short circuits $takeWhileShortCircuits

  Stream.tap                $tap

  Stream.timeout
    should interrupt stream $timeout

  Stream.throttleEnforce
    free elements                   $throttleEnforceFreeElements
    no bandwidth                    $throttleEnforceNoBandwidth
    throttle enforce short circuits $throttleEnforceShortCircuits

  Stream.throttleShape
    free elements                 $throttleShapeFreeElements
    throttle shape short circuits $throttleShapeShortCircuits

  Stream.toQueue            $toQueue

  Stream.transduce
    transduce                            $transduce
    no remainder                         $transduceNoRemainder
    with remainder                       $transduceWithRemainder
    with a sink that always signals more $transduceSinkMore
    managed                              $transduceManaged
    propagate managed error              $transduceManagedError

  Stream.unfold             $unfold
  Stream.unfoldM            $unfoldM

  Stream.unTake
    unTake happy path       $unTake
    unTake with error       $unTakeError

  Stream zipping
    zipWith                     $zipWith
    zipWithIndex                $zipWithIndex
    zipWith ignore RHS          $zipWithIgnoreRhs
    zipWith prioritizes failure $zipWithPrioritizesFailure
  """

  def aggregate = unsafeRun {
    Stream(1, 1, 1, 1)
      .aggregate(ZSink.foldUntil(List[Int](), 3)((acc, el: Int) => el :: acc).map(_.reverse))
      .runCollect
      .map { result =>
        (result.flatten must_=== List(1, 1, 1, 1)) and
          (result.forall(_.length <= 3) must_=== true)
      }
  }

  def aggregateErrorPropagation1 =
    unsafeRun {
      val e    = new RuntimeException("Boom")
      val sink = ZSink.die(e)
      Stream(1, 1, 1, 1)
        .aggregate(sink)
        .runCollect
        .run
        .map(_ must_=== Exit.Failure(Cause.Die(e)))
    }

  def aggregateErrorPropagation2 = unsafeRun {
    val e = new RuntimeException("Boom")
    val sink = Sink.foldM[Nothing, Int, Int, List[Int]](List[Int]()) { (_, _) =>
      ZIO.die(e)
    }

    Stream(1, 1)
      .aggregate(sink)
      .runCollect
      .run
      .map(_ must_=== Exit.Failure(Cause.Die(e)))
  }

  def aggregateInterruptionPropagation = unsafeRun {
    for {
      latch     <- Promise.make[Nothing, Unit]
      cancelled <- Ref.make(false)
      sink = Sink.foldM[Nothing, Int, Int, List[Int]](List[Int]()) { (acc, el) =>
        if (el == 1) UIO.succeed(ZSink.Step.more(el :: acc))
        else
          (latch.succeed(()) *> UIO.never)
            .onInterrupt(cancelled.set(true))
      }
      fiber  <- Stream(1, 1, 2).aggregate(sink).runCollect.untraced.fork
      _      <- latch.await
      _      <- fiber.interrupt
      result <- cancelled.get
    } yield result must_=== true
  }

  def aggregateInterruptionPropagation2 = unsafeRun {
    for {
      latch     <- Promise.make[Nothing, Unit]
      cancelled <- Ref.make(false)
      sink = Sink.fromEffect {
        (latch.succeed(()) *> UIO.never)
          .onInterrupt(cancelled.set(true))
      }
      fiber  <- Stream(1, 1, 2).aggregate(sink).runCollect.untraced.fork
      _      <- latch.await
      _      <- fiber.interrupt
      result <- cancelled.get
    } yield result must_=== true
  }

  def aggregateWithin = unsafeRun {
    for {
      result <- Stream(1, 1, 1, 1, 2)
                 .aggregateWithin(
                   Sink.fold(List[Int]())(
                     (acc, el: Int) =>
                       if (el == 1) ZSink.Step.more(el :: acc)
                       else if (el == 2 && acc.isEmpty) ZSink.Step.done(el :: acc, Chunk.empty)
                       else ZSink.Step.done(acc, Chunk.single(el))
                   ),
                   ZSchedule.spaced(30.minutes)
                 )
                 .runCollect
    } yield result must_=== List(Right(List(1, 1, 1, 1)), Right(List(2)))
  }

  private def aggregateWithinErrorPropagation1 =
    unsafeRun {
      val e    = new RuntimeException("Boom")
      val sink = ZSink.die(e)
      Stream(1, 1, 1, 1)
        .aggregateWithin(sink, Schedule.spaced(30.minutes))
        .runCollect
        .run
        .map(_ must_=== Exit.Failure(Cause.Die(e)))
    }

  private def aggregateWithinErrorPropagation2 = unsafeRun {
    val e = new RuntimeException("Boom")
    val sink = Sink.foldM[Nothing, Int, Int, List[Int]](List[Int]()) { (_, _) =>
      ZIO.die(e)
    }

    Stream(1, 1)
      .aggregateWithin(sink, Schedule.spaced(30.minutes))
      .runCollect
      .run
      .map(_ must_=== Exit.Failure(Cause.Die(e)))
  }

  private def aggregateWithinInterruptionPropagation = unsafeRun {
    for {
      latch     <- Promise.make[Nothing, Unit]
      cancelled <- Ref.make(false)
      sink = Sink.foldM[Nothing, Int, Int, List[Int]](List[Int]()) { (acc, el) =>
        if (el == 1) UIO.succeed(ZSink.Step.more(el :: acc))
        else
          (latch.succeed(()) *> UIO.never)
            .onInterrupt(cancelled.set(true))
      }
      fiber  <- Stream(1, 1, 2).aggregateWithin(sink, Schedule.spaced(30.minutes)).runCollect.untraced.fork
      _      <- latch.await
      _      <- fiber.interrupt
      result <- cancelled.get
    } yield result must_=== true
  }

  private def aggregateWithinInterruptionPropagation2 = unsafeRun {
    for {
      latch     <- Promise.make[Nothing, Unit]
      cancelled <- Ref.make(false)
      sink = Sink.fromEffect {
        (latch.succeed(()) *> UIO.never)
          .onInterrupt(cancelled.set(true))
      }
      fiber  <- Stream(1, 1, 2).aggregateWithin(sink, Schedule.spaced(30.minutes)).runCollect.untraced.fork
      _      <- latch.await
      _      <- fiber.interrupt
      result <- cancelled.get
    } yield result must_=== true
  }

  private def bracket =
    unsafeRun(
      for {
        done           <- Ref.make(false)
        iteratorStream = Stream.bracket(UIO(0 to 2))(_ => done.set(true)).flatMap(Stream.fromIterable)
        result         <- iteratorStream.run(Sink.collectAll[Int])
        released       <- done.get
      } yield (result must_=== List(0, 1, 2)) and (released must_=== true)
    )

  private def bracketShortCircuits =
    unsafeRun(
      for {
        done <- Ref.make(false)
        iteratorStream = Stream
          .bracket(UIO(0 to 3))(_ => done.set(true))
          .flatMap(Stream.fromIterable)
          .take(2)
        result   <- iteratorStream.run(Sink.collectAll[Int])
        released <- done.get
      } yield (result must_=== List(0, 1)) and (released must_=== true)
    )

  private def bracketNoAcquisition =
    unsafeRun(
      for {
        acquired       <- Ref.make(false)
        iteratorStream = (Stream(1) ++ Stream.bracket(acquired.set(true))(_ => UIO.unit)).take(0)
        _              <- iteratorStream.run(Sink.drain)
        result         <- acquired.get
      } yield result must_=== false
    )

  private def bracketWithDefects = unsafeRun {
    for {
      ref <- Ref.make(false)
      _ <- Stream
            .bracket(ZIO.unit)(_ => ref.set(true))
            .flatMap(_ => Stream.fromEffect(ZIO.dieMessage("boom")))
            .run(Sink.drain)
            .run
      released <- ref.get
    } yield released must_=== true
  }

  private def bufferStream = prop { list: List[Int] =>
    unsafeRunSync(
      Stream
        .fromIterable(list)
        .buffer(2)
        .run(Sink.collectAll[Int])
    ) must_== (Success(list))
  }

  private def bufferStreamError = {
    val e = new RuntimeException("boom")
    unsafeRunSync(
      (Stream.range(0, 10) ++ Stream.fail(e))
        .buffer(2)
        .run(Sink.collectAll[Int])
    ) must_== Failure(Cause.Fail(e))
  }

  private def bufferFastProducerSlowConsumer =
    unsafeRun(
      for {
        ref   <- Ref.make(List[Int]())
        latch <- Promise.make[Nothing, Unit]
        s     = Stream.range(1, 5).tap(i => ref.update(i :: _) *> latch.succeed(()).when(i == 4)).buffer(2)
        l <- s.process.use { as =>
              for {
                _ <- as
                _ <- latch.await
                l <- ref.get
              } yield l
            }
      } yield l.reverse must_=== (1 to 4).toList
    )

  private def collect = unsafeRun {
    Stream(Left(1), Right(2), Left(3)).collect {
      case Right(n) => n
    }.runCollect.map(_ must_=== List(2))
  }

  private def collectWhile = unsafeRun {
    Stream(Some(1), Some(2), Some(3), None, Some(4)).collectWhile { case Some(v) => v }.runCollect
      .map(_ must_=== List(1, 2, 3))
  }

  private def collectWhileShortCircuits =
    unsafeRun {
      (Stream(Option(1)) ++ Stream.fail("Ouch")).collectWhile {
        case None => 1
      }.runDrain.either
        .map(_ must beRight(()))
    }

  private def concat =
    prop { (s1: Stream[String, Byte], s2: Stream[String, Byte]) =>
      val listConcat   = unsafeRunSync(s1.runCollect.zipWith(s2.runCollect)(_ ++ _))
      val streamConcat = unsafeRunSync((s1 ++ s2).runCollect)
      (streamConcat.succeeded && listConcat.succeeded) ==> (streamConcat must_=== listConcat)
    }

  private def concatFinalizerOrder =
    unsafeRun {
      for {
        log       <- Ref.make[List[String]](Nil)
        _         <- (Stream.finalizer(log.update("Second" :: _)) ++ Stream.finalizer(log.update("First" :: _))).runDrain
        execution <- log.get
      } yield execution must_=== List("First", "Second")
    }

  private def drain =
    unsafeRun(
      for {
        ref <- Ref.make(List[Int]())
        _   <- Stream.range(0, 10).mapM(i => ref.update(i :: _)).drain.run(Sink.drain)
        l   <- ref.get
      } yield l.reverse must_=== (0 to 10).toList
    )

  private def dropWhile =
    prop { (s: Stream[String, Byte], p: Byte => Boolean) =>
      unsafeRunSync(s.dropWhile(p).runCollect) must_=== unsafeRunSync(s.runCollect.map(_.dropWhile(p)))
    }

  private def dropWhileShortCircuiting =
    unsafeRun {
      (Stream(1) ++ Stream.fail("Ouch"))
        .take(1)
        .dropWhile(_ => true)
        .runDrain
        .either
        .map(_ must beRight(()))
    }

  private def effectAsync =
    prop { list: List[Int] =>
      val s = Stream.effectAsync[Throwable, Int] { k =>
        list.foreach(a => k(Task.succeed(a)))
      }

      unsafeRunSync(s.take(list.size).runCollect) must_=== Success(list)
    }

  private def effectAsyncM = {
    val list = List(1, 2, 3)
    unsafeRun {
      for {
        latch <- Promise.make[Nothing, Unit]
        fiber <- ZStream
                  .effectAsyncM[Any, Throwable, Int] { k =>
                    latch.succeed(()) *>
                      Task.succeed {
                        list.foreach(a => k(Task.succeed(a)))
                      }
                  }
                  .take(list.size)
                  .run(Sink.collectAll[Int])
                  .fork
        _ <- latch.await
        s <- fiber.join
      } yield s must_=== list
    }
  }

  private def effectAsyncMSignalEndStream = unsafeRun {
    for {
      result <- Stream
                 .effectAsyncM[Nothing, Int] { k =>
                   k(IO.fail(None))
                   UIO.succeed(())
                 }
                 .runCollect
    } yield result must_=== List()
  }

  private def effectAsyncMaybeSignalEndStream = unsafeRun {
    for {
      result <- Stream
                 .effectAsyncMaybe[Nothing, Int] { k =>
                   k(IO.fail(None))
                   None
                 }
                 .runCollect
    } yield result must_=== List()
  }

  private def effectAsyncMaybeSome =
    prop { list: List[Int] =>
      val s = Stream.effectAsyncMaybe[Throwable, Int] { _ =>
        Some(Stream.fromIterable(list))
      }

      unsafeRunSync(s.runCollect.map(_.take(list.size))) must_=== Success(list)
    }

  private def effectAsyncMaybeNone =
    prop { list: List[Int] =>
      val s = Stream.effectAsyncMaybe[Throwable, Int] { k =>
        list.foreach(a => k(Task.succeed(a)))
        None
      }

      unsafeRunSync(s.take(list.size).runCollect) must_=== Success(list)
    }

  private def effectAsyncInterruptLeft = unsafeRun {
    for {
      cancelled <- Ref.make(false)
      latch     <- Promise.make[Nothing, Unit]
      fiber <- Stream
                .effectAsyncInterrupt[Nothing, Unit] { offer =>
                  offer(ZIO.succeed(())); Left(cancelled.set(true))
                }
                .tap(_ => latch.succeed(()))
                .run(Sink.collectAll[Unit])
                .fork
      _      <- latch.await
      _      <- fiber.interrupt
      result <- cancelled.get
    } yield result must_=== true
  }

  private def effectAsyncInterruptRight =
    prop { list: List[Int] =>
      val s = Stream.effectAsyncInterrupt[Throwable, Int] { _ =>
        Right(Stream.fromIterable(list))
      }

      unsafeRunSync(s.take(list.size).runCollect) must_=== Success(list)
    }

  private def effectAsyncInterruptSignalEndStream = unsafeRun {
    for {
      result <- Stream
                 .effectAsyncInterrupt[Nothing, Int] { k =>
                   k(IO.fail(None))
                   Left(UIO.succeed(()))
                 }
                 .runCollect
    } yield result must_=== List()
  }

  private def ensuring =
    unsafeRun {
      for {
        log <- Ref.make[List[String]](Nil)
        _ <- (for {
              _ <- Stream.bracket(log.update("Acquire" :: _))(_ => log.update("Release" :: _))
              _ <- Stream.fromEffect(log.update("Use" :: _))
            } yield ()).ensuring(log.update("Ensuring" :: _)).runDrain
        execution <- log.get
      } yield execution must_=== List("Ensuring", "Release", "Use", "Acquire")
    }

  private def ensuringFirst =
    unsafeRun {
      for {
        log <- Ref.make[List[String]](Nil)
        _ <- (for {
              _ <- Stream.bracket(log.update("Acquire" :: _))(_ => log.update("Release" :: _))
              _ <- Stream.fromEffect(log.update("Use" :: _))
            } yield ()).ensuringFirst(log.update("Ensuring" :: _)).runDrain
        execution <- log.get
      } yield execution must_=== List("Release", "Ensuring", "Use", "Acquire")
    }

  private def fanOutValues =
    unsafeRun {
      Stream.range(0, 5).fanOut(2, 12).use {
        case s1 :: s2 :: Nil =>
          for {
            out1     <- s1.runCollect
            out2     <- s2.runCollect
            expected = List(0, 1, 2, 3, 4, 5)
          } yield (out1 must_=== expected) && (out2 must_=== expected)
        case _ =>
          ZIO.fail("Wrong number of streams produced")
      }
    }

  private def fanOutErrors =
    unsafeRun {
      (Stream.range(0, 1) ++ Stream.fail("Boom")).fanOut(2, 12).use {
        case s1 :: s2 :: Nil =>
          for {
            out1     <- s1.runCollect.either
            out2     <- s2.runCollect.either
            expected = Left("Boom")
          } yield (out1 must_=== expected) && (out2 must_=== expected)
        case _ =>
          ZIO.fail("Wrong number of streams produced")
      }
    }

  private def fanOutBackPressure =
    flaky(
      Stream
        .range(0, 5)
        .fanOut(2, 2)
        .use {
          case s1 :: s2 :: Nil =>
            for {
              ref      <- Ref.make[List[Int]](Nil)
              _        <- s1.timeout(100.milliseconds).foreach(i => ref.update(i :: _)).ignore
              result   <- ref.get
              _        <- s2.runDrain
              expected = List(2, 1, 0)
            } yield result must_=== expected
          case _ =>
            ZIO.fail("Wrong number of streams produced")
        }
    )

  private def fanOutUnsubscribe =
    unsafeRun {
      Stream.range(0, 5).fanOut(2, 2).use {
        case s1 :: s2 :: Nil =>
          for {
            _    <- s1.timeout(Duration.Zero).runDrain.ignore
            out2 <- s2.runCollect
          } yield out2 must_=== List(0, 1, 2, 3, 4, 5)
        case _ =>
          ZIO.fail("Wrong number of streams produced")
      }
    }

  private def finalizer =
    unsafeRun {
      for {
        log <- Ref.make[List[String]](Nil)
        _ <- (for {
              _ <- Stream.bracket(log.update("Acquire" :: _))(_ => log.update("Release" :: _))
              _ <- Stream.finalizer(log.update("Use" :: _))
            } yield ()).ensuring(log.update("Ensuring" :: _)).runDrain
        execution <- log.get
      } yield execution must_=== List("Ensuring", "Release", "Use", "Acquire")
    }

  private def filter =
    prop { (s: Stream[String, Byte], p: Byte => Boolean) =>
      unsafeRunSync(s.filter(p).runCollect) must_=== unsafeRunSync(s.runCollect.map(_.filter(p)))
    }

  private def filterShortCircuiting1 = unsafeRun {
    (Stream(1) ++ Stream.fail("Ouch"))
      .filter(_ => true)
      .take(1)
      .runDrain
      .either
      .map(_ must beRight(()))
  }

  private def filterShortCircuiting2 = unsafeRun {
    (Stream(1) ++ Stream.fail("Ouch"))
      .take(1)
      .filter(_ => true)
      .runDrain
      .either
      .map(_ must beRight(()))
  }

  private def filterM =
    prop { (s: Stream[String, Byte], p: Byte => Boolean) =>
      unsafeRunSync(s.filterM(s => IO.succeed(p(s))).runCollect) must_=== unsafeRunSync(s.runCollect.map(_.filter(p)))
    }

  private def filterMShortCircuiting1 = unsafeRun {
    (Stream(1) ++ Stream.fail("Ouch"))
      .take(1)
      .filterM(_ => UIO.succeed(true))
      .runDrain
      .either
      .map(_ must beRight(()))
  }

  private def filterMShortCircuiting2 = unsafeRun {
    (Stream(1) ++ Stream.fail("Ouch"))
      .filterM(_ => UIO.succeed(true))
      .take(1)
      .runDrain
      .either
      .map(_ must beRight(()))
  }

  private def flatMapStackSafety = {
    def fib(n: Int): Stream[Nothing, Int] =
      if (n <= 1) Stream.succeed(n)
      else
        fib(n - 1).flatMap { a =>
          fib(n - 2).flatMap { b =>
            Stream.succeed(a + b)
          }
        }

    val stream   = fib(20)
    val expected = 6765

    unsafeRunSync(stream.runCollect).toEither must beRight(List(expected))
  }

  private def flatMapLeftIdentity =
    prop(
      (x: Int, f: Int => Stream[String, Int]) =>
        unsafeRunSync(Stream(x).flatMap(f).runCollect) must_=== unsafeRunSync(f(x).runCollect)
    )

  private def flatMapRightIdentity =
    prop(
      (m: Stream[String, Int]) =>
        unsafeRunSync(m.flatMap(i => Stream(i)).runCollect) must_=== unsafeRunSync(m.runCollect)
    )

  private def flatMapAssociativity =
    prop { (m: Stream[String, Int], f: Int => Stream[String, Int], g: Int => Stream[String, Int]) =>
      val leftStream  = m.flatMap(f).flatMap(g)
      val rightStream = m.flatMap(x => f(x).flatMap(g))
      unsafeRunSync(leftStream.runCollect) must_=== unsafeRunSync(rightStream.runCollect)
    }

  private def flatMapParGuaranteeOrdering = prop { m: List[Int] =>
    val flatMap    = Stream.fromIterable(m).flatMap(i => Stream(i, i)).runCollect
    val flatMapPar = Stream.fromIterable(m).flatMapPar(1)(i => Stream(i, i)).runCollect
    unsafeRunSync(flatMap) must_=== unsafeRunSync(flatMapPar)
  }

  private def flatMapParConsistency = prop { (n: Int, m: List[Int]) =>
    val flatMap    = Stream.fromIterable(m).flatMap(i => Stream(i, i)).runCollect.map(_.toSet)
    val flatMapPar = Stream.fromIterable(m).flatMapPar(n)(i => Stream(i, i)).runCollect.map(_.toSet)

    (n > 0) ==> (unsafeRunSync(flatMap) must_=== unsafeRunSync(flatMapPar))
  }

  private def flatMapParShortCircuiting = unsafeRun {
    Stream
      .mergeAll(2)(
        Stream.never,
        Stream(1)
      )
      .take(1)
      .run(Sink.collectAll[Int])
      .map(_ must_=== List(1))
  }

  private def flatMapParInterruptionPropagation = unsafeRun {
    for {
      substreamCancelled <- Ref.make[Boolean](false)
      latch              <- Promise.make[Nothing, Unit]
      fiber <- Stream(())
                .flatMapPar(1)(
                  _ => Stream.fromEffect((latch.succeed(()) *> ZIO.never).onInterrupt(substreamCancelled.set(true)))
                )
                .run(Sink.collectAll[Unit])
                .fork
      _         <- latch.await
      _         <- fiber.interrupt
      cancelled <- substreamCancelled.get
    } yield cancelled must_=== true
  }

  private def flatMapParInnerErrorsInterruptAllFibers = unsafeRun {
    for {
      substreamCancelled <- Ref.make[Boolean](false)
      latch              <- Promise.make[Nothing, Unit]
      result <- Stream(
                 Stream.fromEffect((latch.succeed(()) *> ZIO.never).onInterrupt(substreamCancelled.set(true))),
                 Stream.fromEffect(latch.await *> ZIO.fail("Ouch"))
               ).flatMapPar(2)(identity)
                 .run(Sink.drain)
                 .either
      cancelled <- substreamCancelled.get
    } yield (cancelled must_=== true) and (result must beLeft("Ouch"))
  }

  private def flatMapParFinalizerOrdering = unsafeRun {
    for {
      execution <- Ref.make[List[String]](Nil)
      inner = Stream
        .bracket(execution.update("InnerAcquire" :: _))(_ => execution.update("InnerRelease" :: _))
      _ <- Stream
            .bracket(execution.update("OuterAcquire" :: _).as(inner))(_ => execution.update("OuterRelease" :: _))
            .flatMapPar(2)(identity)
            .runDrain
      results <- execution.get
    } yield results must_=== List("OuterRelease", "InnerRelease", "InnerAcquire", "OuterAcquire")
  }

  private def flatMapParOuterErrorsInterruptAllFibers = unsafeRun {
    for {
      substreamCancelled <- Ref.make[Boolean](false)
      latch              <- Promise.make[Nothing, Unit]
      result <- (Stream(()) ++ Stream.fromEffect(latch.await *> ZIO.fail("Ouch")))
                 .flatMapPar(2) { _ =>
                   Stream.fromEffect((latch.succeed(()) *> ZIO.never).onInterrupt(substreamCancelled.set(true)))
                 }
                 .run(Sink.drain)
                 .either
      cancelled <- substreamCancelled.get
    } yield (cancelled must_=== true) and (result must beLeft("Ouch"))
  }

  private def flatMapParInnerDefectsInterruptAllFibers = unsafeRun {
    val ex = new RuntimeException("Ouch")

    for {
      substreamCancelled <- Ref.make[Boolean](false)
      latch              <- Promise.make[Nothing, Unit]
      result <- Stream(
                 Stream.fromEffect((latch.succeed(()) *> ZIO.never).onInterrupt(substreamCancelled.set(true))),
                 Stream.fromEffect(latch.await *> ZIO.die(ex))
               ).flatMapPar(2)(identity)
                 .run(Sink.drain)
                 .run
      cancelled <- substreamCancelled.get
    } yield (cancelled must_=== true) and (result must_=== Exit.die(ex))
  }

  private def flatMapParOuterDefectsInterruptAllFibers = unsafeRun {
    val ex = new RuntimeException()

    for {
      substreamCancelled <- Ref.make[Boolean](false)
      latch              <- Promise.make[Nothing, Unit]
      result <- (Stream(()) ++ Stream.fromEffect(latch.await *> ZIO.die(ex)))
                 .flatMapPar(2) { _ =>
                   Stream.fromEffect((latch.succeed(()) *> ZIO.never).onInterrupt(substreamCancelled.set(true)))
                 }
                 .run(Sink.drain)
                 .run
      cancelled <- substreamCancelled.get
    } yield (cancelled must_=== true) and (result must_=== Exit.die(ex))
  }

  private def flatMapParSwitchGuaranteeOrderingNoParallelism = unsafeRun {
    for {
      lastExecuted <- Ref.make(false)
      semaphore    <- Semaphore.make(1)
      _ <- Stream(1, 2, 3, 4)
            .flatMapParSwitch(1) { i =>
              if (i > 3) Stream.bracket(UIO.unit)(_ => lastExecuted.set(true)).flatMap(_ => Stream.empty)
              else Stream.bracket(semaphore.acquire)(_ => semaphore.release).flatMap(_ => Stream.never)
            }
            .runDrain
      result <- semaphore.withPermit(lastExecuted.get)
    } yield result must_=== true
  }

  private def flatMapParSwitchGuaranteeOrderingWithParallelism = unsafeRun {
    for {
      lastExecuted <- Ref.make(0)
      semaphore    <- Semaphore.make(4)
      _ <- Stream(1, 2, 3, 4, 5, 6, 7, 8, 9, 10, 11, 12)
            .flatMapParSwitch(4) { i =>
              if (i > 8) Stream.bracket(UIO.unit)(_ => lastExecuted.update(_ + 1)).flatMap(_ => Stream.empty)
              else Stream.bracket(semaphore.acquire)(_ => semaphore.release).flatMap(_ => Stream.never)
            }
            .runDrain
      result <- semaphore.withPermits(4)(lastExecuted.get)
    } yield result must_=== 4
  }

  private def flatMapParSwitchShortCircuiting = unsafeRun {
    Stream(Stream.never, Stream(1))
      .flatMapParSwitch(2)(identity)
      .take(1)
      .runCollect
      .map(_ must_=== List(1))
  }

  private def flatMapParSwitchInterruptionPropagation = unsafeRun {
    for {
      substreamCancelled <- Ref.make[Boolean](false)
      latch              <- Promise.make[Nothing, Unit]
      fiber <- Stream(())
                .flatMapParSwitch(1)(
                  _ => Stream.fromEffect((latch.succeed(()) *> UIO.never).onInterrupt(substreamCancelled.set(true)))
                )
                .runCollect
                .fork
      _         <- latch.await
      _         <- fiber.interrupt
      cancelled <- substreamCancelled.get
    } yield cancelled must_=== true
  }

  private def flatMapParSwitchInnerErrorsInterruptAllFibers = unsafeRun {
    for {
      substreamCancelled <- Ref.make[Boolean](false)
      latch              <- Promise.make[Nothing, Unit]
      result <- Stream(
                 Stream.fromEffect((latch.succeed(()) *> UIO.never).onInterrupt(substreamCancelled.set(true))),
                 Stream.fromEffect(latch.await *> IO.fail("Ouch"))
               ).flatMapParSwitch(2)(identity).runDrain.either
      cancelled <- substreamCancelled.get
    } yield (cancelled must_=== true) and (result must beLeft("Ouch"))
  }

  private def flatMapParSwitchFinalizerOrdering = unsafeRun {
    for {
      execution <- Ref.make(List.empty[String])
      inner     = Stream.bracket(execution.update("InnerAcquire" :: _))(_ => execution.update("InnerRelease" :: _))
      _ <- Stream
            .bracket(execution.update("OuterAcquire" :: _).as(inner))(_ => execution.update("OuterRelease" :: _))
            .flatMapParSwitch(2)(identity)
            .runDrain
      results <- execution.get
    } yield results must_=== List("OuterRelease", "InnerRelease", "InnerAcquire", "OuterAcquire")
  }

  private def flatMapParSwitchOuterErrorsInterruptAllFibers = unsafeRun {
    for {
      substreamCancelled <- Ref.make[Boolean](false)
      latch              <- Promise.make[Nothing, Unit]
      result <- (Stream(()) ++ Stream.fromEffect(latch.await *> IO.fail("Ouch")))
                 .flatMapParSwitch(2) { _ =>
                   Stream.fromEffect((latch.succeed(()) *> UIO.never).onInterrupt(substreamCancelled.set(true)))
                 }
                 .runDrain
                 .either
      cancelled <- substreamCancelled.get
    } yield (cancelled must_=== true) and (result must beLeft("Ouch"))
  }

  private def flatMapParSwitchInnerDefectsInterruptAllFibers = unsafeRun {
    val ex = new RuntimeException("Ouch")

    for {
      substreamCancelled <- Ref.make[Boolean](false)
      latch              <- Promise.make[Nothing, Unit]
      result <- Stream(
                 Stream.fromEffect((latch.succeed(()) *> ZIO.never).onInterrupt(substreamCancelled.set(true))),
                 Stream.fromEffect(latch.await *> ZIO.die(ex))
               ).flatMapParSwitch(2)(identity)
                 .run(Sink.drain)
                 .run
      cancelled <- substreamCancelled.get
    } yield (cancelled must_=== true) and (result must_=== Exit.die(ex))
  }

  private def flatMapParSwitchOuterDefectsInterruptAllFibers = unsafeRun {
    val ex = new RuntimeException()

    for {
      substreamCancelled <- Ref.make[Boolean](false)
      latch              <- Promise.make[Nothing, Unit]
      result <- (Stream(()) ++ Stream.fromEffect(latch.await *> ZIO.die(ex)))
                 .flatMapParSwitch(2) { _ =>
                   Stream.fromEffect((latch.succeed(()) *> ZIO.never).onInterrupt(substreamCancelled.set(true)))
                 }
                 .run(Sink.drain)
                 .run
      cancelled <- substreamCancelled.get
    } yield (cancelled must_=== true) and (result must_=== Exit.die(ex))
  }

  private def foreach = {
    var sum = 0
    val s   = Stream(1, 1, 1, 1, 1)

    unsafeRun(s.foreach[Any, Nothing](a => IO.effectTotal(sum += a)))
    sum must_=== 5
  }

  private def foreachWhile = {
    var sum = 0
    val s   = Stream(1, 1, 1, 1, 1, 1)

    unsafeRun(
      s.foreachWhile[Any, Nothing](
        a =>
          IO.effectTotal(
            if (sum >= 3) false
            else {
              sum += a;
              true
            }
          )
      )
    )
    sum must_=== 3
  }

  private def foreachWhileShortCircuits = unsafeRun {
    for {
      flag    <- Ref.make(true)
      _       <- (Stream(true, true, false) ++ Stream.fromEffect(flag.set(false)).drain).foreachWhile(ZIO.succeed)
      skipped <- flag.get
    } yield skipped must_=== true
  }

  private def forever = {
    var sum = 0
    val s = Stream(1).forever.foreachWhile[Any, Nothing](
      a =>
        IO.effectTotal {
          sum += a;
          if (sum >= 9) false else true
        }
    )

    unsafeRun(s)
    sum must_=== 9
  }

  private def fromChunk = prop { c: Chunk[Int] =>
    unsafeRunSync(Stream.fromChunk(c).runCollect) must_=== Success(c.toSeq.toList)
  }

  private def fromInputStream = unsafeRun {
    import java.io.ByteArrayInputStream
    val chunkSize = ZStreamChunk.DefaultChunkSize
    val data      = Array.tabulate[Byte](chunkSize * 5 / 2)(_.toByte)
    val is        = new ByteArrayInputStream(data)
    ZStream.fromInputStream(is, chunkSize).run(Sink.collectAll[Chunk[Byte]]) map { chunks =>
      chunks.flatMap(_.toArray[Byte]).toArray must_=== data
    }
  }

  private def fromIterable = prop { l: List[Int] =>
    unsafeRunSync(Stream.fromIterable(l).runCollect) must_=== Success(l)
  }

  private def fromQueue = prop { c: Chunk[Int] =>
    val result = unsafeRunSync {
      for {
        queue <- Queue.unbounded[Int]
        _     <- queue.offerAll(c.toSeq)
        fiber <- Stream
                  .fromQueue(queue)
                  .fold[Any, Nothing, Int, List[Int]](List[Int]())(_ => true)((acc, el) => IO.succeed(el :: acc))
                  .map(_.reverse)
                  .fork
        _     <- waitForSize(queue, -1)
        _     <- queue.shutdown
        items <- fiber.join
      } yield items
    }
    result must_=== Success(c.toSeq.toList)
  }

  private def groupByValues =
    unsafeRun {
      val words = List.fill(1000)(0 to 100).flatten.map(_.toString())
      Stream
        .fromIterable(words)
        .groupByKey(identity, 8192) { case (k, s) =>
          s.transduce(Sink.foldLeft[String, Int](0) { case (acc: Int, _: String) => acc + 1 })
          .take(1)
          .map((k -> _))
        }
        .runCollect
        .map(_.toMap must_=== (0 to 100).map((_.toString -> 1000)).toMap)
    }

  private def groupByFirst =
    unsafeRun {
      val words = List.fill(1000)(0 to 100).flatten.map(_.toString())
      Stream
        .fromIterable(words)
        .groupByKey(identity, 1050)
        .first(2) {
          case (k, s) =>
            s.transduce(Sink.foldLeft[String, Int](0) { case (acc: Int, _: String) => acc + 1 })
              .take(1)
              .map((k -> _))
        }
        .runCollect
        .map(_.toMap must_=== (0 to 1).map((_.toString -> 1000)).toMap)
    }

  private def groupByErrorsOuter =
    unsafeRun {
      val words = List("abc", "test", "test", "foo")
      (Stream.fromIterable(words) ++ Stream.fail("Boom"))
        .groupByKey(identity) { case (_, s) => s.discard }
        .runCollect
        .either
        .map(_ must_=== Left("Boom"))
    }

  private def map =
    prop { (s: Stream[String, Byte], f: Byte => Int) =>
      unsafeRunSync(s.map(f).runCollect) must_=== unsafeRunSync(s.runCollect.map(_.map(f)))
    }

  private def mapAccum = unsafeRun {
    Stream(1, 1, 1).mapAccum(0)((acc, el) => (acc + el, acc + el)).runCollect.map(_ must_=== List(1, 2, 3))
  }

  private def mapAccumM = unsafeRun {
    Stream(1, 1, 1)
      .mapAccumM[Any, Nothing, Int, Int](0)((acc, el) => IO.succeed((acc + el, acc + el)))
      .runCollect
      .map(_ must_=== List(1, 2, 3))
  }

  private def mapConcat =
    prop { (s: Stream[String, Byte], f: Byte => Chunk[Int]) =>
      unsafeRunSync(s.mapConcat(f).runCollect) must_=== unsafeRunSync(s.runCollect.map(_.flatMap(v => f(v).toSeq)))
    }

  private def mapM = {
    implicit val arb: Arbitrary[IO[String, Byte]] = Arbitrary(genIO[String, Byte])

    prop { (data: List[Byte], f: Byte => IO[String, Byte]) =>
      unsafeRun {
        val s = Stream.fromIterable(data)

        for {
          l <- s.mapM(f).runCollect.either
          r <- IO.foreach(data)(f).either
        } yield l must_=== r
      }
    }
  }

  private def mapMPar = {
    implicit val arb: Arbitrary[IO[Unit, Byte]] = Arbitrary(genIO[Unit, Byte])

    prop { (data: List[Byte], f: Byte => IO[Unit, Byte]) =>
      unsafeRun {
        val s = Stream.fromIterable(data)

        for {
          l <- s.mapMPar(8)(f).runCollect.either
          r <- IO.foreachParN(8)(data)(f).either
        } yield l must_=== r
      }
    }
  }

  private def mapMParInterruptionPropagation = unsafeRun {
    for {
      interrupted <- Ref.make(false)
      latch       <- Promise.make[Nothing, Unit]
      fib <- Stream(())
              .mapMPar(1) { _ =>
                (latch.succeed(()) *> ZIO.never).onInterrupt(interrupted.set(true))
              }
              .runDrain
              .fork
      _      <- latch.await
      _      <- fib.interrupt
      result <- interrupted.get
    } yield result must_=== true
  }

  private def mapMParGuaranteeOrdering =
    prop { (n: Int, m: List[Int]) =>
      val mapM    = Stream.fromIterable(m).mapM(UIO.succeed).runCollect
      val mapMPar = Stream.fromIterable(m).mapMPar(n)(UIO.succeed).runCollect
      (n > 0) ==> (unsafeRun(mapM) must_=== unsafeRun(mapMPar))
    }.setGens(Gen.posNum[Int], Gen.listOf(Arbitrary.arbitrary[Int]))

  private def merge =
    prop { (s1: Stream[String, Int], s2: Stream[String, Int]) =>
      val mergedStream = unsafeRunSync((s1 merge s2).runCollect.map(_.toSet))
      val mergedLists = unsafeRunSync(
        s1.runCollect
          .zipWith(s2.runCollect) { (left, right) =>
            left ++ right
          }
          .map(_.toSet)
      )

      (!mergedStream.succeeded && !mergedLists.succeeded) || (mergedStream must_=== mergedLists)
    }

  private def mergeEither = {
    val s1 = Stream(1, 2)
    val s2 = Stream(1, 2)

    val merge = s1.mergeEither(s2)
    val list: List[Either[Int, Int]] = unsafeRunSync(merge.runCollect).toEither.fold(
      _ => List.empty,
      identity
    )

    list must containTheSameElementsAs(List(Left(1), Left(2), Right(1), Right(2)))
  }

  private def mergeWith = {
    val s1 = Stream(1, 2)
    val s2 = Stream(1, 2)

    val merge = s1.mergeWith(s2)(_.toString, _.toString)
    val list: List[String] = unsafeRunSync(merge.runCollect).toEither.fold(
      _ => List.empty,
      identity
    )

    list must containTheSameElementsAs(List("1", "2", "1", "2"))
  }

  private def mergeWithShortCircuit = unsafeRun {
    val s1 = Stream(1, 2)
    val s2 = Stream(1, 2)

    s1.mergeWith(s2)(_.toString, _.toString)
      .run(Sink.succeed("done"))
      .map(_ must_=== "done")
  }

  private def mergeWithPrioritizesFailure = unsafeRun {
    val s1 = Stream.never
    val s2 = Stream.fail("Ouch")

    s1.mergeWith(s2)(_ => (), _ => ())
      .runCollect
      .either
      .map(_ must_=== Left("Ouch"))
  }

<<<<<<< HEAD

  private def partitionEitherValues =
    unsafeRun {
      Stream
        .range(0, 5)
        .partitionEither { i =>
          if (i % 2 == 0) ZIO.succeed(Left(i))
          else ZIO.succeed(Right(i))
        }
        .use {
          case (s1, s2) =>
            for {
              out1 <- s1.runCollect
              out2 <- s2.runCollect
            } yield (out1 must_=== List(0, 2, 4)) && (out2 must_=== List(1, 3, 5))
        }
    }

  private def partitionEitherErrors =
    unsafeRun {
      (Stream.range(0, 1) ++ Stream.fail("Boom")).partitionEither { i =>
        if (i % 2 == 0) ZIO.succeed(Left(i))
        else ZIO.succeed(Right(i))
      }.use {
        case (s1, s2) =>
          for {
            out1 <- s1.runCollect.either
            out2 <- s2.runCollect.either
          } yield (out1 must_=== Left("Boom")) && (out2 must_=== Left("Boom"))
      }
    }

  private def partitionEitherBackPressure =
    flaky {
      Stream
        .range(0, 2)
        .partitionEither { i =>
          if (i % 2 == 0) ZIO.succeed(Left(i))
          else ZIO.succeed(Right(i))
        }
        .use {
          case (s1, s2) =>
            for {
              ref    <- Ref.make[List[Int]](Nil)
              _      <- s1.timeout(100.milliseconds).foreach(i => ref.update(i :: _)).ignore
              result <- ref.get
              _      <- s2.runDrain
            } yield result must_=== List(2, 0)
        }
    }

  private def peel = {
=======
  private def peel = unsafeRun {
>>>>>>> 781a3384
    val s      = Stream('1', '2', ',', '3', '4')
    val parser = ZSink.collectAllWhile[Char](_.isDigit).map(_.mkString.toInt) <* ZSink.collectAllWhile[Char](_ == ',')
    val peeled = s.peel(parser).use[Any, Int, (Int, Exit[Nothing, List[Char]])] {
      case (n, rest) =>
        IO.succeed((n, unsafeRunSync(rest.runCollect)))
    }

    peeled.map(_ must_=== ((12, Success(List('3', '4')))))
  }

  private def range = unsafeRun {
    Stream.range(0, 9).runCollect.map(_ must_=== (0 to 9).toList)
  }

  private def repeat =
    unsafeRun(
      Stream(1)
        .repeat(Schedule.recurs(4))
        .run(Sink.collectAll[Int])
        .map(_ must_=== List(1, 1, 1, 1, 1))
    )

  private def repeatShortCircuits =
    unsafeRun(
      for {
        ref <- Ref.make[List[Int]](Nil)
        _ <- Stream
              .fromEffect(ref.update(1 :: _))
              .repeat(Schedule.spaced(10.millis))
              .take(2)
              .run(Sink.drain)
        result <- ref.get
      } yield result must_=== List(1, 1)
    )

  private def repeatEffect =
    unsafeRun(
      Stream
        .repeatEffect(IO.succeed(1))
        .take(2)
        .run(Sink.collectAll[Int])
        .map(_ must_=== List(1, 1))
    )

  private def repeatEffectWith =
    unsafeRun(
      for {
        ref <- Ref.make[List[Int]](Nil)
        _ <- Stream
              .repeatEffectWith(ref.update(1 :: _), Schedule.spaced(10.millis))
              .take(2)
              .run(Sink.drain)
        result <- ref.get
      } yield result must_=== List(1, 1)
    )

  private def spaced =
    unsafeRun(
      Stream("A", "B", "C")
        .spaced(Schedule.recurs(0) *> Schedule.fromFunction((_) => "!"))
        .run(Sink.collectAll[String])
        .map(_ must_=== List("A", "!", "B", "!", "C", "!"))
    )

  private def spacedEither =
    unsafeRun(
      Stream("A", "B", "C")
        .spacedEither(Schedule.recurs(0) *> Schedule.fromFunction((_) => 123))
        .run(Sink.collectAll[Either[Int, String]])
        .map(_ must_=== List(Right("A"), Left(123), Right("B"), Left(123), Right("C"), Left(123)))
    )

  private def repeatedAndSpaced =
    unsafeRun(
      Stream("A", "B", "C")
        .spaced(Schedule.recurs(1) *> Schedule.fromFunction((_) => "!"))
        .run(Sink.collectAll[String])
        .map(_ must_=== List("A", "A", "!", "B", "B", "!", "C", "C", "!"))
    )

  private def spacedShortCircuitsAfterScheduleFinished =
    unsafeRun(
      Stream("A", "B", "C")
        .spaced(Schedule.recurs(1) *> Schedule.fromFunction((_) => "!"))
        .take(3)
        .run(Sink.collectAll[String])
        .map(_ must_=== List("A", "A", "!"))
    )

  private def spacedShortCircuitsWhileInSchedule =
    unsafeRun(
      Stream("A", "B", "C")
        .spaced(Schedule.recurs(1) *> Schedule.fromFunction((_) => "!"))
        .take(4)
        .run(Sink.collectAll[String])
        .map(_ must_=== List("A", "A", "!", "B"))
    )

  private def take =
    prop { (s: Stream[String, Byte], n: Int) =>
      val takeStreamResult = unsafeRunSync(s.take(n).runCollect)
      val takeListResult   = unsafeRunSync(s.runCollect.map(_.take(n)))
      (takeListResult.succeeded ==> (takeStreamResult must_=== takeListResult))
    }

  private def takeShortCircuits =
    unsafeRun(
      for {
        ran    <- Ref.make(false)
        stream = (Stream(1) ++ Stream.fromEffect(ran.set(true)).drain).take(0)
        _      <- stream.run(Sink.drain)
        result <- ran.get
      } yield result must_=== false
    )

  private def take0ShortCircuitsStreamNever =
    unsafeRun(
      for {
        units <- Stream.never.take(0).run(Sink.collectAll[Unit])
      } yield units must_=== List()
    )

  private def take1ShortCircuitsStreamNever =
    unsafeRun(
      for {
        ints <- (Stream(1) ++ Stream.never).take(1).run(Sink.collectAll[Int])
      } yield ints must_=== List(1)
    )

  private def takeWhile =
    prop { (s: Stream[String, Byte], p: Byte => Boolean) =>
      val streamTakeWhile = unsafeRunSync(s.takeWhile(p).runCollect)
      val listTakeWhile   = unsafeRunSync(s.runCollect.map(_.takeWhile(p)))
      listTakeWhile.succeeded ==> (streamTakeWhile must_=== listTakeWhile)
    }

  private def takeWhileShortCircuits =
    unsafeRun(
      (Stream(1) ++ Stream.fail("Ouch"))
        .takeWhile(_ => false)
        .runDrain
        .either
        .map(_ must beRight(()))
    )

  private def tap = {
    var sum      = 0
    val s        = Stream(1, 1).tap[Any, Nothing](a => IO.effectTotal(sum += a))
    val elements = unsafeRunSync(s.runCollect)

    (elements must_=== Success(List(1, 1))) and (sum must_=== 2)
  }

  private def throttleEnforceFreeElements = unsafeRun {
    Stream(1, 2, 3, 4)
      .throttleEnforce(0, Duration.Infinity)(_ => 0)
      .runCollect must_=== List(1, 2, 3, 4)
  }

  private def throttleEnforceNoBandwidth = unsafeRun {
    Stream(1, 2, 3, 4)
      .throttleEnforce(0, Duration.Infinity)(_ => 1)
      .runCollect must_=== List()
  }

  private def throttleEnforceShortCircuits = {
    def delay(n: Int) = ZIO.sleep(5.milliseconds) *> UIO.succeed(n)

    unsafeRun {
      Stream(1, 2, 3, 4, 5)
        .mapM(delay)
        .throttleEnforce(2, Duration.Infinity)(_ => 1)
        .take(2)
        .runCollect must_=== List(1, 2)
    }
  }

  private def throttleShapeFreeElements = unsafeRun {
    Stream(1, 2, 3, 4)
      .throttleShape(1, Duration.Infinity)(_ => 0)
      .runCollect must_=== List(1, 2, 3, 4)
  }

  private def throttleShapeShortCircuits = unsafeRun {
    Stream(1, 2, 3, 4, 5)
      .throttleShape(2, Duration.Infinity)(_ => 1)
      .take(2)
      .runCollect must_=== List(1, 2)
  }

  private def timeout =
    unsafeRun {
      Promise.make[Nothing, Unit].flatMap { prom =>
        Stream
          .range(0, 5)
          .tap(_ => ZIO.sleep(Duration.Infinity).ensuring(prom.succeed(())))
          .timeout(Duration.Zero)
          .runDrain
          .ignore *>
          prom.isDone.map(_ must_=== true)
      }
    }

  private def toQueue = prop { c: Chunk[Int] =>
    val s = Stream.fromChunk(c)
    val result = unsafeRunSync {
      s.toQueue(1000).use { queue: Queue[Take[Nothing, Int]] =>
        waitForSize(queue, c.length + 1) *> queue.takeAll
      }
    }
    result must_=== Success(c.toSeq.toList.map(i => Take.Value(i)) :+ Take.End)
  }

  private def transduce = unsafeRun {
    val s      = Stream('1', '2', ',', '3', '4')
    val parser = ZSink.collectAllWhile[Char](_.isDigit).map(_.mkString.toInt) <* ZSink.collectAllWhile[Char](_ == ',')

    s.transduce(parser).runCollect.map(_ must_=== List(12, 34))
  }

  private def transduceNoRemainder = unsafeRun {
    val sink = Sink.fold(100) { (s, a: Int) =>
      if (a % 2 == 0)
        ZSink.Step.more(s + a)
      else
        ZSink.Step.done(s + a, Chunk.empty)
    }

    ZStream(1, 2, 3, 4).transduce(sink).runCollect.map(_ must_=== List(101, 105, 104))
  }

  private def transduceWithRemainder = unsafeRun {
    val sink = Sink.fold(0) { (s, a: Int) =>
      a match {
        case 1 => ZSink.Step.more(s + 100)
        case 2 => ZSink.Step.more(s + 100)
        case 3 => ZSink.Step.done(s + 3, Chunk(a + 1))
        case _ => ZSink.Step.done(s + 4, Chunk.empty)
      }
    }

    ZStream(1, 2, 3).transduce(sink).runCollect.map(_ must_=== List(203, 4))
  }

  private def transduceSinkMore = unsafeRun {
    val sink = Sink.fold(0) { (s, a: Int) =>
      ZSink.Step.more(s + a)
    }

    ZStream(1, 2, 3).transduce(sink).runCollect.map(_ must_=== List(1 + 2 + 3))
  }

  private def transduceManaged = {
    final class TestSink(ref: Ref[Int]) extends ZSink[Any, Throwable, Int, Int, List[Int]] {
      override type State = List[Int]

      override def extract(state: List[Int]): ZIO[Any, Throwable, List[Int]] = ZIO.succeed(state)

      override def initial: ZIO[Any, Throwable, ZSink.Step[List[Int], Nothing]] = ZIO.succeed(ZSink.Step.more(Nil))

      override def step(state: List[Int], a: Int): ZIO[Any, Throwable, ZSink.Step[List[Int], Int]] =
        for {
          i <- ref.get
          _ <- if (i != 1000) IO.fail(new IllegalStateException(i.toString)) else IO.unit
        } yield ZSink.Step.done(List(a, a), Chunk.empty)
    }

    val stream = ZStream(1, 2, 3, 4)

    for {
      resource <- Ref.make(0)
      sink     = ZManaged.make(resource.set(1000).as(new TestSink(resource)))(_ => resource.set(2000))
      result   <- stream.transduceManaged(sink).runCollect
      i        <- resource.get
      _        <- if (i != 2000) IO.fail(new IllegalStateException(i.toString)) else IO.unit
    } yield result must_=== List(List(1, 1), List(2, 2), List(3, 3), List(4, 4))
  }

  private def transduceManagedError = unsafeRun {
    val fail = "I'm such a failure!"
    val sink = ZManaged.fail(fail)
    ZStream(1, 2, 3).transduceManaged(sink).runCollect.either.map(_ must beLeft(fail))
  }

  private def unfold = {
    val s = Stream.unfold(0) { i =>
      if (i < 10) Some((i, i + 1))
      else None
    }

    unsafeRunSync(s.runCollect) must_=== Success((0 to 9).toList)
  }

  private def unfoldM = {
    val s = Stream.unfoldM(0) { i =>
      if (i < 10) IO.succeed(Some((i, i + 1)))
      else IO.succeed(None)
    }

    unsafeRunSync(s.runCollect) must_=== Success((0 to 9).toList)
  }

  private def unTake =
    unsafeRun(
      Stream
        .range(0, 10)
        .toQueue[Nothing, Int](1)
        .use { q =>
          Stream.fromQueue(q).unTake.run(Sink.collectAll[Int])
        }
        .map(_ must_=== (0 to 10).toList)
    )

  private def unTakeError = {
    val e = new RuntimeException("boom")
    unsafeRunSync(
      (Stream.range(0, 10) ++ Stream.fail(e))
        .toQueue[Throwable, Int](1)
        .use { q =>
          Stream.fromQueue(q).unTake.run(Sink.collectAll[Int])
        }
    ) must_== Failure(Cause.fail(e))
  }

  private def zipWith = unsafeRun {
    val s1 = Stream(1, 2, 3)
    val s2 = Stream(1, 2)

    s1.zipWith(s2)((a, b) => a.flatMap(a => b.map(a + _))).runCollect.map(_ must_=== List(2, 4))
  }

  private def zipWithIndex =
    prop(
      (s: Stream[String, Byte]) =>
        unsafeRunSync(s.zipWithIndex.runCollect) must_=== unsafeRunSync(s.runCollect.map(_.zipWithIndex))
    )

  private def zipWithIgnoreRhs = unsafeRun {
    val s1 = Stream(1, 2, 3)
    val s2 = Stream(1, 2)
    s1.zipWith(s2)((a, _) => a).runCollect.map(_ must_=== List(1, 2, 3))
  }

  private def zipWithPrioritizesFailure = unsafeRun {
    Stream.never
      .zipWith(Stream.fail("Ouch"))((_, _) => None)
      .runCollect
      .either
      .map(_ must_=== Left("Ouch"))
  }

  private def interleave = unsafeRun {
    val s1 = Stream(2, 3)
    val s2 = Stream(5, 6, 7)

    s1.interleave(s2).runCollect.map(_ must_=== List(2, 5, 3, 6, 7))
  }

  private def interleaveWith =
    prop { (b: Stream[String, Boolean], s1: Stream[String, Int], s2: Stream[String, Int]) =>
      def interleave(b: List[Boolean], s1: => List[Int], s2: => List[Int]): List[Int] =
        b.headOption.map { hd =>
          if (hd) s1 match {
            case h :: t =>
              h :: interleave(b.tail, t, s2)
            case _ =>
              if (s2.isEmpty) List.empty
              else interleave(b.tail, List.empty, s2)
          } else
            s2 match {
              case h :: t =>
                h :: interleave(b.tail, s1, t)
              case _ =>
                if (s1.isEmpty) List.empty
                else interleave(b.tail, s1, List.empty)
            }
        }.getOrElse(List.empty)
      val interleavedStream = unsafeRunSync(s1.interleaveWith(s2)(b).runCollect)
      val interleavedLists = for {
        b  <- unsafeRunSync(b.runCollect)
        s1 <- unsafeRunSync(s1.runCollect)
        s2 <- unsafeRunSync(s2.runCollect)
      } yield interleave(b, s1, s2)
      (!interleavedLists.succeeded) || (interleavedStream must_=== interleavedLists)
    }
}<|MERGE_RESOLUTION|>--- conflicted
+++ resolved
@@ -137,6 +137,7 @@
   Stream.groupBy
     values                                                $groupByValues
     first                                                 $groupByFirst
+    filter                                                $groupByFilter
     outer errors                                          $groupByErrorsOuter
 
   Stream interleaving
@@ -1115,10 +1116,11 @@
       val words = List.fill(1000)(0 to 100).flatten.map(_.toString())
       Stream
         .fromIterable(words)
-        .groupByKey(identity, 8192) { case (k, s) =>
-          s.transduce(Sink.foldLeft[String, Int](0) { case (acc: Int, _: String) => acc + 1 })
-          .take(1)
-          .map((k -> _))
+        .groupByKey(identity, 8192) {
+          case (k, s) =>
+            s.transduce(Sink.foldLeft[String, Int](0) { case (acc: Int, _: String) => acc + 1 })
+              .take(1)
+              .map((k -> _))
         }
         .runCollect
         .map(_.toMap must_=== (0 to 100).map((_.toString -> 1000)).toMap)
@@ -1140,6 +1142,22 @@
         .map(_.toMap must_=== (0 to 1).map((_.toString -> 1000)).toMap)
     }
 
+  private def groupByFilter =
+    unsafeRun {
+      val words = List.fill(1000)(0 to 100).flatten
+      Stream
+        .fromIterable(words)
+        .groupByKey(identity, 1050)
+        .filter(_ <= 5) {
+          case (k, s) =>
+            s.transduce(Sink.foldLeft[Int, Int](0) { case (acc, _) => acc + 1 })
+              .take(1)
+              .map((k -> _))
+        }
+        .runCollect
+        .map(_.toMap must_=== (0 to 5).map((_ -> 1000)).toMap)
+    }
+
   private def groupByErrorsOuter =
     unsafeRun {
       val words = List("abc", "test", "test", "foo")
@@ -1282,8 +1300,6 @@
       .either
       .map(_ must_=== Left("Ouch"))
   }
-
-<<<<<<< HEAD
 
   private def partitionEitherValues =
     unsafeRun {
@@ -1335,10 +1351,7 @@
         }
     }
 
-  private def peel = {
-=======
   private def peel = unsafeRun {
->>>>>>> 781a3384
     val s      = Stream('1', '2', ',', '3', '4')
     val parser = ZSink.collectAllWhile[Char](_.isDigit).map(_.mkString.toInt) <* ZSink.collectAllWhile[Char](_ == ',')
     val peeled = s.peel(parser).use[Any, Int, (Int, Exit[Nothing, List[Char]])] {
