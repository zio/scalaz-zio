--- conflicted
+++ resolved
@@ -697,99 +697,6 @@
                           (latch.succeed(()) *> ZIO.never).onInterrupt(substreamCancelled.set(true))
                         )
                     )
-<<<<<<< HEAD
-                    .flatMapPar(2)(identity)
-                    .runDrain
-              results <- execution.get
-            } yield assert(results, equalTo(List("OuterRelease", "InnerRelease", "InnerAcquire", "OuterAcquire")))
-          }
-        ),
-        suite("Stream.flatMapParSwitch")(
-          testM("guarantee ordering no parallelism") {
-            for {
-              lastExecuted <- Ref.make(false)
-              semaphore    <- Semaphore.make(1)
-              _ <- Stream(1, 2, 3, 4)
-                    .flatMapParSwitch(1) { i =>
-                      if (i > 3) Stream.bracket(UIO.unit)(_ => lastExecuted.set(true)).flatMap(_ => Stream.empty)
-                      else Stream.managed(semaphore.withPermitManaged).flatMap(_ => Stream.never)
-                    }
-                    .runDrain
-              result <- semaphore.withPermit(lastExecuted.get)
-            } yield assert(result, isTrue)
-          },
-          testM("guarantee ordering with parallelism") {
-            for {
-              lastExecuted <- Ref.make(0)
-              semaphore    <- Semaphore.make(4)
-              _ <- Stream(1, 2, 3, 4, 5, 6, 7, 8, 9, 10, 11, 12)
-                    .flatMapParSwitch(4) { i =>
-                      if (i > 8)
-                        Stream.bracket(UIO.unit)(_ => lastExecuted.update(_ + 1)).flatMap(_ => Stream.empty)
-                      else Stream.managed(semaphore.withPermitManaged).flatMap(_ => Stream.never)
-                    }
-                    .runDrain
-              result <- semaphore.withPermits(4)(lastExecuted.get)
-            } yield assert(result, equalTo(4))
-          },
-          testM("short circuiting") {
-            assertM(
-              Stream(Stream.never, Stream(1))
-                .flatMapParSwitch(2)(identity)
-                .take(1)
-                .runCollect,
-              equalTo(List(1))
-            )
-          },
-          testM("interruption propagation") {
-            for {
-              substreamCancelled <- Ref.make[Boolean](false)
-              latch              <- Promise.make[Nothing, Unit]
-              fiber <- Stream(())
-                        .flatMapParSwitch(1)(
-                          _ =>
-                            Stream.fromEffect(
-                              (latch.succeed(()) *> UIO.never).onInterrupt(substreamCancelled.set(true))
-                            )
-                        )
-                        .runCollect
-                        .fork
-              _         <- latch.await
-              _         <- fiber.interrupt
-              cancelled <- substreamCancelled.get
-            } yield assert(cancelled, isTrue)
-          },
-          testM("inner errors interrupt all fibers") {
-            for {
-              substreamCancelled <- Ref.make[Boolean](false)
-              latch              <- Promise.make[Nothing, Unit]
-              result <- Stream(
-                         Stream.fromEffect(
-                           (latch.succeed(()) *> UIO.never).onInterrupt(substreamCancelled.set(true))
-                         ),
-                         Stream.fromEffect(latch.await *> IO.fail("Ouch"))
-                       ).flatMapParSwitch(2)(identity).runDrain.either
-              cancelled <- substreamCancelled.get
-            } yield assert(cancelled, isTrue) && assert(result, isLeft(equalTo("Ouch")))
-          } @@ flaky,
-          testM("outer errors interrupt all fibers") {
-            for {
-              substreamCancelled <- Ref.make[Boolean](false)
-              latch              <- Promise.make[Nothing, Unit]
-              result <- (Stream(()) ++ Stream.fromEffect(latch.await *> IO.fail("Ouch")))
-                         .flatMapParSwitch(2) { _ =>
-                           Stream.fromEffect(
-                             (latch.succeed(()) *> UIO.never).onInterrupt(substreamCancelled.set(true))
-                           )
-                         }
-                         .runDrain
-                         .either
-              cancelled <- substreamCancelled.get
-            } yield assert(cancelled, isTrue) && assert(result, isLeft(equalTo("Ouch")))
-          },
-          testM("inner defects interrupt all fibers") {
-            val ex = new RuntimeException("Ouch")
-=======
                     .run(Sink.collectAll[Unit])
                     .fork
           _         <- latch.await
@@ -829,7 +736,6 @@
       },
       testM("inner defects interrupt all fibers") {
         val ex = new RuntimeException("Ouch")
->>>>>>> 143ee1b3
 
         for {
           substreamCancelled <- Ref.make[Boolean](false)
@@ -944,7 +850,7 @@
                    ).flatMapParSwitch(2)(identity).runDrain.either
           cancelled <- substreamCancelled.get
         } yield assert(cancelled, isTrue) && assert(result, isLeft(equalTo("Ouch")))
-      },
+      } @@ flaky,
       testM("outer errors interrupt all fibers") {
         for {
           substreamCancelled <- Ref.make[Boolean](false)
