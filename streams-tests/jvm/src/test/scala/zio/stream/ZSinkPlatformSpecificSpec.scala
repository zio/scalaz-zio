--- conflicted
+++ resolved
@@ -7,11 +7,7 @@
 import java.nio.file.Files
 
 object ZSinkPlatformSpecificSpec extends ZIOBaseSpec {
-<<<<<<< HEAD
-  override def spec: Spec[Has[Blocking], TestFailure[Throwable], TestSuccess] = suite("ZSink JVM")(
-=======
   override def spec: Spec[Any, TestFailure[Throwable], TestSuccess] = suite("ZSink JVM")(
->>>>>>> f252f4fb
     suite("fromFile")(
       testM("writes to an existing file") {
         val data = (0 to 100).mkString
