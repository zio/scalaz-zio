package zio.stream

import zio._
import zio.internal.Executor
import zio.stm.TQueue
import zio.stream.ZSink.Push
import zio.stream.ZStreamGen._
import zio.test.Assertion._
import zio.test.TestAspect.{exceptJS, flaky, nonFlaky, scala2Only, timeout}
import zio.test._
import zio.test.environment.TestClock

import java.io.{ByteArrayInputStream, IOException}
import java.util.concurrent.TimeUnit
import scala.concurrent.ExecutionContext

object ZStreamSpec extends ZIOBaseSpec {
  import ZIOTag._

  def inParallel(action: => Unit)(implicit ec: ExecutionContext): Unit =
    ec.execute(() => action)

  def spec: ZSpec[Environment, Failure] =
    suite("ZStreamSpec")(
      suite("Combinators")(
        suite("absolve")(
          test("happy path")(checkM(tinyChunkOf(Gen.anyInt)) { xs =>
            val stream = ZStream.fromIterable(xs.map(Right(_)))
            assertM(stream.absolve.runCollect)(equalTo(xs))
          }),
          test("failure")(checkM(tinyChunkOf(Gen.anyInt)) { xs =>
            val stream = ZStream.fromIterable(xs.map(Right(_))) ++ ZStream.succeed(Left("Ouch"))
            assertM(stream.absolve.runCollect.exit)(fails(equalTo("Ouch")))
          }),
          test("round-trip #1")(checkM(tinyChunkOf(Gen.anyInt), Gen.anyString) { (xs, s) =>
            val xss    = ZStream.fromIterable(xs.map(Right(_)))
            val stream = xss ++ ZStream(Left(s)) ++ xss
            for {
              res1 <- stream.runCollect
              res2 <- stream.absolve.either.runCollect
            } yield assert(res1)(startsWith(res2))
          }),
          test("round-trip #2")(checkM(tinyChunkOf(Gen.anyInt), Gen.anyString) { (xs, s) =>
            val xss    = ZStream.fromIterable(xs)
            val stream = xss ++ ZStream.fail(s)
            for {
              res1 <- stream.runCollect.exit
              res2 <- stream.either.absolve.runCollect.exit
            } yield assert(res1)(fails(equalTo(s))) && assert(res2)(fails(equalTo(s)))
          })
        ) @@ TestAspect.jvmOnly, // This is horrendously slow on Scala.js for some reason
        test("access") {
          for {
            result <- ZStream.access[String](identity).provide("test").runHead.get

          } yield assert(result)(equalTo("test"))
        },
        suite("accessZIO")(
          test("accessZIO") {
            for {
              result <- ZStream.accessZIO[String](ZIO.succeed(_)).provide("test").runHead.get
            } yield assert(result)(equalTo("test"))
          },
          test("accessZIO fails") {
            for {
              result <- ZStream.accessZIO[Int](_ => ZIO.fail("fail")).provide(0).runHead.exit
            } yield assert(result)(fails(equalTo("fail")))
          } @@ zioTag(errors)
        ),
        suite("accessStream")(
          test("accessStream") {
            for {
              result <- ZStream.accessStream[String](ZStream.succeed(_)).provide("test").runHead.get
            } yield assert(result)(equalTo("test"))
          },
          test("accessStream fails") {
            for {
              result <- ZStream.accessStream[Int](_ => ZStream.fail("fail")).provide(0).runHead.exit
            } yield assert(result)(fails(equalTo("fail")))
          } @@ zioTag(errors)
        ),
        suite("aggregateAsync")(
          test("aggregateAsync999") {
            ZStream(1, 1, 1, 1)
              .aggregateAsync(ZTransducer.foldUntil(List[Int](), 3)((acc, el) => el :: acc))
              .runCollect
              .map { result =>
                assert(result.toList.flatten)(equalTo(List(1, 1, 1, 1))) &&
                assert(result.forall(_.length <= 3))(isTrue)
              }
          },
          test("error propagation") {
            val e = new RuntimeException("Boom")
            assertM(
              ZStream(1, 1, 1, 1)
                .aggregateAsync(ZTransducer.die(e))
                .runCollect
                .exit
            )(dies(equalTo(e)))
          },
          test("error propagation") {
            val e = new RuntimeException("Boom")

            assertM(
              ZStream(1, 1)
                .aggregateAsync(ZTransducer.foldLeftZIO(Nil)((_, _) => ZIO.die(e)))
                .runCollect
                .exit
            )(dies(equalTo(e)))
          },
          test("interruption propagation") {
            for {
              latch     <- Promise.make[Nothing, Unit]
              cancelled <- Ref.make(false)
              sink = ZTransducer.foldZIO(List[Int]())(_ => true) { (acc, el: Int) =>
                       if (el == 1) UIO.succeedNow(el :: acc)
                       else
                         (latch.succeed(()) *> ZIO.infinity)
                           .onInterrupt(cancelled.set(true))
                     }
              fiber  <- ZStream(1, 1, 2).aggregateAsync(sink).runCollect.untraced.fork
              _      <- latch.await
              _      <- fiber.interrupt
              result <- cancelled.get
            } yield assert(result)(isTrue)
          },
          test("interruption propagation") {
            for {
              latch     <- Promise.make[Nothing, Unit]
              cancelled <- Ref.make(false)
              sink = ZTransducer.fromZIO {
                       (latch.succeed(()) *> ZIO.infinity)
                         .onInterrupt(cancelled.set(true))
                     }
              fiber  <- ZStream(1, 1, 2).aggregateAsync(sink).runCollect.untraced.fork
              _      <- latch.await
              _      <- fiber.interrupt
              result <- cancelled.get
            } yield assert(result)(isTrue)
          },
          test("leftover handling") {
            val data = List(1, 2, 2, 3, 2, 3)
            assertM(
              ZStream(data: _*)
                .aggregateAsync(
                  ZTransducer.foldWeighted(List[Int]())((_, x: Int) => x.toLong, 4)((acc, el) => el :: acc)
                )
                .map(_.reverse)
                .runCollect
                .map(_.toList.flatten)
            )(equalTo(data))
          }
        ),
        suite("aggregate")(
          test("aggregate") {
            assertM(
              ZStream('1', '2', ',', '3', '4')
                .aggregate(ZTransducer.collectAllWhile(_.isDigit))
                .map(_.mkString.toInt)
                .runCollect
            )(equalTo(Chunk(12, 34)))
          },
          test("no remainder") {
            assertM(
              ZStream(1, 2, 3, 4)
                .aggregate(ZTransducer.fold(100)(_ % 2 == 0)(_ + _))
                .runCollect
            )(equalTo(Chunk(101, 105, 104)))
          },
          test("with a sink that always signals more") {
            assertM(
              ZStream(1, 2, 3)
                .aggregate(ZTransducer.fold(0)(_ => true)(_ + _))
                .runCollect
            )(equalTo(Chunk(1 + 2 + 3)))
          },
          test("propagate managed error") {
            val fail = "I'm such a failure!"
            val t    = ZTransducer.fail(fail)
            assertM(ZStream(1, 2, 3).aggregate(t).runCollect.either)(isLeft(equalTo(fail)))
          }
        ),
        suite("aggregateAsyncWithinEither")(
          test("aggregateAsyncWithinEither") {
            assertM(
              ZStream(1, 1, 1, 1, 2, 2)
                .aggregateAsyncWithinEither(
                  ZTransducer
                    .fold((List[Int](), true))(_._2) { (acc, el: Int) =>
                      if (el == 1) (el :: acc._1, true)
                      else if (el == 2 && acc._1.isEmpty) (el :: acc._1, false)
                      else (el :: acc._1, false)
                    }
                    .map(_._1),
                  Schedule.spaced(30.minutes)
                )
                .runCollect
            )(
              equalTo(Chunk(Right(List(2, 1, 1, 1, 1)), Right(List(2))))
            )
          },
          test("fails fast") {
            for {
              queue <- Queue.unbounded[Int]
              _ <- ZStream
                     .range(1, 10)
                     .tap(i => ZIO.fail("BOOM!").when(i == 6) *> queue.offer(i))
                     .aggregateAsyncWithin(ZTransducer.foldUntil((), 5)((_, _) => ()), Schedule.forever)
                     .runDrain
                     .catchAll(_ => ZIO.succeedNow(()))
              value <- queue.takeAll
              _     <- queue.shutdown
            } yield assert(value)(equalTo(Chunk(1, 2, 3, 4, 5)))
          } @@ zioTag(errors),
          test("error propagation 1") {
            val e = new RuntimeException("Boom")
            assertM(
              ZStream(1, 1, 1, 1)
                .aggregateAsyncWithinEither(ZTransducer.die(e), Schedule.spaced(30.minutes))
                .runCollect
                .exit
            )(dies(equalTo(e)))
          } @@ zioTag(errors),
          test("error propagation 2") {
            val e = new RuntimeException("Boom")

            assertM(
              ZStream(1, 1)
                .aggregateAsyncWithinEither(
                  ZTransducer.foldZIO[Any, Nothing, Int, List[Int]](List[Int]())(_ => true)((_, _) => ZIO.die(e)),
                  Schedule.spaced(30.minutes)
                )
                .runCollect
                .exit
            )(dies(equalTo(e)))
          } @@ zioTag(errors),
          test("interruption propagation") {
            for {
              latch     <- Promise.make[Nothing, Unit]
              cancelled <- Ref.make(false)
              sink = ZTransducer.foldZIO(List[Int]())(_ => true) { (acc, el: Int) =>
                       if (el == 1) UIO.succeed(el :: acc)
                       else
                         (latch.succeed(()) *> ZIO.infinity)
                           .onInterrupt(cancelled.set(true))
                     }
              fiber <- ZStream(1, 1, 2)
                         .aggregateAsyncWithinEither(sink, Schedule.spaced(30.minutes))
                         .runCollect
                         .untraced
                         .fork
              _      <- latch.await
              _      <- fiber.interrupt
              result <- cancelled.get
            } yield assert(result)(isTrue)
          } @@ zioTag(interruption),
          test("interruption propagation") {
            for {
              latch     <- Promise.make[Nothing, Unit]
              cancelled <- Ref.make(false)
              sink = ZTransducer.fromZIO {
                       (latch.succeed(()) *> ZIO.infinity)
                         .onInterrupt(cancelled.set(true))
                     }
              fiber <- ZStream(1, 1, 2)
                         .aggregateAsyncWithinEither(sink, Schedule.spaced(30.minutes))
                         .runCollect
                         .untraced
                         .fork
              _      <- latch.await
              _      <- fiber.interrupt
              result <- cancelled.get
            } yield assert(result)(isTrue)
          } @@ zioTag(interruption),
          test("child fiber handling") {
            assertWithChunkCoordination(List(Chunk(1), Chunk(2), Chunk(3))) { c =>
              for {
                fib <- ZStream
                         .fromQueue(c.queue)
                         .tap(_ => c.proceed)
                         .flatMap(ex => ZStream.fromZIOOption(ZIO.done(ex)))
                         .flattenChunks
                         .aggregateAsyncWithin(ZTransducer.last, Schedule.fixed(200.millis))
                         .interruptWhen(ZIO.never)
                         .take(2)
                         .runCollect
                         .fork
                _       <- (c.offer *> TestClock.adjust(100.millis) *> c.awaitNext).repeatN(3)
                results <- fib.join.map(_.collect { case Some(ex) => ex })
              } yield assert(results)(equalTo(Chunk(2, 3)))
            }
          } @@ zioTag(interruption) @@ TestAspect.jvmOnly,
          test("aggregateAsyncWithinEitherLeftoverHandling") {
            val data = List(1, 2, 2, 3, 2, 3)
            assertM(
              for {
                f <- (ZStream(data: _*)
                       .aggregateAsyncWithinEither(
                         ZTransducer
                           .foldWeighted(List[Int]())((_, i: Int) => i.toLong, 4)((acc, el) => el :: acc)
                           .map(_.reverse),
                         Schedule.spaced(100.millis)
                       )
                       .collect { case Right(v) =>
                         v
                       }
                       .runCollect
                       .map(_.toList.flatten))
                       .fork
                _      <- TestClock.adjust(31.minutes)
                result <- f.join
              } yield result
            )(equalTo(data))
          }
        ),
        suite("aggregateAsyncWithin")(
          test("aggregateAsyncWithin") {
            assertM(
              ZStream(1, 1, 1, 1, 2, 2)
                .aggregateAsyncWithin(
                  ZTransducer
                    .fold((List[Int](), true))(_._2) { (acc, el: Int) =>
                      if (el == 1) (el :: acc._1, true)
                      else if (el == 2 && acc._1.isEmpty) (el :: acc._1, false)
                      else (el :: acc._1, false)
                    }
                    .map(_._1),
                  Schedule.spaced(30.minutes)
                )
                .runCollect
            )(equalTo(Chunk(List(2, 1, 1, 1, 1), List(2))))
          }
        ),
        suite("acquireReleaseWith")(
          test("acquireReleaseWith")(
            for {
              done <- Ref.make(false)
              iteratorStream = ZStream
                                 .acquireReleaseWith(UIO(0 to 2))(_ => done.set(true))
                                 .flatMap(ZStream.fromIterable(_))
              result   <- iteratorStream.runCollect
              released <- done.get
            } yield assert(result)(equalTo(Chunk(0, 1, 2))) && assert(released)(isTrue)
          ),
          test("acquireReleaseWith short circuits")(
            for {
              done <- Ref.make(false)
              iteratorStream = ZStream
                                 .acquireReleaseWith(UIO(0 to 3))(_ => done.set(true))
                                 .flatMap(ZStream.fromIterable(_))
                                 .take(2)
              result   <- iteratorStream.runCollect
              released <- done.get
            } yield assert(result)(equalTo(Chunk(0, 1))) && assert(released)(isTrue)
          ),
          test("no acquisition when short circuiting")(
            for {
              acquired <- Ref.make(false)
              iteratorStream = (ZStream(1) ++ ZStream.acquireReleaseWith(acquired.set(true))(_ => UIO.unit))
                                 .take(0)
              _      <- iteratorStream.runDrain
              result <- acquired.get
            } yield assert(result)(isFalse)
          ),
          test("releases when there are defects") {
            for {
              ref <- Ref.make(false)
              _ <- ZStream
                     .acquireReleaseWith(ZIO.unit)(_ => ref.set(true))
                     .flatMap(_ => ZStream.fromZIO(ZIO.dieMessage("boom")))
                     .runDrain
                     .exit
              released <- ref.get
            } yield assert(released)(isTrue)
          },
          test("flatMap associativity doesn't affect acquire release lifetime")(
            for {
              leftAssoc <- ZStream
                             .acquireReleaseWith(Ref.make(true))(_.set(false))
                             .flatMap(ZStream.succeed(_))
                             .flatMap(r => ZStream.fromZIO(r.get))
                             .runCollect
                             .map(_.head)
              rightAssoc <- ZStream
                              .acquireReleaseWith(Ref.make(true))(_.set(false))
                              .flatMap(ZStream.succeed(_).flatMap(r => ZStream.fromZIO(r.get)))
                              .runCollect
                              .map(_.head)
            } yield assert(leftAssoc -> rightAssoc)(equalTo(true -> true))
          )
        ),
        suite("broadcast")(
          test("Values") {
            ZStream
              .range(0, 5)
              .flatMap(ZStream.succeed(_))
              .broadcast(2, 12)
              .use {
                case s1 :: s2 :: Nil =>
                  for {
                    out1    <- s1.runCollect
                    out2    <- s2.runCollect
                    expected = Chunk.fromIterable(Range(0, 5))
                  } yield assert(out1)(equalTo(expected)) && assert(out2)(equalTo(expected))
                case _ =>
                  UIO(assert(())(Assertion.nothing))
              }
          },
          test("Errors") {
            (ZStream.range(0, 1).flatMap(ZStream.succeed(_)) ++ ZStream.fail("Boom")).broadcast(2, 12).use {
              case s1 :: s2 :: Nil =>
                for {
                  out1    <- s1.runCollect.either
                  out2    <- s2.runCollect.either
                  expected = Left("Boom")
                } yield assert(out1)(equalTo(expected)) && assert(out2)(equalTo(expected))
              case _ =>
                UIO(assert(())(Assertion.nothing))
            }
          },
          test("BackPressure") {
            ZStream
              .range(0, 5)
              .flatMap(ZStream.succeed(_))
              .broadcast(2, 2)
              .use {
                case s1 :: s2 :: Nil =>
                  for {
                    ref    <- Ref.make[List[Int]](Nil)
                    latch1 <- Promise.make[Nothing, Unit]
                    fib <- s1
                             .tap(i => ref.update(i :: _) *> latch1.succeed(()).when(i == 1))
                             .runDrain
                             .fork
                    _         <- latch1.await
                    snapshot1 <- ref.get
                    _         <- s2.runDrain
                    _         <- fib.await
                    snapshot2 <- ref.get
                  } yield assert(snapshot1)(equalTo(List(1, 0))) && assert(snapshot2)(
                    equalTo(Range(0, 5).toList.reverse)
                  )
                case _ =>
                  UIO(assert(())(Assertion.nothing))
              }
          },
          test("Unsubscribe") {
            ZStream
              .range(0, 5)
              .flatMap(ZStream.succeed(_))
              .broadcast(2, 2)
              .use {
                case s1 :: s2 :: Nil =>
                  for {
                    _    <- s1.process.useDiscard(ZIO.unit).ignore
                    out2 <- s2.runCollect
                  } yield assert(out2)(equalTo(Chunk.fromIterable(Range(0, 5))))
                case _ =>
                  UIO(assert(())(Assertion.nothing))
              }
          }
        ),
        suite("buffer")(
          test("maintains elements and ordering")(checkM(tinyChunkOf(tinyChunkOf(Gen.anyInt))) { chunk =>
            assertM(
              ZStream
                .fromChunks(chunk: _*)
                .buffer(2)
                .runCollect
            )(equalTo(chunk.flatten))
          }),
          test("buffer the Stream with Error") {
            val e = new RuntimeException("boom")
            assertM(
              (ZStream.range(0, 10) ++ ZStream.fail(e))
                .buffer(2)
                .runCollect
                .exit
            )(fails(equalTo(e)))
          },
          test("fast producer progress independently") {
            for {
              ref   <- Ref.make(List[Int]())
              latch <- Promise.make[Nothing, Unit]
              s = ZStream
                    .range(1, 5)
                    .tap(i => ref.update(i :: _) *> latch.succeed(()).when(i == 4))
                    .buffer(2)
              l <- s.process.use { as =>
                     for {
                       _ <- as
                       _ <- latch.await
                       l <- ref.get
                     } yield l
                   }
            } yield assert(l.reverse)(equalTo((1 to 4).toList))
          }
        ),
        suite("bufferDropping")(
          test("buffer the Stream with Error") {
            val e = new RuntimeException("boom")
            assertM(
              (ZStream.range(1, 1000) ++ ZStream.fail(e) ++ ZStream.range(1001, 2000))
                .bufferDropping(2)
                .runCollect
                .exit
            )(fails(equalTo(e)))
          },
          test("fast producer progress independently") {
            for {
              ref    <- Ref.make(List.empty[Int])
              latch1 <- Promise.make[Nothing, Unit]
              latch2 <- Promise.make[Nothing, Unit]
              latch3 <- Promise.make[Nothing, Unit]
              latch4 <- Promise.make[Nothing, Unit]
              s1 = ZStream(0) ++ ZStream
                     .fromZIO(latch1.await)
                     .flatMap(_ => ZStream.range(1, 17).chunkN(1).ensuring(latch2.succeed(())))
              s2 = ZStream
                     .fromZIO(latch3.await)
                     .flatMap(_ => ZStream.range(17, 25).chunkN(1).ensuring(latch4.succeed(())))
              s = (s1 ++ s2).bufferDropping(8)
              snapshots <- s.process.use { as =>
                             for {
                               zero      <- as
                               _         <- latch1.succeed(())
                               _         <- latch2.await
                               _         <- as.flatMap(a => ref.update(a.toList ::: _)).repeatN(7)
                               snapshot1 <- ref.get
                               _         <- latch3.succeed(())
                               _         <- latch4.await
                               _         <- as.flatMap(a => ref.update(a.toList ::: _)).repeatN(7)
                               snapshot2 <- ref.get
                             } yield (zero, snapshot1, snapshot2)
                           }
            } yield assert(snapshots._1)(equalTo(Chunk.single(0))) && assert(snapshots._2)(
              equalTo(List(8, 7, 6, 5, 4, 3, 2, 1))
            ) &&
              assert(snapshots._3)(
                equalTo(List(24, 23, 22, 21, 20, 19, 18, 17, 8, 7, 6, 5, 4, 3, 2, 1))
              )
          }
        ),
        suite("range")(
          test("range includes min value and excludes max value") {
            assertM(
              (ZStream.range(1, 2)).runCollect
            )(equalTo(Chunk(1)))
          },
          test("two large ranges can be concatenated") {
            assertM(
              (ZStream.range(1, 1000) ++ ZStream.range(1000, 2000)).runCollect
            )(equalTo(Chunk.fromIterable(Range(1, 2000))))
          },
          test("two small ranges can be concatenated") {
            assertM(
              (ZStream.range(1, 10) ++ ZStream.range(10, 20)).runCollect
            )(equalTo(Chunk.fromIterable(Range(1, 20))))
          },
          test("range emits no values when start >= end") {
            assertM(
              (ZStream.range(1, 1) ++ ZStream.range(2, 1)).runCollect
            )(equalTo(Chunk.empty))
          },
          test("range emits values in chunks of chunkSize") {
            assertM(
              (ZStream
                .range(1, 10, 2))
                .mapChunks(c => Chunk[Int](c.sum))
                .runCollect
            )(equalTo(Chunk(1 + 2, 3 + 4, 5 + 6, 7 + 8, 9)))
          }
        ),
        suite("bufferSliding")(
          test("buffer the Stream with Error") {
            val e = new RuntimeException("boom")
            assertM(
              (ZStream.range(1, 1000) ++ ZStream.fail(e) ++ ZStream.range(1001, 2000))
                .bufferSliding(2)
                .runCollect
                .exit
            )(fails(equalTo(e)))
          },
          test("fast producer progress independently") {
            for {
              ref    <- Ref.make(List.empty[Int])
              latch1 <- Promise.make[Nothing, Unit]
              latch2 <- Promise.make[Nothing, Unit]
              latch3 <- Promise.make[Nothing, Unit]
              latch4 <- Promise.make[Nothing, Unit]
              s1 = ZStream(0) ++ ZStream
                     .fromZIO(latch1.await)
                     .flatMap(_ => ZStream.range(1, 17).chunkN(1).ensuring(latch2.succeed(())))
              s2 = ZStream
                     .fromZIO(latch3.await)
                     .flatMap(_ => ZStream.range(17, 25).chunkN(1).ensuring(latch4.succeed(())))
              s = (s1 ++ s2).bufferSliding(8)
              snapshots <- s.process.use { as =>
                             for {
                               zero      <- as
                               _         <- latch1.succeed(())
                               _         <- latch2.await
                               _         <- as.flatMap(a => ref.update(a.toList ::: _)).repeatN(7)
                               snapshot1 <- ref.get
                               _         <- latch3.succeed(())
                               _         <- latch4.await
                               _         <- as.flatMap(a => ref.update(a.toList ::: _)).repeatN(7)
                               snapshot2 <- ref.get
                             } yield (zero, snapshot1, snapshot2)
                           }
            } yield assert(snapshots._1)(equalTo(Chunk.single(0))) && assert(snapshots._2)(
              equalTo(List(16, 15, 14, 13, 12, 11, 10, 9))
            ) &&
              assert(snapshots._3)(
                equalTo(List(24, 23, 22, 21, 20, 19, 18, 17, 16, 15, 14, 13, 12, 11, 10, 9))
              )
          }
        ),
        suite("bufferUnbounded")(
          test("buffer the Stream")(checkM(Gen.chunkOf(Gen.anyInt)) { chunk =>
            assertM(
              ZStream
                .fromIterable(chunk)
                .bufferUnbounded
                .runCollect
            )(equalTo(chunk))
          }),
          test("buffer the Stream with Error") {
            val e = new RuntimeException("boom")
            assertM((ZStream.range(0, 10) ++ ZStream.fail(e)).bufferUnbounded.runCollect.exit)(
              fails(equalTo(e))
            )
          },
          test("fast producer progress independently") {
            for {
              ref   <- Ref.make(List[Int]())
              latch <- Promise.make[Nothing, Unit]
              s = ZStream
                    .fromZIO(UIO.succeedNow(()))
                    .flatMap(_ => ZStream.range(1, 1000).tap(i => ref.update(i :: _)).ensuring(latch.succeed(())))
                    .bufferUnbounded
              l <- s.process.use { as =>
                     for {
                       _ <- as
                       _ <- latch.await
                       l <- ref.get
                     } yield l
                   }
            } yield assert(l.reverse)(equalTo(Range(1, 1000).toList))
          }
        ),
        suite("catchAllCause")(
          test("recovery from errors") {
            val s1 = ZStream(1, 2) ++ ZStream.fail("Boom")
            val s2 = ZStream(3, 4)
            s1.catchAllCause(_ => s2).runCollect.map(assert(_)(equalTo(Chunk(1, 2, 3, 4))))
          },
          test("recovery from defects") {
            val s1 = ZStream(1, 2) ++ ZStream.dieMessage("Boom")
            val s2 = ZStream(3, 4)
            s1.catchAllCause(_ => s2).runCollect.map(assert(_)(equalTo(Chunk(1, 2, 3, 4))))
          },
          test("happy path") {
            val s1 = ZStream(1, 2)
            val s2 = ZStream(3, 4)
            s1.catchAllCause(_ => s2).runCollect.map(assert(_)(equalTo(Chunk(1, 2))))
          },
          test("executes finalizers") {
            for {
              fins   <- Ref.make(List[String]())
              s1      = (ZStream(1, 2) ++ ZStream.fail("Boom")).ensuring(fins.update("s1" :: _))
              s2      = (ZStream(3, 4) ++ ZStream.fail("Boom")).ensuring(fins.update("s2" :: _))
              _      <- s1.catchAllCause(_ => s2).runCollect.exit
              result <- fins.get
            } yield assert(result)(equalTo(List("s2", "s1")))
          },
          test("releases all resources by the time the failover stream has started") {
            for {
              fins <- Ref.make(Chunk[Int]())
              s = ZStream.finalizer(fins.update(1 +: _)) *>
                    ZStream.finalizer(fins.update(2 +: _)) *>
                    ZStream.finalizer(fins.update(3 +: _)) *>
                    ZStream.fail("boom")
              result <- s.drain.catchAllCause(_ => ZStream.fromZIO(fins.get)).runCollect
            } yield assert(result.flatten)(equalTo(Chunk(1, 2, 3)))
          },
          test("propagates the right Exit value to the failing stream (#3609)") {
            for {
              ref <- Ref.make[Exit[Any, Any]](Exit.unit)
              _ <- ZStream
                     .acquireReleaseExitWith(UIO.unit)((_, exit) => ref.set(exit))
                     .flatMap(_ => ZStream.fail("boom"))
                     .either
                     .runDrain
                     .exit
              result <- ref.get
            } yield assert(result)(fails(equalTo("boom")))
          }
        ),
        suite("catchSome")(
          test("recovery from some errors") {
            val s1 = ZStream(1, 2) ++ ZStream.fail("Boom")
            val s2 = ZStream(3, 4)
            s1.catchSome { case "Boom" => s2 }.runCollect.map(assert(_)(equalTo(Chunk(1, 2, 3, 4))))
          },
          test("fails stream when partial function does not match") {
            val s1 = ZStream(1, 2) ++ ZStream.fail("Boom")
            val s2 = ZStream(3, 4)
            s1.catchSome { case "Boomer" => s2 }.runCollect.either
              .map(assert(_)(isLeft(equalTo("Boom"))))
          }
        ),
        suite("catchSomeCause")(
          test("recovery from some errors") {
            val s1 = ZStream(1, 2) ++ ZStream.failCause(Cause.Fail("Boom"))
            val s2 = ZStream(3, 4)
            s1.catchSomeCause { case Cause.Fail("Boom") => s2 }.runCollect
              .map(assert(_)(equalTo(Chunk(1, 2, 3, 4))))
          },
          test("fails stream when partial function does not match") {
            val s1 = ZStream(1, 2) ++ ZStream.fail("Boom")
            val s2 = ZStream(3, 4)
            s1.catchSomeCause { case Cause.empty => s2 }.runCollect.either
              .map(assert(_)(isLeft(equalTo("Boom"))))
          }
        ),
        test("changes") {
          checkM(pureStreamOfInts) { stream =>
            for {
              actual <- stream.changes.runCollect.map(_.toList)
              expected <- stream.runCollect.map { as =>
                            as.foldLeft[List[Int]](Nil) { (s, n) =>
                              if (s.isEmpty || s.head != n) n :: s else s
                            }.reverse
                          }
            } yield assert(actual)(equalTo(expected))
          }
        },
        test("collect") {
          assertM(ZStream(Left(1), Right(2), Left(3)).collect { case Right(n) =>
            n
          }.runCollect)(equalTo(Chunk(2)))
        },
        suite("collectZIO")(
          test("collectZIO") {
            assertM(
              ZStream(Left(1), Right(2), Left(3)).collectZIO { case Right(n) =>
                ZIO(n * 2)
              }.runCollect
            )(equalTo(Chunk(4)))
          },
          test("collectZIO fails") {
            assertM(
              ZStream(Left(1), Right(2), Left(3)).collectZIO { case Right(_) =>
                ZIO.fail("Ouch")
              }.runDrain.either
            )(isLeft(isNonEmptyString))
          },
          test("laziness on chunks") {
            assertM(
              Stream(1, 2, 3).collectZIO {
                case 3 => ZIO.fail("boom")
                case x => UIO.succeed(x)
              }.either.runCollect
            )(equalTo(Chunk(Right(1), Right(2), Left("boom"))))
          }
        ),
        test("collectSome")(checkM(Gen.bounded(0, 5)(pureStreamGen(Gen.option(Gen.anyInt), _))) { s =>
          for {
            res1 <- (s.collectSome.runCollect)
            res2 <- (s.runCollect.map(_.collect { case Some(x) => x }))
          } yield assert(res1)(equalTo(res2))
        }),
        test("collectType") {
          assertM(ZStream(cat1, dog, cat2).collectType[Cat].runCollect)(equalTo(Chunk(cat1, cat2)))
        },
        suite("collectWhile")(
          test("collectWhile") {
            assertM(ZStream(Some(1), Some(2), Some(3), None, Some(4)).collectWhile { case Some(v) =>
              v
            }.runCollect)(equalTo(Chunk(1, 2, 3)))
          },
          test("collectWhile short circuits") {
            assertM(
              (ZStream(Option(1)) ++ ZStream.fail("Ouch")).collectWhile { case None =>
                1
              }.runDrain.either
            )(isRight(isUnit))
          }
        ),
        suite("collectWhileZIO")(
          test("collectWhileZIO") {
            assertM(
              ZStream(Some(1), Some(2), Some(3), None, Some(4)).collectWhileZIO { case Some(v) =>
                ZIO(v * 2)
              }.runCollect
            )(equalTo(Chunk(2, 4, 6)))
          },
          test("collectWhileZIO short circuits") {
            assertM(
              (ZStream(Option(1)) ++ ZStream.fail("Ouch"))
                .collectWhileZIO[Any, String, Int] { case None =>
                  ZIO.succeedNow(1)
                }
                .runDrain
                .either
            )(isRight(isUnit))
          },
          test("collectWhileZIO fails") {
            assertM(
              ZStream(Some(1), Some(2), Some(3), None, Some(4)).collectWhileZIO { case Some(_) =>
                ZIO.fail("Ouch")
              }.runDrain.either
            )(isLeft(isNonEmptyString))
          },
          test("laziness on chunks") {
            assertM(
              ZStream(1, 2, 3, 4).collectWhileZIO {
                case 3 => ZIO.fail("boom")
                case x => UIO.succeed(x)
              }.either.runCollect
            )(equalTo(Chunk(Right(1), Right(2), Left("boom"))))
          }
        ),
        suite("concat")(
          test("concat")(checkM(streamOfInts, streamOfInts) { (s1, s2) =>
            for {
              chunkConcat  <- s1.runCollect.zipWith(s2.runCollect)(_ ++ _).exit
              streamConcat <- (s1 ++ s2).runCollect.exit
            } yield assert(streamConcat.succeeded && chunkConcat.succeeded)(isTrue) implies assert(
              streamConcat
            )(
              equalTo(chunkConcat)
            )
          }),
          test("finalizer order") {
            for {
              log <- Ref.make[List[String]](Nil)
              _ <- (ZStream.finalizer(log.update("Second" :: _)) ++ ZStream
                     .finalizer(log.update("First" :: _))).runDrain
              execution <- log.get
            } yield assert(execution)(equalTo(List("First", "Second")))
          }
        ),
        suite("distributedWithDynamic")(
          test("ensures no race between subscription and stream end") {
            ZStream.empty.distributedWithDynamic(1, _ => UIO.succeedNow(_ => true)).use { add =>
              val subscribe = ZStream.unwrap(add.map { case (_, queue) =>
                ZStream.fromQueue(queue).collectWhileSuccess
              })
              Promise.make[Nothing, Unit].flatMap { onEnd =>
                subscribe.ensuring(onEnd.succeed(())).runDrain.fork *>
                  onEnd.await *>
                  subscribe.runDrain *>
                  ZIO.succeedNow(assertCompletes)
              }
            }
          }
        ),
        suite("drain")(
          test("drain")(
            for {
              ref <- Ref.make(List[Int]())
              _   <- ZStream.range(0, 10).mapZIO(i => ref.update(i :: _)).drain.runDrain
              l   <- ref.get
            } yield assert(l.reverse)(equalTo(Range(0, 10).toList))
          ),
          test("isn't too eager") {
            (ZStream(1) ++ ZStream.fail("fail")).drain.process.use(pull => assertM(pull.exit)(succeeds(isEmpty)))
          }
        ),
        suite("drainFork")(
          test("runs the other stream in the background") {
            for {
              latch <- Promise.make[Nothing, Unit]
              _ <- ZStream
                     .fromZIO(latch.await)
                     .drainFork(ZStream.fromZIO(latch.succeed(())))
                     .runDrain
            } yield assertCompletes
          },
          test("interrupts the background stream when the foreground exits") {
            for {
              bgInterrupted <- Ref.make(false)
              latch         <- Promise.make[Nothing, Unit]
              _ <- (ZStream(1, 2, 3) ++ ZStream.fromZIO(latch.await).drain)
                     .drainFork(
                       ZStream.fromZIO(
                         (latch.succeed(()) *> ZIO.never).onInterrupt(bgInterrupted.set(true))
                       )
                     )
                     .runDrain
              result <- bgInterrupted.get
            } yield assert(result)(isTrue)
          } @@ zioTag(interruption),
          test("fails the foreground stream if the background fails with a typed error") {
            assertM(ZStream.never.drainFork(ZStream.fail("Boom")).runDrain.exit)(
              fails(equalTo("Boom"))
            )
          } @@ zioTag(errors),
          test("fails the foreground stream if the background fails with a defect") {
            val ex = new RuntimeException("Boom")
            assertM(ZStream.never.drainFork(ZStream.die(ex)).runDrain.exit)(dies(equalTo(ex)))
          } @@ zioTag(errors)
        ),
        suite("drop")(
          test("drop")(checkM(streamOfInts, Gen.anyInt) { (s, n) =>
            for {
              dropStreamResult <- s.drop(n.toLong).runCollect.exit
              dropListResult   <- s.runCollect.map(_.drop(n)).exit
            } yield assert(dropListResult.succeeded)(isTrue) implies assert(dropStreamResult)(
              equalTo(dropListResult)
            )
          }),
          test("leftover chunk branch") {
            for {
              count <- ZStream
                         .range(1, 10, 3)
                         .drop(5)
                         .runCollect
                         .map(_.length)
            } yield assert(count)(equalTo(4))
          }
        ),
        test("dropUntil") {
          checkM(pureStreamOfInts, Gen.function(Gen.boolean)) { (s, p) =>
            for {
              res1 <- s.dropUntil(p).runCollect
              res2 <- s.runCollect.map(_.dropWhile(!p(_)).drop(1))
            } yield assert(res1)(equalTo(res2))
          }
        },
        suite("dropWhile")(
          test("dropWhile")(
            checkM(pureStreamOfInts, Gen.function(Gen.boolean)) { (s, p) =>
              for {
                res1 <- s.dropWhile(p).runCollect
                res2 <- s.runCollect.map(_.dropWhile(p))
              } yield assert(res1)(equalTo(res2))
            }
          ),
          test("short circuits") {
            assertM(
              (ZStream(1) ++ ZStream.fail("Ouch"))
                .take(1)
                .dropWhile(_ => true)
                .runDrain
                .either
            )(isRight(isUnit))
          }
        ),
        test("either") {
          val s = ZStream(1, 2, 3) ++ ZStream.fail("Boom")
          s.either.runCollect
            .map(assert(_)(equalTo(Chunk(Right(1), Right(2), Right(3), Left("Boom")))))
        },
        test("ensuring") {
          for {
            log <- Ref.make[List[String]](Nil)
            _ <- (for {
                   _ <- ZStream.acquireReleaseWith(log.update("Acquire" :: _))(_ => log.update("Release" :: _))
                   _ <- ZStream.fromZIO(log.update("Use" :: _))
                 } yield ()).ensuring(log.update("Ensuring" :: _)).runDrain
            execution <- log.get
          } yield assert(execution)(equalTo(List("Ensuring", "Release", "Use", "Acquire")))
        },
        test("ensuringFirst") {
          for {
            log <- Ref.make[List[String]](Nil)
            _ <- (for {
                   _ <- ZStream.acquireReleaseWith(log.update("Acquire" :: _))(_ => log.update("Release" :: _))
                   _ <- ZStream.fromZIO(log.update("Use" :: _))
                 } yield ()).ensuringFirst(log.update("Ensuring" :: _)).runDrain
            execution <- log.get
          } yield assert(execution)(equalTo(List("Release", "Ensuring", "Use", "Acquire")))
        },
        test("filter")(checkM(pureStreamOfInts, Gen.function(Gen.boolean)) { (s, p) =>
          for {
            res1 <- s.filter(p).runCollect
            res2 <- s.runCollect.map(_.filter(p))
          } yield assert(res1)(equalTo(res2))
        }),
        suite("filterZIO")(
          test("filterZIO")(checkM(pureStreamOfInts, Gen.function(Gen.boolean)) { (s, p) =>
            for {
              res1 <- s.filterZIO(s => IO.succeed(p(s))).runCollect
              res2 <- s.runCollect.map(_.filter(p))
            } yield assert(res1)(equalTo(res2))
          }),
          test("laziness on chunks") {
            assertM(
              Stream(1, 2, 3).filterZIO {
                case 3 => ZIO.fail("boom")
                case _ => UIO.succeed(true)
              }.either.runCollect
            )(equalTo(Chunk(Right(1), Right(2), Left("boom"))))
          }
        ),
        suite("flatMap")(
          test("deep flatMap stack safety") {
            def fib(n: Int): ZStream[Any, Nothing, Int] =
              if (n <= 1) ZStream.succeed(n)
              else
                fib(n - 1).flatMap(a => fib(n - 2).flatMap(b => ZStream.succeed(a + b)))

            val stream   = fib(20)
            val expected = 6765

            assertM(stream.runCollect)(equalTo(Chunk(expected)))
          } @@ TestAspect.jvmOnly, // Too slow on Scala.js
          test("left identity")(checkM(Gen.anyInt, Gen.function(pureStreamOfInts)) { (x, f) =>
            for {
              res1 <- ZStream(x).flatMap(f).runCollect
              res2 <- f(x).runCollect
            } yield assert(res1)(equalTo(res2))
          }),
          test("right identity")(
            checkM(pureStreamOfInts)(m =>
              for {
                res1 <- m.flatMap(i => ZStream(i)).runCollect
                res2 <- m.runCollect
              } yield assert(res1)(equalTo(res2))
            )
          ),
          test("associativity") {
            val tinyStream = Gen.int(0, 2).flatMap(pureStreamGen(Gen.anyInt, _))
            val fnGen      = Gen.function(tinyStream)
            checkM(tinyStream, fnGen, fnGen) { (m, f, g) =>
              for {
                leftStream  <- m.flatMap(f).flatMap(g).runCollect
                rightStream <- m.flatMap(x => f(x).flatMap(g)).runCollect
              } yield assert(leftStream)(equalTo(rightStream))
            }
          } @@ TestAspect.jvmOnly, // Too slow on Scala.js
          test("inner finalizers") {
            for {
              effects <- Ref.make(List[Int]())
              push     = (i: Int) => effects.update(i :: _)
              latch   <- Promise.make[Nothing, Unit]
              fiber <- ZStream(
                         ZStream.acquireReleaseWith(push(1))(_ => push(1)),
                         ZStream.fromZIO(push(2)),
                         ZStream.acquireReleaseWith(push(3))(_ => push(3)) *> ZStream.fromZIO(
                           latch.succeed(()) *> ZIO.never
                         )
                       ).flatMap(identity).runDrain.fork
              _      <- latch.await
              _      <- fiber.interrupt
              result <- effects.get
            } yield assert(result)(equalTo(List(3, 3, 2, 1, 1)))

          },
          test("finalizer ordering") {
            for {
              effects <- Ref.make(List[String]())
              push     = (i: String) => effects.update(i :: _)
              stream = for {
                         _ <- ZStream.acquireReleaseWith(push("open1"))(_ => push("close1"))
                         _ <- ZStream
                                .fromChunks(Chunk(()), Chunk(()))
                                .tap(_ => push("use2"))
                                .ensuring(push("close2"))
                         _ <- ZStream.acquireReleaseWith(push("open3"))(_ => push("close3"))
                         _ <- ZStream
                                .fromChunks(Chunk(()), Chunk(()))
                                .tap(_ => push("use4"))
                                .ensuring(push("close4"))
                       } yield ()
              _      <- stream.runDrain
              result <- effects.get
            } yield assert(result.reverse)(
              equalTo(
                List(
                  "open1",
                  "use2",
                  "open3",
                  "use4",
                  "use4",
                  "close4",
                  "close3",
                  "use2",
                  "open3",
                  "use4",
                  "use4",
                  "close4",
                  "close3",
                  "close2",
                  "close1"
                )
              )
            )
          },
          test("exit signal") {
            for {
              ref <- Ref.make(false)
              inner = ZStream
                        .acquireReleaseExitWith(UIO.unit)((_, e) =>
                          e match {
                            case Exit.Failure(_) => ref.set(true)
                            case Exit.Success(_) => UIO.unit
                          }
                        )
                        .flatMap(_ => ZStream.fail("Ouch"))
              _   <- ZStream.succeed(()).flatMap(_ => inner).runDrain.either.unit
              fin <- ref.get
            } yield assert(fin)(isTrue)
          },
          test("finalizers are registered in the proper order") {
            for {
              fins <- Ref.make(List[Int]())
              s = ZStream.finalizer(fins.update(1 :: _)) *>
                    ZStream.finalizer(fins.update(2 :: _))
              _      <- s.process.withEarlyRelease.use(_._2)
              result <- fins.get
            } yield assert(result)(equalTo(List(1, 2)))
          },
          test("early release finalizer concatenation is preserved") {
            for {
              fins <- Ref.make(List[Int]())
              s = ZStream.finalizer(fins.update(1 :: _)) *>
                    ZStream.finalizer(fins.update(2 :: _))
              result <- s.process.withEarlyRelease.use { case (release, pull) =>
                          pull *> release *> fins.get
                        }
            } yield assert(result)(equalTo(List(1, 2)))
          }
        ),
        suite("flatMapPar")(
          test("guarantee ordering")(checkM(tinyListOf(Gen.anyInt)) { (m: List[Int]) =>
            for {
              flatMap    <- ZStream.fromIterable(m).flatMap(i => ZStream(i, i)).runCollect
              flatMapPar <- ZStream.fromIterable(m).flatMapPar(1)(i => ZStream(i, i)).runCollect
            } yield assert(flatMap)(equalTo(flatMapPar))
          }),
          test("consistent with flatMap")(
            checkM(Gen.int(1, Int.MaxValue), tinyListOf(Gen.anyInt)) { (n, m) =>
              for {
                flatMap <- ZStream
                             .fromIterable(m)
                             .flatMap(i => ZStream(i, i))
                             .runCollect
                             .map(_.toSet)
                flatMapPar <- ZStream
                                .fromIterable(m)
                                .flatMapPar(n)(i => ZStream(i, i))
                                .runCollect
                                .map(_.toSet)
              } yield assert(n)(isGreaterThan(0)) implies assert(flatMap)(equalTo(flatMapPar))
            }
          ),
          test("short circuiting") {
            assertM(
              ZStream
                .mergeAll(2)(
                  ZStream.never,
                  ZStream(1)
                )
                .take(1)
                .runCollect
            )(equalTo(Chunk(1)))
          },
          test("interruption propagation") {
            for {
              substreamCancelled <- Ref.make[Boolean](false)
              latch              <- Promise.make[Nothing, Unit]
              fiber <- ZStream(())
                         .flatMapPar(1)(_ =>
                           ZStream.fromZIO(
                             (latch.succeed(()) *> ZIO.infinity).onInterrupt(substreamCancelled.set(true))
                           )
                         )
                         .runDrain
                         .fork
              _         <- latch.await
              _         <- fiber.interrupt
              cancelled <- substreamCancelled.get
            } yield assert(cancelled)(isTrue)
          },
          test("inner errors interrupt all fibers") {
            for {
              substreamCancelled <- Ref.make[Boolean](false)
              latch              <- Promise.make[Nothing, Unit]
              result <- ZStream(
                          ZStream.fromZIO(
                            (latch.succeed(()) *> ZIO.infinity).onInterrupt(substreamCancelled.set(true))
                          ),
                          ZStream.fromZIO(latch.await *> ZIO.fail("Ouch"))
                        ).flatMapPar(2)(identity).runDrain.either
              cancelled <- substreamCancelled.get
            } yield assert(cancelled)(isTrue) && assert(result)(isLeft(equalTo("Ouch")))
          },
          test("outer errors interrupt all fibers") {
            for {
              substreamCancelled <- Ref.make[Boolean](false)
              latch              <- Promise.make[Nothing, Unit]
              result <- (ZStream(()) ++ ZStream.fromZIO(latch.await *> ZIO.fail("Ouch")))
                          .flatMapPar(2) { _ =>
                            ZStream.fromZIO(
                              (latch.succeed(()) *> ZIO.infinity).onInterrupt(substreamCancelled.set(true))
                            )
                          }
                          .runDrain
                          .either
              cancelled <- substreamCancelled.get
            } yield assert(cancelled)(isTrue) && assert(result)(isLeft(equalTo("Ouch")))
          } @@ nonFlaky,
          test("inner defects interrupt all fibers") {
            val ex = new RuntimeException("Ouch")

            for {
              substreamCancelled <- Ref.make[Boolean](false)
              latch              <- Promise.make[Nothing, Unit]
              result <- ZStream(
                          ZStream.fromZIO(
                            (latch.succeed(()) *> ZIO.infinity).onInterrupt(substreamCancelled.set(true))
                          ),
                          ZStream.fromZIO(latch.await *> ZIO.die(ex))
                        ).flatMapPar(2)(identity).runDrain.exit
              cancelled <- substreamCancelled.get
            } yield assert(cancelled)(isTrue) && assert(result)(dies(equalTo(ex)))
          },
          test("outer defects interrupt all fibers") {
            val ex = new RuntimeException()

            for {
              substreamCancelled <- Ref.make[Boolean](false)
              latch              <- Promise.make[Nothing, Unit]
              result <- (ZStream(()) ++ ZStream.fromZIO(latch.await *> ZIO.die(ex)))
                          .flatMapPar(2) { _ =>
                            ZStream.fromZIO(
                              (latch.succeed(()) *> ZIO.infinity).onInterrupt(substreamCancelled.set(true))
                            )
                          }
                          .runDrain
                          .exit
              cancelled <- substreamCancelled.get
            } yield assert(cancelled)(isTrue) && assert(result)(dies(equalTo(ex)))
          } @@ nonFlaky,
          test("finalizer ordering") {
            for {
              execution <- Ref.make[List[String]](Nil)
              inner =
                ZStream
                  .acquireReleaseWith(execution.update("InnerAcquire" :: _))(_ => execution.update("InnerRelease" :: _))
              _ <-
                ZStream
                  .acquireReleaseWith(execution.update("OuterAcquire" :: _).as(inner))(_ =>
                    execution.update("OuterRelease" :: _)
                  )
                  .flatMapPar(2)(identity)
                  .runDrain
              results <- execution.get
            } yield assert(results)(
              equalTo(List("OuterRelease", "InnerRelease", "InnerAcquire", "OuterAcquire"))
            )
          }
        ),
        suite("flatMapParSwitch")(
          test("guarantee ordering no parallelism") {
            for {
              lastExecuted <- Ref.make(false)
              semaphore    <- Semaphore.make(1)
              _ <- ZStream(1, 2, 3, 4)
                     .flatMapParSwitch(1) { i =>
                       if (i > 3)
                         ZStream
                           .acquireReleaseWith(UIO.unit)(_ => lastExecuted.set(true))
                           .flatMap(_ => ZStream.empty)
                       else ZStream.managed(semaphore.withPermitManaged).flatMap(_ => ZStream.never)
                     }
                     .runDrain
              result <- semaphore.withPermit(lastExecuted.get)
            } yield assert(result)(isTrue)
          },
          test("guarantee ordering with parallelism") {
            for {
              lastExecuted <- Ref.make(0)
              semaphore    <- Semaphore.make(4)
              _ <- ZStream(1, 2, 3, 4, 5, 6, 7, 8, 9, 10, 11, 12)
                     .flatMapParSwitch(4) { i =>
                       if (i > 8)
                         ZStream
                           .acquireReleaseWith(UIO.unit)(_ => lastExecuted.update(_ + 1))
                           .flatMap(_ => ZStream.empty)
                       else ZStream.managed(semaphore.withPermitManaged).flatMap(_ => ZStream.never)
                     }
                     .runDrain
              result <- semaphore.withPermits(4)(lastExecuted.get)
            } yield assert(result)(equalTo(4))
          },
          test("short circuiting") {
            assertM(
              ZStream(ZStream.never, ZStream(1))
                .flatMapParSwitch(2)(identity)
                .take(1)
                .runCollect
            )(equalTo(Chunk(1)))
          },
          test("interruption propagation") {
            for {
              substreamCancelled <- Ref.make[Boolean](false)
              latch              <- Promise.make[Nothing, Unit]
              fiber <- ZStream(())
                         .flatMapParSwitch(1)(_ =>
                           ZStream.fromZIO(
                             (latch.succeed(()) *> ZIO.infinity).onInterrupt(substreamCancelled.set(true))
                           )
                         )
                         .runCollect
                         .fork
              _         <- latch.await
              _         <- fiber.interrupt
              cancelled <- substreamCancelled.get
            } yield assert(cancelled)(isTrue)
          } @@ flaky,
          test("inner errors interrupt all fibers") {
            for {
              substreamCancelled <- Ref.make[Boolean](false)
              latch              <- Promise.make[Nothing, Unit]
              result <- ZStream(
                          ZStream.fromZIO(
                            (latch.succeed(()) *> ZIO.infinity).onInterrupt(substreamCancelled.set(true))
                          ),
                          ZStream.fromZIO(latch.await *> IO.fail("Ouch"))
                        ).flatMapParSwitch(2)(identity).runDrain.either
              cancelled <- substreamCancelled.get
            } yield assert(cancelled)(isTrue) && assert(result)(isLeft(equalTo("Ouch")))
          } @@ flaky,
          test("outer errors interrupt all fibers") {
            for {
              substreamCancelled <- Ref.make[Boolean](false)
              latch              <- Promise.make[Nothing, Unit]
              result <- (ZStream(()) ++ ZStream.fromZIO(latch.await *> IO.fail("Ouch")))
                          .flatMapParSwitch(2) { _ =>
                            ZStream.fromZIO(
                              (latch.succeed(()) *> ZIO.infinity).onInterrupt(substreamCancelled.set(true))
                            )
                          }
                          .runDrain
                          .either
              cancelled <- substreamCancelled.get
            } yield assert(cancelled)(isTrue) && assert(result)(isLeft(equalTo("Ouch")))
          } @@ nonFlaky,
          test("inner defects interrupt all fibers") {
            val ex = new RuntimeException("Ouch")

            for {
              substreamCancelled <- Ref.make[Boolean](false)
              latch              <- Promise.make[Nothing, Unit]
              result <- ZStream(
                          ZStream.fromZIO(
                            (latch.succeed(()) *> ZIO.infinity).onInterrupt(substreamCancelled.set(true))
                          ),
                          ZStream.fromZIO(latch.await *> ZIO.die(ex))
                        ).flatMapParSwitch(2)(identity).runDrain.exit
              cancelled <- substreamCancelled.get
            } yield assert(cancelled)(isTrue) && assert(result)(dies(equalTo(ex)))
          },
          test("outer defects interrupt all fibers") {
            val ex = new RuntimeException()

            for {
              substreamCancelled <- Ref.make[Boolean](false)
              latch              <- Promise.make[Nothing, Unit]
              result <- (ZStream(()) ++ ZStream.fromZIO(latch.await *> ZIO.die(ex)))
                          .flatMapParSwitch(2) { _ =>
                            ZStream.fromZIO(
                              (latch.succeed(()) *> ZIO.infinity).onInterrupt(substreamCancelled.set(true))
                            )
                          }
                          .runDrain
                          .exit
              cancelled <- substreamCancelled.get
            } yield assert(cancelled)(isTrue) && assert(result)(dies(equalTo(ex)))
          } @@ nonFlaky,
          test("finalizer ordering") {
            for {
              execution <- Ref.make(List.empty[String])
              inner = ZStream.acquireReleaseWith(execution.update("InnerAcquire" :: _))(_ =>
                        execution.update("InnerRelease" :: _)
                      )
              _ <-
                ZStream
                  .acquireReleaseWith(execution.update("OuterAcquire" :: _).as(inner))(_ =>
                    execution.update("OuterRelease" :: _)
                  )
                  .flatMapParSwitch(2)(identity)
                  .runDrain
              results <- execution.get
            } yield assert(results)(
              equalTo(List("OuterRelease", "InnerRelease", "InnerAcquire", "OuterAcquire"))
            )
          }
        ),
        suite("flattenExitOption")(
          test("happy path") {
            assertM(
              ZStream
                .range(0, 10)
                .toQueue(1)
                .use(q => ZStream.fromQueue(q).map(_.exit).flattenExitOption.runCollect)
                .map(_.flatMap(_.toList))
            )(equalTo(Chunk.fromIterable(Range(0, 10))))
          },
          test("errors") {
            val e = new RuntimeException("boom")
            assertM(
              (ZStream.range(0, 10) ++ ZStream.fail(e))
                .toQueue(1)
                .use(q => ZStream.fromQueue(q).map(_.exit).flattenExitOption.runCollect)
                .exit
            )(fails(equalTo(e)))
          } @@ zioTag(errors)
        ),
        test("flattenIterables")(checkM(tinyListOf(tinyListOf(Gen.anyInt))) { lists =>
          assertM(ZStream.fromIterable(lists).flattenIterables.runCollect)(equalTo(Chunk.fromIterable(lists.flatten)))
        }),
        suite("flattenTake")(
          test("happy path")(checkM(tinyListOf(Gen.chunkOf(Gen.anyInt))) { chunks =>
            assertM(
              ZStream
                .fromChunks(chunks: _*)
                .mapChunks(chunk => Chunk.single(Take.chunk(chunk)))
                .flattenTake
                .runCollect
            )(equalTo(chunks.fold(Chunk.empty)(_ ++ _)))
          }),
          test("stop collecting on Exit.Failure") {
            assertM(
              ZStream(
                Take.chunk(Chunk(1, 2)),
                Take.single(3),
                Take.end
              ).flattenTake.runCollect
            )(equalTo(Chunk(1, 2, 3)))
          },
          test("work with empty chunks") {
            assertM(
              ZStream(Take.chunk(Chunk.empty), Take.chunk(Chunk.empty)).flattenTake.runCollect
            )(isEmpty)
          },
          test("work with empty streams") {
            assertM(ZStream.fromIterable[Take[Nothing, Nothing]](Nil).flattenTake.runCollect)(
              isEmpty
            )
          }
        ),
        suite("foreach")(
          test("foreach") {
            for {
              ref <- Ref.make(0)
              _   <- ZStream(1, 1, 1, 1, 1).foreach[Any, Nothing](a => ref.update(_ + a))
              sum <- ref.get
            } yield assert(sum)(equalTo(5))
          },
          test("foreachWhile") {
            for {
              ref <- Ref.make(0)
              _ <- ZStream(1, 1, 1, 1, 1, 1).foreachWhile[Any, Nothing](a =>
                     ref.modify(sum =>
                       if (sum >= 3) (false, sum)
                       else (true, sum + a)
                     )
                   )
              sum <- ref.get
            } yield assert(sum)(equalTo(3))
          },
          test("foreachWhile short circuits") {
            for {
              flag <- Ref.make(true)
              _ <- (ZStream(true, true, false) ++ ZStream.fromZIO(flag.set(false)).drain)
                     .foreachWhile(ZIO.succeedNow)
              skipped <- flag.get
            } yield assert(skipped)(isTrue)
          }
        ),
        test("forever") {
          for {
            ref <- Ref.make(0)
            _ <- ZStream(1).forever.foreachWhile[Any, Nothing](_ =>
                   ref.modify(sum => (if (sum >= 9) false else true, sum + 1))
                 )
            sum <- ref.get
          } yield assert(sum)(equalTo(10))
        },
        suite("groupBy")(
          test("values") {
            val words = List.fill(1000)(0 to 100).flatten.map(_.toString())
            assertM(
              ZStream
                .fromIterable(words)
                .groupByKey(identity, 8192) { case (k, s) =>
                  ZStream.fromZIO(s.runCollect.map(l => k -> l.size))
                }
                .runCollect
                .map(_.toMap)
            )(equalTo((0 to 100).map((_.toString -> 1000)).toMap))
          },
          test("first") {
            val words = List.fill(1000)(0 to 100).flatten.map(_.toString())
            assertM(
              ZStream
                .fromIterable(words)
                .groupByKey(identity, 1050)
                .first(2) { case (k, s) =>
                  ZStream.fromZIO(s.runCollect.map(l => k -> l.size))
                }
                .runCollect
                .map(_.toMap)
            )(equalTo((0 to 1).map((_.toString -> 1000)).toMap))
          },
          test("filter") {
            val words = List.fill(1000)(0 to 100).flatten
            assertM(
              ZStream
                .fromIterable(words)
                .groupByKey(identity, 1050)
                .filter(_ <= 5) { case (k, s) =>
                  ZStream.fromZIO(s.runCollect.map(l => k -> l.size))
                }
                .runCollect
                .map(_.toMap)
            )(equalTo((0 to 5).map((_ -> 1000)).toMap))
          },
          test("outer errors") {
            val words = List("abc", "test", "test", "foo")
            assertM(
              (ZStream.fromIterable(words) ++ ZStream.fail("Boom"))
                .groupByKey(identity) { case (_, s) => s.drain }
                .runCollect
                .either
            )(isLeft(equalTo("Boom")))
          }
        ) @@ TestAspect.jvmOnly,
        suite("haltWhen")(
          suite("haltWhen(Promise)")(
            test("halts after the current element") {
              for {
                interrupted <- Ref.make(false)
                latch       <- Promise.make[Nothing, Unit]
                halt        <- Promise.make[Nothing, Unit]
                _ <- ZStream
                       .fromZIO(latch.await.onInterrupt(interrupted.set(true)))
                       .haltWhen(halt)
                       .runDrain
                       .fork
                _      <- halt.succeed(())
                _      <- latch.succeed(())
                result <- interrupted.get
              } yield assert(result)(isFalse)
            },
            test("propagates errors") {
              for {
                halt <- Promise.make[String, Nothing]
                _    <- halt.fail("Fail")
                result <- ZStream(1)
                            .haltWhen(halt)
                            .runDrain
                            .either
              } yield assert(result)(isLeft(equalTo("Fail")))
            } @@ zioTag(errors)
          ),
          suite("haltWhen(IO)")(
            test("halts after the current element") {
              for {
                interrupted <- Ref.make(false)
                latch       <- Promise.make[Nothing, Unit]
                halt        <- Promise.make[Nothing, Unit]
                _ <- ZStream
                       .fromZIO(latch.await.onInterrupt(interrupted.set(true)))
                       .haltWhen(halt.await)
                       .runDrain
                       .fork
                _      <- halt.succeed(())
                _      <- latch.succeed(())
                result <- interrupted.get
              } yield assert(result)(isFalse)
            },
            test("propagates errors") {
              for {
                halt <- Promise.make[String, Nothing]
                _    <- halt.fail("Fail")
                result <- ZStream(0).forever
                            .haltWhen(halt.await)
                            .runDrain
                            .either
              } yield assert(result)(isLeft(equalTo("Fail")))
            } @@ zioTag(errors)
          )
        ),
        suite("haltAfter")(
          test("halts after given duration") {
            assertWithChunkCoordination(List(Chunk(1), Chunk(2), Chunk(3), Chunk(4))) { c =>
              assertM(
                for {
                  fiber <- ZStream
                             .fromQueue(c.queue)
                             .collectWhileSuccess
                             .haltAfter(5.seconds)
                             .tap(_ => c.proceed)
                             .runCollect
                             .fork
                  _      <- c.offer *> TestClock.adjust(3.seconds) *> c.awaitNext
                  _      <- c.offer *> TestClock.adjust(3.seconds) *> c.awaitNext
                  _      <- c.offer *> TestClock.adjust(3.seconds) *> c.awaitNext
                  _      <- c.offer
                  result <- fiber.join
                } yield result
              )(equalTo(Chunk(Chunk(1), Chunk(2), Chunk(3))))
            }
          },
          test("will process first chunk") {
            for {
              queue  <- Queue.unbounded[Int]
              fiber  <- ZStream.fromQueue(queue).haltAfter(5.seconds).runCollect.fork
              _      <- TestClock.adjust(6.seconds)
              _      <- queue.offer(1)
              result <- fiber.join
            } yield assert(result)(equalTo(Chunk(1)))
          }
        ),
        suite("grouped")(
          test("sanity") {
            assertM(ZStream(1, 2, 3, 4, 5).grouped(2).runCollect)(equalTo(Chunk(Chunk(1, 2), Chunk(3, 4), Chunk(5))))
          },
          test("group size is correct") {
            assertM(ZStream.range(0, 100).grouped(10).map(_.size).runCollect)(equalTo(Chunk.fill(10)(10)))
          },
          test("doesn't emit empty chunks") {
            assertM(ZStream.fromIterable(List.empty[Int]).grouped(5).runCollect)(equalTo(Chunk.empty))
          }
        ),
        suite("groupedWithin")(
          test("group based on time passed") {
            assertWithChunkCoordination(List(Chunk(1, 2), Chunk(3, 4), Chunk.single(5))) { c =>
              val stream = ZStream
                .fromQueue(c.queue)
                .collectWhileSuccess
                .flattenChunks
                .groupedWithin(10, 2.seconds)
                .tap(_ => c.proceed)

              assertM(for {
                f      <- stream.runCollect.fork
                _      <- c.offer *> TestClock.adjust(2.seconds) *> c.awaitNext
                _      <- c.offer *> TestClock.adjust(2.seconds) *> c.awaitNext
                _      <- c.offer
                result <- f.join
              } yield result)(equalTo(Chunk(Chunk(1, 2), Chunk(3, 4), Chunk(5))))
            }
          } @@ timeout(10.seconds) @@ flaky,
          test("group based on time passed (#5013)") {
            val chunkResult = Chunk(
              Chunk(1, 2, 3),
              Chunk(4, 5, 6),
              Chunk(7, 8, 9),
              Chunk(10, 11, 12, 13, 14, 15, 16, 17, 18, 19),
              Chunk(20, 21, 22, 23, 24, 25, 26, 27, 28, 29)
            )

            assertWithChunkCoordination((1 to 29).map(Chunk.single).toList) { c =>
              for {
                latch <- ZStream.Handoff.make[Unit]
                ref   <- Ref.make(0)
                fiber <- ZStream
                           .fromQueue(c.queue)
                           .collectWhileSuccess
                           .flattenChunks
                           .tap(_ => c.proceed)
                           .groupedWithin(10, 3.seconds)
                           .tap(chunk => ref.update(_ + chunk.size) *> latch.offer(()))
                           .run(ZSink.take(5))
                           .fork
                _       <- c.offer *> TestClock.adjust(1.second) *> c.awaitNext
                _       <- c.offer *> TestClock.adjust(1.second) *> c.awaitNext
                _       <- c.offer *> TestClock.adjust(1.second) *> c.awaitNext
                result0 <- latch.take *> ref.get
                _       <- c.offer *> TestClock.adjust(1.second) *> c.awaitNext
                _       <- c.offer *> TestClock.adjust(1.second) *> c.awaitNext
                _       <- c.offer *> TestClock.adjust(1.second) *> c.awaitNext
                result1 <- latch.take *> ref.get
                _       <- c.offer *> TestClock.adjust(1.second) *> c.awaitNext
                _       <- c.offer *> TestClock.adjust(1.second) *> c.awaitNext
                _       <- c.offer *> TestClock.adjust(1.second) *> c.awaitNext
                result2 <- latch.take *> ref.get
                // This part is to make sure schedule clock is being restarted
                // when the specified amount of elements has been reached
                _       <- TestClock.adjust(2.second) *> (c.offer *> c.awaitNext).repeatN(9)
                result3 <- latch.take *> ref.get
                _       <- c.offer *> c.awaitNext *> TestClock.adjust(2.second) *> (c.offer *> c.awaitNext).repeatN(8)
                result4 <- latch.take *> ref.get
                result  <- fiber.join
              } yield assert(result)(equalTo(chunkResult)) &&
                assert(result0)(equalTo(3)) &&
                assert(result1)(equalTo(6)) &&
                assert(result2)(equalTo(9)) &&
                assert(result3)(equalTo(19)) &&
                assert(result4)(equalTo(29))
            }
          },
          test("group immediately when chunk size is reached") {
            assertM(ZStream(1, 2, 3, 4).groupedWithin(2, 10.seconds).runCollect)(
              equalTo(Chunk(Chunk(1, 2), Chunk(3, 4)))
            )
          }
        ),
        test("interleave") {
          val s1 = ZStream(2, 3)
          val s2 = ZStream(5, 6, 7)

          assertM(s1.interleave(s2).runCollect)(equalTo(Chunk(2, 5, 3, 6, 7)))
        },
        test("interleaveWith") {
          def interleave(b: Chunk[Boolean], s1: => Chunk[Int], s2: => Chunk[Int]): Chunk[Int] =
            b.headOption.map { hd =>
              if (hd) s1 match {
                case h +: t =>
                  h +: interleave(b.tail, t, s2)
                case _ =>
                  if (s2.isEmpty) Chunk.empty
                  else interleave(b.tail, Chunk.empty, s2)
              }
              else
                s2 match {
                  case h +: t =>
                    h +: interleave(b.tail, s1, t)
                  case _ =>
                    if (s1.isEmpty) Chunk.empty
                    else interleave(b.tail, s1, Chunk.empty)
                }
            }.getOrElse(Chunk.empty)

          val int = Gen.int(0, 5)

          checkM(
            int.flatMap(pureStreamGen(Gen.boolean, _)),
            int.flatMap(pureStreamGen(Gen.anyInt, _)),
            int.flatMap(pureStreamGen(Gen.anyInt, _))
          ) { (b, s1, s2) =>
            for {
              interleavedStream <- s1.interleaveWith(s2)(b).runCollect
              b                 <- b.runCollect
              s1                <- s1.runCollect
              s2                <- s2.runCollect
              interleavedLists   = interleave(b, s1, s2)
            } yield assert(interleavedStream)(equalTo(interleavedLists))
          }
        },
        suite("Stream.intersperse")(
          test("intersperse several") {
            Stream(1, 2, 3, 4)
              .map(_.toString)
              .intersperse("@")
              .runCollect
              .map(result => assert(result)(equalTo(Chunk("1", "@", "2", "@", "3", "@", "4"))))
          },
          test("intersperse several with begin and end") {
            Stream(1, 2, 3, 4)
              .map(_.toString)
              .intersperse("[", "@", "]")
              .runCollect
              .map(result => assert(result)(equalTo(Chunk("[", "1", "@", "2", "@", "3", "@", "4", "]"))))
          },
          test("intersperse single") {
            Stream(1)
              .map(_.toString)
              .intersperse("@")
              .runCollect
              .map(result => assert(result)(equalTo(Chunk("1"))))
          },
          test("intersperse single with begin and end") {
            Stream(1)
              .map(_.toString)
              .intersperse("[", "@", "]")
              .runCollect
              .map(result => assert(result)(equalTo(Chunk("[", "1", "]"))))
          },
          test("mkString(Sep) equivalence") {
            checkM(
              Gen
                .int(0, 10)
                .flatMap(Gen.listOfN(_)(Gen.small(Gen.chunkOfN(_)(Gen.anyInt))))
            ) { chunks =>
              val stream = ZStream.fromChunks(chunks: _*)

              for {
                interspersed <- stream.map(_.toString).intersperse("@").runCollect.map(_.mkString)
                regular      <- stream.map(_.toString).runCollect.map(_.mkString("@"))
              } yield assert(interspersed)(equalTo(regular))
            }
          },
          test("mkString(Before, Sep, After) equivalence") {
            checkM(
              Gen
                .int(0, 10)
                .flatMap(Gen.listOfN(_)(Gen.small(Gen.chunkOfN(_)(Gen.anyInt))))
            ) { chunks =>
              val stream = ZStream.fromChunks(chunks: _*)

              for {
                interspersed <- stream.map(_.toString).intersperse("[", "@", "]").runCollect.map(_.mkString)
                regular      <- stream.map(_.toString).runCollect.map(_.mkString("[", "@", "]"))
              } yield assert(interspersed)(equalTo(regular))
            }
          },
          test("intersperse several from repeat effect (#3729)") {
            Stream
              .repeatZIO(ZIO.succeed(42))
              .map(_.toString)
              .take(4)
              .intersperse("@")
              .runCollect
              .map(result => assert(result)(equalTo(Chunk("42", "@", "42", "@", "42", "@", "42"))))
          },
          test("intersperse several from repeat effect chunk single element (#3729)") {
            Stream
              .repeatZIOChunk(ZIO.succeed(Chunk(42)))
              .map(_.toString)
              .intersperse("@")
              .take(4)
              .runCollect
              .map(result => assert(result)(equalTo(Chunk("42", "@", "42", "@"))))
          }
        ),
        suite("interruptWhen")(
          suite("interruptWhen(Promise)")(
            test("interrupts the current element") {
              for {
                interrupted <- Ref.make(false)
                latch       <- Promise.make[Nothing, Unit]
                halt        <- Promise.make[Nothing, Unit]
                started     <- Promise.make[Nothing, Unit]
                fiber <- ZStream
                           .fromZIO(
                             (started.succeed(()) *> latch.await).onInterrupt(interrupted.set(true))
                           )
                           .interruptWhen(halt)
                           .runDrain
                           .fork
                _      <- started.await *> halt.succeed(())
                _      <- fiber.await
                result <- interrupted.get
              } yield assert(result)(isTrue)
            },
            test("propagates errors") {
              for {
                halt <- Promise.make[String, Nothing]
                _    <- halt.fail("Fail")
                result <- ZStream(1)
                            .interruptWhen(halt)
                            .runDrain
                            .either
              } yield assert(result)(isLeft(equalTo("Fail")))
            } @@ zioTag(errors)
          ) @@ zioTag(interruption),
          suite("interruptWhen(IO)")(
            test("interrupts the current element") {
              for {
                interrupted <- Ref.make(false)
                latch       <- Promise.make[Nothing, Unit]
                halt        <- Promise.make[Nothing, Unit]
                started     <- Promise.make[Nothing, Unit]
                fiber <- ZStream
                           .fromZIO(
                             (started.succeed(()) *> latch.await).onInterrupt(interrupted.set(true))
                           )
                           .interruptWhen(halt.await)
                           .runDrain
                           .fork
                _      <- started.await *> halt.succeed(())
                _      <- fiber.await
                result <- interrupted.get
              } yield assert(result)(isTrue)
            },
            test("propagates errors") {
              for {
                halt <- Promise.make[String, Nothing]
                _    <- halt.fail("Fail")
                result <- ZStream
                            .fromZIO(ZIO.never)
                            .interruptWhen(halt.await)
                            .runDrain
                            .either
              } yield assert(result)(isLeft(equalTo("Fail")))
            } @@ zioTag(errors)
          ) @@ zioTag(interruption)
        ),
        suite("interruptAfter")(
          test("interrupts after given duration") {
            assertWithChunkCoordination(List(Chunk(1), Chunk(2), Chunk(3))) { c =>
              assertM(
                for {
                  fiber <- ZStream
                             .fromQueue(c.queue)
                             .collectWhileSuccess
                             .interruptAfter(5.seconds)
                             .tap(_ => c.proceed)
                             .runCollect
                             .fork
                  _      <- c.offer *> TestClock.adjust(3.seconds) *> c.awaitNext
                  _      <- c.offer *> TestClock.adjust(3.seconds) *> c.awaitNext
                  _      <- c.offer
                  result <- fiber.join
                } yield result
              )(equalTo(Chunk(Chunk(1), Chunk(2))))
            }
          },
          test("interrupts before first chunk") {
            for {
              queue  <- Queue.unbounded[Int]
              fiber  <- ZStream.fromQueue(queue).interruptAfter(5.seconds).runCollect.fork
              _      <- TestClock.adjust(6.seconds)
              _      <- queue.offer(1)
              result <- fiber.join
            } yield assert(result)(isEmpty)
          } @@ timeout(10.seconds) @@ flaky
        ) @@ zioTag(interruption),
        suite("lock")(
          test("shifts and shifts back if there is a previous locked executor") {
            val global = Executor.fromExecutionContext(100)(ExecutionContext.global)
            for {
              default   <- ZIO.executor
              ref1      <- Ref.make[Executor](default)
              ref2      <- Ref.make[Executor](default)
              stream1    = ZStream.fromZIO(ZIO.executor.flatMap(ref1.set)).lock(global)
              stream2    = ZStream.fromZIO(ZIO.executor.flatMap(ref2.set))
              _         <- (stream1 *> stream2).runDrain.lock(default)
              executor1 <- ref1.get
              executor2 <- ref2.get
            } yield assert(executor1)(equalTo(global)) &&
              assert(executor2)(equalTo(default))
          },
          test("shifts and does not shift back if there is no previous locked executor") {
            val global = Executor.fromExecutionContext(100)(ExecutionContext.global)
            for {
              default   <- ZIO.executor
              ref1      <- Ref.make[Executor](default)
              ref2      <- Ref.make[Executor](default)
              stream1    = ZStream.fromZIO(ZIO.executor.flatMap(ref1.set)).lock(global)
              stream2    = ZStream.fromZIO(ZIO.executor.flatMap(ref2.set))
              _         <- (stream1 *> stream2).runDrain
              executor1 <- ref1.get
              executor2 <- ref2.get
            } yield assert(executor1)(equalTo(global)) &&
              assert(executor2)(equalTo(global))
          }
        ),
        suite("managed")(
          test("preserves interruptibility of effect") {
            for {
              interruptible <- ZStream
                                 .managed(ZManaged.fromZIO(ZIO.checkInterruptible(UIO.succeed(_))))
                                 .runHead
              uninterruptible <- ZStream
                                   .managed(ZManaged.fromZIOUninterruptible(ZIO.checkInterruptible(UIO.succeed(_))))
                                   .runHead
            } yield assert(interruptible)(isSome(equalTo(InterruptStatus.Interruptible))) &&
              assert(uninterruptible)(isSome(equalTo(InterruptStatus.Uninterruptible)))
          }
        ),
        test("map")(checkM(pureStreamOfInts, Gen.function(Gen.anyInt)) { (s, f) =>
          for {
            res1 <- s.map(f).runCollect
            res2 <- s.runCollect.map(_.map(f))
          } yield assert(res1)(equalTo(res2))
        }),
        test("mapAccum") {
          assertM(ZStream(1, 1, 1).mapAccum(0)((acc, el) => (acc + el, acc + el)).runCollect)(
            equalTo(Chunk(1, 2, 3))
          )
        },
        suite("mapAccumZIO")(
          test("mapAccumZIO happy path") {
            assertM(
              ZStream(1, 1, 1)
                .mapAccumZIO[Any, Nothing, Int, Int](0)((acc, el) => IO.succeed((acc + el, acc + el)))
                .runCollect
            )(equalTo(Chunk(1, 2, 3)))
          },
          test("mapAccumZIO error") {
            ZStream(1, 1, 1)
              .mapAccumZIO(0)((_, _) => IO.fail("Ouch"))
              .runCollect
              .either
              .map(assert(_)(isLeft(equalTo("Ouch"))))
          } @@ zioTag(errors),
          test("laziness on chunks") {
            assertM(
              ZStream(1, 2, 3)
                .mapAccumZIO(()) {
                  case (_, 3) => ZIO.fail("boom")
                  case (_, x) => UIO.succeed(((), x))
                }
                .either
                .runCollect
            )(equalTo(Chunk(Right(1), Right(2), Left("boom"))))
          }
        ),
        test("mapConcat")(checkM(pureStreamOfInts, Gen.function(Gen.listOf(Gen.anyInt))) { (s, f) =>
          for {
            res1 <- s.mapConcat(f).runCollect
            res2 <- s.runCollect.map(_.flatMap(v => f(v).toSeq))
          } yield assert(res1)(equalTo(res2))
        }),
        test("mapConcatChunk")(checkM(pureStreamOfInts, Gen.function(Gen.chunkOf(Gen.anyInt))) { (s, f) =>
          for {
            res1 <- s.mapConcatChunk(f).runCollect
            res2 <- s.runCollect.map(_.flatMap(v => f(v).toSeq))
          } yield assert(res1)(equalTo(res2))
        }),
        suite("mapConcatChunkM")(
          test("mapConcatChunkM happy path") {
            checkM(pureStreamOfInts, Gen.function(Gen.chunkOf(Gen.anyInt))) { (s, f) =>
              for {
                res1 <- s.mapConcatChunkZIO(b => UIO.succeedNow(f(b))).runCollect
                res2 <- s.runCollect.map(_.flatMap(v => f(v).toSeq))
              } yield assert(res1)(equalTo(res2))
            }
          },
          test("mapConcatChunkM error") {
            ZStream(1, 2, 3)
              .mapConcatChunkZIO(_ => IO.fail("Ouch"))
              .runCollect
              .either
              .map(assert(_)(equalTo(Left("Ouch"))))
          }
        ),
        suite("mapConcatM")(
          test("mapConcatM happy path") {
            checkM(pureStreamOfInts, Gen.function(Gen.listOf(Gen.anyInt))) { (s, f) =>
              for {
                res1 <- s.mapConcatZIO(b => UIO.succeedNow(f(b))).runCollect
                res2 <- s.runCollect.map(_.flatMap(v => f(v).toSeq))
              } yield assert(res1)(equalTo(res2))
            }
          },
          test("mapConcatM error") {
            ZStream(1, 2, 3)
              .mapConcatZIO(_ => IO.fail("Ouch"))
              .runCollect
              .either
              .map(assert(_)(equalTo(Left("Ouch"))))
          }
        ),
        test("mapError") {
          ZStream
            .fail("123")
            .mapError(_.toInt)
            .runCollect
            .either
            .map(assert(_)(isLeft(equalTo(123))))
        },
        test("mapErrorCause") {
          ZStream
            .failCause(Cause.fail("123"))
            .mapErrorCause(_.map(_.toInt))
            .runCollect
            .either
            .map(assert(_)(isLeft(equalTo(123))))
        },
        suite("mapZIO")(
          test("ZIO#foreach equivalence") {
            checkM(Gen.small(Gen.listOfN(_)(Gen.anyByte)), Gen.function(Gen.successes(Gen.anyByte))) { (data, f) =>
              val s = ZStream.fromIterable(data)

              for {
                l <- s.mapZIO(f).runCollect
                r <- IO.foreach(data)(f)
              } yield assert(l.toList)(equalTo(r))
            }
          },
          test("laziness on chunks") {
            assertM(
              ZStream(1, 2, 3).mapZIO {
                case 3 => ZIO.fail("boom")
                case x => UIO.succeed(x)
              }.either.runCollect
            )(equalTo(Chunk(Right(1), Right(2), Left("boom"))))
          }
        ),
        suite("mapZIOPar")(
          test("foreachParN equivalence") {
            checkNM(10)(Gen.small(Gen.listOfN(_)(Gen.anyByte)), Gen.function(Gen.successes(Gen.anyByte))) { (data, f) =>
              val s = ZStream.fromIterable(data)

              for {
                l <- s.mapZIOPar(8)(f).runCollect
                r <- IO.foreachParN(8)(data)(f)
              } yield assert(l.toList)(equalTo(r))
            }
          },
          test("order when n = 1") {
            for {
              queue  <- Queue.unbounded[Int]
              _      <- ZStream.range(0, 9).mapZIOPar(1)(queue.offer).runDrain
              result <- queue.takeAll
            } yield assert(result)(equalTo(result.sorted))
          },
          test("interruption propagation") {
            for {
              interrupted <- Ref.make(false)
              latch       <- Promise.make[Nothing, Unit]
              fib <- ZStream(())
                       .mapZIOPar(1)(_ => (latch.succeed(()) *> ZIO.infinity).onInterrupt(interrupted.set(true)))
                       .runDrain
                       .fork
              _      <- latch.await
              _      <- fib.interrupt
              result <- interrupted.get
            } yield assert(result)(isTrue)
          },
          test("guarantee ordering")(checkM(Gen.int(1, 4096), Gen.listOf(Gen.anyInt)) { (n: Int, m: List[Int]) =>
            for {
              mapZIO    <- ZStream.fromIterable(m).mapZIO(UIO.succeedNow).runCollect
              mapZIOPar <- ZStream.fromIterable(m).mapZIOPar(n)(UIO.succeedNow).runCollect
            } yield assert(n)(isGreaterThan(0)) implies assert(mapZIO)(equalTo(mapZIOPar))
          }),
          test("awaits children fibers properly") {
            assertM(
              ZStream
                .fromIterable((0 to 100))
                .interruptWhen(ZIO.never)
                .mapZIOPar(8)(_ => ZIO(1).repeatN(2000))
                .runDrain
                .exit
                .map(_.interrupted)
            )(equalTo(false))
          } @@ TestAspect.jvmOnly,
          test("interrupts pending tasks when one of the tasks fails") {
            for {
              interrupted <- Ref.make(0)
              latch1      <- Promise.make[Nothing, Unit]
              latch2      <- Promise.make[Nothing, Unit]
              result <- ZStream(1, 2, 3)
                          .mapZIOPar(3) {
                            case 1 => (latch1.succeed(()) *> ZIO.never).onInterrupt(interrupted.update(_ + 1))
                            case 2 => (latch2.succeed(()) *> ZIO.never).onInterrupt(interrupted.update(_ + 1))
                            case 3 => latch1.await *> latch2.await *> ZIO.fail("Boom")
                          }
                          .runDrain
                          .exit
              count <- interrupted.get
            } yield assert(count)(equalTo(2)) && assert(result)(fails(equalTo("Boom")))
          } @@ nonFlaky
        ),
        suite("mergeTerminateLeft")(
          test("terminates as soon as the first stream terminates") {
            for {
              queue1 <- Queue.unbounded[Int]
              queue2 <- Queue.unbounded[Int]
              stream1 = ZStream.fromQueue(queue1)
              stream2 = ZStream.fromQueue(queue2)
              fiber  <- stream1.mergeTerminateLeft(stream2).runCollect.fork
              _      <- queue1.offer(1) *> TestClock.adjust(1.second)
              _      <- queue1.offer(2) *> TestClock.adjust(1.second)
              _      <- queue1.shutdown *> TestClock.adjust(1.second)
              _      <- queue2.offer(3)
              result <- fiber.join
            } yield assert(result)(equalTo(Chunk(1, 2)))
          },
          test("interrupts pulling on finish") {
            val s1 = ZStream(1, 2, 3)
            val s2 = ZStream.fromZIO(Clock.sleep(5.seconds).as(4))
            assertM(s1.mergeTerminateLeft(s2).runCollect)(equalTo(Chunk(1, 2, 3)))
          }
        ),
        suite("mergeTerminateRight")(
          test("terminates as soon as the second stream terminates") {
            for {
              queue1 <- Queue.unbounded[Int]
              queue2 <- Queue.unbounded[Int]
              stream1 = ZStream.fromQueue(queue1)
              stream2 = ZStream.fromQueue(queue2)
              fiber  <- stream1.mergeTerminateRight(stream2).runCollect.fork
              _      <- queue2.offer(2) *> TestClock.adjust(1.second)
              _      <- queue2.offer(3) *> TestClock.adjust(1.second)
              _      <- queue2.shutdown *> TestClock.adjust(1.second)
              _      <- queue1.offer(1)
              result <- fiber.join
            } yield assert(result)(equalTo(Chunk(2, 3)))
          } @@ exceptJS
        ),
        suite("mergeTerminateEither")(
          test("terminates as soon as either stream terminates") {
            for {
              queue1 <- Queue.unbounded[Int]
              queue2 <- Queue.unbounded[Int]
              stream1 = ZStream.fromQueue(queue1)
              stream2 = ZStream.fromQueue(queue2)
              fiber  <- stream1.mergeTerminateEither(stream2).runCollect.fork
              _      <- queue1.shutdown
              _      <- TestClock.adjust(1.second)
              _      <- queue2.offer(1)
              result <- fiber.join
            } yield assert(result)(isEmpty)
          }
        ),
        suite("mergeWith")(
          test("equivalence with set union")(checkM(streamOfInts, streamOfInts) {
            (s1: ZStream[Any, String, Int], s2: ZStream[Any, String, Int]) =>
              for {
                mergedStream <- (s1 merge s2).runCollect.map(_.toSet).exit
                mergedLists <- s1.runCollect
                                 .zipWith(s2.runCollect)((left, right) => left ++ right)
                                 .map(_.toSet)
                                 .exit
              } yield assert(!mergedStream.succeeded && !mergedLists.succeeded)(isTrue) || assert(
                mergedStream
              )(
                equalTo(mergedLists)
              )
          }),
          test("fail as soon as one stream fails") {
            assertM(ZStream(1, 2, 3).merge(ZStream.fail(())).runCollect.exit.map(_.succeeded))(
              equalTo(false)
            )
          } @@ nonFlaky(20),
          test("prioritizes failure") {
            val s1 = ZStream.never
            val s2 = ZStream.fail("Ouch")

            assertM(s1.mergeWith(s2)(_ => (), _ => ()).runCollect.either)(isLeft(equalTo("Ouch")))
          }
        ),
        suite("partitionEither")(
          test("allows repeated runs without hanging") {
            val stream = ZStream
              .fromIterable[Int](Seq.empty)
              .partitionEither(i => ZIO.succeedNow(if (i % 2 == 0) Left(i) else Right(i)))
              .map { case (evens, odds) => evens.mergeEither(odds) }
              .use(_.runCollect)
            assertM(ZIO.collectAll(Range(0, 100).toList.map(_ => stream)).map(_ => 0))(equalTo(0))
          },
          test("values") {
            ZStream
              .range(0, 6)
              .partitionEither { i =>
                if (i % 2 == 0) ZIO.succeedNow(Left(i))
                else ZIO.succeedNow(Right(i))
              }
              .use { case (s1, s2) =>
                for {
                  out1 <- s1.runCollect
                  out2 <- s2.runCollect
                } yield assert(out1)(equalTo(Chunk(0, 2, 4))) && assert(out2)(
                  equalTo(Chunk(1, 3, 5))
                )
              }
          },
          test("errors") {
            (ZStream.range(0, 1) ++ ZStream.fail("Boom")).partitionEither { i =>
              if (i % 2 == 0) ZIO.succeedNow(Left(i))
              else ZIO.succeedNow(Right(i))
            }.use { case (s1, s2) =>
              for {
                out1 <- s1.runCollect.either
                out2 <- s2.runCollect.either
              } yield assert(out1)(isLeft(equalTo("Boom"))) && assert(out2)(
                isLeft(equalTo("Boom"))
              )
            }
          },
          test("backpressure") {
            ZStream
              .range(0, 6)
              .partitionEither(
                i =>
                  if (i % 2 == 0) ZIO.succeedNow(Left(i))
                  else ZIO.succeedNow(Right(i)),
                1
              )
              .use { case (s1, s2) =>
                for {
                  ref    <- Ref.make[List[Int]](Nil)
                  latch1 <- Promise.make[Nothing, Unit]
                  fib <- s1
                           .tap(i => ref.update(i :: _) *> latch1.succeed(()).when(i == 2))
                           .runDrain
                           .fork
                  _         <- latch1.await
                  snapshot1 <- ref.get
                  other     <- s2.runCollect
                  _         <- fib.await
                  snapshot2 <- ref.get
                } yield assert(snapshot1)(equalTo(List(2, 0))) && assert(snapshot2)(
                  equalTo(List(4, 2, 0))
                ) && assert(
                  other
                )(
                  equalTo(
                    Chunk(
                      1,
                      3,
                      5
                    )
                  )
                )
              }
          }
        ),
        test("peel") {
          val sink: ZSink[Any, Nothing, Int, Nothing, Chunk[Int]] = ZSink {
            ZManaged.succeed {
              case Some(inputs) => Push.emit(inputs, Chunk.empty)
              case None         => Push.emit(Chunk.empty, Chunk.empty)
            }
          }

          ZStream.fromChunks(Chunk(1, 2, 3), Chunk(4, 5, 6)).peel(sink).use { case (chunk, rest) =>
            rest.runCollect.map { rest =>
              assert(chunk)(equalTo(Chunk(1, 2, 3))) &&
              assert(rest)(equalTo(Chunk(4, 5, 6)))
            }
          }
        },
        test("onError") {
          for {
            flag   <- Ref.make(false)
            exit   <- ZStream.fail("Boom").onError(_ => flag.set(true)).runDrain.exit
            called <- flag.get
          } yield assert(called)(isTrue) && assert(exit)(fails(equalTo("Boom")))
        } @@ zioTag(errors),
        test("orElse") {
          val s1 = ZStream(1, 2, 3) ++ ZStream.fail("Boom")
          val s2 = ZStream(4, 5, 6)
          s1.orElse(s2).runCollect.map(assert(_)(equalTo(Chunk(1, 2, 3, 4, 5, 6))))
        },
        test("orElseEither") {
          val s1 = ZStream.succeed(1) ++ ZStream.fail("Boom")
          val s2 = ZStream.succeed(2)
          s1.orElseEither(s2).runCollect.map(assert(_)(equalTo(Chunk(Left(1), Right(2)))))
        },
        test("orElseFail") {
          val s1 = ZStream.succeed(1) ++ ZStream.fail("Boom")
          s1.orElseFail("Boomer").runCollect.either.map(assert(_)(isLeft(equalTo("Boomer"))))
        },
        test("orElseOptional") {
          val s1 = ZStream.succeed(1) ++ ZStream.fail(None)
          val s2 = ZStream.succeed(2)
          s1.orElseOptional(s2).runCollect.map(assert(_)(equalTo(Chunk(1, 2))))
        },
        test("orElseSucceed") {
          val s1 = ZStream.succeed(1) ++ ZStream.fail("Boom")
          s1.orElseSucceed(2).runCollect.map(assert(_)(equalTo(Chunk(1, 2))))
        },
        suite("repeat")(
          test("repeat")(
            assertM(
              ZStream(1)
                .repeat(Schedule.recurs(4))
                .runCollect
            )(equalTo(Chunk(1, 1, 1, 1, 1)))
          ),
          test("short circuits")(
            for {
              ref <- Ref.make[List[Int]](Nil)
              fiber <- ZStream
                         .fromZIO(ref.update(1 :: _))
                         .repeat(Schedule.spaced(10.millis))
                         .take(2)
                         .runDrain
                         .fork
              _      <- TestClock.adjust(50.millis)
              _      <- fiber.join
              result <- ref.get
            } yield assert(result)(equalTo(List(1, 1)))
          ),
          test("does not swallow errors on a repetition") {
            Ref.make(0).flatMap { counter =>
              ZStream
                .fromZIO(
                  counter.getAndUpdate(_ + 1).flatMap {
                    case i if i <= 2 => UIO.succeed(i)
                    case otherwise   => ZIO.fail("Boom")
                  }
                )
                .repeat(Schedule.recurs(3))
                .runDrain
                .exit
                .map(assert(_)(fails(equalTo("Boom"))))
            }
          }
        ),
        suite("repeatEither")(
          test("emits schedule output")(
            assertM(
              ZStream(1L)
                .repeatEither(Schedule.recurs(4))
                .runCollect
            )(
              equalTo(
                Chunk(
                  Right(1L),
                  Right(1L),
                  Left(0L),
                  Right(1L),
                  Left(1L),
                  Right(1L),
                  Left(2L),
                  Right(1L),
                  Left(3L)
                )
              )
            )
          ),
          test("short circuits") {
            for {
              ref <- Ref.make[List[Int]](Nil)
              fiber <- ZStream
                         .fromZIO(ref.update(1 :: _))
                         .repeatEither(Schedule.spaced(10.millis))
                         .take(3) // take one schedule output
                         .runDrain
                         .fork
              _      <- TestClock.adjust(50.millis)
              _      <- fiber.join
              result <- ref.get
            } yield assert(result)(equalTo(List(1, 1)))
          }
        ),
        test("right") {
          val s1 = ZStream.succeed(Right(1)) ++ ZStream.succeed(Left(0))
          s1.right.runCollect.either.map(assert(_)(isLeft(equalTo(None))))
        },
        test("rightOrFail") {
          val s1 = ZStream.succeed(Right(1)) ++ ZStream.succeed(Left(0))
          s1.rightOrFail(-1).runCollect.either.map(assert(_)(isLeft(equalTo(-1))))
        },
        suite("runHead")(
          test("nonempty stream")(
            assertM(ZStream(1, 2, 3, 4).runHead)(equalTo(Some(1)))
          ),
          test("empty stream")(
            assertM(ZStream.empty.runHead)(equalTo(None))
          ),
          test("Pulls up to the first non-empty chunk") {
            for {
              ref <- Ref.make[List[Int]](Nil)
              head <- ZStream(
                        ZStream.fromZIO(ref.update(1 :: _)).drain,
                        ZStream.fromZIO(ref.update(2 :: _)).drain,
                        ZStream(1),
                        ZStream.fromZIO(ref.update(3 :: _))
                      ).flatten.runHead
              result <- ref.get
            } yield assert(head)(isSome(equalTo(1))) && assert(result)(equalTo(List(2, 1)))
          }
        ),
        suite("runLast")(
          test("nonempty stream")(
            assertM(ZStream(1, 2, 3, 4).runLast)(isSome(equalTo(4)))
          ),
          test("empty stream")(
            assertM(ZStream.empty.runLast)(isNone)
          )
        ),
        suite("runManaged")(
          test("properly closes the resources")(
            for {
              closed <- Ref.make[Boolean](false)
              res     = ZManaged.acquireReleaseWith(ZIO.succeed(1))(_ => closed.set(true))
              stream  = ZStream.managed(res).flatMap(a => ZStream(a, a, a))
              collectAndCheck <- stream
                                   .runManaged(ZSink.collectAll)
                                   .flatMap(r => closed.get.toManaged.map((r, _)))
                                   .useNow
              (result, state) = collectAndCheck
              finalState     <- closed.get
            } yield {
              assert(result)(equalTo(Chunk(1, 1, 1))) && assert(state)(isFalse) && assert(finalState)(isTrue)
            }
          )
        ),
        suite("scan")(
          test("scan")(checkM(pureStreamOfInts) { s =>
            for {
              streamResult <- s.scan(0)(_ + _).runCollect
              chunkResult  <- s.runCollect.map(_.scan(0)(_ + _))
            } yield assert(streamResult)(equalTo(chunkResult))
          })
        ),
        suite("scanReduce")(
          test("scanReduce")(checkM(pureStreamOfInts) { s =>
            for {
              streamResult <- s.scanReduce(_ + _).runCollect
              chunkResult  <- s.runCollect.map(_.scan(0)(_ + _).tail)
            } yield assert(streamResult)(equalTo(chunkResult))
          })
        ),
        suite("schedule")(
          test("scheduleWith")(
            assertM(
              ZStream("A", "B", "C", "A", "B", "C")
                .scheduleWith(Schedule.recurs(2) *> Schedule.fromFunction((_) => "Done"))(
                  _.toLowerCase,
                  identity
                )
                .runCollect
            )(equalTo(Chunk("a", "b", "c", "Done", "a", "b", "c", "Done")))
          ),
          test("scheduleEither")(
            assertM(
              ZStream("A", "B", "C")
                .scheduleEither(Schedule.recurs(2) *> Schedule.fromFunction((_) => "!"))
                .runCollect
            )(equalTo(Chunk(Right("A"), Right("B"), Right("C"), Left("!"))))
          )
        ),
        suite("repeatElements")(
          test("repeatElementsWith")(
            assertM(
              ZStream("A", "B", "C")
                .repeatElementsWith(Schedule.recurs(0) *> Schedule.fromFunction((_) => 123))(
                  identity,
                  _.toString
                )
                .runCollect
            )(equalTo(Chunk("A", "123", "B", "123", "C", "123")))
          ),
          test("repeatElementsEither")(
            assertM(
              ZStream("A", "B", "C")
                .repeatElementsEither(Schedule.recurs(0) *> Schedule.fromFunction((_) => 123))
                .runCollect
            )(equalTo(Chunk(Right("A"), Left(123), Right("B"), Left(123), Right("C"), Left(123))))
          ),
          test("repeated && assertspaced")(
            assertM(
              ZStream("A", "B", "C")
                .repeatElements(Schedule.once)
                .runCollect
            )(equalTo(Chunk("A", "A", "B", "B", "C", "C")))
          ),
          test("short circuits in schedule")(
            assertM(
              ZStream("A", "B", "C")
                .repeatElements(Schedule.once)
                .take(4)
                .runCollect
            )(equalTo(Chunk("A", "A", "B", "B")))
          ),
          test("short circuits after schedule")(
            assertM(
              ZStream("A", "B", "C")
                .repeatElements(Schedule.once)
                .take(3)
                .runCollect
            )(equalTo(Chunk("A", "A", "B")))
          )
        ),
        suite("retry")(
          test("retry a failing stream") {
            assertM(
              for {
                ref     <- Ref.make(0)
                stream   = ZStream.fromZIO(ref.getAndUpdate(_ + 1)) ++ ZStream.fail(None)
                results <- stream.retry(Schedule.forever).take(2).runCollect
              } yield results
            )(equalTo(Chunk(0, 1)))
          },
          test("cleanup resources before restarting the stream") {
            assertM(
              for {
                finalized <- Ref.make(0)
                stream = ZStream.unwrapManaged(
                           ZManaged
                             .finalizer(finalized.getAndUpdate(_ + 1))
                             .as(ZStream.fromZIO(finalized.get) ++ ZStream.fail(None))
                         )
                results <- stream.retry(Schedule.forever).take(2).runCollect
              } yield results
            )(equalTo(Chunk(0, 1)))
          },
          test("retry a failing stream according to a schedule") {
            for {
              times <- Ref.make(List.empty[java.time.Instant])
              stream =
                ZStream
                  .fromZIO(Clock.instant.flatMap(time => times.update(time +: _)))
                  .flatMap(_ => Stream.fail(None))
              streamFib <- stream.retry(Schedule.exponential(1.second)).take(3).runDrain.fork
              _         <- TestClock.adjust(1.second)
              _         <- TestClock.adjust(2.second)
              _         <- streamFib.interrupt
              results   <- times.get.map(_.map(_.getEpochSecond.toInt))
            } yield assert(results)(equalTo(List(3, 1, 0)))
          },
          test("reset the schedule after a successful pull") {
            for {
              times <- Ref.make(List.empty[java.time.Instant])
              ref   <- Ref.make(0)
              stream =
                ZStream
                  .fromZIO(Clock.instant.flatMap(time => times.update(time +: _) *> ref.updateAndGet(_ + 1)))
                  .flatMap { attemptNr =>
                    if (attemptNr == 3 || attemptNr == 5) Stream.succeed(attemptNr) else Stream.fail(None)
                  }
                  .forever
              streamFib <- stream
                             .retry(Schedule.exponential(1.second))
                             .take(2)
                             .runDrain
                             .fork
              _       <- TestClock.adjust(1.second)
              _       <- TestClock.adjust(2.second)
              _       <- TestClock.adjust(1.second)
              _       <- streamFib.join
              results <- times.get.map(_.map(_.getEpochSecond.toInt))
            } yield assert(results)(equalTo(List(4, 3, 3, 1, 0)))
          }
        ),
        test("some") {
          val s1 = ZStream.succeed(Some(1)) ++ ZStream.succeed(None)
          s1.some.runCollect.either.map(assert(_)(isLeft(equalTo(None))))
        },
        test("someOrElse") {
          val s1 = ZStream.succeed(Some(1)) ++ ZStream.succeed(None)
          s1.someOrElse(-1).runCollect.map(assert(_)(equalTo(Chunk(1, -1))))
        },
        test("someOrFail") {
          val s1 = ZStream.succeed(Some(1)) ++ ZStream.succeed(None)
          s1.someOrFail(-1).runCollect.either.map(assert(_)(isLeft(equalTo(-1))))
        },
        suite("take")(
          test("take")(checkM(streamOfInts, Gen.anyInt) { (s, n) =>
            for {
              takeStreamResult <- s.take(n.toLong).runCollect.exit
              takeListResult   <- s.runCollect.map(_.take(n)).exit
            } yield assert(takeListResult.succeeded)(isTrue) implies assert(takeStreamResult)(
              equalTo(takeListResult)
            )
          }),
          test("take short circuits")(
            for {
              ran    <- Ref.make(false)
              stream  = (ZStream(1) ++ ZStream.fromZIO(ran.set(true)).drain).take(0)
              _      <- stream.runDrain
              result <- ran.get
            } yield assert(result)(isFalse)
          ),
          test("take(0) short circuits")(
            for {
              units <- ZStream.never.take(0).runCollect
            } yield assert(units)(equalTo(Chunk.empty))
          ),
          test("take(1) short circuits")(
            for {
              ints <- (ZStream(1) ++ ZStream.never).take(1).runCollect
            } yield assert(ints)(equalTo(Chunk(1)))
          )
        ),
        test("takeRight") {
          checkM(pureStreamOfInts, Gen.int(1, 4)) { (s, n) =>
            for {
              streamTake <- s.takeRight(n).runCollect
              chunkTake  <- s.runCollect.map(_.takeRight(n))
            } yield assert(streamTake)(equalTo(chunkTake))
          }
        },
        test("takeUntil") {
          checkM(streamOfInts, Gen.function(Gen.boolean)) { (s, p) =>
            for {
              streamTakeUntil <- s.takeUntil(p).runCollect.exit
              chunkTakeUntil <- s.runCollect
                                  .map(as => as.takeWhile(!p(_)) ++ as.dropWhile(!p(_)).take(1))
                                  .exit
            } yield assert(chunkTakeUntil.succeeded)(isTrue) implies assert(streamTakeUntil)(
              equalTo(chunkTakeUntil)
            )
          }
        },
        test("takeUntilM") {
          checkM(streamOfInts, Gen.function(Gen.successes(Gen.boolean))) { (s, p) =>
            for {
              streamTakeUntilM <- s.takeUntilZIO(p).runCollect.exit
              chunkTakeUntilM <- s.runCollect
                                   .flatMap(as =>
                                     as.takeWhileZIO(p(_).map(!_))
                                       .zipWith(as.dropWhileZIO(p(_).map(!_)).map(_.take(1)))(_ ++ _)
                                   )
                                   .exit
            } yield assert(chunkTakeUntilM.succeeded)(isTrue) implies assert(streamTakeUntilM)(
              equalTo(chunkTakeUntilM)
            )
          }
        },
        suite("takeWhile")(
          test("takeWhile")(checkM(streamOfInts, Gen.function(Gen.boolean)) { (s, p) =>
            for {
              streamTakeWhile <- s.takeWhile(p).runCollect.exit
              chunkTakeWhile  <- s.runCollect.map(_.takeWhile(p)).exit
            } yield assert(chunkTakeWhile.succeeded)(isTrue) implies assert(streamTakeWhile)(equalTo(chunkTakeWhile))
          }),
          test("takeWhile doesn't stop when hitting an empty chunk (#4272)") {
            ZStream
              .fromChunks(Chunk(1), Chunk(2), Chunk(3))
              .mapChunks(_.flatMap {
                case 2 => Chunk()
                case x => Chunk(x)
              })
              .takeWhile(_ != 4)
              .runCollect
              .map { result =>
                assert(result)(hasSameElements(List(1, 3)))
              }
          },
          test("takeWhile short circuits")(
            assertM(
              (ZStream(1) ++ ZStream.fail("Ouch"))
                .takeWhile(_ => false)
                .runDrain
                .either
            )(isRight(isUnit))
          )
        ),
        suite("tap")(
          test("tap") {
            for {
              ref <- Ref.make(0)
              res <- ZStream(1, 1).tap[Any, Nothing](a => ref.update(_ + a)).runCollect
              sum <- ref.get
            } yield assert(res)(equalTo(Chunk(1, 1))) && assert(sum)(equalTo(2))
          },
          test("laziness on chunks") {
            assertM(Stream(1, 2, 3).tap(x => IO.when(x == 3)(IO.fail("error"))).either.runCollect)(
              equalTo(Chunk(Right(1), Right(2), Left("error")))
            )
          }
        ),
        suite("throttleEnforce")(
          test("free elements") {
            assertM(
              ZStream(1, 2, 3, 4)
                .throttleEnforce(0, Duration.Infinity)(_ => 0)
                .runCollect
            )(equalTo(Chunk(1, 2, 3, 4)))
          },
          test("no bandwidth") {
            assertM(
              ZStream(1, 2, 3, 4)
                .throttleEnforce(0, Duration.Infinity)(_ => 1)
                .runCollect
            )(equalTo(Chunk.empty))
          }
        ),
        suite("throttleShape")(
          test("throttleShape") {
            for {
              fiber <- Queue
                         .bounded[Int](10)
                         .flatMap { queue =>
                           ZStream
                             .fromQueue(queue)
                             .throttleShape(1, 1.second)(_.fold(0)(_ + _).toLong)
                             .process
                             .use { pull =>
                               for {
                                 _    <- queue.offer(1)
                                 res1 <- pull
                                 _    <- queue.offer(2)
                                 res2 <- pull
                                 _    <- Clock.sleep(4.seconds)
                                 _    <- queue.offer(3)
                                 res3 <- pull
                               } yield assert(Chunk(res1, res2, res3))(
                                 equalTo(Chunk(Chunk(1), Chunk(2), Chunk(3)))
                               )
                             }
                         }
                         .fork
              _    <- TestClock.adjust(8.seconds)
              test <- fiber.join
            } yield test
          },
          test("infinite bandwidth") {
            Queue.bounded[Int](10).flatMap { queue =>
              ZStream.fromQueue(queue).throttleShape(1, 0.seconds)(_ => 100000L).process.use { pull =>
                for {
                  _       <- queue.offer(1)
                  res1    <- pull
                  _       <- queue.offer(2)
                  res2    <- pull
                  elapsed <- Clock.currentTime(TimeUnit.SECONDS)
                } yield assert(elapsed)(equalTo(0L)) && assert(Chunk(res1, res2))(
                  equalTo(Chunk(Chunk(1), Chunk(2)))
                )
              }
            }
          },
          test("with burst") {
            for {
              fiber <- Queue
                         .bounded[Int](10)
                         .flatMap { queue =>
                           ZStream
                             .fromQueue(queue)
                             .throttleShape(1, 1.second, 2)(_.fold(0)(_ + _).toLong)
                             .process
                             .use { pull =>
                               for {
                                 _    <- queue.offer(1)
                                 res1 <- pull
                                 _    <- TestClock.adjust(2.seconds)
                                 _    <- queue.offer(2)
                                 res2 <- pull
                                 _    <- TestClock.adjust(4.seconds)
                                 _    <- queue.offer(3)
                                 res3 <- pull
                               } yield assert(Chunk(res1, res2, res3))(
                                 equalTo(Chunk(Chunk(1), Chunk(2), Chunk(3)))
                               )
                             }
                         }
                         .fork
              test <- fiber.join
            } yield test
          },
          test("free elements") {
            assertM(
              ZStream(1, 2, 3, 4)
                .throttleShape(1, Duration.Infinity)(_ => 0)
                .runCollect
            )(equalTo(Chunk(1, 2, 3, 4)))
          }
        ),
        suite("debounce")(
          test("should drop earlier chunks within waitTime") {
            assertWithChunkCoordination(List(Chunk(1), Chunk(3, 4), Chunk(5), Chunk(6, 7))) { c =>
              val stream = ZStream
                .fromQueue(c.queue)
                .collectWhileSuccess
                .debounce(1.second)
                .tap(_ => c.proceed)

              assertM(for {
                fiber  <- stream.runCollect.fork
                _      <- c.offer.fork
                _      <- (Clock.sleep(500.millis) *> c.offer).fork
                _      <- (Clock.sleep(2.seconds) *> c.offer).fork
                _      <- (Clock.sleep(2500.millis) *> c.offer).fork
                _      <- TestClock.adjust(3500.millis)
                result <- fiber.join
              } yield result)(equalTo(Chunk(Chunk(3, 4), Chunk(6, 7))))
            }
          },
          test("should take latest chunk within waitTime") {
            assertWithChunkCoordination(List(Chunk(1, 2), Chunk(3, 4), Chunk(5, 6))) { c =>
              val stream = ZStream
                .fromQueue(c.queue)
                .collectWhileSuccess
                .debounce(1.second)
                .tap(_ => c.proceed)

              assertM(for {
                fiber  <- stream.runCollect.fork
                _      <- c.offer *> c.offer *> c.offer
                _      <- TestClock.adjust(1.second)
                result <- fiber.join
              } yield result)(equalTo(Chunk(Chunk(5, 6))))
            }
          },
          test("should work properly with parallelization") {
            assertWithChunkCoordination(List(Chunk(1), Chunk(2), Chunk(3))) { c =>
              val stream = ZStream
                .fromQueue(c.queue)
                .collectWhileSuccess
                .debounce(1.second)
                .tap(_ => c.proceed)

              assertM(for {
                fiber  <- stream.runCollect.fork
                _      <- ZIO.collectAllParDiscard(List(c.offer, c.offer, c.offer))
                _      <- TestClock.adjust(1.second)
                result <- fiber.join
              } yield result)(hasSize(equalTo(1)))
            }
          },
          test("should handle empty chunks properly") {
            for {
              fiber  <- ZStream(1, 2, 3).fixed(500.millis).debounce(1.second).runCollect.fork
              _      <- TestClock.adjust(3.seconds)
              result <- fiber.join
            } yield assert(result)(equalTo(Chunk(3)))
          },
          test("should fail immediately") {
            val stream = ZStream.fromZIO(IO.fail(None)).debounce(Duration.Infinity)
            assertM(stream.runCollect.either)(isLeft(equalTo(None)))
          },
          test("should work with empty streams") {
            val stream = ZStream.empty.debounce(5.seconds)
            assertM(stream.runCollect)(isEmpty)
          },
          test("should pick last element from every chunk") {
            assertM(for {
              fiber  <- ZStream(1, 2, 3).debounce(1.second).runCollect.fork
              _      <- TestClock.adjust(1.second)
              result <- fiber.join
            } yield result)(equalTo(Chunk(3)))
          },
          test("should interrupt fibers properly") {
            assertWithChunkCoordination(List(Chunk(1), Chunk(2), Chunk(3))) { c =>
              for {
                fib <- ZStream
                         .fromQueue(c.queue)
                         .tap(_ => c.proceed)
                         .flatMap(ex => ZStream.fromZIOOption(ZIO.done(ex)))
                         .flattenChunks
                         .debounce(200.millis)
                         .interruptWhen(ZIO.never)
                         .take(1)
                         .runCollect
                         .fork
                _       <- (c.offer *> TestClock.adjust(100.millis) *> c.awaitNext).repeatN(3)
                _       <- TestClock.adjust(100.millis)
                results <- fib.join
              } yield assert(results)(equalTo(Chunk(3)))
            }
          },
          test("should interrupt children fiber on stream interruption") {
            for {
              ref <- Ref.make(false)
              fiber <- (ZStream.fromZIO(ZIO.unit) ++ ZStream.fromZIO(ZIO.never.onInterrupt(ref.set(true))))
                         .debounce(800.millis)
                         .runDrain
                         .fork
              _     <- TestClock.adjust(1.minute)
              _     <- fiber.interrupt
              value <- ref.get
            } yield assert(value)(equalTo(true))
          }
        ),
        suite("timeout")(
          test("succeed") {
            assertM(
              ZStream
                .succeed(1)
                .timeout(Duration.Infinity)
                .runCollect
            )(equalTo(Chunk(1)))
          },
          test("should end stream") {
            assertM(
              ZStream
                .range(0, 5)
                .tap(_ => ZIO.sleep(Duration.Infinity))
                .timeout(Duration.Zero)
                .runCollect
            )(isEmpty)
          }
        ),
        test("timeoutError") {
          assertM(
            ZStream
              .range(0, 5)
              .tap(_ => ZIO.sleep(Duration.Infinity))
              .timeoutError(false)(Duration.Zero)
              .runDrain
              .map(_ => true)
              .either
              .map(_.merge)
          )(isFalse)
        },
        test("timeoutErrorCause") {
          val throwable = new Exception("BOOM")
          assertM(
            ZStream
              .range(0, 5)
              .tap(_ => ZIO.sleep(Duration.Infinity))
              .timeoutErrorCause(Cause.die(throwable))(Duration.Zero)
              .runDrain
              .sandbox
              .either
          )(equalTo(Left(Cause.Die(throwable))))
        },
        suite("timeoutTo")(
          test("succeed") {
            assertM(
              ZStream
                .range(0, 5)
                .timeoutTo(Duration.Infinity)(ZStream.succeed(-1))
                .runCollect
            )(equalTo(Chunk(0, 1, 2, 3, 4)))
          },
          test("should switch stream") {
            assertWithChunkCoordination(List(Chunk(1), Chunk(2), Chunk(3))) { c =>
              assertM(
                for {
                  fiber <- ZStream
                             .fromQueue(c.queue)
                             .collectWhileSuccess
                             .flattenChunks
                             .timeoutTo(2.seconds)(ZStream.succeed(4))
                             .tap(_ => c.proceed)
                             .runCollect
                             .fork
                  _      <- c.offer *> TestClock.adjust(1.seconds) *> c.awaitNext
                  _      <- c.offer *> TestClock.adjust(3.seconds) *> c.awaitNext
                  _      <- c.offer
                  result <- fiber.join
                } yield result
              )(equalTo(Chunk(1, 2, 4)))
            }
          },
          test("should not apply timeout after switch") {
            for {
              queue1 <- Queue.unbounded[Int]
              queue2 <- Queue.unbounded[Int]
              stream1 = ZStream.fromQueue(queue1)
              stream2 = ZStream.fromQueue(queue2)
              fiber  <- stream1.timeoutTo(2.seconds)(stream2).runCollect.fork
              _      <- queue1.offer(1) *> TestClock.adjust(1.second)
              _      <- queue1.offer(2) *> TestClock.adjust(3.second)
              _      <- queue1.offer(3)
              _      <- queue2.offer(4) *> TestClock.adjust(3.second)
              _      <- queue2.offer(5) *> queue2.shutdown
              result <- fiber.join
            } yield assert(result)(equalTo(Chunk(1, 2, 4, 5)))
          }
        ),
        suite("toInputStream")(
          test("read one-by-one") {
            checkM(tinyListOf(Gen.chunkOf(Gen.anyByte))) { chunks =>
              val content = chunks.flatMap(_.toList)
              ZStream.fromChunks(chunks: _*).toInputStream.use[Any, Throwable, TestResult] { is =>
                ZIO.succeedNow(
                  assert(Iterator.continually(is.read()).takeWhile(_ != -1).map(_.toByte).toList)(
                    equalTo(content)
                  )
                )
              }
            }
          },
          test("read in batches") {
            checkM(tinyListOf(Gen.chunkOf(Gen.anyByte))) { chunks =>
              val content = chunks.flatMap(_.toList)
              ZStream.fromChunks(chunks: _*).toInputStream.use[Any, Throwable, TestResult] { is =>
                val batches: List[(Array[Byte], Int)] = Iterator.continually {
                  val buf = new Array[Byte](10)
                  val res = is.read(buf, 0, 4)
                  (buf, res)
                }.takeWhile(_._2 != -1).toList
                val combined = batches.flatMap { case (buf, size) => buf.take(size) }
                ZIO.succeedNow(assert(combined)(equalTo(content)))
              }
            }
          },
          test("`available` returns the size of chunk's leftover") {
            ZStream
              .fromIterable((1 to 10).map(_.toByte))
              .chunkN(3)
              .toInputStream
              .use[Any, Throwable, TestResult](is =>
                ZIO.attempt {
                  val cold = is.available()
                  is.read()
                  val at1 = is.available()
                  is.read(new Array[Byte](2))
                  val at3 = is.available()
                  is.read()
                  val at4 = is.available()
                  List(
                    assert(cold)(equalTo(0)),
                    assert(at1)(equalTo(2)),
                    assert(at3)(equalTo(0)),
                    assert(at4)(equalTo(2))
                  ).reduce(_ && _)
                }
              )
          },
          test("Preserves errors") {
            assertM(
              ZStream
                .fail(new Exception("boom"))
                .toInputStream
                .use(is =>
                  Task {
                    is.read
                  }
                )
                .exit
            )(
              fails(hasMessage(equalTo("boom")))
            )
          },
          test("Be completely lazy") {
            assertM(
              ZStream
                .fail(new Exception("boom"))
                .toInputStream
                .use(_ => ZIO.succeed("ok"))
            )(equalTo("ok"))
          },
          test("Preserves errors in the middle") {
            val bytes: Seq[Byte] = (1 to 5).map(_.toByte)
            val str: ZStream[Any, Throwable, Byte] =
              ZStream.fromIterable(bytes) ++ ZStream.fail(new Exception("boom"))
            assertM(
              str.toInputStream
                .use(is =>
                  Task {
                    val buf = new Array[Byte](50)
                    is.read(buf)
                    "ok"
                  }
                )
                .exit
            )(fails(hasMessage(equalTo("boom"))))
          },
          test("Allows reading something even in case of error") {
            val bytes: Seq[Byte] = (1 to 5).map(_.toByte)
            val str: ZStream[Any, Throwable, Byte] =
              ZStream.fromIterable(bytes) ++ ZStream.fail(new Exception("boom"))
            assertM(
              str.toInputStream.use(is =>
                Task {
                  val buf = new Array[Byte](5)
                  is.read(buf)
                  buf.toList
                }
              )
            )(equalTo(bytes))
          }
        ),
        test("toIterator") {
          (for {
            counter  <- Ref.make(0).toManaged //Increment and get the value
            effect    = counter.updateAndGet(_ + 1)
            iterator <- ZStream.repeatZIO(effect).toIterator
            n         = 2000
            out <- ZStream
                     .fromIterator(iterator.map(_.merge))
                     .mapConcatZIO(element => effect.map(newElement => List(element, newElement)))
                     .take(n.toLong)
                     .runCollect
                     .toManaged
          } yield assert(out)(equalTo(Chunk.fromIterable(1 to n)))).use(ZIO.succeed(_))
        } @@ TestAspect.jvmOnly, // Until #3360 is solved
        suite("toQueue")(
          test("toQueue")(checkM(Gen.chunkOfBounded(0, 3)(Gen.anyInt)) { (c: Chunk[Int]) =>
            val s = ZStream.fromChunk(c).flatMap(ZStream.succeed(_))
            assertM(
              s.toQueue(1000)
                .use(queue => queue.size.repeatWhile(_ != c.size + 1) *> queue.takeAll)
            )(
              equalTo(c.map(Take.single) :+ Take.end)
            )
          }),
          test("toQueueUnbounded")(checkM(Gen.chunkOfBounded(0, 3)(Gen.anyInt)) { (c: Chunk[Int]) =>
            val s = ZStream.fromChunk(c).flatMap(ZStream.succeed(_))
            assertM(
              s.toQueueUnbounded.use(queue => queue.size.repeatWhile(_ != c.size + 1) *> queue.takeAll)
            )(
              equalTo(c.map(Take.single) :+ Take.end)
            )
          })
        ),
        suite("toReader")(
          test("read one-by-one") {
            checkM(tinyListOf(Gen.chunkOf(Gen.anyChar))) { chunks =>
              val content = chunks.flatMap(_.toList)
              ZStream.fromChunks(chunks: _*).toReader.use[Any, Throwable, TestResult] { reader =>
                ZIO.succeedNow(
                  assert(Iterator.continually(reader.read()).takeWhile(_ != -1).map(_.toChar).toList)(
                    equalTo(content)
                  )
                )
              }
            }
          },
          test("read in batches") {
            checkM(tinyListOf(Gen.chunkOf(Gen.anyChar))) { chunks =>
              val content = chunks.flatMap(_.toList)
              ZStream.fromChunks(chunks: _*).toReader.use[Any, Throwable, TestResult] { reader =>
                val batches: List[(Array[Char], Int)] = Iterator.continually {
                  val buf = new Array[Char](10)
                  val res = reader.read(buf, 0, 4)
                  (buf, res)
                }.takeWhile(_._2 != -1).toList
                val combined = batches.flatMap { case (buf, size) => buf.take(size) }
                ZIO.succeedNow(assert(combined)(equalTo(content)))
              }
            }
          },
          test("Throws mark not supported") {
            assertM(
              ZStream
                .fromChunk(Chunk.fromArray("Lorem ipsum".toArray))
                .toReader
                .use(reader =>
                  Task {
                    reader.mark(0)
                  }
                )
                .exit
            )(fails(isSubtype[IOException](anything)))
          },
          test("Throws reset not supported") {
            assertM(
              ZStream
                .fromChunk(Chunk.fromArray("Lorem ipsum".toArray))
                .toReader
                .use(reader =>
                  Task {
                    reader.reset()
                  }
                )
                .exit
            )(fails(isSubtype[IOException](anything)))
          },
          test("Does not support mark") {
            assertM(
              ZStream
                .fromChunk(Chunk.fromArray("Lorem ipsum".toArray))
                .toReader
                .use(reader => ZIO.succeed(reader.markSupported()))
            )(equalTo(false))
          },
          test("Ready is false") {
            assertM(
              ZStream
                .fromChunk(Chunk.fromArray("Lorem ipsum".toArray))
                .toReader
                .use(reader => ZIO.succeed(reader.ready()))
            )(equalTo(false))
          },
          test("Preserves errors") {
            assertM(
              ZStream
                .fail(new Exception("boom"))
                .toReader
                .use(reader =>
                  Task {
                    reader.read
                  }
                )
                .exit
            )(
              fails(hasMessage(equalTo("boom")))
            )
          },
          test("Be completely lazy") {
            assertM(
              ZStream
                .fail(new Exception("boom"))
                .toReader
                .use(_ => ZIO.succeed("ok"))
            )(equalTo("ok"))
          },
          test("Preserves errors in the middle") {
            val chars: Seq[Char] = (1 to 5).map(_.toChar)
            val str: ZStream[Any, Throwable, Char] =
              ZStream.fromIterable(chars) ++ ZStream.fail(new Exception("boom"))
            assertM(
              str.toReader
                .use(reader =>
                  Task {
                    val buf = new Array[Char](50)
                    reader.read(buf)
                    "ok"
                  }
                )
                .exit
            )(fails(hasMessage(equalTo("boom"))))
          },
          test("Allows reading something even in case of error") {
            val chars: Seq[Char] = (1 to 5).map(_.toChar)
            val str: ZStream[Any, Throwable, Char] =
              ZStream.fromIterable(chars) ++ ZStream.fail(new Exception("boom"))
            assertM(
              str.toReader.use(reader =>
                Task {
                  val buf = new Array[Char](5)
                  reader.read(buf)
                  buf.toList
                }
              )
            )(equalTo(chars))
          }
        ),
        suite("zipWith")(
          test("zip doesn't pull too much when one of the streams is done") {
            val l = ZStream.fromChunks(Chunk(1, 2), Chunk(3, 4), Chunk(5)) ++ ZStream.fail(
              "Nothing to see here"
            )
            val r = ZStream.fromChunks(Chunk("a", "b"), Chunk("c"))
            assertM(l.zip(r).runCollect)(equalTo(Chunk((1, "a"), (2, "b"), (3, "c"))))
          },
          test("zip equivalence with Chunk#zipWith") {
            checkM(
              tinyListOf(Gen.chunkOf(Gen.anyInt)),
              tinyListOf(Gen.chunkOf(Gen.anyInt))
            ) { (l, r) =>
              val expected = Chunk.fromIterable(l).flatten.zip(Chunk.fromIterable(r).flatten)
              assertM(ZStream.fromChunks(l: _*).zip(ZStream.fromChunks(r: _*)).runCollect)(
                equalTo(expected)
              )
            }
          },
          test("zipWith prioritizes failure") {
            assertM(
              ZStream.never
                .zipWith(ZStream.fail("Ouch"))((_, _) => None)
                .runCollect
                .either
            )(isLeft(equalTo("Ouch")))
          }
        ),
        suite("zipAllWith")(
          test("zipAllWith") {
            checkM(
              // We're using ZStream.fromChunks in the test, and that discards empty
              // chunks; so we're only testing for non-empty chunks here.
              tinyListOf(Gen.chunkOf(Gen.anyInt).filter(_.size > 0)),
              tinyListOf(Gen.chunkOf(Gen.anyInt).filter(_.size > 0))
            ) { (l, r) =>
              val expected =
                Chunk
                  .fromIterable(l)
                  .flatten
                  .zipAllWith(Chunk.fromIterable(r).flatten)(Some(_) -> None, None -> Some(_))(
                    Some(_) -> Some(_)
                  )

              assertM(
                ZStream
                  .fromChunks(l: _*)
                  .map(Option(_))
                  .zipAll(ZStream.fromChunks(r: _*).map(Option(_)))(None, None)
                  .runCollect
              )(equalTo(expected))
            }
          },
          test("zipAllWith prioritizes failure") {
            assertM(
              ZStream.never
                .zipAll(ZStream.fail("Ouch"))(None, None)
                .runCollect
                .either
            )(isLeft(equalTo("Ouch")))
          }
        ),
        test("zipWithIndex")(checkM(pureStreamOfInts) { s =>
          for {
            res1 <- (s.zipWithIndex.runCollect)
            res2 <- (s.runCollect.map(_.zipWithIndex.map(t => (t._1, t._2.toLong))))
          } yield assert(res1)(equalTo(res2))
        }),
        suite("zipWithLatest")(
          test("succeed") {
            for {
              left   <- Queue.unbounded[Chunk[Int]]
              right  <- Queue.unbounded[Chunk[Int]]
              out    <- Queue.bounded[Take[Nothing, (Int, Int)]](1)
              _      <- ZStream.fromChunkQueue(left).zipWithLatest(ZStream.fromChunkQueue(right))((_, _)).into(out).fork
              _      <- left.offer(Chunk(0))
              _      <- right.offerAll(List(Chunk(0), Chunk(1)))
              chunk1 <- ZIO.replicateZIO(2)(out.take.flatMap(_.done)).map(_.flatten)
              _      <- left.offerAll(List(Chunk(1), Chunk(2)))
              chunk2 <- ZIO.replicateZIO(2)(out.take.flatMap(_.done)).map(_.flatten)
            } yield assert(chunk1)(equalTo(List((0, 0), (0, 1)))) && assert(chunk2)(equalTo(List((1, 1), (2, 1))))
          },
          test("handle empty pulls properly") {
            assertM(
              ZStream
                .unfold(0)(n => Some((if (n < 3) Chunk.empty else Chunk.single(2), n + 1)))
                .flattenChunks
                .forever
                .zipWithLatest(ZStream(1).forever)((_, x) => x)
                .take(3)
                .runCollect
            )(equalTo(Chunk(1, 1, 1)))
          }
        ),
        suite("zipWithNext")(
          test("should zip with next element for a single chunk") {
            for {
              result <- ZStream(1, 2, 3).zipWithNext.runCollect
            } yield assert(result)(equalTo(Chunk(1 -> Some(2), 2 -> Some(3), 3 -> None)))
          },
          test("should work with multiple chunks") {
            for {
              result <- ZStream.fromChunks(Chunk(1), Chunk(2), Chunk(3)).zipWithNext.runCollect
            } yield assert(result)(equalTo(Chunk(1 -> Some(2), 2 -> Some(3), 3 -> None)))
          },
          test("should play well with empty streams") {
            assertM(ZStream.empty.zipWithNext.runCollect)(isEmpty)
          },
          test("should output same values as zipping with tail plus last element") {
            checkM(tinyListOf(Gen.chunkOf(Gen.anyInt))) { chunks =>
              val stream = ZStream.fromChunks(chunks: _*)
              for {
                result0 <- stream.zipWithNext.runCollect
                result1 <- stream.zipAll(stream.drop(1).map(Option(_)))(0, None).runCollect
              } yield assert(result0)(equalTo(result1))
            }
          }
        ) @@ TestAspect.jvmOnly,
        suite("zipWithPrevious")(
          test("should zip with previous element for a single chunk") {
            for {
              result <- ZStream(1, 2, 3).zipWithPrevious.runCollect
            } yield assert(result)(equalTo(Chunk(None -> 1, Some(1) -> 2, Some(2) -> 3)))
          },
          test("should work with multiple chunks") {
            for {
              result <- ZStream.fromChunks(Chunk(1), Chunk(2), Chunk(3)).zipWithPrevious.runCollect
            } yield assert(result)(equalTo(Chunk(None -> 1, Some(1) -> 2, Some(2) -> 3)))
          },
          test("should play well with empty streams") {
            assertM(ZStream.empty.zipWithPrevious.runCollect)(isEmpty)
          },
          test("should output same values as first element plus zipping with init") {
            checkM(tinyListOf(Gen.chunkOf(Gen.anyInt))) { chunks =>
              val stream = ZStream.fromChunks(chunks: _*)
              for {
                result0 <- stream.zipWithPrevious.runCollect
                result1 <- (ZStream(None) ++ stream.map(Some(_))).zip(stream).runCollect
              } yield assert(result0)(equalTo(result1))
            }
          }
        ) @@ TestAspect.jvmOnly,
        suite("zipWithPreviousAndNext")(
          test("succeed") {
            for {
              result <- ZStream(1, 2, 3).zipWithPreviousAndNext.runCollect
            } yield assert(result)(
              equalTo(Chunk((None, 1, Some(2)), (Some(1), 2, Some(3)), (Some(2), 3, None)))
            )
          },
          test("should output same values as zipping with both previous and next element") {
            checkM(tinyListOf(Gen.chunkOf(Gen.anyInt))) { chunks =>
              val stream = ZStream.fromChunks(chunks: _*)
              for {
                result0 <- stream.zipWithPreviousAndNext.runCollect
                previous = ZStream(None) ++ stream.map(Some(_))
                next     = stream.drop(1).map(Some(_)) ++ ZStream(None)
                result1 <- previous
                             .zip(stream)
                             .zip(next)
                             .runCollect
              } yield assert(result0)(equalTo(result1))
            }
          }
        ) @@ TestAspect.jvmOnly,
        suite("refineToOrDie")(
          test("does not compile when refine type is not a subtype of error type") {
            val result = typeCheck {
              """
              ZIO
                .fail(new RuntimeException("BOO!"))
                .refineToOrDie[Error]
                """
            }
            val expected =
              "type arguments [Error] do not conform to method refineToOrDie's type parameter bounds [E1 <: RuntimeException]"
            assertM(result)(isLeft(equalTo(expected)))
          } @@ scala2Only
        ),
        test("refineOrDie") {
          val error = new Exception

          ZStream
            .fail(error)
            .refineOrDie { case e: IllegalArgumentException => e }
            .runDrain
            .exit
            .map(assert(_)(dies(equalTo(error))))
        },
        suite("when")(
          test("returns the stream if the condition is satisfied") {
            checkM(pureStreamOfInts) { stream =>
              for {
                result1  <- stream.when(true).runCollect
                result2  <- ZStream.when(true)(stream).runCollect
                expected <- stream.runCollect
              } yield assert(result1)(equalTo(expected)) && assert(result2)(equalTo(expected))
            }
          },
          test("returns an empty stream if the condition is not satisfied") {
            checkM(pureStreamOfInts) { stream =>
              for {
                result1 <- stream.when(false).runCollect
                result2 <- ZStream.when(false)(stream).runCollect
                expected = Chunk[Int]()
              } yield assert(result1)(equalTo(expected)) && assert(result2)(equalTo(expected))
            }
          },
          test("dies if the condition throws an exception") {
            checkM(pureStreamOfInts) { stream =>
              val exception     = new Exception
              def cond: Boolean = throw exception
              assertM(stream.when(cond).runDrain.exit)(dies(equalTo(exception)))
            }
          }
        ),
        suite("whenCase")(
          test("returns the resulting stream if the given partial function is defined for the given value") {
            checkM(Gen.anyInt) { o =>
              for {
                result  <- ZStream.whenCase(Some(o)) { case Some(v) => ZStream(v) }.runCollect
                expected = Chunk(o)
              } yield assert(result)(equalTo(expected))
            }
          },
          test("returns an empty stream if the given partial function is not defined for the given value") {
            for {
              result  <- ZStream.whenCase(Option.empty[Int]) { case Some(v) => ZStream(v) }.runCollect
              expected = Chunk.empty
            } yield assert(result)(equalTo(expected))
          },
          test("dies if evaluating the given value throws an exception") {
            val exception = new Exception
            def a: Int    = throw exception
            assertM(ZStream.whenCase(a) { case _ => ZStream.empty }.runDrain.exit)(dies(equalTo(exception)))
          },
          test("dies if the partial function throws an exception") {
            val exception = new Exception
            assertM(ZStream.whenCase(()) { case _ => throw exception }.runDrain.exit)(dies(equalTo(exception)))
          }
        ),
        suite("whenCaseZIO")(
          test("returns the resulting stream if the given partial function is defined for the given effectful value") {
            checkM(Gen.anyInt) { o =>
              for {
                result  <- ZStream.whenCaseZIO(ZIO.succeed(Some(o))) { case Some(v) => ZStream(v) }.runCollect
                expected = Chunk(o)
              } yield assert(result)(equalTo(expected))
            }
          },
          test("returns an empty stream if the given partial function is not defined for the given effectful value") {
            for {
              result  <- ZStream.whenCaseZIO(ZIO.succeed(Option.empty[Int])) { case Some(v) => ZStream(v) }.runCollect
              expected = Chunk.empty
            } yield assert(result)(equalTo(expected))
          },
          test("fails if the effectful value is a failure") {
            val exception                   = new Exception
            val failure: IO[Exception, Int] = ZIO.fail(exception)
            assertM(ZStream.whenCaseZIO(failure) { case _ => ZStream.empty }.runDrain.exit)(fails(equalTo(exception)))
          },
          test("dies if the given partial function throws an exception") {
            val exception = new Exception
            assertM(ZStream.whenCaseZIO(ZIO.unit) { case _ => throw exception }.runDrain.exit)(dies(equalTo(exception)))
          },
          test("infers types correctly") {
            trait R
            trait R1 extends R
            trait E1
            trait E extends E1
            trait A
            trait O
            val o                                          = new O {}
            val b: ZIO[R, E, A]                            = ZIO.succeed(new A {})
            val pf: PartialFunction[A, ZStream[R1, E1, O]] = { case _ => ZStream(o) }
            val s: ZStream[R1, E1, O]                      = ZStream.whenCaseZIO(b)(pf)
            assertM(s.runDrain.provide(new R1 {}))(isUnit)
          }
        ),
        suite("whenZIO")(
          test("returns the stream if the effectful condition is satisfied") {
            checkM(pureStreamOfInts) { stream =>
              for {
                result1  <- stream.whenZIO(ZIO.succeed(true)).runCollect
                result2  <- ZStream.whenZIO(ZIO.succeed(true))(stream).runCollect
                expected <- stream.runCollect
              } yield assert(result1)(equalTo(expected)) && assert(result2)(equalTo(expected))
            }
          },
          test("returns an empty stream if the effectful condition is not satisfied") {
            checkM(pureStreamOfInts) { stream =>
              for {
                result1 <- stream.whenZIO(ZIO.succeed(false)).runCollect
                result2 <- ZStream.whenZIO(ZIO.succeed(false))(stream).runCollect
                expected = Chunk[Int]()
              } yield assert(result1)(equalTo(expected)) && assert(result2)(equalTo(expected))
            }
          },
          test("fails if the effectful condition fails") {
            checkM(pureStreamOfInts) { stream =>
              val exception = new Exception
              assertM(stream.whenZIO(ZIO.fail(exception)).runDrain.exit)(fails(equalTo(exception)))
            }
          },
          test("infers types correctly") {
            trait R
            trait R1 extends R
            trait E1
            trait E extends E1
            trait O
            val o                          = new O {}
            val b: ZIO[R, E, Boolean]      = ZIO.succeed(true)
            val stream: ZStream[R1, E1, O] = ZStream(o)
            val s1: ZStream[R1, E1, O]     = ZStream.whenZIO(b)(stream)
            val s2: ZStream[R1, E1, O]     = stream.whenZIO(b)
            assertM((s1 ++ s2).runDrain.provide(new R1 {}))(isUnit)
          }
        )
      ),
      suite("Constructors")(
        test("access") {
          for {
            result <- ZStream.access[String](identity).provide("test").runCollect.map(_.head)
          } yield assert(result)(equalTo("test"))
        },
        suite("accessZIO")(
          test("accessZIO") {
            for {
              result <- ZStream
                          .accessZIO[String](ZIO.succeedNow)
                          .provide("test")
                          .runCollect
                          .map(_.head)
            } yield assert(result)(equalTo("test"))
          },
          test("accessZIO fails") {
            for {
              result <- ZStream.accessZIO[Int](_ => ZIO.fail("fail")).provide(0).runCollect.exit
            } yield assert(result)(fails(equalTo("fail")))
          }
        ),
        suite("accessStream")(
          test("accessStream") {
            for {
              result <- ZStream
                          .accessStream[String](ZStream.succeed(_))
                          .provide("test")
                          .runCollect
                          .map(_.head)
            } yield assert(result)(equalTo("test"))
          },
          test("accessStream fails") {
            for {
              result <- ZStream
                          .accessStream[Int](_ => ZStream.fail("fail"))
                          .provide(0)
                          .runCollect
                          .exit
            } yield assert(result)(fails(equalTo("fail")))
          }
        ),
        test("chunkN") {
          checkM(tinyChunkOf(Gen.chunkOf(Gen.anyInt)) <*> (Gen.int(1, 100))) { case (chunk, n) =>
            val expected = Chunk.fromIterable(chunk.flatten.grouped(n).toList)
            assertM(
              ZStream
                .fromChunks(chunk: _*)
                .chunkN(n)
                .mapChunks(ch => Chunk(ch))
                .runCollect
            )(equalTo(expected))
          }
        },
        test("concatAll") {
          checkM(tinyListOf(Gen.chunkOf(Gen.anyInt))) { chunks =>
            assertM(
              ZStream.concatAll(Chunk.fromIterable(chunks.map(ZStream.fromChunk(_)))).runCollect
            )(
              equalTo(Chunk.fromIterable(chunks).flatten)
            )
          }
        },
        test("environment") {
          for {
            result <- ZStream.environment[String].provide("test").runCollect.map(_.head)
          } yield assert(result)(equalTo("test"))
        },
        suite("finalizer")(
          test("happy path") {
            for {
              log <- Ref.make[List[String]](Nil)
              _ <- (for {
                     _ <- ZStream.acquireReleaseWith(log.update("Acquire" :: _))(_ => log.update("Release" :: _))
                     _ <- ZStream.finalizer(log.update("Use" :: _))
                   } yield ()).ensuring(log.update("Ensuring" :: _)).runDrain
              execution <- log.get
            } yield assert(execution)(equalTo(List("Ensuring", "Release", "Use", "Acquire")))
          },
          test("finalizer is not run if stream is not pulled") {
            for {
              ref <- Ref.make(false)
              _   <- ZStream.finalizer(ref.set(true)).process.use(_ => UIO.unit)
              fin <- ref.get
            } yield assert(fin)(isFalse)
          }
        ),
<<<<<<< HEAD
        suite("from")(
          test("Chunk") {
            trait A
            lazy val chunk: Chunk[A]                    = ???
            lazy val actual                             = ZStream.from(chunk)
            lazy val expected: ZStream[Any, Nothing, A] = actual
            lazy val _                                  = expected
            assertCompletes
          },
          test("ChunkHub") {
            trait RA
            trait RB
            trait EA
            trait EB
            trait A
            trait B
            lazy val chunkHub: ZHub[RA, RB, EA, EB, A, Chunk[B]] = ???
            lazy val actual                                      = ZStream.from(chunkHub)
            lazy val expected: ZStream[RB, EB, B]                = actual
            lazy val _                                           = expected
            assertCompletes
          },
          test("ChunkQueue") {
            trait RA
            trait RB
            trait EA
            trait EB
            trait A
            trait B
            lazy val chunkQueue: ZQueue[RA, RB, EA, EB, A, Chunk[B]] = ???
            lazy val actual                                          = ZStream.from(chunkQueue)
            lazy val expected: ZStream[RB, EB, B]                    = actual
            lazy val _                                               = expected
            assertCompletes
          },
          test("Chunks") {
            trait A
            lazy val chunks: Iterable[Chunk[A]]         = ???
            lazy val actual                             = ZStream.from(chunks)
            lazy val expected: ZStream[Any, Nothing, A] = actual
            lazy val _                                  = expected
            assertCompletes
          },
          test("Hub") {
            trait RA
            trait RB
            trait EA
            trait EB
            trait A
            trait B
            lazy val hub: ZHub[RA, RB, EA, EB, A, B] = ???
            lazy val actual                          = ZStream.from(hub)
            lazy val expected: ZStream[RB, EB, B]    = actual
            lazy val _                               = expected
            assertCompletes
          },
          test("Iterable") {
            trait A
            trait Collection[Element] extends Iterable[Element]
            lazy val iterable: Collection[A]            = ???
            lazy val actual                             = ZStream.from(iterable)
            lazy val expected: ZStream[Any, Nothing, A] = actual
            lazy val _                                  = expected
            assertCompletes
          },
          test("IterableZIO") {
            trait R
            trait E
            trait A
            trait Collection[Element] extends Iterable[Element]
            lazy val iterableZIO: ZIO[R, E, Collection[A]] = ???
            lazy val actual                                = ZStream.from(iterableZIO)
            lazy val expected: ZStream[R, E, A]            = actual
            lazy val _                                     = expected
            assertCompletes
          },
          test("Iterator") {
            trait A
            trait IteratorLike[Element] extends Iterator[Element]
            lazy val iterator: IteratorLike[A]            = ???
            lazy val actual                               = ZStream.from(iterator)
            lazy val expected: ZStream[Any, Throwable, A] = actual
            lazy val _                                    = expected
            assertCompletes
          },
          test("IteratorManaged") {
            trait R
            trait A
            trait IteratorLike[Element] extends Iterator[Element]
            lazy val iteratorManaged: ZManaged[R, Throwable, IteratorLike[A]] = ???
            lazy val actual                                                   = ZStream.from(iteratorManaged)
            lazy val expected: ZStream[R, Throwable, A]                       = actual
            lazy val _                                                        = expected
            assertCompletes
          },
          test("IteratorZIO") {
            trait R
            trait A
            trait IteratorLike[Element] extends Iterator[Element]
            lazy val iteratorZIO: ZIO[R, Throwable, IteratorLike[A]] = ???
            lazy val actual                                          = ZStream.from(iteratorZIO)
            lazy val expected: ZStream[R, Throwable, A]              = actual
            lazy val _                                               = expected
            assertCompletes
          },
          test("JavaIterator") {
            trait A
            trait IteratorLike[Element] extends java.util.Iterator[Element]
            lazy val javaIterator: IteratorLike[A]        = ???
            lazy val actual                               = ZStream.from(javaIterator)
            lazy val expected: ZStream[Any, Throwable, A] = actual
            lazy val _                                    = expected
            assertCompletes
          },
          test("JavaIteratorManaged") {
            trait R
            trait A
            trait IteratorLike[Element] extends java.util.Iterator[Element]
            lazy val javaIteratorManaged: ZManaged[R, Throwable, IteratorLike[A]] = ???
            lazy val actual                                                       = ZStream.from(javaIteratorManaged)
            lazy val expected: ZStream[R, Throwable, A]                           = actual
            lazy val _                                                            = expected
            assertCompletes
          },
          test("JavaIteratorZIO") {
            trait R
            trait A
            trait IteratorLike[Element] extends java.util.Iterator[Element]
            lazy val javaIteratorZIO: ZIO[R, Throwable, IteratorLike[A]] = ???
            lazy val actual                                              = ZStream.from(javaIteratorZIO)
            lazy val expected: ZStream[R, Throwable, A]                  = actual
            lazy val _                                                   = expected
            assertCompletes
          },
          test("Queue") {
            trait RA
            trait RB
            trait EA
            trait EB
            trait A
            trait B
            lazy val queue: ZQueue[RA, RB, EA, EB, A, B] = ???
            lazy val actual                              = ZStream.from(queue)
            lazy val expected: ZStream[RB, EB, B]        = actual
            lazy val _                                   = expected
            assertCompletes
          },
          test("Schedule") {
            trait R
            trait A
            lazy val schedule: Schedule[R, Any, A]                    = ???
            lazy val actual                                           = ZStream.from(schedule)
            lazy val expected: ZStream[R with Has[Clock], Nothing, A] = actual
            lazy val _                                                = expected
            assertCompletes
          },
          test("TQueue") {
            trait A
            lazy val tQueue: TQueue[A]                  = ???
            lazy val actual                             = ZStream.from(tQueue)
            lazy val expected: ZStream[Any, Nothing, A] = actual
            lazy val _                                  = expected
            assertCompletes
          },
          test("ZIO") {
            trait R
            trait E
            trait A
            lazy val zio: ZIO[R, E, A]          = ???
            lazy val actual                     = ZStream.from(zio)
            lazy val expected: ZStream[R, E, A] = actual
            lazy val _                          = expected
            assertCompletes
          },
          test("ZIOOption") {
            trait R
            trait E
            trait A
            lazy val zioOption: ZIO[R, Option[E], A] = ???
            lazy val actual                          = ZStream.from(zioOption)
            lazy val expected: ZStream[R, E, A]      = actual
            lazy val _                               = expected
            assertCompletes
          }
        ),
        testM("fromChunk") {
=======
        test("fromChunk") {
>>>>>>> ab2da270
          checkM(Gen.small(Gen.chunkOfN(_)(Gen.anyInt)))(c => assertM(ZStream.fromChunk(c).runCollect)(equalTo(c)))
        },
        suite("fromChunks")(
          test("fromChunks") {
            checkM(tinyListOf(Gen.chunkOf(Gen.anyInt))) { cs =>
              assertM(ZStream.fromChunks(cs: _*).runCollect)(
                equalTo(Chunk.fromIterable(cs).flatten)
              )
            }
          },
          test("discards empty chunks") {
            ZStream.fromChunks(Chunk(1), Chunk.empty, Chunk(1)).process.use { pull =>
              assertM(nPulls(pull, 3))(equalTo(List(Right(Chunk(1)), Right(Chunk(1)), Left(None))))
            }
          }
        ),
        suite("fromEffectOption")(
          test("emit one element with success") {
            val fa: ZIO[Any, Option[Int], Int] = ZIO.succeed(5)
            assertM(ZStream.fromZIOOption(fa).runCollect)(equalTo(Chunk(5)))
          },
          test("emit one element with failure") {
            val fa: ZIO[Any, Option[Int], Int] = ZIO.fail(Some(5))
            assertM(ZStream.fromZIOOption(fa).runCollect.either)(isLeft(equalTo(5)))
          } @@ zioTag(errors),
          test("do not emit any element") {
            val fa: ZIO[Any, Option[Int], Int] = ZIO.fail(None)
            assertM(ZStream.fromZIOOption(fa).runCollect)(equalTo(Chunk()))
          }
        ),
        suite("fromInputStream")(
          test("example 1") {
            val chunkSize = ZStream.DefaultChunkSize
            val data      = Array.tabulate[Byte](chunkSize * 5 / 2)(_.toByte)
            def is        = new ByteArrayInputStream(data)
            ZStream.fromInputStream(is, chunkSize).runCollect map { bytes => assert(bytes.toArray)(equalTo(data)) }
          },
          test("example 2") {
            checkM(Gen.small(Gen.chunkOfN(_)(Gen.anyByte)), Gen.int(1, 10)) { (bytes, chunkSize) =>
              val is = new ByteArrayInputStream(bytes.toArray)
              ZStream.fromInputStream(is, chunkSize).runCollect.map(assert(_)(equalTo(bytes)))
            }
          }
        ),
        test("fromIterable")(checkM(Gen.small(Gen.chunkOfN(_)(Gen.anyInt))) { l =>
          def lazyL = l
          assertM(ZStream.fromIterable(lazyL).runCollect)(equalTo(l))
        }),
<<<<<<< HEAD
        testM("fromIterableZIO")(checkM(Gen.small(Gen.chunkOfN(_)(Gen.anyInt))) { l =>
          assertM(ZStream.fromIterableZIO(UIO.succeed(l)).runCollect)(equalTo(l))
=======
        test("fromIterableM")(checkM(Gen.small(Gen.chunkOfN(_)(Gen.anyInt))) { l =>
          assertM(ZStream.fromIterableM(UIO.succeed(l)).runCollect)(equalTo(l))
>>>>>>> ab2da270
        }),
        test("fromIterator") {
          checkM(Gen.small(Gen.chunkOfN(_)(Gen.anyInt)), Gen.small(Gen.const(_), 1)) { (chunk, maxChunkSize) =>
            assertM(ZStream.fromIterator(chunk.iterator, maxChunkSize).runCollect)(equalTo(chunk))
          }
        },
<<<<<<< HEAD
        testM("fromIteratorSucceed") {
=======
        test("fromIteratorTotal") {
>>>>>>> ab2da270
          checkM(Gen.small(Gen.chunkOfN(_)(Gen.anyInt)), Gen.small(Gen.const(_), 1)) { (chunk, maxChunkSize) =>
            assertM(ZStream.fromIteratorSucceed(chunk.iterator, maxChunkSize).runCollect)(equalTo(chunk))
          }
        },
        suite("fromIteratorManaged")(
          test("is safe to pull again after success") {
            for {
              ref <- Ref.make(false)
              pulls <- ZStream
                         .fromIteratorManaged(
                           Managed.acquireReleaseWith(UIO.succeedNow(List(1, 2).iterator))(_ => ref.set(true))
                         )
                         .process
                         .use(nPulls(_, 4))
              fin <- ref.get
            } yield assert(fin)(isTrue) && assert(pulls)(
              equalTo(List(Right(Chunk(1)), Right(Chunk(2)), Left(None), Left(None)))
            )
          },
          test("is safe to pull again after failed acquisition") {
            val ex = new Exception("Ouch")

            for {
              ref <- Ref.make(false)
              pulls <- ZStream
                         .fromIteratorManaged(Managed.acquireReleaseWith(IO.fail(ex))(_ => ref.set(true)))
                         .process
                         .use(nPulls(_, 3))
              fin <- ref.get
            } yield assert(fin)(isFalse) && assert(pulls)(
              equalTo(List(Left(Some(ex)), Left(None), Left(None)))
            )
          },
          test("is safe to pull again after inner failure") {
            val ex = new Exception("Ouch")
            for {
              ref <- Ref.make(false)
              pulls <- ZStream
                         .fromIteratorManaged(
                           Managed.acquireReleaseWith(UIO.succeedNow(List(1, 2).iterator))(_ => ref.set(true))
                         )
                         .flatMap(n =>
                           ZStream.succeed((n * 2).toString) ++ ZStream.fail(ex) ++ ZStream.succeed(
                             (n * 3).toString
                           )
                         )
                         .process
                         .use(nPulls(_, 8))
              fin <- ref.get
            } yield assert(fin)(isTrue) && assert(pulls)(
              equalTo(
                List(
                  Right(Chunk("2")),
                  Left(Some(ex)),
                  Right(Chunk("3")),
                  Right(Chunk("4")),
                  Left(Some(ex)),
                  Right(Chunk("6")),
                  Left(None),
                  Left(None)
                )
              )
            )
          },
          test("is safe to pull again from a failed Managed") {
            val ex = new Exception("Ouch")
            ZStream
              .fromIteratorManaged(Managed.fail(ex))
              .process
              .use(nPulls(_, 3))
              .map(assert(_)(equalTo(List(Left(Some(ex)), Left(None), Left(None)))))
          }
        ),
        test("fromSchedule") {
          val schedule = Schedule.exponential(1.second) <* Schedule.recurs(5)
          val stream   = ZStream.fromSchedule(schedule)
          val zio = for {
            fiber <- stream.runCollect.fork
            _     <- TestClock.adjust(62.seconds)
            value <- fiber.join
          } yield value
          val expected = Chunk(1.seconds, 2.seconds, 4.seconds, 8.seconds, 16.seconds)
          assertM(zio)(equalTo(expected))
        },
        suite("fromQueue")(
          test("emits queued elements") {
            assertWithChunkCoordination(List(Chunk(1, 2))) { c =>
              assertM(for {
                fiber <- ZStream
                           .fromQueue(c.queue)
                           .collectWhileSuccess
                           .flattenChunks
                           .tap(_ => c.proceed)
                           .runCollect
                           .fork
                _      <- c.offer
                result <- fiber.join
              } yield result)(equalTo(Chunk(1, 2)))
            }
          },
          test("chunks up to the max chunk size") {
            assertM(for {
              queue <- Queue.unbounded[Int]
              _     <- queue.offerAll(List(1, 2, 3, 4, 5, 6, 7))

              result <- ZStream
                          .fromQueue(queue, maxChunkSize = 2)
                          .mapChunks(Chunk.single)
                          .take(3)
                          .runCollect
            } yield result)(forall(hasSize(isLessThanEqualTo(2))))
          }
        ),
        test("fromTQueue") {
          TQueue.bounded[Int](5).commit.flatMap { tqueue =>
            ZStream.fromTQueue(tqueue).toQueueUnbounded.use { queue =>
              for {
                _      <- tqueue.offerAll(List(1, 2, 3)).commit
                first  <- ZStream.fromQueue(queue).take(3).runCollect
                _      <- tqueue.offerAll(List(4, 5)).commit
                second <- ZStream.fromQueue(queue).take(2).runCollect
              } yield assert(first)(equalTo(Chunk(1, 2, 3).map(Take.single))) &&
                assert(second)(equalTo(Chunk(4, 5).map(Take.single)))
            }
          }
        } @@ flaky,
        test("iterate")(
          assertM(ZStream.iterate(1)(_ + 1).take(10).runCollect)(
            equalTo(Chunk.fromIterable(1 to 10))
          )
        ),
        test("paginate") {
          val s = (0, List(1, 2, 3))

          ZStream
            .paginate(s) {
              case (x, Nil)      => x -> None
              case (x, x0 :: xs) => x -> Some(x0 -> xs)
            }
            .runCollect
            .map(assert(_)(equalTo(Chunk(0, 1, 2, 3))))
        },
        test("paginateM") {
          val s = (0, List(1, 2, 3))

          assertM(
            ZStream
              .paginateZIO(s) {
                case (x, Nil)      => ZIO.succeed(x -> None)
                case (x, x0 :: xs) => ZIO.succeed(x -> Some(x0 -> xs))
              }
              .runCollect
          )(equalTo(Chunk(0, 1, 2, 3)))
        },
        test("paginateChunk") {
          val s        = (Chunk.single(0), List(1, 2, 3, 4, 5))
          val pageSize = 2

          assertM(
            ZStream
              .paginateChunk(s) {
                case (x, Nil) => x -> None
                case (x, xs)  => x -> Some(Chunk.fromIterable(xs.take(pageSize)) -> xs.drop(pageSize))
              }
              .runCollect
          )(equalTo(Chunk(0, 1, 2, 3, 4, 5)))
        },
        test("paginateChunkM") {
          val s        = (Chunk.single(0), List(1, 2, 3, 4, 5))
          val pageSize = 2

          assertM(
            ZStream
              .paginateChunkZIO(s) {
                case (x, Nil) => ZIO.succeed(x -> None)
                case (x, xs)  => ZIO.succeed(x -> Some(Chunk.fromIterable(xs.take(pageSize)) -> xs.drop(pageSize)))
              }
              .runCollect
          )(equalTo(Chunk(0, 1, 2, 3, 4, 5)))
        },
        test("range") {
          assertM(ZStream.range(0, 10).runCollect)(equalTo(Chunk.fromIterable(Range(0, 10))))
        },
        test("repeatEffect")(
          assertM(
            ZStream
              .repeatZIO(IO.succeed(1))
              .take(2)
              .runCollect
          )(equalTo(Chunk(1, 1)))
        ),
        suite("repeatEffectOption")(
          test("emit elements")(
            assertM(
              ZStream
                .repeatZIOOption(IO.succeed(1))
                .take(2)
                .runCollect
            )(equalTo(Chunk(1, 1)))
          ),
          test("emit elements until pull fails with None")(
            for {
              ref <- Ref.make(0)
              fa = for {
                     newCount <- ref.updateAndGet(_ + 1)
                     res      <- if (newCount >= 5) ZIO.fail(None) else ZIO.succeed(newCount)
                   } yield res
              res <- ZStream
                       .repeatZIOOption(fa)
                       .take(10)
                       .runCollect
            } yield assert(res)(equalTo(Chunk(1, 2, 3, 4)))
          ),
          test("stops evaluating the effect once it fails with None") {
            for {
              ref <- Ref.make(0)
              _ <- ZStream.repeatZIOOption(ref.updateAndGet(_ + 1) *> ZIO.fail(None)).process.use { pull =>
                     pull.ignore *> pull.ignore
                   }
              result <- ref.get
            } yield assert(result)(equalTo(1))
          }
        ),
        suite("repeatEffectWith")(
          test("succeed")(
            for {
              ref <- Ref.make[List[Int]](Nil)
              fiber <- ZStream
                         .repeatZIOWith(ref.update(1 :: _), Schedule.spaced(10.millis))
                         .take(2)
                         .runDrain
                         .fork
              _      <- TestClock.adjust(50.millis)
              _      <- fiber.join
              result <- ref.get
            } yield assert(result)(equalTo(List(1, 1)))
          ),
          test("allow schedule rely on effect value")(checkNM(10)(Gen.int(1, 100)) { (length: Int) =>
            for {
              ref     <- Ref.make(0)
              effect   = ref.getAndUpdate(_ + 1).filterOrFail(_ <= length + 1)(())
              schedule = Schedule.identity[Int].whileOutput(_ < length)
              result  <- ZStream.repeatZIOWith(effect, schedule).runCollect
            } yield assert(result)(equalTo(Chunk.fromIterable(0 to length)))
          }),
          test("should perform repetitions in addition to the first execution (one repetition)") {
            assertM(ZStream.repeatZIOWith(UIO(1), Schedule.once).runCollect)(
              equalTo(Chunk(1, 1))
            )
          },
          test("should perform repetitions in addition to the first execution (zero repetitions)") {
            assertM(ZStream.repeatZIOWith(UIO(1), Schedule.stop).runCollect)(
              equalTo(Chunk(1))
            )
          },
          test("emits before delaying according to the schedule") {
            val interval = 1.second

            for {
              collected <- Ref.make(0)
              effect     = ZIO.unit
              schedule   = Schedule.spaced(interval)
              streamFiber <- ZStream
                               .repeatZIOWith(effect, schedule)
                               .tap(_ => collected.update(_ + 1))
                               .runDrain
                               .fork
              _                      <- TestClock.adjust(0.seconds)
              nrCollectedImmediately <- collected.get
              _                      <- TestClock.adjust(1.seconds)
              nrCollectedAfterDelay  <- collected.get
              _                      <- streamFiber.interrupt

            } yield assert(nrCollectedImmediately)(equalTo(1)) && assert(nrCollectedAfterDelay)(equalTo(2))
          }
        ),
        test("unfold") {
          assertM(
            ZStream
              .unfold(0) { i =>
                if (i < 10) Some((i, i + 1))
                else None
              }
              .runCollect
          )(equalTo(Chunk.fromIterable(0 to 9)))
        },
        test("unfoldChunk") {
          assertM(
            ZStream
              .unfoldChunk(0) { i =>
                if (i < 10) Some((Chunk(i, i + 1), i + 2))
                else None
              }
              .runCollect
          )(equalTo(Chunk.fromIterable(0 to 9)))
        },
        test("unfoldZIO") {
          assertM(
            ZStream
              .unfoldZIO(0) { i =>
                if (i < 10) IO.succeed(Some((i, i + 1)))
                else IO.succeed(None)
              }
              .runCollect
          )(equalTo(Chunk.fromIterable(0 to 9)))
        }
      )
    ) @@ TestAspect.timed

  trait ChunkCoordination[A] {
    def queue: Queue[Exit[Option[Nothing], Chunk[A]]]
    def offer: UIO[Boolean]
    def proceed: UIO[Unit]
    def awaitNext: UIO[Unit]
  }

  def assertWithChunkCoordination[A](
    chunks: List[Chunk[A]]
  )(
    assertion: ChunkCoordination[A] => ZIO[Has[Clock] with Has[TestClock], Nothing, TestResult]
  ): ZIO[Has[Clock] with Has[TestClock], Nothing, TestResult] =
    for {
      q  <- Queue.unbounded[Exit[Option[Nothing], Chunk[A]]]
      ps <- Queue.unbounded[Unit]
      ref <- Ref
               .make[List[List[Exit[Option[Nothing], Chunk[A]]]]](
                 chunks.init.map { chunk =>
                   List(Exit.succeed(chunk))
                 } ++ chunks.lastOption.map(chunk => List(Exit.succeed(chunk), Exit.fail(None))).toList
               )
      chunkCoordination = new ChunkCoordination[A] {
                            val queue = q
                            val offer = ref.modify {
                              case x :: xs => (x, xs)
                              case Nil     => (Nil, Nil)
                            }.flatMap(queue.offerAll)
                            val proceed   = ps.offer(()).unit
                            val awaitNext = ps.take
                          }
      testResult <- assertion(chunkCoordination)
    } yield testResult

  sealed trait Animal
  case class Dog(name: String) extends Animal
  case class Cat(name: String) extends Animal

  val dog: Animal = Dog("dog1")
  val cat1: Cat   = Cat("cat1")
  val cat2: Cat   = Cat("cat2")
}<|MERGE_RESOLUTION|>--- conflicted
+++ resolved
@@ -3683,7 +3683,6 @@
             } yield assert(fin)(isFalse)
           }
         ),
-<<<<<<< HEAD
         suite("from")(
           test("Chunk") {
             trait A
@@ -3869,10 +3868,7 @@
             assertCompletes
           }
         ),
-        testM("fromChunk") {
-=======
         test("fromChunk") {
->>>>>>> ab2da270
           checkM(Gen.small(Gen.chunkOfN(_)(Gen.anyInt)))(c => assertM(ZStream.fromChunk(c).runCollect)(equalTo(c)))
         },
         suite("fromChunks")(
@@ -3921,24 +3917,15 @@
           def lazyL = l
           assertM(ZStream.fromIterable(lazyL).runCollect)(equalTo(l))
         }),
-<<<<<<< HEAD
-        testM("fromIterableZIO")(checkM(Gen.small(Gen.chunkOfN(_)(Gen.anyInt))) { l =>
+        test("fromIterableZIO")(checkM(Gen.small(Gen.chunkOfN(_)(Gen.anyInt))) { l =>
           assertM(ZStream.fromIterableZIO(UIO.succeed(l)).runCollect)(equalTo(l))
-=======
-        test("fromIterableM")(checkM(Gen.small(Gen.chunkOfN(_)(Gen.anyInt))) { l =>
-          assertM(ZStream.fromIterableM(UIO.succeed(l)).runCollect)(equalTo(l))
->>>>>>> ab2da270
         }),
         test("fromIterator") {
           checkM(Gen.small(Gen.chunkOfN(_)(Gen.anyInt)), Gen.small(Gen.const(_), 1)) { (chunk, maxChunkSize) =>
             assertM(ZStream.fromIterator(chunk.iterator, maxChunkSize).runCollect)(equalTo(chunk))
           }
         },
-<<<<<<< HEAD
-        testM("fromIteratorSucceed") {
-=======
-        test("fromIteratorTotal") {
->>>>>>> ab2da270
+        test("fromIteratorSucceed") {
           checkM(Gen.small(Gen.chunkOfN(_)(Gen.anyInt)), Gen.small(Gen.const(_), 1)) { (chunk, maxChunkSize) =>
             assertM(ZStream.fromIteratorSucceed(chunk.iterator, maxChunkSize).runCollect)(equalTo(chunk))
           }
