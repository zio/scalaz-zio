package zio.stream

import zio._
import zio.stm.TQueue
import zio.concurrent.CountdownLatch
import zio.stream.ZStream.HaltStrategy
import zio.stream.ZStreamGen._
import zio.test.Assertion._
import zio.test.TestAspect.{exceptJS, flaky, nonFlaky, scala2Only, withLiveClock}
import zio.test._

import java.io.{ByteArrayInputStream, IOException}
import java.util.concurrent.TimeUnit
import java.util.concurrent.atomic.AtomicInteger
import scala.concurrent.ExecutionContext

object ZStreamSpec extends ZIOBaseSpec {
  import ZIOTag._

  def inParallel(action: => Unit)(implicit ec: ExecutionContext): Unit =
    ec.execute(() => action)

  def spec =
    suite("ZStreamSpec")(
      suite("Combinators")(
        suite("absolve")(
          test("happy path")(check(tinyChunkOf(Gen.int)) { xs =>
            val stream = ZStream.fromIterable(xs.map(Right(_)))
            assertZIO(stream.absolve.runCollect)(equalTo(xs))
          }),
          test("failure")(check(tinyChunkOf(Gen.int)) { xs =>
            val stream = ZStream.fromIterable(xs.map(Right(_))) ++ ZStream.succeed(Left("Ouch"))
            assertZIO(stream.absolve.runCollect.exit)(fails(equalTo("Ouch")))
          }),
          test("round-trip #1")(check(tinyChunkOf(Gen.int), Gen.string) { (xs, s) =>
            val xss    = ZStream.fromIterable(xs.map(Right(_)))
            val stream = xss ++ ZStream(Left(s)) ++ xss
            for {
              res1 <- stream.runCollect
              res2 <- stream.absolve.either.runCollect
            } yield assert(res1)(startsWith(res2))
          }),
          test("round-trip #2")(check(tinyChunkOf(Gen.int), Gen.string) { (xs, s) =>
            val xss    = ZStream.fromIterable(xs)
            val stream = xss ++ ZStream.fail(s)
            for {
              res1 <- stream.runCollect.exit
              res2 <- stream.either.absolve.runCollect.exit
            } yield assert(res1)(fails(equalTo(s))) && assert(res2)(fails(equalTo(s)))
          })
        ) @@ TestAspect.jvmOnly, // This is horrendously slow on Scala.js for some reason
        suite("aggregateAsync")(
          test("simple example") {
            ZStream(1, 1, 1, 1)
              .aggregateAsync(ZSink.foldUntil(List[Int](), 3)((acc, el: Int) => el :: acc))
              .runCollect
              .map { result =>
                assert(result.toList.flatten)(equalTo(List(1, 1, 1, 1))) &&
                assert(result.forall(_.length <= 3))(isTrue)
              }
          },
          test("error propagation 1") {
            val e = new RuntimeException("Boom")
            assertZIO(
              ZStream(1, 1, 1, 1)
                .aggregateAsync(ZSink.die(e))
                .runCollect
                .exit
            )(dies(equalTo(e)))
          },
          test("error propagation 2") {
            val e = new RuntimeException("Boom")
            assertZIO(
              ZStream(1, 1)
                .aggregateAsync(ZSink.foldLeftZIO(Nil)((_, _: Any) => ZIO.die(e)))
                .runCollect
                .exit
            )(dies(equalTo(e)))
          },
          test("interruption propagation 1") {
            for {
              latch     <- Promise.make[Nothing, Unit]
              cancelled <- Ref.make(false)
              sink = ZSink.foldZIO(List[Int]())(_ => true) { (acc, el: Int) =>
                       if (el == 1) ZIO.succeed(el :: acc)
                       else
                         (latch.succeed(()) *> ZIO.infinity)
                           .onInterrupt(cancelled.set(true))
                     }
              fiber  <- ZStream(1, 1, 2).aggregateAsync(sink).runCollect.fork
              _      <- latch.await
              _      <- fiber.interrupt
              result <- cancelled.get
            } yield assert(result)(isTrue)
          },
          test("interruption propagation 2") {
            for {
              latch     <- Promise.make[Nothing, Unit]
              cancelled <- Ref.make(false)
              sink = ZSink.fromZIO {
                       (latch.succeed(()) *> ZIO.infinity)
                         .onInterrupt(cancelled.set(true))
                     }
              fiber  <- ZStream(1, 1, 2).aggregateAsync(sink).runCollect.fork
              _      <- latch.await
              _      <- fiber.interrupt
              result <- cancelled.get
            } yield assert(result)(isTrue)
          },
          test("leftover handling") {
            val data = List(1, 2, 2, 3, 2, 3)
            assertZIO(
              ZStream(data: _*)
                .aggregateAsync(
                  ZSink.foldWeighted(List[Int]())((_, x: Int) => x.toLong, 4)((acc, el) => el :: acc)
                )
                .map(_.reverse)
                .runCollect
                .map(_.toList.flatten)
            )(equalTo(data))
          },
          test("issue 6395") {
            assertZIO(
              ZStream(1, 2, 3)
                .aggregateAsync(ZSink.collectAllN[Int](2))
                .runCollect
            )(equalTo(Chunk(Chunk(1, 2), Chunk(3))))
          } @@ exceptJS(nonFlaky),
          test("zio-kafka issue") {
            assertZIO(
              for {
                queue <- Queue.unbounded[Take[Nothing, Int]]
                fiber <- ZStream
                           .fromQueue(queue)
                           .flattenTake
                           .aggregateAsync(
                             ZSink
                               .foldLeft[Int, List[Int]](Nil) { case (l, n) => n :: l }
                           )
                           .runCollect
                           .fork

                _ <- ZIO.sleep(1.second)
                _ <- queue.offer(Take.chunk(Chunk(1, 2, 3, 4, 5)))
                _ <- ZIO.sleep(1.second)
                _ <- queue.offer(Take.chunk(Chunk(6, 7, 8, 9, 10)))
                _ <- ZIO.sleep(1.second)
                _ <- queue.offer(Take.chunk(Chunk(11, 12, 13, 14, 15)))
                _ <- queue.offer(Take.end)

                result <- fiber.join
              } yield result.filter(_.nonEmpty)
            )(equalTo(Chunk(List(5, 4, 3, 2, 1), List(10, 9, 8, 7, 6), List(15, 14, 13, 12, 11))))
          } @@ withLiveClock
        ),
        suite("transduce")(
          test("simple example") {
            assertZIO(
              ZStream('1', '2', ',', '3', '4')
                .transduce(ZSink.collectAllWhile((_: Char).isDigit) <* ZSink.collectAllWhile(!(_: Char).isDigit))
                .map(_.mkString.toInt)
                .runCollect
            )(equalTo(Chunk(12, 34)))
          },
          test("no remainder") {
            assertZIO(
              ZStream(1, 2, 3, 4)
                .transduce(ZSink.fold(100)(_ % 2 == 0)(_ + (_: Int)))
                .runCollect
            )(equalTo(Chunk(101, 105, 104)))
          },
          test("with a sink that always signals more") {
            assertZIO(
              ZStream(1, 2, 3)
                .transduce(ZSink.fold(0)(_ => true)(_ + (_: Int)))
                .runCollect
            )(equalTo(Chunk(1 + 2 + 3)))
          },
          test("propagate scope error") {
            val fail = "I'm such a failure!"
            val t    = ZSink.fail(fail)
            assertZIO(ZStream(1, 2, 3).transduce(t).runCollect.either)(isLeft(equalTo(fail)))
          }
        ),
        suite("aggregateAsyncWithinEither")(
          test("simple example") {
            assertZIO(
              ZStream(1, 1, 1, 1, 2, 2)
                .aggregateAsyncWithinEither(
                  ZSink
                    .fold((List[Int](), true))(_._2) { (acc, el: Int) =>
                      if (el == 1) (el :: acc._1, true)
                      else if (el == 2 && acc._1.isEmpty) (el :: acc._1, false)
                      else (el :: acc._1, false)
                    }
                    .map(_._1),
                  Schedule.spaced(30.minutes)
                )
                .runCollect
            )(
              equalTo(Chunk(Right(List(2, 1, 1, 1, 1)), Right(List(2))))
            )
          },
          test("fails fast") {
            for {
              queue <- Queue.unbounded[Int]
              _ <- ZStream
                     .range(1, 10)
                     .tap(i => ZIO.fail("BOOM!").when(i == 6) *> queue.offer(i))
                     .aggregateAsyncWithin(
                       ZSink.foldUntil[Int, Unit]((), 5)((_, _: Int) => ()),
                       Schedule.forever
                     )
                     .runDrain
                     .catchAll(_ => ZIO.succeed(()))
              value <- queue.takeAll
              _     <- queue.shutdown
            } yield assert(value)(equalTo(Chunk(1, 2, 3, 4, 5)))
          } @@ zioTag(errors),
          test("error propagation 1") {
            val e = new RuntimeException("Boom")
            assertZIO(
              ZStream(1, 1, 1, 1)
                .aggregateAsyncWithinEither(ZSink.die(e), Schedule.spaced(30.minutes))
                .runCollect
                .exit
            )(dies(equalTo(e)))
          } @@ zioTag(errors),
          test("error propagation 2") {
            val e = new RuntimeException("Boom")

            assertZIO(
              ZStream(1, 1)
                .aggregateAsyncWithinEither(
                  ZSink.foldZIO[Any, Nothing, Int, List[Int]](List[Int]())(_ => true)((_, _) => ZIO.die(e)),
                  Schedule.spaced(30.minutes)
                )
                .runCollect
                .exit
            )(dies(equalTo(e)))
          } @@ zioTag(errors),
          test("interruption propagation") {
            for {
              latch     <- Promise.make[Nothing, Unit]
              cancelled <- Ref.make(false)
              sink = ZSink.foldZIO(List[Int]())(_ => true) { (acc, el: Int) =>
                       if (el == 1) ZIO.succeed(el :: acc)
                       else
                         (latch.succeed(()) *> ZIO.infinity)
                           .onInterrupt(cancelled.set(true))
                     }
              fiber <- ZStream(1, 1, 2)
                         .aggregateAsyncWithinEither(sink, Schedule.spaced(30.minutes))
                         .runCollect
                         .fork
              _      <- latch.await
              _      <- fiber.interrupt
              result <- cancelled.get
            } yield assert(result)(isTrue)
          } @@ zioTag(interruption),
          test("interruption propagation") {
            for {
              latch     <- Promise.make[Nothing, Unit]
              cancelled <- Ref.make(false)
              sink = ZSink.fromZIO {
                       (latch.succeed(()) *> ZIO.infinity)
                         .onInterrupt(cancelled.set(true))
                     }
              fiber <- ZStream(1, 1, 2)
                         .aggregateAsyncWithinEither(sink, Schedule.spaced(30.minutes))
                         .runCollect
                         .fork
              _      <- latch.await
              _      <- fiber.interrupt
              result <- cancelled.get
            } yield assert(result)(isTrue)
          } @@ zioTag(interruption),
          test("child fiber handling") {
            assertWithChunkCoordination(List(Chunk(1), Chunk(2), Chunk(3))) { c =>
              for {
                fib <- ZStream
                         .fromQueue(c.queue)
                         .map(Take(_))
                         .tap(_ => c.proceed)
                         .flattenTake
                         .aggregateAsyncWithin(ZSink.last[Int], Schedule.fixed(200.millis))
                         .interruptWhen(ZIO.never)
                         .take(2)
                         .runCollect
                         .fork
                _       <- (c.offer *> TestClock.adjust(100.millis) *> c.awaitNext).repeatN(3)
                results <- fib.join.map(_.collect { case Some(ex) => ex })
              } yield assert(results)(equalTo(Chunk(2, 3)))
            }
          } @@ zioTag(interruption) @@ TestAspect.jvmOnly,
          test("leftover handling") {
            val data = List(1, 2, 2, 3, 2, 3)
            assertZIO(
              for {
                f <- (ZStream(data: _*)
                       .aggregateAsyncWithinEither(
                         ZSink
                           .foldWeighted(List[Int]())((_, i: Int) => i.toLong, 4)((acc, el) => el :: acc)
                           .map(_.reverse),
                         Schedule.spaced(100.millis)
                       )
                       .collect { case Right(v) =>
                         v
                       }
                       .runCollect
                       .map(_.toList.flatten))
                       .fork
                _      <- TestClock.adjust(31.minutes)
                result <- f.join
              } yield result
            )(equalTo(data))
          }
        ),
        suite("acquireReleaseWith")(
          test("acquireReleaseWith")(
            for {
              done <- Ref.make(false)
              iteratorStream = ZStream
                                 .acquireReleaseWith(ZIO.succeed(0 to 2))(_ => done.set(true))
                                 .flatMap(ZStream.fromIterable(_))
              result   <- iteratorStream.runCollect
              released <- done.get
            } yield assert(result)(equalTo(Chunk(0, 1, 2))) && assert(released)(isTrue)
          ),
          test("acquireReleaseWith short circuits")(
            for {
              done <- Ref.make(false)
              iteratorStream = ZStream
                                 .acquireReleaseWith(ZIO.succeed(0 to 3))(_ => done.set(true))
                                 .flatMap(ZStream.fromIterable(_))
                                 .take(2)
              result   <- iteratorStream.runCollect
              released <- done.get
            } yield assert(result)(equalTo(Chunk(0, 1))) && assert(released)(isTrue)
          ),
          test("no acquisition when short circuiting")(
            for {
              acquired <- Ref.make(false)
              iteratorStream = (ZStream(1) ++ ZStream.acquireReleaseWith(acquired.set(true))(_ => ZIO.unit))
                                 .take(0)
              _      <- iteratorStream.runDrain
              result <- acquired.get
            } yield assert(result)(isFalse)
          ),
          test("releases when there are defects") {
            for {
              ref <- Ref.make(false)
              _ <- ZStream
                     .acquireReleaseWith(ZIO.unit)(_ => ref.set(true))
                     .flatMap(_ => ZStream.fromZIO(ZIO.dieMessage("boom")))
                     .runDrain
                     .exit
              released <- ref.get
            } yield assert(released)(isTrue)
          },
          test("flatMap associativity doesn't affect acquire release lifetime")(
            for {
              leftAssoc <- ZStream
                             .acquireReleaseWith(Ref.make(true))(_.set(false))
                             .flatMap(ZStream.succeed(_))
                             .flatMap(r => ZStream.fromZIO(r.get))
                             .runCollect
                             .map(_.head)
              rightAssoc <- ZStream
                              .acquireReleaseWith(Ref.make(true))(_.set(false))
                              .flatMap(ZStream.succeed(_).flatMap(r => ZStream.fromZIO(r.get)))
                              .runCollect
                              .map(_.head)
            } yield assert(leftAssoc -> rightAssoc)(equalTo(true -> true))
          ),
          test("propagates errors") {
            val stream = ZStream.acquireReleaseWith(ZIO.unit)(_ => ZIO.dieMessage("die"))
            assertZIO(stream.runCollect.exit)(dies(anything))
          }
        ),
        suite("branchAfter")(
          test("switches pipelines") {
            check(Gen.chunkOf(Gen.int)) { data =>
              val test =
                ZStream
                  .fromChunk(0 +: data)
                  .via {
                    ZPipeline.branchAfter(1) { values =>
                      values.toList match {
                        case 0 :: Nil => ZPipeline.identity
                        case _        => ???
                      }
                    }
                  }
                  .runCollect
              assertZIO(test.exit)(succeeds(equalTo(data)))
            }
          },
          // test("finalizes transducers") {
          //   check(Gen.chunkOf(Gen.int)) { data =>
          //     val test =
          //       Ref.make(0).flatMap { ref =>
          //         ZStream
          //           .fromChunk(data)
          //           .branchAfter(1) { values =>
          //             values.toList match {
          //               case _ =>
          //                 ZTransducer {
          //                   Managed.acquireReleaseWith(
          //                     ref
          //                       .update(_ + 1)
          //                       .as[Option[Chunk[Int]] => UIO[Chunk[Int]]] {
          //                         case None    => ZIO.succeed(Chunk.empty)
          //                         case Some(c) => ZIO.succeed(c)
          //                       }
          //                   )(_ => ref.update(_ - 1))
          //                 }
          //             }
          //           }
          //           .runDrain *> ref.get
          //       }
          //     assertZIO(test.exit)(succeeds(equalTo(0)))
          //   }
          // },
          // test("finalizes transducers - inner transducer fails") {
          //   check(Gen.chunkOf(Gen.int)) { data =>
          //     val test =
          //       Ref.make(0).flatMap { ref =>
          //         ZStream
          //           .fromChunk(data)
          //           .branchAfter(1) { values =>
          //             values.toList match {
          //               case _ =>
          //                 ZTransducer {
          //                   Managed.acquireReleaseWith(
          //                     ref
          //                       .update(_ + 1)
          //                       .as[Option[Chunk[Int]] => IO[String, Chunk[Int]]] { case _ =>
          //                         ZIO.fail("boom")
          //                       }
          //                   )(_ => ref.update(_ - 1))
          //                 }
          //             }
          //           }
          //           .runDrain
          //           .ignore *> ref.get
          //       }
          //     assertZIO(test.exit)(succeeds(equalTo(0)))
          //   }
          // },
          test("emits data if less than n are collected") {
            val gen =
              for {
                data <- Gen.chunkOf(Gen.int)
                n    <- Gen.int.filter(_ > data.length)
              } yield (data, n)

            check(gen) { case (data, n) =>
              val test =
                ZStream
                  .fromChunk(data)
                  .via(ZPipeline.branchAfter(n)(ZPipeline.prepend(_)))
                  .runCollect
              assertZIO(test.exit)(succeeds(equalTo(data)))
            }
          },
          test("applies the new flow once on remaining upstream") {
            ZStream
              .fromIterable(1 to 5)
              .rechunk(2)
              .via(ZPipeline.branchAfter(1) { chunk0 =>
                ZPipeline.prepend(chunk0)
              })
              .runCollect
              .map { res =>
                zio.test.assert(res)(equalTo(Chunk.fromIterable(1 to 5)))
              }
          }
        ),
        suite("broadcast")(
          test("Values") {
            ZIO.scoped {
              ZStream
                .range(0, 5)
                .broadcast(2, 12)
                .flatMap { streams =>
                  for {
                    out1    <- streams(0).runCollect
                    out2    <- streams(1).runCollect
                    expected = Chunk.fromIterable(Range(0, 5))
                  } yield assert(out1)(equalTo(expected)) && assert(out2)(equalTo(expected))
                }
            }
          },
          test("Errors") {
            ZIO.scoped {
              (ZStream.range(0, 1) ++ ZStream.fail("Boom")).broadcast(2, 12).flatMap { streams =>
                for {
                  out1    <- streams(0).runCollect.either
                  out2    <- streams(1).runCollect.either
                  expected = Left("Boom")
                } yield assert(out1)(equalTo(expected)) && assert(out2)(equalTo(expected))
              }
            }
          },
          test("BackPressure") {
            ZIO.scoped {
              ZStream
                .range(0, 5)
                .flatMap(ZStream.succeed(_))
                .broadcast(2, 2)
                .flatMap { streams =>
                  for {
                    ref    <- Ref.make[List[Int]](Nil)
                    latch1 <- Promise.make[Nothing, Unit]
                    fib <- streams(0)
                             .tap(i => ref.update(i :: _) *> latch1.succeed(()).when(i == 1))
                             .runDrain
                             .fork
                    _         <- latch1.await
                    snapshot1 <- ref.get
                    _         <- streams(1).runDrain
                    _         <- fib.await
                    snapshot2 <- ref.get
                  } yield assert(snapshot1)(equalTo(List(1, 0))) && assert(snapshot2)(
                    equalTo(Range(0, 5).toList.reverse)
                  )
                }
            }
          },
          test("Unsubscribe") {
            ZIO.scoped {
              ZStream.range(0, 5).broadcast(2, 2).flatMap { streams =>
                for {
                  _    <- ZIO.scoped(streams(0).toPull.ignore)
                  out2 <- streams(1).runCollect
                } yield assert(out2)(equalTo(Chunk.fromIterable(Range(0, 5))))
              }
            }
          }
        ),
        suite("buffer")(
          test("maintains elements and ordering")(check(tinyChunkOf(tinyChunkOf(Gen.int))) { chunk =>
            assertZIO(
              ZStream
                .fromChunks(chunk: _*)
                .buffer(2)
                .runCollect
            )(equalTo(chunk.flatten))
          }) @@ flaky,
          test("buffer the Stream with Error") {
            val e = new RuntimeException("boom")
            assertZIO(
              (ZStream.range(0, 10) ++ ZStream.fail(e))
                .buffer(2)
                .runCollect
                .exit
            )(fails(equalTo(e)))
          },
          test("fast producer progress independently") {
            for {
              ref   <- Ref.make(List[Int]())
              latch <- Promise.make[Nothing, Unit]
              s = ZStream
                    .range(1, 5)
                    .tap(i => ref.update(i :: _) *> latch.succeed(()).when(i == 4))
                    .buffer(2)
              l1 <- s.take(2).runScoped(ZSink.collectAll)
              _  <- latch.await
              l2 <- ref.get
            } yield assert(l1.toList)(equalTo((1 to 2).toList)) && assert(l2.reverse)(equalTo((1 to 4).toList))
          }
        ),
        suite("bufferChunks")(
          test("maintains elements and ordering")(check(tinyChunkOf(tinyChunkOf(Gen.int))) { chunk =>
            assertZIO(
              ZStream
                .fromChunks(chunk: _*)
                .bufferChunks(2)
                .runCollect
            )(equalTo(chunk.flatten))
          }),
          test("bufferChunks the Stream with Error") {
            val e = new RuntimeException("boom")
            assertZIO(
              (ZStream.range(0, 10) ++ ZStream.fail(e))
                .bufferChunks(2)
                .runCollect
                .exit
            )(fails(equalTo(e)))
          },
          test("fast producer progress independently") {
            for {
              ref   <- Ref.make(List[Int]())
              latch <- Promise.make[Nothing, Unit]
              s = ZStream
                    .range(1, 5)
                    .tap(i => ref.update(i :: _) *> latch.succeed(()).when(i == 4))
                    .bufferChunks(2)
              l1 <- s.take(2).runScoped(ZSink.collectAll)
              _  <- latch.await
              l2 <- ref.get
            } yield assert(l1.toList)(equalTo((1 to 2).toList)) && assert(l2.reverse)(equalTo((1 to 4).toList))
          } @@ exceptJS(nonFlaky),
          test("preservers order of elements") {
            val expected = Chunk.fromIterable(0 until 100)
            ZStream
              .fromChunk(expected)
              .buffer(16)
              .runCollect
              .map(v => assertTrue(v == expected))
          } @@ exceptJS(nonFlaky(1000))
        ),
        suite("bufferChunksDropping")(
          test("buffer the Stream with Error") {
            val e = new RuntimeException("boom")
            assertZIO(
              (ZStream.range(1, 1000) ++ ZStream.fail(e) ++ ZStream.range(1001, 2000))
                .bufferChunksDropping(2)
                .runCollect
                .exit
            )(fails(equalTo(e)))
          },
          test("fast producer progress independently") {
            for {
              ref    <- Ref.make(List.empty[Int])
              latch1 <- Promise.make[Nothing, Unit]
              latch2 <- Promise.make[Nothing, Unit]
              latch3 <- Promise.make[Nothing, Unit]
              latch4 <- Promise.make[Nothing, Unit]
              s1 = ZStream(0) ++ ZStream
                     .fromZIO(latch1.await)
                     .flatMap(_ => ZStream.range(1, 17).rechunk(1).ensuring(latch2.succeed(())))
              s2 = ZStream
                     .fromZIO(latch3.await)
                     .flatMap(_ => ZStream.range(17, 25).rechunk(1).ensuring(latch4.succeed(())))
              s3 = ZStream(-1)
              s  = (s1 ++ s2 ++ s3).bufferChunksDropping(8)
              snapshots <- ZIO.scoped {
                             s.toPull.flatMap { as =>
                               for {
                                 zero      <- as
                                 _         <- latch1.succeed(())
                                 _         <- latch2.await
                                 _         <- as.flatMap(a => ref.update(a.toList ::: _)).repeatN(7)
                                 snapshot1 <- ref.get
                                 _         <- latch3.succeed(())
                                 _         <- latch4.await
                                 _         <- as.flatMap(a => ref.update(a.toList ::: _)).repeatN(7)
                                 snapshot2 <- ref.get
                               } yield (zero, snapshot1, snapshot2)
                             }
                           }
            } yield assert(snapshots._1)(equalTo(Chunk.single(0))) && assert(snapshots._2)(
              equalTo(List(8, 7, 6, 5, 4, 3, 2, 1))
            ) &&
              assert(snapshots._3)(
                equalTo(List(24, 23, 22, 21, 20, 19, 18, 17, 8, 7, 6, 5, 4, 3, 2, 1))
              )
          }
        ),
        suite("bufferChunksSliding")(
          test("buffer the Stream with Error") {
            val e = new RuntimeException("boom")
            assertZIO(
              (ZStream.range(1, 1000) ++ ZStream.fail(e) ++ ZStream.range(1001, 2000))
                .bufferChunksSliding(2)
                .runCollect
                .exit
            )(fails(equalTo(e)))
          },
          test("fast producer progress independently") {
            for {
              ref    <- Ref.make(List.empty[Int])
              latch1 <- Promise.make[Nothing, Unit]
              latch2 <- Promise.make[Nothing, Unit]
              latch3 <- Promise.make[Nothing, Unit]
              latch4 <- Promise.make[Nothing, Unit]
              latch5 <- Promise.make[Nothing, Unit]
              s1 = ZStream(0) ++ ZStream
                     .fromZIO(latch1.await)
                     .flatMap(_ => ZStream.range(1, 17).rechunk(1).ensuring(latch2.succeed(())))
              s2 = ZStream
                     .fromZIO(latch3.await)
                     .flatMap(_ => ZStream.range(17, 26).rechunk(1).ensuring(latch4.succeed(())))
              s3 = ZStream
                     .fromZIO(latch5.await)
                     .flatMap(_ => ZStream(-1))
              s = (s1 ++ s2 ++ s3).bufferChunksSliding(8)
              snapshots <- ZIO.scoped {
                             s.toPull.flatMap { as =>
                               for {
                                 zero      <- as
                                 _         <- latch1.succeed(())
                                 _         <- latch2.await
                                 _         <- as.flatMap(a => ref.update(a.toList ::: _)).repeatN(7)
                                 snapshot1 <- ref.get
                                 _         <- latch3.succeed(())
                                 _         <- latch4.await
                                 _         <- as.flatMap(a => ref.update(a.toList ::: _)).repeatN(7)
                                 snapshot2 <- ref.get
                               } yield (zero, snapshot1, snapshot2)
                             }
                           }
            } yield assert(snapshots._1)(equalTo(Chunk.single(0))) && assert(snapshots._2)(
              equalTo(List(16, 15, 14, 13, 12, 11, 10, 9))
            ) &&
              assert(snapshots._3)(
                equalTo(List(25, 24, 23, 22, 21, 20, 19, 18, 16, 15, 14, 13, 12, 11, 10, 9))
              )
          }
        ),
        suite("bufferDropping")(
          test("buffer the Stream with Error") {
            val e = new RuntimeException("boom")
            assertZIO(
              (ZStream.range(1, 1000) ++ ZStream.fail(e) ++ ZStream.range(1001, 2000))
                .bufferDropping(2)
                .runCollect
                .exit
            )(fails(equalTo(e)))
          },
          test("fast producer progress independently") {
            for {
              ref    <- Ref.make(List.empty[Int])
              latch1 <- Promise.make[Nothing, Unit]
              latch2 <- Promise.make[Nothing, Unit]
              latch3 <- Promise.make[Nothing, Unit]
              latch4 <- Promise.make[Nothing, Unit]
              s1 = ZStream(0) ++ ZStream
                     .fromZIO(latch1.await)
                     .flatMap(_ => ZStream.range(1, 17).ensuring(latch2.succeed(())))
              s2 = ZStream
                     .fromZIO(latch3.await)
                     .flatMap(_ => ZStream.range(17, 25).ensuring(latch4.succeed(())))
              s3 = ZStream(-1)
              s  = (s1 ++ s2 ++ s3).bufferDropping(8)
              snapshots <- ZIO.scoped {
                             s.toPull.flatMap { as =>
                               for {
                                 zero      <- as
                                 _         <- latch1.succeed(())
                                 _         <- latch2.await
                                 _         <- as.flatMap(a => ref.update(a.toList ::: _)).repeatN(7)
                                 snapshot1 <- ref.get
                                 _         <- latch3.succeed(())
                                 _         <- latch4.await
                                 _         <- as.flatMap(a => ref.update(a.toList ::: _)).repeatN(7)
                                 snapshot2 <- ref.get
                               } yield (zero, snapshot1, snapshot2)
                             }
                           }
            } yield assert(snapshots._1)(equalTo(Chunk.single(0))) && assert(snapshots._2)(
              equalTo(List(8, 7, 6, 5, 4, 3, 2, 1))
            ) &&
              assert(snapshots._3)(
                equalTo(List(24, 23, 22, 21, 20, 19, 18, 17, 8, 7, 6, 5, 4, 3, 2, 1))
              )
          }
        ),
        suite("range")(
          test("range includes min value and excludes max value") {
            assertZIO(
              (ZStream.range(1, 2)).runCollect
            )(equalTo(Chunk(1)))
          },
          test("two large ranges can be concatenated") {
            assertZIO(
              (ZStream.range(1, 1000) ++ ZStream.range(1000, 2000)).runCollect
            )(equalTo(Chunk.fromIterable(Range(1, 2000))))
          },
          test("two small ranges can be concatenated") {
            assertZIO(
              (ZStream.range(1, 10) ++ ZStream.range(10, 20)).runCollect
            )(equalTo(Chunk.fromIterable(Range(1, 20))))
          },
          test("range emits no values when start >= end") {
            assertZIO(
              (ZStream.range(1, 1) ++ ZStream.range(2, 1)).runCollect
            )(equalTo(Chunk.empty))
          },
          test("range emits values in chunks of chunkSize") {
            assertZIO(
              (ZStream
                .range(1, 10, 2))
                .mapChunks(c => Chunk[Int](c.sum))
                .runCollect
            )(equalTo(Chunk(1 + 2, 3 + 4, 5 + 6, 7 + 8, 9)))
          }
        ),
        suite("bufferSliding")(
          test("buffer the Stream with Error") {
            val e = new RuntimeException("boom")
            assertZIO(
              (ZStream.range(1, 1000) ++ ZStream.fail(e) ++ ZStream.range(1001, 2000))
                .bufferSliding(2)
                .runCollect
                .exit
            )(fails(equalTo(e)))
          },
          test("fast producer progress independently") {
            for {
              ref    <- Ref.make(List.empty[Int])
              latch1 <- Promise.make[Nothing, Unit]
              latch2 <- Promise.make[Nothing, Unit]
              latch3 <- Promise.make[Nothing, Unit]
              latch4 <- Promise.make[Nothing, Unit]
              latch5 <- Promise.make[Nothing, Unit]
              s1 = ZStream(0) ++ ZStream
                     .fromZIO(latch1.await)
                     .flatMap(_ => ZStream.range(1, 17).ensuring(latch2.succeed(())))
              s2 = ZStream
                     .fromZIO(latch3.await)
                     .flatMap(_ => ZStream.range(17, 26).ensuring(latch4.succeed(())))
              s3 = ZStream
                     .fromZIO(latch5.await)
                     .flatMap(_ => ZStream(-1))
              s = (s1 ++ s2 ++ s3).bufferSliding(8)
              snapshots <- ZIO.scoped {
                             s.toPull.flatMap { as =>
                               for {
                                 zero      <- as
                                 _         <- latch1.succeed(())
                                 _         <- latch2.await
                                 _         <- as.flatMap(a => ref.update(a.toList ::: _)).repeatN(7)
                                 snapshot1 <- ref.get
                                 _         <- latch3.succeed(())
                                 _         <- latch4.await
                                 _         <- as.flatMap(a => ref.update(a.toList ::: _)).repeatN(7)
                                 snapshot2 <- ref.get
                               } yield (zero, snapshot1, snapshot2)
                             }
                           }
            } yield assert(snapshots._1)(equalTo(Chunk.single(0))) && assert(snapshots._2)(
              equalTo(List(16, 15, 14, 13, 12, 11, 10, 9))
            ) &&
              assert(snapshots._3)(
                equalTo(List(25, 24, 23, 22, 21, 20, 19, 18, 16, 15, 14, 13, 12, 11, 10, 9))
              )
          } @@ exceptJS(nonFlaky),
          test("propagates defects") {
            for {
              exit <- ZStream
                        .fromZIO(ZIO.dieMessage("die"))
                        .bufferSliding(1)
                        .runDrain
                        .exit
            } yield assert(exit)(dies(hasMessage(equalTo("die"))))
          }
        ),
        suite("bufferUnbounded")(
          test("buffer the Stream")(check(Gen.chunkOf(Gen.int)) { chunk =>
            assertZIO(
              ZStream
                .fromIterable(chunk)
                .bufferUnbounded
                .runCollect
            )(equalTo(chunk))
          }),
          test("buffer the Stream with Error") {
            val e = new RuntimeException("boom")
            assertZIO((ZStream.range(0, 10) ++ ZStream.fail(e)).bufferUnbounded.runCollect.exit)(
              fails(equalTo(e))
            )
          },
          test("fast producer progress independently") {
            for {
              ref   <- Ref.make(List[Int]())
              latch <- Promise.make[Nothing, Unit]
              s = ZStream
                    .range(1, 1000)
                    .tap(i => ref.update(i :: _) *> latch.succeed(()).when(i == 999))
                    .rechunk(1000)
                    .bufferUnbounded
              l1 <- s.take(2).runCollect
              _  <- latch.await
              l2 <- ref.get
            } yield assert(l1.toList)(equalTo((1 to 2).toList)) && assert(l2.reverse)(equalTo((1 until 1000).toList))
          }
        ),
        suite("catchAllCause")(
          test("recovery from errors") {
            val s1 = ZStream(1, 2) ++ ZStream.fail("Boom")
            val s2 = ZStream(3, 4)
            s1.catchAllCause(_ => s2).runCollect.map(assert(_)(equalTo(Chunk(1, 2, 3, 4))))
          },
          test("recovery from defects") {
            val s1 = ZStream(1, 2) ++ ZStream.dieMessage("Boom")
            val s2 = ZStream(3, 4)
            s1.catchAllCause(_ => s2).runCollect.map(assert(_)(equalTo(Chunk(1, 2, 3, 4))))
          },
          test("happy path") {
            val s1 = ZStream(1, 2)
            val s2 = ZStream(3, 4)
            s1.catchAllCause(_ => s2).runCollect.map(assert(_)(equalTo(Chunk(1, 2))))
          },
          test("executes finalizers") {
            for {
              fins   <- Ref.make(List[String]())
              s1      = (ZStream(1, 2) ++ ZStream.fail("Boom")).ensuring(fins.update("s1" :: _))
              s2      = (ZStream(3, 4) ++ ZStream.fail("Boom")).ensuring(fins.update("s2" :: _))
              _      <- s1.catchAllCause(_ => s2).runCollect.exit
              result <- fins.get
            } yield assert(result)(equalTo(List("s2", "s1")))
          },
          test("releases all resources by the time the failover stream has started") {
            for {
              fins <- Ref.make(Chunk[Int]())
              s = ZStream.finalizer(fins.update(1 +: _)) *>
                    ZStream.finalizer(fins.update(2 +: _)) *>
                    ZStream.finalizer(fins.update(3 +: _)) *>
                    ZStream.fail("boom")
              result <- s.drain.catchAllCause(_ => ZStream.fromZIO(fins.get)).runCollect
            } yield assert(result.flatten)(equalTo(Chunk(1, 2, 3)))
          },
          test("propagates the right Exit value to the failing stream (#3609)") {
            for {
              ref <- Ref.make[Exit[Any, Any]](Exit.unit)
              _ <- ZStream
                     .acquireReleaseExitWith(ZIO.unit)((_, exit) => ref.set(exit))
                     .flatMap(_ => ZStream.fail("boom"))
                     .either
                     .runDrain
                     .exit
              result <- ref.get
            } yield assert(result)(fails(equalTo("boom")))
          }
        ),
        suite("catchSome")(
          test("recovery from some errors") {
            val s1 = ZStream(1, 2) ++ ZStream.fail("Boom")
            val s2 = ZStream(3, 4)
            s1.catchSome { case "Boom" => s2 }.runCollect.map(assert(_)(equalTo(Chunk(1, 2, 3, 4))))
          },
          test("fails stream when partial function does not match") {
            val s1 = ZStream(1, 2) ++ ZStream.fail("Boom")
            val s2 = ZStream(3, 4)
            s1.catchSome { case "Boomer" => s2 }.runCollect.either
              .map(assert(_)(isLeft(equalTo("Boom"))))
          }
        ),
        suite("catchSomeCause")(
          test("recovery from some errors") {
            val s1 = ZStream(1, 2) ++ ZStream.failCause(Cause.fail("Boom"))
            val s2 = ZStream(3, 4)
            s1.catchSomeCause { case Cause.Fail("Boom", _) => s2 }.runCollect
              .map(assert(_)(equalTo(Chunk(1, 2, 3, 4))))
          },
          test("halts stream when partial function does not match") {
            val s1 = ZStream(1, 2) ++ ZStream.fail("Boom")
            val s2 = ZStream(3, 4)
            s1.catchSomeCause { case Cause.empty => s2 }.runCollect.either
              .map(assert(_)(isLeft(equalTo("Boom"))))
          }
        ),
        test("collect") {
          assertZIO(ZStream(Left(1), Right(2), Left(3)).collect { case Right(n) =>
            n
          }.runCollect)(equalTo(Chunk(2)))
        },
        test("changes") {
          check(pureStreamOfInts) { stream =>
            for {
              actual <- stream.changes.runCollect.map(_.toList)
              expected <- stream.runCollect.map { as =>
                            as.foldLeft[List[Int]](Nil) { (s, n) =>
                              if (s.isEmpty || s.head != n) n :: s else s
                            }.reverse
                          }
            } yield assert(actual)(equalTo(expected))
          }
        },
        test("changesWithZIO") {
          check(pureStreamOfInts) { stream =>
            for {
              actual <- stream.changesWithZIO((l, r) => ZIO.succeed(l == r)).runCollect.map(_.toList)
              expected <- stream.runCollect.map { as =>
                            as.foldLeft[List[Int]](Nil) { (s, n) =>
                              if (s.isEmpty || s.head != n) n :: s else s
                            }.reverse
                          }
            } yield assert(actual)(equalTo(expected))
          }
        },
        suite("collectZIO")(
          test("collectZIO") {
            assertZIO(
              ZStream(Left(1), Right(2), Left(3)).collectZIO { case Right(n) =>
                ZIO.succeed(n * 2)
              }.runCollect
            )(equalTo(Chunk(4)))
          },
          test("collectZIO on multiple Chunks") {
            assertZIO(
              ZStream
                .fromChunks(Chunk(Left(1), Right(2)), Chunk(Right(3), Left(4)))
                .collectZIO { case Right(n) =>
                  ZIO.succeed(n * 10)
                }
                .runCollect
            )(equalTo(Chunk(20, 30)))
          },
          test("collectZIO fails") {
            assertZIO(
              ZStream(Left(1), Right(2), Left(3)).collectZIO { case Right(_) =>
                ZIO.fail("Ouch")
              }.runDrain.either
            )(isLeft(isNonEmptyString))
          },
          test("laziness on chunks") {
            assertZIO(
              ZStream(1, 2, 3).collectZIO {
                case 3 => ZIO.fail("boom")
                case x => ZIO.succeed(x)
              }.either.runCollect
            )(equalTo(Chunk(Right(1), Right(2), Left("boom"))))
          }
        ),
        test("collectSome")(check(Gen.bounded(0, 5)(pureStreamGen(Gen.option(Gen.int), _))) { s =>
          for {
            res1 <- (s.collectSome.runCollect)
            res2 <- (s.runCollect.map(_.collect { case Some(x) => x }))
          } yield assert(res1)(equalTo(res2))
        }),
        suite("collectWhile")(
          test("collectWhile") {
            assertZIO(ZStream(Some(1), Some(2), Some(3), None, Some(4)).collectWhile { case Some(v) =>
              v
            }.runCollect)(equalTo(Chunk(1, 2, 3)))
          },
          test("collectWhile short circuits") {
            assertZIO(
              (ZStream(Option(1)) ++ ZStream.fail("Ouch")).collectWhile { case None =>
                1
              }.runDrain.either
            )(isRight(isUnit))
          }
        ),
        suite("collectWhileZIO")(
          test("collectWhileZIO") {
            assertZIO(
              ZStream(Some(1), Some(2), Some(3), None, Some(4)).collectWhileZIO { case Some(v) =>
                ZIO.succeed(v * 2)
              }.runCollect
            )(equalTo(Chunk(2, 4, 6)))
          },
          test("collectWhileZIO short circuits") {
            assertZIO(
              (ZStream(Option(1)) ++ ZStream.fail("Ouch"))
                .collectWhileZIO[Any, String, Int] { case None =>
                  ZIO.succeed(1)
                }
                .runDrain
                .either
            )(isRight(isUnit))
          },
          test("collectWhileZIO fails") {
            assertZIO(
              ZStream(Some(1), Some(2), Some(3), None, Some(4)).collectWhileZIO { case Some(_) =>
                ZIO.fail("Ouch")
              }.runDrain.either
            )(isLeft(isNonEmptyString))
          },
          test("laziness on chunks") {
            assertZIO(
              ZStream(1, 2, 3, 4).collectWhileZIO {
                case 3 => ZIO.fail("boom")
                case x => ZIO.succeed(x)
              }.either.runCollect
            )(equalTo(Chunk(Right(1), Right(2), Left("boom"))))
          }
        ),
        suite("concat")(
          test("concat")(check(streamOfInts, streamOfInts) { (s1, s2) =>
            for {
              chunkConcat  <- s1.runCollect.zipWith(s2.runCollect)(_ ++ _).exit
              streamConcat <- (s1 ++ s2).runCollect.exit
            } yield assert(streamConcat.isSuccess && chunkConcat.isSuccess)(isTrue) implies assert(
              streamConcat
            )(
              equalTo(chunkConcat)
            )
          }),
          test("finalizer order") {
            for {
              log <- Ref.make[List[String]](Nil)
              _ <- (ZStream.finalizer(log.update("Second" :: _)) ++ ZStream
                     .finalizer(log.update("First" :: _))).runDrain
              execution <- log.get
            } yield assert(execution)(equalTo(List("First", "Second")))
          }
        ),
        suite("distributedWithDynamic")(
          test("ensures no race between subscription and stream end") {
            ZIO.scoped {
              ZStream.empty.distributedWithDynamic(1, _ => ZIO.succeed(_ => true)).flatMap { add =>
                val subscribe = ZStream.unwrap(add.map { case (_, queue) =>
                  ZStream.fromQueue(queue).collectWhileSuccess
                })
                Promise.make[Nothing, Unit].flatMap { onEnd =>
                  subscribe.ensuring(onEnd.succeed(())).runDrain.fork *>
                    onEnd.await *>
                    subscribe.runDrain *>
                    ZIO.succeed(assertCompletes)
                }
              }
            }
          }
        ),
        suite("drain")(
          test("drain")(
            for {
              ref <- Ref.make(List[Int]())
              _   <- ZStream.range(0, 10).mapZIO(i => ref.update(i :: _)).drain.runDrain
              l   <- ref.get
            } yield assert(l.reverse)(equalTo(Range(0, 10).toList))
          ),
          test("isn't too eager") {
            for {
              ref    <- Ref.make[Int](0)
              res    <- (ZStream(1).tap(ref.set) ++ ZStream.fail("fail")).runDrain.either
              refRes <- ref.get
            } yield assert(refRes)(equalTo(1)) && assert(res)(isLeft(equalTo("fail")))
          }
        ),
        suite("drainFork")(
          test("runs the other stream in the background") {
            for {
              latch <- Promise.make[Nothing, Unit]
              _ <- ZStream
                     .fromZIO(latch.await)
                     .drainFork(ZStream.fromZIO(latch.succeed(())))
                     .runDrain
            } yield assertCompletes
          },
          test("interrupts the background stream when the foreground exits") {
            for {
              bgInterrupted <- Ref.make(false)
              latch         <- Promise.make[Nothing, Unit]
              _ <- (ZStream(1, 2, 3) ++ ZStream.fromZIO(latch.await).drain)
                     .drainFork(
                       ZStream.fromZIO(
                         (latch.succeed(()) *> ZIO.never).onInterrupt(bgInterrupted.set(true))
                       )
                     )
                     .runDrain
              result <- bgInterrupted.get
            } yield assert(result)(isTrue)
          } @@ zioTag(interruption),
          test("fails the foreground stream if the background fails with a typed error") {
            assertZIO(ZStream.never.drainFork(ZStream.fail("Boom")).runDrain.exit)(
              fails(equalTo("Boom"))
            )
          } @@ zioTag(errors),
          test("fails the foreground stream if the background fails with a defect") {
            val ex = new RuntimeException("Boom")
            assertZIO(ZStream.never.drainFork(ZStream.die(ex)).runDrain.exit)(dies(equalTo(ex)))
          } @@ zioTag(errors)
        ),
        suite("drop")(
          test("drop")(check(streamOfInts, Gen.int) { (s, n) =>
            for {
              dropStreamResult <- s.drop(n).runCollect.exit
              dropListResult   <- s.runCollect.map(_.drop(n)).exit
            } yield assert(dropListResult.isSuccess)(isTrue) implies assert(dropStreamResult)(
              equalTo(dropListResult)
            )
          }),
          test("doesn't swallow errors")(
            assertZIO(
              (ZStream.fail("Ouch") ++ ZStream(1))
                .drop(1)
                .runDrain
                .either
            )(isLeft(equalTo("Ouch")))
          )
        ),
        suite("dropRight")(
          test("dropRight")(check(streamOfInts, Gen.int(0, 1000)) { (s, n) =>
            for {
              dropStreamResult <- s.dropRight(n).runCollect.exit
              dropListResult   <- s.runCollect.map(_.dropRight(n)).exit
            } yield assert(dropListResult.isSuccess)(isTrue) implies assert(dropStreamResult)(
              equalTo(dropListResult)
            )
          }),
          test("doesn't swallow errors")(
            assertZIO(
              (ZStream(1) ++ ZStream.fail("Ouch"))
                .drop(1)
                .runDrain
                .either
            )(isLeft(equalTo("Ouch")))
          )
        ),
        test("dropUntil") {
          check(pureStreamOfInts, Gen.function(Gen.boolean)) { (s, p) =>
            for {
              res1 <- s.dropUntil(p).runCollect
              res2 <- s.runCollect.map(_.dropWhile(!p(_)).drop(1))
            } yield assert(res1)(equalTo(res2))
          }
        },
        test("dropUntilZIO") {
          check(pureStreamOfInts, Gen.function(Gen.boolean)) { (s, p) =>
            for {
              res1 <- (s >>> ZPipeline.dropUntilZIO(p.andThen(ZIO.succeed(_)))).runCollect
              res2 <- s.runCollect.map(_.dropWhile(!p(_)).drop(1))
            } yield assert(res1)(equalTo(res2))
          }
        },
        suite("dropWhile")(
          test("dropWhile")(
            check(pureStreamOfInts, Gen.function(Gen.boolean)) { (s, p) =>
              for {
                res1 <- s.dropWhile(p).runCollect
                res2 <- s.runCollect.map(_.dropWhile(p))
              } yield assert(res1)(equalTo(res2))
            }
          ),
          test("short circuits") {
            assertZIO(
              (ZStream(1) ++ ZStream.fail("Ouch"))
                .take(1)
                .dropWhile(_ => true)
                .runDrain
                .either
            )(isRight(isUnit))
          }
        ),
        suite("dropWhileZIO")(
          test("dropWhileZIO")(
            check(pureStreamOfInts, Gen.function(Gen.boolean)) { (s, p) =>
              for {
                res1 <- s.dropWhileZIO(v => ZIO.succeed(p(v))).runCollect
                res2 <- s.runCollect.flatMap(_.dropWhileZIO(v => ZIO.succeed(p(v))))
              } yield assert(res1)(equalTo(res2))
            }
          ),
          test("pipeThrough(ZSink.head)")(
            check(pureStreamOfInts) { ints =>
              for {
                res1 <- ints.pipeThrough(ZSink.head).runCollect
                res2 <- ints.chunks.filter(_.nonEmpty).run(ZSink.head)
                res3  = res2.toSeq.flatMap(_.drop(1))
              } yield {
                assert(res1)(equalTo(res3))
              }
            }
          ),
          test("short circuits") {
            assertZIO(
              (ZStream(1) ++ ZStream.fail("Ouch"))
                .take(1)
                .dropWhileZIO(_ => ZIO.succeed(true))
                .runDrain
                .either
            )(isRight(isUnit))
          }
        ),
        test("either") {
          val s = ZStream(1, 2, 3) ++ ZStream.fail("Boom")
          s.either.runCollect
            .map(assert(_)(equalTo(Chunk(Right(1), Right(2), Right(3), Left("Boom")))))
        },
        test("ensuring") {
          for {
            log <- Ref.make[List[String]](Nil)
            _ <- (for {
                   _ <- ZStream.acquireReleaseWith(log.update("Acquire" :: _))(_ => log.update("Release" :: _))
                   _ <- ZStream.fromZIO(log.update("Use" :: _))
                 } yield ()).ensuring(log.update("Ensuring" :: _)).runDrain
            execution <- log.get
          } yield assert(execution)(equalTo(List("Ensuring", "Release", "Use", "Acquire")))
        },
        test("environmentWith") {
          for {
            result <- ZStream.service[String].provideEnvironment(ZEnvironment("test")).runHead.some
          } yield assert(result)(equalTo("test"))
        },
        suite("environmentWithZIO")(
          test("environmentWithZIO") {
            for {
              result <- ZStream
                          .environmentWithZIO[String](environment => ZIO.succeed(environment.get))
                          .provideEnvironment(ZEnvironment("test"))
                          .runHead
                          .some
            } yield assert(result)(equalTo("test"))
          },
          test("environmentWithZIO fails") {
            for {
              result <-
                ZStream.environmentWithZIO[Int](_ => ZIO.fail("fail")).provideEnvironment(ZEnvironment(0)).runHead.exit
            } yield assert(result)(fails(equalTo("fail")))
          } @@ zioTag(errors)
        ),
        suite("environmentWithStream")(
          test("environmentWithStream") {
            for {
              result <- ZStream
                          .environmentWithStream[String](environment => ZStream.succeed(environment.get))
                          .provideEnvironment(ZEnvironment("test"))
                          .runHead
                          .some
            } yield assert(result)(equalTo("test"))
          },
          test("environmentWithStream fails") {
            for {
              result <-
                ZStream
                  .environmentWithStream[Int](_ => ZStream.fail("fail"))
                  .provideEnvironment(ZEnvironment(0))
                  .runHead
                  .exit
            } yield assert(result)(fails(equalTo("fail")))
          } @@ zioTag(errors)
        ),
        test("execute") {
          for {
            ref <- Ref.make(List[Int]())
            _   <- ZStream.execute(ref.set(List(1))).runDrain
            l   <- ref.get
          } yield assert(l)(equalTo(List(1)))
        },
        test("filter")(check(pureStreamOfInts, Gen.function(Gen.boolean)) { (s, p) =>
          for {
            res1 <- s.filter(p).runCollect
            res2 <- s.runCollect.map(_.filter(p))
          } yield assert(res1)(equalTo(res2))
        }),
        suite("filterZIO")(
          test("filterZIO")(check(pureStreamOfInts, Gen.function(Gen.boolean)) { (s, p) =>
            for {
              res1 <- s.filterZIO(s => ZIO.succeed(p(s))).runCollect
              res2 <- s.runCollect.map(_.filter(p))
            } yield assert(res1)(equalTo(res2))
          }),
          test("laziness on chunks") {
            assertZIO(
              ZStream(1, 2, 3).filterZIO {
                case 3 => ZIO.fail("boom")
                case _ => ZIO.succeed(true)
              }.either.runCollect
            )(equalTo(Chunk(Right(1), Right(2), Left("boom"))))
          }
        ),
        test("find")(check(pureStreamOfInts, Gen.function(Gen.boolean)) { (s, p) =>
          for {
            res1 <- s.find(p).runHead
            res2 <- s.runCollect.map(_.find(p))
          } yield assert(res1)(equalTo(res2))
        }),
        suite("findZIO")(
          test("findZIO")(check(pureStreamOfInts, Gen.function(Gen.boolean)) { (s, p) =>
            for {
              res1 <- s.findZIO(s => ZIO.succeed(p(s))).runHead
              res2 <- s.runCollect.map(_.find(p))
            } yield assert(res1)(equalTo(res2))
          }),
          test("throws correct error") {
            assertZIO(
              ZStream(1, 2, 3).findZIO {
                case 3 => ZIO.fail("boom")
                case _ => ZIO.succeed(false)
              }.either.runCollect
            )(equalTo(Chunk(Left("boom"))))
          }
        ),
        suite("flatMap")(
          test("deep flatMap stack safety") {
            def fib(n: Int): ZStream[Any, Nothing, Int] =
              if (n <= 1) ZStream.succeed(n)
              else
                fib(n - 1).flatMap(a => fib(n - 2).flatMap(b => ZStream.succeed(a + b)))

            val stream   = fib(20)
            val expected = 6765

            assertZIO(stream.runCollect)(equalTo(Chunk(expected)))
          } @@ TestAspect.jvmOnly, // Too slow on Scala.js
          test("left identity")(check(Gen.int, Gen.function(pureStreamOfInts)) { (x, f) =>
            for {
              res1 <- ZStream(x).flatMap(f).runCollect
              res2 <- f(x).runCollect
            } yield assert(res1)(equalTo(res2))
          }),
          test("right identity")(
            check(pureStreamOfInts)(m =>
              for {
                res1 <- m.flatMap(i => ZStream(i)).runCollect
                res2 <- m.runCollect
              } yield assert(res1)(equalTo(res2))
            )
          ),
          test("associativity") {
            val tinyStream = Gen.int(0, 2).flatMap(pureStreamGen(Gen.int, _))
            val fnGen      = Gen.function(tinyStream)
            check(tinyStream, fnGen, fnGen) { (m, f, g) =>
              for {
                leftStream  <- m.flatMap(f).flatMap(g).runCollect
                rightStream <- m.flatMap(x => f(x).flatMap(g)).runCollect
              } yield assert(leftStream)(equalTo(rightStream))
            }
          } @@ TestAspect.jvmOnly, // Too slow on Scala.js
          test("inner finalizers") {
            for {
              effects <- Ref.make(List[Int]())
              push     = (i: Int) => effects.update(i :: _)
              latch   <- Promise.make[Nothing, Unit]
              fiber <- ZStream(
                         ZStream.acquireReleaseWith(push(1))(_ => push(1)),
                         ZStream.fromZIO(push(2)),
                         ZStream.acquireReleaseWith(push(3))(_ => push(3)) *> ZStream.fromZIO(
                           latch.succeed(()) *> ZIO.never
                         )
                       ).flatMap(identity).runDrain.fork
              _      <- latch.await
              _      <- fiber.interrupt
              result <- effects.get
            } yield assert(result)(equalTo(List(3, 3, 2, 1, 1)))
          },
          test("finalizer ordering 1") {
            for {
              effects <- Ref.make(List[String]())
              push     = (i: String) => effects.update(i :: _)
              stream = for {
                         _ <- ZStream.acquireReleaseWith(push("open1"))(_ => push("close1"))
                         _ <- ZStream
                                .fromChunks(Chunk(()), Chunk(()))
                                .tap(_ => ZIO.debug("use2") *> push("use2"))
                                .ensuring(push("close2"))
                         _ <- ZStream.acquireReleaseWith(ZIO.debug("open3") *> push("open3"))(_ =>
                                ZIO.debug("close3") *> push("close3")
                              )
                         _ <- ZStream
                                .fromChunks(Chunk(()), Chunk(()))
                                .tap(_ => push("use4"))
                                .ensuring(push("close4"))
                       } yield ()
              _      <- stream.runDrain
              result <- effects.get
            } yield assert(result.reverse)(
              equalTo(
                List(
                  "open1",
                  "use2",
                  "open3",
                  "use4",
                  "use4",
                  "close4",
                  "close3",
                  "use2",
                  "open3",
                  "use4",
                  "use4",
                  "close4",
                  "close3",
                  "close2",
                  "close1"
                )
              )
            )
          },
          test("finalizer ordering 2") {
            for {
              effects <- Ref.make(List[String]())
              push     = (i: String) => effects.update(i :: _)
              stream = for {
                         _ <- ZStream
                                .fromChunks(Chunk(1), Chunk(2))
                                .tap(n => ZIO.debug(s">>> use2 $n") *> push("use2"))
                         _ <- ZStream.acquireReleaseWith(ZIO.debug("open3") *> push("open3"))(_ =>
                                ZIO.debug("close3") *> push("close3")
                              )
                       } yield ()
              _      <- stream.runDrain
              result <- effects.get
            } yield assert(result.reverse)(
              equalTo(
                List(
                  "use2",
                  "open3",
                  "close3",
                  "use2",
                  "open3",
                  "close3"
                )
              )
            )
          },
          test("exit signal") {
            for {
              ref <- Ref.make(false)
              inner = ZStream
                        .acquireReleaseExitWith(ZIO.unit)((_, e) =>
                          e match {
                            case Exit.Failure(_) => ref.set(true)
                            case Exit.Success(_) => ZIO.unit
                          }
                        )
                        .flatMap(_ => ZStream.fail("Ouch"))
              _   <- ZStream.succeed(()).flatMap(_ => inner).runDrain.either.unit
              fin <- ref.get
            } yield assert(fin)(isTrue)
          },
          test("finalizers are registered in the proper order") {
            for {
              fins <- Ref.make(List[Int]())
              s = ZStream.finalizer(fins.update(1 :: _)) *>
                    ZStream.finalizer(fins.update(2 :: _))
              _      <- ZIO.scoped[Any](s.toPull.flatten)
              result <- fins.get
            } yield assert(result)(equalTo(List(1, 2)))
          },
          test("early release finalizer concatenation is preserved") {
            for {
              fins <- Ref.make(List[Int]())
              s = ZStream.finalizer(fins.update(1 :: _)) *>
                    ZStream.finalizer(fins.update(2 :: _))
              result <- Scope.make.flatMap { scope =>
                          scope.extend(s.toPull).flatMap { pull =>
                            pull *> scope.close(Exit.unit) *> fins.get
                          }
                        }
            } yield assert(result)(equalTo(List(1, 2)))
          }
        ),
        suite("flatMapPar")(
          test("guarantee ordering")(check(tinyListOf(Gen.int)) { (m: List[Int]) =>
            for {
              flatMap    <- ZStream.fromIterable(m).flatMap(i => ZStream(i, i)).runCollect
              flatMapPar <- ZStream.fromIterable(m).flatMapPar(1)(i => ZStream(i, i)).runCollect
            } yield assert(flatMap)(equalTo(flatMapPar))
          }),
          test("consistent with flatMap")(
            check(Gen.int(1, 10000), tinyListOf(Gen.int)) { (n, m) =>
              for {
                flatMap <- ZStream
                             .fromIterable(m)
                             .flatMap(i => ZStream(i, i))
                             .runCollect
                             .map(_.toSet)
                flatMapPar <- ZStream
                                .fromIterable(m)
                                .flatMapPar(n)(i => ZStream(i, i))
                                .runCollect
                                .map(_.toSet)
              } yield assert(n)(isGreaterThan(0)) implies assert(flatMap)(equalTo(flatMapPar))
            }
          ),
          test("short circuiting") {
            assertZIO(
              ZStream
                .mergeAll(2)(
                  ZStream.never,
                  ZStream(1)
                )
                .take(1)
                .runCollect
            )(equalTo(Chunk(1)))
          },
          test("interruption propagation") {
            for {
              substreamCancelled <- Ref.make[Boolean](false)
              latch              <- Promise.make[Nothing, Unit]
              fiber <- ZStream(())
                         .flatMapPar(1)(_ =>
                           ZStream.fromZIO(
                             (latch.succeed(()) *> ZIO.infinity).onInterrupt(substreamCancelled.set(true))
                           )
                         )
                         .runDrain
                         .fork
              _         <- latch.await
              _         <- fiber.interrupt
              cancelled <- substreamCancelled.get
            } yield assert(cancelled)(isTrue)
          },
          test("inner errors interrupt all fibers") {
            for {
              substreamCancelled <- Ref.make[Boolean](false)
              latch              <- Promise.make[Nothing, Unit]
              result <- ZStream(
                          ZStream.fromZIO(
                            (latch.succeed(()) *> ZIO.infinity).onInterrupt(substreamCancelled.set(true))
                          ),
                          ZStream.fromZIO(latch.await *> ZIO.fail("Ouch"))
                        ).flatMapPar(2)(identity).runDrain.either
              cancelled <- substreamCancelled.get
            } yield assert(cancelled)(isTrue) && assert(result)(isLeft(equalTo("Ouch")))
          } @@ exceptJS(nonFlaky),
          test("outer errors interrupt all fibers") {
            for {
              substreamCancelled <- Ref.make[Boolean](false)
              latch              <- Promise.make[Nothing, Unit]
              result <- (ZStream(()) ++ ZStream.fromZIO(latch.await *> ZIO.fail("Ouch")))
                          .flatMapPar(2) { _ =>
                            ZStream.fromZIO(
                              (latch.succeed(()) *> ZIO.infinity).onInterrupt(substreamCancelled.set(true))
                            )
                          }
                          .runDrain
                          .either
              cancelled <- substreamCancelled.get
            } yield assert(cancelled)(isTrue) && assert(result)(isLeft(equalTo("Ouch")))
          } @@ exceptJS(nonFlaky),
          test("inner defects interrupt all fibers") {
            val ex = new RuntimeException("Ouch")

            for {
              substreamCancelled <- Ref.make[Boolean](false)
              latch              <- Promise.make[Nothing, Unit]
              result <- ZStream(
                          ZStream.fromZIO(
                            (latch.succeed(()) *> ZIO.infinity).onInterrupt(substreamCancelled.set(true))
                          ),
                          ZStream.fromZIO(latch.await *> ZIO.die(ex))
                        ).flatMapPar(2)(identity).runDrain.exit
              cancelled <- substreamCancelled.get
            } yield assert(cancelled)(isTrue) && assert(result)(dies(equalTo(ex)))
          },
          test("outer defects interrupt all fibers") {
            val ex = new RuntimeException()

            for {
              substreamCancelled <- Ref.make[Boolean](false)
              latch              <- Promise.make[Nothing, Unit]
              result <- (ZStream(()) ++ ZStream.fromZIO(latch.await *> ZIO.die(ex)))
                          .flatMapPar(2) { _ =>
                            ZStream.fromZIO(
                              (latch.succeed(()) *> ZIO.infinity).onInterrupt(substreamCancelled.set(true))
                            )
                          }
                          .runDrain
                          .exit
              cancelled <- substreamCancelled.get
            } yield assert(cancelled)(isTrue) && assert(result)(dies(equalTo(ex)))
          } @@ exceptJS(nonFlaky),
          test("finalizer ordering") {
            for {
              execution <- Ref.make[List[String]](Nil)
              inner =
                ZStream
                  .acquireReleaseWith(execution.update("InnerAcquire" :: _))(_ => execution.update("InnerRelease" :: _))
              _ <-
                ZStream
                  .acquireReleaseWith(execution.update("OuterAcquire" :: _).as(inner))(_ =>
                    execution.update("OuterRelease" :: _)
                  )
                  .flatMapPar(2)(identity)
                  .runDrain
              results <- execution.get
            } yield assert(results)(
              equalTo(List("OuterRelease", "InnerRelease", "InnerAcquire", "OuterAcquire"))
            )
          } @@ exceptJS(nonFlaky),
          test("preserves the scope") {
            for {
              ref   <- Ref.make[Chunk[String]](Chunk.empty)
              scope <- Scope.make
              _ <- scope.extend {
                     ZStream(1, 2)
                       .flatMapPar(1) { i =>
                         ZStream.fromZIO {
                           ZIO.acquireRelease {
                             ref.update(_ :+ s"acquire $i")
                           } { _ =>
                             ref.update(_ :+ s"release $i")
                           }
                         }
                       }
                       .runDrain
                   }
              before <- ref.getAndSet(Chunk.empty)
              _      <- scope.close(Exit.unit)
              after  <- ref.get
            } yield assertTrue(before == Chunk("acquire 1", "acquire 2")) &&
              assertTrue(after == Chunk("release 2", "release 1"))
          },
          test("interruption propagation") {
            val stream = ZStream(1, 2, 3, 4, 5).flatMapPar(2)(_ => ZStream.fromZIO(ZIO.interrupt))
            for {
              exit <- stream.runDrain.exit
            } yield assertTrue(exit.isInterrupted)
          }
        ),
        suite("flatMapParSwitch")(
          test("guarantee ordering no parallelism") {
            for {
              lastExecuted <- Ref.make(false)
              semaphore    <- Semaphore.make(1)
              _ <- ZStream(1, 2, 3, 4)
                     .flatMapParSwitch(1) { i =>
                       if (i > 3)
                         ZStream
                           .acquireReleaseWith(ZIO.unit)(_ => lastExecuted.set(true))
                           .flatMap(_ => ZStream.empty)
                       else ZStream.scoped(semaphore.withPermitScoped).flatMap(_ => ZStream.never)
                     }
                     .runDrain
              result <- semaphore.withPermit(lastExecuted.get)
            } yield assert(result)(isTrue)
          },
          test("guarantee ordering with parallelism") {
            for {
              lastExecuted <- Ref.make(0)
              promise      <- Promise.make[Nothing, Unit]
              semaphore    <- Semaphore.make(4)
              _ <- ZStream(1, 2, 3, 4, 5, 6, 7, 8, 9, 10, 11, 12)
                     .flatMapParSwitch(4) { i =>
                       if (i > 8)
                         ZStream
                           .acquireReleaseWith(ZIO.unit)(_ =>
                             lastExecuted
                               .updateAndGet(_ + 1)
                               .flatMap(n => if (n == 4) promise.succeed(()) else promise.await)
                           )
                           .flatMap(_ => ZStream.empty)
                       else ZStream.scoped(semaphore.withPermitScoped).flatMap(_ => ZStream.never)
                     }
                     .runDrain
              result <- semaphore.withPermits(4)(lastExecuted.get)
            } yield assert(result)(equalTo(4))
          },
          test("short circuiting") {
            assertZIO(
              ZStream(ZStream.never, ZStream(1))
                .flatMapParSwitch(2)(identity)
                .take(1)
                .runCollect
            )(equalTo(Chunk(1)))
          },
          test("interruption propagation") {
            for {
              substreamCancelled <- Ref.make[Boolean](false)
              latch              <- Promise.make[Nothing, Unit]
              fiber <- ZStream(())
                         .flatMapParSwitch(1)(_ =>
                           ZStream.fromZIO(
                             (latch.succeed(()) *> ZIO.infinity).onInterrupt(substreamCancelled.set(true))
                           )
                         )
                         .runCollect
                         .fork
              _         <- latch.await
              _         <- fiber.interrupt
              cancelled <- substreamCancelled.get
            } yield assert(cancelled)(isTrue)
          } @@ flaky,
          test("inner errors interrupt all fibers") {
            for {
              substreamCancelled <- Ref.make[Boolean](false)
              latch              <- Promise.make[Nothing, Unit]
              result <- ZStream(
                          ZStream.fromZIO(
                            (latch.succeed(()) *> ZIO.infinity).onInterrupt(substreamCancelled.set(true))
                          ),
                          ZStream.fromZIO(latch.await *> ZIO.fail("Ouch"))
                        ).flatMapParSwitch(2)(identity).runDrain.either
              cancelled <- substreamCancelled.get
            } yield assert(cancelled)(isTrue) && assert(result)(isLeft(equalTo("Ouch")))
          } @@ exceptJS(nonFlaky),
          test("outer errors interrupt all fibers") {
            for {
              substreamCancelled <- Ref.make[Boolean](false)
              latch              <- Promise.make[Nothing, Unit]
              result <- (ZStream(()) ++ ZStream.fromZIO(latch.await *> ZIO.fail("Ouch")))
                          .flatMapParSwitch(2) { _ =>
                            ZStream.fromZIO(
                              (latch.succeed(()) *> ZIO.infinity).onInterrupt(substreamCancelled.set(true))
                            )
                          }
                          .runDrain
                          .either
              cancelled <- substreamCancelled.get
            } yield assert(cancelled)(isTrue) && assert(result)(isLeft(equalTo("Ouch")))
          } @@ exceptJS(nonFlaky),
          test("inner defects interrupt all fibers") {
            val ex = new RuntimeException("Ouch")

            for {
              substreamCancelled <- Ref.make[Boolean](false)
              latch              <- Promise.make[Nothing, Unit]
              result <- ZStream(
                          ZStream.fromZIO(
                            (latch.succeed(()) *> ZIO.infinity).onInterrupt(substreamCancelled.set(true))
                          ),
                          ZStream.fromZIO(latch.await *> ZIO.die(ex))
                        ).flatMapParSwitch(2)(identity).runDrain.exit
              cancelled <- substreamCancelled.get
            } yield assert(cancelled)(isTrue) && assert(result)(dies(equalTo(ex)))
          },
          test("outer defects interrupt all fibers") {
            val ex = new RuntimeException()

            for {
              substreamCancelled <- Ref.make[Boolean](false)
              latch              <- Promise.make[Nothing, Unit]
              result <- (ZStream(()) ++ ZStream.fromZIO(latch.await *> ZIO.die(ex)))
                          .flatMapParSwitch(2) { _ =>
                            ZStream.fromZIO(
                              (latch.succeed(()) *> ZIO.infinity).onInterrupt(substreamCancelled.set(true))
                            )
                          }
                          .runDrain
                          .exit
              cancelled <- substreamCancelled.get
            } yield assert(cancelled)(isTrue) && assert(result)(dies(equalTo(ex)))
          } @@ exceptJS(nonFlaky),
          test("finalizer ordering") {
            for {
              execution <- Ref.make(List.empty[String])
              inner = ZStream.acquireReleaseWith(execution.update("InnerAcquire" :: _))(_ =>
                        execution.update("InnerRelease" :: _)
                      )
              _ <-
                ZStream
                  .acquireReleaseWith(execution.update("OuterAcquire" :: _).as(inner))(_ =>
                    execution.update("OuterRelease" :: _)
                  )
                  .flatMapParSwitch(2)(identity)
                  .runDrain
              results <- execution.get
            } yield assert(results)(
              equalTo(List("OuterRelease", "InnerRelease", "InnerAcquire", "OuterAcquire"))
            )
          }
        ),
        test("flattenChunks") {
          check(Gen.chunkOf(Gen.chunkOf(Gen.int))) { chunks =>
            assertZIO(ZStream.fromChunks(chunks).flattenChunks.chunks.runCollect)(equalTo(chunks))
          }
        },
        suite("flattenExitOption")(
          test("happy path") {
            assertZIO(
              ZIO.scoped {
                ZStream
                  .range(0, 10)
                  .toQueue(1)
                  .flatMap(q => ZStream.fromQueue(q).map(_.exit).flattenExitOption.runCollect)
              }
                .map(_.flatMap(_.toList))
            )(equalTo(Chunk.fromIterable(Range(0, 10))))
          },
          test("errors") {
            val e = new RuntimeException("boom")
            assertZIO(
              ZIO.scoped {
                (ZStream.range(0, 10) ++ ZStream.fail(e))
                  .toQueue(1)
                  .flatMap(q => ZStream.fromQueue(q).map(_.exit).flattenExitOption.runCollect)
              }.exit
            )(fails(equalTo(e)))
          } @@ zioTag(errors)
        ),
        test("flattenIterables")(check(tinyListOf(tinyListOf(Gen.int))) { lists =>
          assertZIO(ZStream.fromIterable(lists).flattenIterables.runCollect)(equalTo(Chunk.fromIterable(lists.flatten)))
        }),
        suite("flattenTake")(
          test("happy path")(check(tinyListOf(Gen.chunkOf(Gen.int))) { chunks =>
            assertZIO(
              ZStream
                .fromChunks(chunks: _*)
                .mapChunks(chunk => Chunk.single(Take.chunk(chunk)))
                .flattenTake
                .runCollect
            )(equalTo(chunks.fold(Chunk.empty)(_ ++ _)))
          }),
          test("stop collecting on Exit.Failure") {
            assertZIO(
              ZStream(
                Take.chunk(Chunk(1, 2)),
                Take.single(3),
                Take.end
              ).flattenTake.runCollect
            )(equalTo(Chunk(1, 2, 3)))
          },
          test("work with empty chunks") {
            assertZIO(
              ZStream(Take.chunk(Chunk.empty), Take.chunk(Chunk.empty)).flattenTake.runCollect
            )(isEmpty)
          },
          test("work with empty streams") {
            assertZIO(ZStream.fromIterable[Take[Nothing, Nothing]](Nil).flattenTake.runCollect)(
              isEmpty
            )
          }
        ),
        test("runFoldWhile") {
          val stream = ZStream(1, 1, 1, 1, 1)
          for {
            sum <- stream.runFoldWhile(0)(_ < 3)(_ + _)
          } yield assertTrue(sum == 3)
        },
        suite("foreach")(
          suite("foreach")(
            test("with small data set") {
              for {
                ref <- Ref.make(0)
                _   <- ZStream(1, 1, 1, 1, 1).foreach[Any, Nothing](a => ref.update(_ + a))
                sum <- ref.get
              } yield assert(sum)(equalTo(5))
            },
            test("with bigger data set") {
              for {
                ref <- Ref.make(0L)
                _ <-
                  ZStream.fromIterable(List.fill(1000)(1L)).foreach[Any, Nothing](a => ref.update(_ + a))
                sum <- ref.get
              } yield assert(sum)(equalTo(1000L))
            }
          ),
          suite("foreachWhile")(
            test("with small data set") {
              val expected = 3
              for {
                ref <- Ref.make(0)
                _ <- ZStream(1, 1, 1, 1, 1, 1).runForeachWhile[Any, Nothing](a =>
                       ref.modify(sum =>
                         if (sum >= expected) (false, sum)
                         else (true, sum + a)
                       )
                     )
                sum <- ref.get
              } yield assert(sum)(equalTo(expected))
            },
            test("with bigger data set") {
              val expected = 500L
              for {
                ref <- Ref.make(0L)
                _ <- ZStream
                       .fromIterable[Long](List.fill(1000)(1L))
                       .runForeachWhile[Any, Nothing](a =>
                         ref.modify(sum =>
                           if (sum >= expected) (false, sum)
                           else (true, sum + a)
                         )
                       )
                sum <- ref.get
              } yield assert(sum)(equalTo(expected))
            }
          ),
          test("foreachWhile short circuits") {
            for {
              flag <- Ref.make(true)
              _ <- (ZStream(true, true, false) ++ ZStream.fromZIO(flag.set(false)).drain)
                     .runForeachWhile(ZIO.succeed(_))
              skipped <- flag.get
            } yield assert(skipped)(isTrue)
          }
        ),
        test("forever") {
          for {
            ref <- Ref.make(0)
            _ <- ZStream(1).forever.runForeachWhile[Any, Nothing](_ =>
                   ref.modify(sum => (if (sum >= 9) false else true, sum + 1))
                 )
            sum <- ref.get
          } yield assert(sum)(equalTo(10))
        },
        suite("groupBy")(
          test("values") {
            val words = List.fill(100)(0 to 100).flatten.map(_.toString())
            assertZIO(
              ZStream
                .fromIterable(words)
                .groupByKey(identity, 8192) { case (k, s) =>
                  ZStream.fromZIO(s.runCollect.map(l => k -> l.size))
                }
                .runCollect
                .map(_.toMap)
            )(equalTo((0 to 100).map((_.toString -> 100)).toMap))
          },
          test("first") {
            val words = List.fill(1000)(0 to 100).flatten.map(_.toString())
            assertZIO(
              ZStream
                .fromIterable(words)
                .groupByKey(identity, 1050)
                .first(2) { case (k, s) =>
                  ZStream.fromZIO(s.runCollect.map(l => k -> l.size))
                }
                .runCollect
                .map(_.toMap)
            )(equalTo((0 to 1).map((_.toString -> 1000)).toMap))
          },
          test("filter") {
            val words = List.fill(1000)(0 to 100).flatten
            assertZIO(
              ZStream
                .fromIterable(words)
                .groupByKey(identity, 1050)
                .filter(_ <= 5) { case (k, s) =>
                  ZStream.fromZIO(s.runCollect.map(l => k -> l.size))
                }
                .runCollect
                .map(_.toMap)
            )(equalTo((0 to 5).map((_ -> 1000)).toMap))
          },
          test("outer errors") {
            val words = List("abc", "test", "test", "foo")
            assertZIO(
              (ZStream.fromIterable(words) ++ ZStream.fail("Boom"))
                .groupByKey(identity) { case (_, s) => s.drain }
                .runCollect
                .either
            )(isLeft(equalTo("Boom")))
          }
        ) @@ TestAspect.jvmOnly,
        suite("haltWhen")(
          suite("haltWhen(Promise)")(
            test("halts after the current element") {
              for {
                interrupted <- Ref.make(false)
                latch       <- Promise.make[Nothing, Unit]
                halt        <- Promise.make[Nothing, Unit]
                _ <- ZStream
                       .fromZIO(latch.await.onInterrupt(interrupted.set(true)))
                       .haltWhen(halt)
                       .runDrain
                       .fork
                _      <- halt.succeed(())
                _      <- latch.succeed(())
                result <- interrupted.get
              } yield assert(result)(isFalse)
            },
            test("propagates errors") {
              for {
                halt <- Promise.make[String, Nothing]
                _    <- halt.fail("Fail")
                result <- ZStream(1)
                            .haltWhen(halt)
                            .runDrain
                            .either
              } yield assert(result)(isLeft(equalTo("Fail")))
            } @@ zioTag(errors)
          ),
          suite("haltWhen(IO)")(
            test("halts after the current element") {
              for {
                interrupted <- Ref.make(false)
                latch       <- Promise.make[Nothing, Unit]
                halt        <- Promise.make[Nothing, Unit]
                _ <- ZStream
                       .fromZIO(latch.await.onInterrupt(interrupted.set(true)))
                       .haltWhen(halt.await)
                       .runDrain
                       .fork
                _      <- halt.succeed(())
                _      <- latch.succeed(())
                result <- interrupted.get
              } yield assert(result)(isFalse)
            },
            test("propagates errors") {
              for {
                halt <- Promise.make[String, Nothing]
                _    <- halt.fail("Fail")
                result <- ZStream(0).forever
                            .haltWhen(halt.await)
                            .runDrain
                            .either
              } yield assert(result)(isLeft(equalTo("Fail")))
            } @@ zioTag(errors)
          )
        ),
        suite("haltAfter")(
          test("halts after given duration") {
            assertWithChunkCoordination(List(Chunk(1), Chunk(2), Chunk(3), Chunk(4))) { c =>
              assertZIO(
                for {
                  fiber <- ZStream
                             .fromQueue(c.queue)
                             .collectWhileSuccess
                             .haltAfter(5.seconds)
                             .tap(_ => c.proceed)
                             .runCollect
                             .fork
                  _      <- c.offer *> TestClock.adjust(3.seconds) *> c.awaitNext
                  _      <- c.offer *> TestClock.adjust(3.seconds) *> c.awaitNext
                  _      <- c.offer *> TestClock.adjust(3.seconds) *> c.awaitNext
                  _      <- c.offer
                  result <- fiber.join
                } yield result
              )(equalTo(Chunk(Chunk(1), Chunk(2), Chunk(3))))
            }
          },
          test("will process first chunk") {
            for {
              queue  <- Queue.unbounded[Int]
              fiber  <- ZStream.fromQueue(queue).haltAfter(5.seconds).runCollect.fork
              _      <- TestClock.adjust(6.seconds)
              _      <- queue.offer(1)
              result <- fiber.join
            } yield assert(result)(equalTo(Chunk(1)))
          }
        ),
        suite("grouped")(
          test("sanity") {
            assertZIO(ZStream(1, 2, 3, 4, 5).grouped(2).runCollect)(equalTo(Chunk(Chunk(1, 2), Chunk(3, 4), Chunk(5))))
          },
          test("group size is correct") {
            assertZIO(ZStream.range(0, 100).grouped(10).map(_.size).runCollect)(equalTo(Chunk.fill(10)(10)))
          },
          test("doesn't emit empty chunks") {
            assertZIO(ZStream.fromIterable(List.empty[Int]).grouped(5).runCollect)(equalTo(Chunk.empty))
          },
          test("is equivalent to Array#grouped") {
            check(pureStreamOfInts, Gen.int(1, 10)) { case (stream, chunkSize) =>
              for {
                result1 <- stream.grouped(chunkSize).runCollect
                partial <- stream.runCollect
                arrays   = partial.toArray.grouped(chunkSize).toArray
                result2  = Chunk.fromArray(arrays.map(Chunk.fromArray(_)))
              } yield assert(result1)(equalTo(result2))
            }
          },
          test("emits elements properly when a failure occurs") {
            for {
              ref         <- Ref.make[Chunk[Chunk[Int]]](Chunk.empty)
              streamChunks = ZStream.fromChunks(Chunk(1, 2, 3, 4), Chunk(5, 6, 7), Chunk(8))
              stream       = (streamChunks ++ ZStream.fail("Ouch")).grouped(3)
              expected     = Chunk(Chunk(1, 2, 3), Chunk(4, 5, 6), Chunk(7, 8))
              either      <- stream.mapZIO(chunk => ref.update(_ :+ chunk)).runCollect.either
              result      <- ref.get
            } yield assert(either)(isLeft(equalTo("Ouch"))) && assert(result)(equalTo(expected))
          }
        ),
        suite("groupedWithin")(
          test("group based on time passed") {
            assertWithChunkCoordination(List(Chunk(1, 2), Chunk(3, 4), Chunk.single(5))) { c =>
              val stream = ZStream
                .fromQueue(c.queue)
                .collectWhileSuccess
                .flattenChunks
                .groupedWithin(10, 2.seconds)
                .tap(_ => c.proceed)

              assertZIO(for {
                f      <- stream.runCollect.fork
                _      <- c.offer *> TestClock.adjust(2.seconds) *> c.awaitNext
                _      <- c.offer *> TestClock.adjust(2.seconds) *> c.awaitNext
                _      <- c.offer
                result <- f.join
              } yield result)(equalTo(Chunk(Chunk(1, 2), Chunk(3, 4), Chunk(5))))
            }
          },
          test("group based on time passed (#5013)") {
            val chunkResult = Chunk(
              Chunk(1, 2, 3),
              Chunk(4, 5, 6),
              Chunk(7, 8, 9),
              Chunk(10, 11, 12, 13, 14, 15, 16, 17, 18, 19),
              Chunk(20, 21, 22, 23, 24, 25, 26, 27, 28, 29)
            )

            assertWithChunkCoordination((1 to 29).map(Chunk.single).toList) { c =>
              for {
                latch <- ZStream.Handoff.make[Unit]
                ref   <- Ref.make(0)
                fiber <- ZStream
                           .fromQueue(c.queue)
                           .collectWhileSuccess
                           .flattenChunks
                           .tap(_ => c.proceed)
                           .groupedWithin(10, 3.seconds)
                           .tap(chunk => ref.update(_ + chunk.size) *> latch.offer(()))
                           .run(ZSink.take(5))
                           .fork
                _       <- c.offer *> TestClock.adjust(1.second) *> c.awaitNext
                _       <- c.offer *> TestClock.adjust(1.second) *> c.awaitNext
                _       <- c.offer *> TestClock.adjust(1.second) *> c.awaitNext
                result0 <- latch.take *> ref.get
                _       <- c.offer *> TestClock.adjust(1.second) *> c.awaitNext
                _       <- c.offer *> TestClock.adjust(1.second) *> c.awaitNext
                _       <- c.offer *> TestClock.adjust(1.second) *> c.awaitNext
                result1 <- latch.take *> ref.get
                _       <- c.offer *> TestClock.adjust(1.second) *> c.awaitNext
                _       <- c.offer *> TestClock.adjust(1.second) *> c.awaitNext
                _       <- c.offer *> TestClock.adjust(1.second) *> c.awaitNext
                result2 <- latch.take *> ref.get
                // This part is to make sure schedule clock is being restarted
                // when the specified amount of elements has been reached
                _       <- TestClock.adjust(2.second) *> (c.offer *> c.awaitNext).repeatN(9)
                result3 <- latch.take *> ref.get
                _       <- c.offer *> c.awaitNext *> TestClock.adjust(2.second) *> (c.offer *> c.awaitNext).repeatN(8)
                result4 <- latch.take *> ref.get
                result  <- fiber.join
              } yield assert(result)(equalTo(chunkResult)) &&
                assert(result0)(equalTo(3)) &&
                assert(result1)(equalTo(6)) &&
                assert(result2)(equalTo(9)) &&
                assert(result3)(equalTo(19)) &&
                assert(result4)(equalTo(29))
            }
          },
          test("group immediately when chunk size is reached") {
            assertZIO(ZStream(1, 2, 3, 4).groupedWithin(2, 10.seconds).runCollect)(
              equalTo(Chunk(Chunk(1, 2), Chunk(3, 4)))
            )
          }
        ),
        test("interleave") {
          val s1 = ZStream(2, 3)
          val s2 = ZStream(5, 6, 7)

          assertZIO(s1.interleave(s2).runCollect)(equalTo(Chunk(2, 5, 3, 6, 7)))
        },
        test("interleaveWith") {
          def interleave(b: Chunk[Boolean], s1: => Chunk[Int], s2: => Chunk[Int]): Chunk[Int] =
            b.headOption.map { hd =>
              if (hd) s1 match {
                case h +: t =>
                  h +: interleave(b.tail, t, s2)
                case _ =>
                  if (s2.isEmpty) Chunk.empty
                  else interleave(b.tail, Chunk.empty, s2)
              }
              else
                s2 match {
                  case h +: t =>
                    h +: interleave(b.tail, s1, t)
                  case _ =>
                    if (s1.isEmpty) Chunk.empty
                    else interleave(b.tail, s1, Chunk.empty)
                }
            }.getOrElse(Chunk.empty)

          val int = Gen.int(0, 5)

          check(
            int.flatMap(pureStreamGen(Gen.boolean, _)),
            int.flatMap(pureStreamGen(Gen.int, _)),
            int.flatMap(pureStreamGen(Gen.int, _))
          ) { (b, s1, s2) =>
            for {
              interleavedStream <- s1.interleaveWith(s2)(b).runCollect
              b                 <- b.runCollect
              s1                <- s1.runCollect
              s2                <- s2.runCollect
              interleavedLists   = interleave(b, s1, s2)
            } yield assert(interleavedStream)(equalTo(interleavedLists))
          }
        },
        suite("Stream.intersperse")(
          test("intersperse several") {
            ZStream(1, 2, 3, 4)
              .map(_.toString)
              .intersperse("@")
              .runCollect
              .map(result => assert(result)(equalTo(Chunk("1", "@", "2", "@", "3", "@", "4"))))
          },
          test("intersperse several with begin and end") {
            ZStream(1, 2, 3, 4)
              .map(_.toString)
              .intersperse("[", "@", "]")
              .runCollect
              .map(result => assert(result)(equalTo(Chunk("[", "1", "@", "2", "@", "3", "@", "4", "]"))))
          },
          test("intersperse single") {
            ZStream(1)
              .map(_.toString)
              .intersperse("@")
              .runCollect
              .map(result => assert(result)(equalTo(Chunk("1"))))
          },
          test("intersperse single with begin and end") {
            ZStream(1)
              .map(_.toString)
              .intersperse("[", "@", "]")
              .runCollect
              .map(result => assert(result)(equalTo(Chunk("[", "1", "]"))))
          },
          test("mkString(Sep) equivalence") {
            check(
              Gen
                .int(0, 10)
                .flatMap(Gen.listOfN(_)(Gen.small(Gen.chunkOfN(_)(Gen.int))))
            ) { chunks =>
              val stream = ZStream.fromChunks(chunks: _*)

              for {
                interspersed <- stream.map(_.toString).intersperse("@").runCollect.map(_.mkString)
                regular      <- stream.map(_.toString).runCollect.map(_.mkString("@"))
              } yield assert(interspersed)(equalTo(regular))
            }
          },
          test("mkString(Before, Sep, After) equivalence") {
            check(
              Gen
                .int(0, 10)
                .flatMap(Gen.listOfN(_)(Gen.small(Gen.chunkOfN(_)(Gen.int))))
            ) { chunks =>
              val stream = ZStream.fromChunks(chunks: _*)

              for {
                interspersed <- stream.map(_.toString).intersperse("[", "@", "]").runCollect.map(_.mkString)
                regular      <- stream.map(_.toString).runCollect.map(_.mkString("[", "@", "]"))
              } yield assert(interspersed)(equalTo(regular))
            }
          },
          test("intersperse several from repeat effect (#3729)") {
            ZStream
              .repeatZIO(ZIO.succeed(42))
              .map(_.toString)
              .take(4)
              .intersperse("@")
              .runCollect
              .map(result => assert(result)(equalTo(Chunk("42", "@", "42", "@", "42", "@", "42"))))
          },
          test("intersperse several from repeat effect chunk single element (#3729)") {
            ZStream
              .repeatZIOChunk(ZIO.succeed(Chunk(42)))
              .map(_.toString)
              .intersperse("@")
              .take(4)
              .runCollect
              .map(result => assert(result)(equalTo(Chunk("42", "@", "42", "@"))))
          },
          suite("issue #9181")(
            test("it intersperses elements") {
              assertZIO(
                ZStream('a', 'b', 'c').via(ZPipeline.intersperse(',')).runCollect
              )(equalTo(Chunk('a', ',', 'b', ',', 'c')))
            },
            test("it intersperses elements with prefix and suffix") {
              assertZIO(
                ZStream('a', 'b', 'c').via(ZPipeline.intersperse('[', ',', ']')).runCollect
              )(equalTo(Chunk('[', 'a', ',', 'b', ',', 'c', ']')))
            }
          )
        ),
        suite("interruptWhen")(
          suite("interruptWhen(Promise)")(
            test("interrupts the current element") {
              for {
                interrupted <- Ref.make(false)
                latch       <- Promise.make[Nothing, Unit]
                halt        <- Promise.make[Nothing, Unit]
                started     <- Promise.make[Nothing, Unit]
                fiber <- ZStream
                           .fromZIO(
                             (started.succeed(()) *> latch.await).onInterrupt(interrupted.set(true))
                           )
                           .interruptWhen(halt)
                           .runDrain
                           .fork
                _      <- started.await *> halt.succeed(())
                _      <- fiber.await
                result <- interrupted.get
              } yield assert(result)(isTrue)
            },
            test("propagates errors") {
              for {
                halt <- Promise.make[String, Nothing]
                _    <- halt.fail("Fail")
                result <- ZStream.never
                            .interruptWhen(halt)
                            .runDrain
                            .either
              } yield assert(result)(isLeft(equalTo("Fail")))
            } @@ zioTag(errors) @@ exceptJS(nonFlaky)
          ) @@ zioTag(interruption),
          test("preserves scope of inner fibers") {
            for {
              promise <- Promise.make[Nothing, Unit]
              queue1  <- Queue.unbounded[Chunk[Int]]
              queue2  <- Queue.unbounded[Chunk[Int]]
              _       <- queue1.offer(Chunk(1))
              _       <- queue2.offer(Chunk(2))
              _       <- queue1.offer(Chunk(3)).fork
              _       <- queue2.offer(Chunk(4)).fork
              s1       = ZStream.fromChunkQueue(queue1)
              s2       = ZStream.fromChunkQueue(queue2)
              s3       = s1.zipLatest(s2).interruptWhen(promise.await).take(3)
              _       <- s3.runDrain
            } yield assertCompletes
          } @@ exceptJS(nonFlaky),
          suite("interruptWhen(IO)")(
            test("interrupts the current element") {
              for {
                interrupted <- Ref.make(false)
                latch       <- Promise.make[Nothing, Unit]
                halt        <- Promise.make[Nothing, Unit]
                started     <- Promise.make[Nothing, Unit]
                fiber <- ZStream
                           .fromZIO(
                             (started.succeed(()) *> latch.await).onInterrupt(interrupted.set(true))
                           )
                           .interruptWhen(halt.await)
                           .runDrain
                           .fork
                _      <- started.await *> halt.succeed(())
                _      <- fiber.await
                result <- interrupted.get
              } yield assert(result)(isTrue)
            },
            test("propagates errors") {
              for {
                halt <- Promise.make[String, Nothing]
                _    <- halt.fail("Fail")
                result <- ZStream
                            .fromZIO(ZIO.never)
                            .interruptWhen(halt.await)
                            .runDrain
                            .either
              } yield assert(result)(isLeft(equalTo("Fail")))
            } @@ zioTag(errors)
          ) @@ zioTag(interruption),
          test("preserves scope of inner fibers") {
            for {
              queue1 <- Queue.unbounded[Chunk[Int]]
              queue2 <- Queue.unbounded[Chunk[Int]]
              _      <- queue1.offer(Chunk(1))
              _      <- queue2.offer(Chunk(2))
              _      <- queue1.offer(Chunk(3)).fork
              _      <- queue2.offer(Chunk(4)).fork
              s1      = ZStream.fromChunkQueue(queue1)
              s2      = ZStream.fromChunkQueue(queue2)
              s3      = s1.zipLatest(s2).interruptWhen(ZIO.never).take(3)
              _      <- s3.runDrain
            } yield assertCompletes
          } @@ exceptJS(nonFlaky),
          test("i9091 - forked children are not interrupted early by interruptWhen") {
            for {
              requestQueue <- Queue.unbounded[String]
              counter      <- Ref.make(0)
              _ <- ZStream
                     .unwrapScoped(
                       ZStream
                         .fromQueue(requestQueue)
                         .runForeach(_ => counter.update(_ + 1))
                         .fork
                         .as(ZStream.succeed("") ++ ZStream.never)
                     )
                     .interruptWhen(ZIO.never)
                     .runDrain
                     .fork
              _ <- requestQueue.offer("some message").forever.fork
              _ <- (ZIO.yieldNow *> counter.get).repeatUntil(_ >= 10)
            } yield assertCompletes
          } @@ exceptJS(nonFlaky) @@ TestAspect.timeout(30.seconds)
        ),
        suite("interruptAfter")(
          test("interrupts after given duration") {
            assertWithChunkCoordination(List(Chunk(1), Chunk(2), Chunk(3))) { c =>
              assertZIO(
                for {
                  fiber <- ZStream
                             .fromQueue(c.queue)
                             .collectWhileSuccess
                             .interruptAfter(5.seconds)
                             .tap(_ => c.proceed)
                             .runCollect
                             .fork
                  _      <- c.offer *> TestClock.adjust(3.seconds) *> c.awaitNext
                  _      <- c.offer *> TestClock.adjust(3.seconds) *> c.awaitNext
                  _      <- c.offer
                  result <- fiber.join
                } yield result
              )(equalTo(Chunk(Chunk(1), Chunk(2))))
            }
          },
          test("interrupts before first chunk") {
            for {
              queue  <- Queue.unbounded[Int]
              fiber  <- ZStream.fromQueue(queue).interruptAfter(5.seconds).runCollect.fork
              _      <- TestClock.adjust(6.seconds)
              _      <- queue.offer(1)
              result <- fiber.join
            } yield assert(result)(isEmpty)
          }
        ) @@ zioTag(interruption),
        suite("onExecutor")(
          test("shifts and shifts back if there is a previous locked executor") {
            val global = Executor.fromExecutionContext(ExecutionContext.global)
            for {
              default   <- ZIO.executor
              ref1      <- Ref.make[Executor](default)
              ref2      <- Ref.make[Executor](default)
              stream1    = ZStream.fromZIO(ZIO.executor.flatMap(ref1.set)).onExecutor(global)
              stream2    = ZStream.fromZIO(ZIO.executor.flatMap(ref2.set))
              _         <- (stream1 ++ stream2).runDrain.onExecutor(default)
              executor1 <- ref1.get
              executor2 <- ref2.get
            } yield assert(executor1)(equalTo(global)) &&
              assert(executor2)(equalTo(default))
          },
          test("shifts and does not shift back if there is no previous locked executor") {
            val thread = ZIO.succeed(Thread.currentThread())
            val global = Executor.fromExecutionContext(ExecutionContext.global)
            for {
              default <- thread
              during  <- Ref.make[Thread](default)
              after   <- Ref.make[Thread](default)
              stream1  = ZStream.fromZIO(thread.flatMap(during.set)).onExecutor(global)
              stream2  = ZStream.fromZIO(thread.flatMap(after.set))
              _       <- (stream1 ++ stream2).runDrain
              thread1 <- during.get
              thread2 <- after.get
            } yield assert(thread1)(equalTo(thread2))
          }
        ),
        suite("scoped")(
          test("preserves failure of effect") {
            assertZIO(
              ZStream.scoped(ZIO.fail("error")).runCollect.either
            )(isLeft(equalTo("error")))
          },
          test("preserves interruptibility of effect") {
            for {
              interruptible <- ZStream
                                 .scoped(ZIO.suspendSucceed(ZIO.checkInterruptible(ZIO.succeed(_))))
                                 .runHead
              uninterruptible <- ZStream
                                   .scoped(ZIO.uninterruptible(ZIO.checkInterruptible(ZIO.succeed(_))))
                                   .runHead
            } yield assert(interruptible)(isSome(equalTo(InterruptStatus.Interruptible))) &&
              assert(uninterruptible)(isSome(equalTo(InterruptStatus.Uninterruptible)))
          },
          test("failure of inner finalizers does not affect outer finalizers") {
            def resource(ref: Ref[Chunk[String]])(name: String): ZIO[Scope, Nothing, Unit] =
              ZIO.acquireRelease(ref.update(_ :+ s"Acquiring $name"))(_ => ref.update(_ :+ s"Releasing $name"))
            def badResource(ref: Ref[Chunk[String]])(name: String): ZIO[Scope, Nothing, Unit] =
              ZIO.acquireRelease(ref.update(_ :+ s"Acquiring $name"))(_ => ZIO.dieMessage("Die"))
            def stream(ref: Ref[Chunk[String]]): ZStream[Any, Nothing, Unit] =
              ZStream.scoped(resource(ref)("A")) *>
                ZStream.scoped(resource(ref)("B")) *>
                ZStream.scoped(badResource(ref)("C"))
            for {
              ref   <- Ref.make[Chunk[String]](Chunk.empty)
              exit  <- stream(ref).runDrain.exit
              value <- ref.get
            } yield assert(exit)(dies(hasMessage(equalTo("Die")))) &&
              assert(value)(equalTo(Chunk("Acquiring A", "Acquiring B", "Acquiring C", "Releasing B", "Releasing A")))
          },
          test("complex scope propagation (i9316)") {
            def resource(ref: Ref[List[String]])(i: Int) =
              ZIO.acquireRelease(ref.update(s"acquire $i" :: _).as(i))(_ => ref.update(s"release $i" :: _))
            for {
              ref <- Ref.make[List[String]](Nil)
              _ <- ZIO.scoped(
                     ZStream
                       .fromIterable(0 until 3)
                       .mapZIO(resource(ref))
                       .mapZIO { i =>
                         ZIO.scoped {
                           ZStream
                             .scoped(ZIO.blocking(ref.update(s"process $i" :: _)))
                             .runScoped(ZSink.collectAll)
                         }
                       }
                       .runDrain
                   )
              out <- ref.get.map(_.reverse)
            } yield assertTrue(
              out == List(
                "acquire 0",
                "process 0",
                "acquire 1",
                "process 1",
                "acquire 2",
                "process 2",
                "release 2",
                "release 1",
                "release 0"
              )
            )
          }
        ),
        test("map")(check(pureStreamOfInts, Gen.function(Gen.int)) { (s, f) =>
          for {
            res1 <- s.map(f).runCollect
            res2 <- s.runCollect.map(_.map(f))
          } yield assert(res1)(equalTo(res2))
        }),
        test("mapAccum") {
          assertZIO(ZStream(1, 1, 1).mapAccum(0)((acc, el) => (acc + el, acc + el)).runCollect)(
            equalTo(Chunk(1, 2, 3))
          )
        },
        suite("mapAccumZIO")(
          test("mapAccumZIO happy path") {
            assertZIO(
              ZStream(1, 1, 1)
                .mapAccumZIO[Any, Nothing, Int, Int](0)((acc, el) => ZIO.succeed((acc + el, acc + el)))
                .runCollect
            )(equalTo(Chunk(1, 2, 3)))
          },
          test("mapAccumZIO error") {
            ZStream(1, 1, 1)
              .mapAccumZIO(0)((_, _) => ZIO.fail("Ouch"))
              .runCollect
              .either
              .map(assert(_)(isLeft(equalTo("Ouch"))))
          } @@ zioTag(errors),
          test("laziness on chunks") {
            assertZIO(
              ZStream(1, 2, 3)
                .mapAccumZIO(()) {
                  case (_, 3) => ZIO.fail("boom")
                  case (_, x) => ZIO.succeed(((), x))
                }
                .either
                .runCollect
            )(equalTo(Chunk(Right(1), Right(2), Left("boom"))))
          }
        ),
        test("mapConcat")(check(pureStreamOfInts, Gen.function(Gen.listOf(Gen.int))) { (s, f) =>
          for {
            res1 <- s.mapConcat(f).runCollect
            res2 <- s.runCollect.map(_.flatMap(v => f(v).toSeq))
          } yield assert(res1)(equalTo(res2))
        }),
        test("mapConcatChunk")(check(pureStreamOfInts, Gen.function(Gen.chunkOf(Gen.int))) { (s, f) =>
          for {
            res1 <- s.mapConcatChunk(f).runCollect
            res2 <- s.runCollect.map(_.flatMap(v => f(v).toSeq))
          } yield assert(res1)(equalTo(res2))
        }),
        suite("mapConcatChunkZIO")(
          test("mapConcatChunkZIO happy path") {
            check(pureStreamOfInts, Gen.function(Gen.chunkOf(Gen.int))) { (s, f) =>
              for {
                res1 <- s.mapConcatChunkZIO(b => ZIO.succeed(f(b))).runCollect
                res2 <- s.runCollect.map(_.flatMap(v => f(v).toSeq))
              } yield assert(res1)(equalTo(res2))
            }
          },
          test("mapConcatChunkZIO error") {
            ZStream(1, 2, 3)
              .mapConcatChunkZIO(_ => ZIO.fail("Ouch"))
              .runCollect
              .either
              .map(assert(_)(equalTo(Left("Ouch"))))
          }
        ),
        suite("mapConcatZIO")(
          test("mapConcatZIO happy path") {
            check(pureStreamOfInts, Gen.function(Gen.listOf(Gen.int))) { (s, f) =>
              for {
                res1 <- s.mapConcatZIO(b => ZIO.succeed(f(b))).runCollect
                res2 <- s.runCollect.map(_.flatMap(v => f(v).toSeq))
              } yield assert(res1)(equalTo(res2))
            }
          },
          test("mapConcatZIO error") {
            ZStream(1, 2, 3)
              .mapConcatZIO(_ => ZIO.fail("Ouch"))
              .runCollect
              .either
              .map(assert(_)(equalTo(Left("Ouch"))))
          }
        ),
        test("mapError") {
          ZStream
            .fail("123")
            .mapError(_.toInt)
            .runCollect
            .either
            .map(assert(_)(isLeft(equalTo(123))))
        },
        test("mapErrorCause") {
          ZStream
            .failCause(Cause.fail("123"))
            .mapErrorCause(_.map(_.toInt))
            .runCollect
            .either
            .map(assert(_)(isLeft(equalTo(123))))
        },
        test("mapErrorZIO") {
          ZStream
            .fail("123")
            .mapErrorZIO(v => ZIO.succeed(v.toInt))
            .runCollect
            .either
            .map(assert(_)(isLeft(equalTo(123))))
        },
        suite("mapZIO")(
          test("ZIO#foreach equivalence") {
            check(Gen.small(Gen.listOfN(_)(Gen.byte)), Gen.function(Gen.successes(Gen.byte))) { (data, f) =>
              val s = ZStream.fromIterable(data)

              for {
                l <- s.mapZIO(f).runCollect
                r <- ZIO.foreach(data)(f)
              } yield assert(l.toList)(equalTo(r))
            }
          },
          test("laziness on chunks") {
            assertZIO(
              ZStream(1, 2, 3).mapZIO {
                case 3 => ZIO.fail("boom")
                case x => ZIO.succeed(x)
              }.either.runCollect
            )(equalTo(Chunk(Right(1), Right(2), Left("boom"))))
          }
        ),
        suite("mapZIOPar")(
          test("foreachParN equivalence") {
            checkN(10)(Gen.small(Gen.listOfN(_)(Gen.byte)), Gen.function(Gen.successes(Gen.byte))) { (data, f) =>
              val s = ZStream.fromIterable(data)

              for {
                l <- s.mapZIOPar(8)(f).runCollect
                r <- ZIO.foreachPar(data)(f).withParallelism(8)
              } yield assert(l.toList)(equalTo(r))
            }
          },
          test("order when n = 1") {
            for {
              queue  <- Queue.unbounded[Int]
              _      <- ZStream.range(0, 9).mapZIOPar(1)(queue.offer).runDrain
              result <- queue.takeAll
            } yield assert(result)(equalTo(result.sorted))
          },
          test("interruption propagation") {
            for {
              interrupted <- Ref.make(false)
              latch       <- Promise.make[Nothing, Unit]
              fib <- ZStream(())
                       .mapZIOPar(1)(_ => (latch.succeed(()) *> ZIO.infinity).onInterrupt(interrupted.set(true)))
                       .runDrain
                       .fork
              _      <- latch.await
              _      <- fib.interrupt
              result <- interrupted.get
            } yield assert(result)(isTrue)
          },
          test("guarantee ordering")(check(Gen.int(1, 4096), Gen.listOf(Gen.int)) { (n: Int, m: List[Int]) =>
            for {
              mapZIO    <- ZStream.fromIterable(m).mapZIO(ZIO.succeed(_)).runCollect
              mapZIOPar <- ZStream.fromIterable(m).mapZIOPar(n)(ZIO.succeed(_)).runCollect
            } yield assert(n)(isGreaterThan(0)) implies assert(mapZIO)(equalTo(mapZIOPar))
          }),
          test("awaits children fibers properly") {
            assertZIO(
              ZStream
                .fromIterable((0 to 100))
                .interruptWhen(ZIO.never)
                .mapZIOPar(8)(_ => ZIO.succeed(1).repeatN(2000))
                .runDrain
                .exit
                .map(_.isInterrupted)
            )(equalTo(false))
          },
          test("interrupts pending tasks when one of the tasks fails") {
            for {
              interrupted <- Ref.make(0)
              latch1      <- Promise.make[Nothing, Unit]
              latch2      <- Promise.make[Nothing, Unit]
              result <- ZStream(1, 2, 3)
                          .mapZIOPar(3) {
                            case 1 => (latch1.succeed(()) *> ZIO.never).onInterrupt(interrupted.update(_ + 1))
                            case 2 => (latch2.succeed(()) *> ZIO.never).onInterrupt(interrupted.update(_ + 1))
                            case 3 => latch1.await *> latch2.await *> ZIO.fail("Boom")
                          }
                          .runDrain
                          .exit
              count <- interrupted.get
            } yield assert(count)(equalTo(2)) && assert(result)(fails(equalTo("Boom")))
          } @@ exceptJS(nonFlaky(500)),
          test("propagates correct error with subsequent mapZIOPar call (#4514)") {
            assertZIO(
              ZStream
                .fromIterable(1 to 50)
                .mapZIOPar(20)(i => if (i < 10) ZIO.succeed(i) else ZIO.fail("Boom"))
                .mapZIOPar(20)(ZIO.succeed(_))
                .runCollect
                .either
            )(isLeft(equalTo("Boom")))
          } @@ exceptJS(nonFlaky),
          test("propagates error of original stream") {
            for {
              fiber <- (ZStream(1, 2, 3, 4, 5, 6, 7, 8, 9, 10) ++ ZStream.fail(new Throwable("Boom")))
                         .mapZIOPar(2)(_ => ZIO.sleep(1.second))
                         .runDrain
                         .fork
              _    <- TestClock.adjust(5.seconds)
              exit <- fiber.await
            } yield assert(exit)(fails(hasMessage(equalTo("Boom"))))
          },
          test("parallelism is not exceeded") {
            val iterations  = 1000
            val parallelism = 64
            for {
              latch <- CountdownLatch.make(parallelism + 1)
              f <- ZStream
                     .range(0, iterations)
                     .mapZIOPar(parallelism, parallelism)(_ => latch.countDown *> latch.await)
                     .runDrain
                     .fork
              _     <- Live.live(latch.count.delay(100.micros)).repeatUntil(_ == 1)
              _     <- latch.countDown
              count <- latch.count
              _     <- f.join
            } yield assertTrue(count == 0)
          } @@ TestAspect.jvmOnly @@ nonFlaky,
          test("accumulates parallel errors") {
            sealed abstract class DbError extends Product with Serializable
            case object Missing           extends DbError
            case object QtyTooLarge       extends DbError

            for {
              latch  <- Promise.make[Nothing, Unit]
              start1 <- Promise.make[Nothing, Unit]
              start2 <- Promise.make[Nothing, Unit]
              f <- ZStream(1 to 2: _*)
                     .mapZIOPar(3) {
                       case 1 => start1.succeed(()) *> latch.await *> ZIO.fail(Missing)
                       case 2 => start2.succeed(()) *> latch.await *> ZIO.fail(QtyTooLarge)
                       case _ => ZIO.succeed(true)
                     }
                     .runDrain
                     .fork
              _    <- start1.await *> start2.await *> latch.succeed(())
              exit <- f.await
            } yield assert(exit)(
              failsCause(
                containsCause[DbError](Cause.fail(Missing)) &&
                  containsCause[DbError](Cause.fail(QtyTooLarge))
              )
            )
          } @@ flaky
        ),
        suite("mapZIOParUnordered")(
          test("foreachParN equivalence") {
            checkN(10)(Gen.small(Gen.listOfN(_)(Gen.byte)), Gen.function(Gen.successes(Gen.byte))) { (data, f) =>
              val s = ZStream.fromIterable(data)

              for {
                l <- s.mapZIOParUnordered(8)(f).runCollect
                r <- ZIO.foreachPar(data)(f).withParallelism(8)
              } yield assert(l.toSet)(equalTo(r.toSet))
            }
          },
          test("mapping with failure is failure") {
            val stream =
              ZStream.fromIterable(0 to 3).mapZIOParUnordered(10)(_ => ZIO.fail("fail"))
            assertZIO(stream.runDrain.exit)(fails(equalTo("fail")))
          } @@ exceptJS(nonFlaky) @@ TestAspect.diagnose(10.seconds),
          test("interruption propagation") {
            for {
              interrupted <- Ref.make(false)
              latch       <- Promise.make[Nothing, Unit]
              fib <-
                ZStream(())
                  .mapZIOParUnordered(1)(_ => (latch.succeed(()) *> ZIO.infinity).onInterrupt(interrupted.set(true)))
                  .runDrain
                  .fork
              _      <- latch.await
              _      <- fib.interrupt
              result <- interrupted.get
            } yield assert(result)(isTrue)
          },
          test("interrupts pending tasks when one of the tasks fails U") {
            for {
              interrupted <- Ref.make(0)
              latch1      <- Promise.make[Nothing, Unit]
              latch2      <- Promise.make[Nothing, Unit]
              result <- ZStream(1, 2, 3)
                          .mapZIOParUnordered(3) {
                            case 1 => (latch1.succeed(()) *> ZIO.never).onInterrupt(interrupted.update(_ + 1))
                            case 2 => (latch2.succeed(()) *> ZIO.never).onInterrupt(interrupted.update(_ + 1))
                            case 3 => latch1.await *> latch2.await *> ZIO.fail("Boom")
                          }
                          .runDrain
                          .exit
              count <- interrupted.get
            } yield assert(count)(equalTo(2)) && assert(result)(fails(equalTo("Boom")))
          } @@ exceptJS(nonFlaky(500)),
          test("awaits children fibers properly") {
            assertZIO(
              ZStream
                .fromIterable((0 to 100))
                .interruptWhen(ZIO.never)
                .mapZIOParUnordered(8)(_ => ZIO.succeed(1).repeatN(2000))
                .runDrain
                .exit
                .map(_.isInterrupted)
            )(equalTo(false))
          },
          test("propagates error of original stream") {
            for {
              fiber <- (ZStream(1, 2, 3, 4, 5, 6, 7, 8, 9, 10) ++ ZStream.fail(new Throwable("Boom")))
                         .mapZIOParUnordered(2)(_ => ZIO.sleep(1.second))
                         .runDrain
                         .fork
              _    <- TestClock.adjust(5.seconds)
              exit <- fiber.await
            } yield assert(exit)(fails(hasMessage(equalTo("Boom"))))
          },
          test("parallelism is not exceeded") {
            val iterations = 1000
            checkAll(Gen.fromIterable(Chunk(4, 16, 32, 64))) { parallelism =>
              for {
                latch <- CountdownLatch.make(parallelism + 1)
                f <- ZStream
                       .range(0, iterations)
                       .mapZIOParUnordered(parallelism)(_ => latch.countDown *> latch.await)
                       .runDrain
                       .fork
                _     <- Live.live(latch.count.delay(100.micros)).repeatUntil(_ == 1)
                _     <- latch.countDown
                count <- latch.count
                _     <- f.join
              } yield assertTrue(count == 0)
            }
          } @@ TestAspect.jvmOnly @@ exceptJS(nonFlaky(20)),
          test("accumulates parallel errors") {
            sealed abstract class DbError extends Product with Serializable
            case object Missing           extends DbError
            case object QtyTooLarge       extends DbError

            for {
              latch  <- Promise.make[Nothing, Unit]
              start1 <- Promise.make[Nothing, Unit]
              start2 <- Promise.make[Nothing, Unit]
              f <- ZStream(1 to 2: _*)
                     .mapZIOParUnordered(3) {
                       case 1 => start1.succeed(()) *> latch.await *> ZIO.fail(Missing)
                       case 2 => start2.succeed(()) *> latch.await *> ZIO.fail(QtyTooLarge)
                       case _ => ZIO.succeed(true)
                     }
                     .runDrain
                     .fork
              _    <- start1.await *> start2.await *> latch.succeed(())
              exit <- f.await
            } yield assert(exit)(
              failsCause(
                containsCause[DbError](Cause.fail(Missing)) &&
                  containsCause[DbError](Cause.fail(QtyTooLarge))
              )
            )
          } @@ flaky,
          test("first finished first out") {
            checkN(2)(Gen.small(Gen.chunkOfN(_)(Gen.byte))) { data =>
              val s = ZStream.fromChunk(data).zipWithIndex
              val l = data.length

              for {
                f   <- s.mapZIOParUnordered(8) { case (x, i) => ZIO.succeed(x).delay((l - i).seconds) }.runCollect.fork
                _   <- ZIO.iterate(0)(_ <= l)(i => TestClock.adjust(1.second).as(i + 1))
                res <- f.join
              } yield assert(res)(equalTo(data.reverse))
            }
          }
        ),
        suite("mergeLeft/Right")(
          test("mergeLeft with HaltStrategy.Right terminates as soon as the right stream terminates") {
            for {
              queue1 <- Queue.unbounded[Int]
              queue2 <- Queue.unbounded[Int]
              stream1 = ZStream.fromQueue(queue1)
              stream2 = ZStream.fromQueue(queue2)
              fiber  <- stream1.mergeLeft(stream2, HaltStrategy.Right).runCollect.fork
              _      <- queue1.offer(1) *> TestClock.adjust(1.second)
              _      <- queue1.offer(2) *> TestClock.adjust(1.second)
              _      <- queue2.shutdown *> TestClock.adjust(1.second)
              _      <- queue1.offer(3)
              result <- fiber.join
            } yield assert(result)(equalTo(Chunk(1, 2)))
          },
          test("mergeRight with HaltStrategy.Left terminates as soon as the left stream terminates") {
            for {
              queue1 <- Queue.unbounded[Int]
              queue2 <- Queue.unbounded[Int]
              stream1 = ZStream.fromQueue(queue1)
              stream2 = ZStream.fromQueue(queue2)
              fiber  <- stream1.mergeRight(stream2, HaltStrategy.Left).runCollect.fork
              _      <- queue2.offer(1) *> TestClock.adjust(1.second)
              _      <- queue1.offer(2) *> TestClock.adjust(1.second)
              _      <- queue1.shutdown *> TestClock.adjust(1.second)
              _      <- queue2.offer(3)
              result <- fiber.join
            } yield assert(result)(equalTo(Chunk(1)))
          }
        ),
        suite("mergeHaltLeft")(
          test("terminates as soon as the first stream terminates") {
            for {
              queue1 <- Queue.unbounded[Int]
              queue2 <- Queue.unbounded[Int]
              stream1 = ZStream.fromQueue(queue1)
              stream2 = ZStream.fromQueue(queue2)
              fiber  <- stream1.mergeHaltLeft(stream2).runCollect.fork
              _      <- queue1.offer(1) *> TestClock.adjust(1.second)
              _      <- queue1.offer(2) *> TestClock.adjust(1.second)
              _      <- queue1.shutdown *> TestClock.adjust(1.second)
              _      <- queue2.offer(3)
              result <- fiber.join
            } yield assert(result)(equalTo(Chunk(1, 2)))
          },
          test("interrupts pulling on finish") {
            val s1 = ZStream(1, 2, 3)
            val s2 = ZStream.fromZIO(Clock.sleep(5.seconds).as(4))
            assertZIO(s1.mergeHaltLeft(s2).runCollect)(equalTo(Chunk(1, 2, 3)))
          }
        ),
        suite("mergeHaltRight")(
          test("terminates as soon as the second stream terminates") {
            for {
              queue1 <- Queue.unbounded[Int]
              queue2 <- Queue.unbounded[Int]
              stream1 = ZStream.fromQueue(queue1)
              stream2 = ZStream.fromQueue(queue2)
              fiber  <- stream1.mergeHaltRight(stream2).runCollect.fork
              _      <- queue2.offer(2) *> TestClock.adjust(1.second)
              _      <- queue2.offer(3) *> TestClock.adjust(1.second)
              _      <- queue2.shutdown *> TestClock.adjust(1.second)
              _      <- queue1.offer(1)
              result <- fiber.join
            } yield assert(result)(equalTo(Chunk(2, 3)))
          } @@ exceptJS
        ),
        suite("mergeHaltEither")(
          test("terminates as soon as either stream terminates") {
            for {
              queue1 <- Queue.unbounded[Int]
              queue2 <- Queue.unbounded[Int]
              stream1 = ZStream.fromQueue(queue1)
              stream2 = ZStream.fromQueue(queue2)
              fiber  <- stream1.mergeHaltEither(stream2).runCollect.fork
              _      <- queue1.shutdown
              _      <- TestClock.adjust(1.second)
              _      <- queue2.offer(1)
              result <- fiber.join
            } yield assert(result)(isEmpty)
          }
        ),
        test("mergeSorted") {
          val genSorted = for {
            chunk  <- Gen.chunkOf(Gen.int(1, 100))
            chunks <- splitChunks(Chunk(chunk.sorted))
          } yield ZStream.fromChunks(chunks: _*)
          check(genSorted, genSorted) { (left, right) =>
            for {
              actual   <- left.mergeSorted(right).runCollect
              expected <- (left ++ right).runCollect.map(_.sorted)
            } yield assertTrue(actual == expected)
          }
        },
        suite("mergeWith")(
          test("equivalence with set union")(check(streamOfInts, streamOfInts) {
            (s1: ZStream[Any, String, Int], s2: ZStream[Any, String, Int]) =>
              for {
                mergedStream <- (s1 merge s2).runCollect.map(_.toSet).exit
                mergedLists <- s1.runCollect
                                 .zipWith(s2.runCollect)((left, right) => left ++ right)
                                 .map(_.toSet)
                                 .exit
              } yield assert(!mergedStream.isSuccess && !mergedLists.isSuccess)(isTrue) || assert(
                mergedStream
              )(
                equalTo(mergedLists)
              )
          }),
          test("fail as soon as one stream fails") {
            assertZIO(ZStream(1, 2, 3).merge(ZStream.fail(())).runCollect.exit.map(_.isSuccess))(
              equalTo(false)
            )
          } @@ exceptJS(nonFlaky(20)),
          test("prioritizes failure") {
            val s1 = ZStream.never
            val s2 = ZStream.fail("Ouch")

            assertZIO(s1.mergeWith(s2)(_ => (), _ => ()).runCollect.either)(isLeft(equalTo("Ouch")))
          }
        ),
        suite("orElseIfEmpty")(
          test("produce default value if stream is empty")(
            assertZIO(ZStream().orElseIfEmpty(0).runCollect)(equalTo(Chunk(0)))
          ),
          test("consume default stream if stream is empty")(
            assertZIO(ZStream().orElseIfEmpty(ZStream.range(0, 5)).runCollect)(equalTo(Chunk(0, 1, 2, 3, 4)))
          ),
          test("ignore default value when stream is not empty")(
            assertZIO(ZStream(1).orElseIfEmpty(0).runCollect)(equalTo(Chunk(1)))
          ),
          test("should throw correct error from default stream")(
            assertZIO(ZStream().orElseIfEmpty(ZStream.fail("Ouch")).runCollect.either)(isLeft(equalTo("Ouch")))
          )
        ),
        suite("partitionEither")(
          test("allows repeated runs without hanging") {
            val stream = ZIO.scoped {
              ZStream
                .fromIterable[Int](Seq.empty)
                .partitionEither(i => ZIO.succeed(if (i % 2 == 0) Left(i) else Right(i)))
                .map { case (evens, odds) => evens.mergeEither(odds) }
                .flatMap(_.runCollect)
            }
            assertZIO(ZIO.collectAll(Range(0, 100).toList.map(_ => stream)).map(_ => 0))(equalTo(0))
          },
          test("values") {
            ZIO.scoped {
              ZStream
                .range(0, 6)
                .partitionEither { i =>
                  if (i % 2 == 0) ZIO.succeed(Left(i))
                  else ZIO.succeed(Right(i))
                }
                .flatMap { case (s1, s2) =>
                  for {
                    out1 <- s1.runCollect
                    out2 <- s2.runCollect
                  } yield assert(out1)(equalTo(Chunk(0, 2, 4))) && assert(out2)(
                    equalTo(Chunk(1, 3, 5))
                  )
                }
            }
          },
          test("errors") {
            ZIO.scoped {
              (ZStream.range(0, 1) ++ ZStream.fail("Boom")).partitionEither { i =>
                if (i % 2 == 0) ZIO.succeed(Left(i))
                else ZIO.succeed(Right(i))
              }.flatMap { case (s1, s2) =>
                for {
                  out1 <- s1.runCollect.either
                  out2 <- s2.runCollect.either
                } yield assert(out1)(isLeft(equalTo("Boom"))) && assert(out2)(
                  isLeft(equalTo("Boom"))
                )
              }
            }
          },
          test("backpressure") {
            ZIO.scoped {
              ZStream
                .range(0, 6)
                .partitionEither(
                  i =>
                    if (i % 2 == 0) ZIO.succeed(Left(i))
                    else ZIO.succeed(Right(i)),
                  1
                )
                .flatMap { case (s1, s2) =>
                  for {
                    ref    <- Ref.make[List[Int]](Nil)
                    latch1 <- Promise.make[Nothing, Unit]
                    fib <- s1
                             .tap(i => ref.update(i :: _) *> latch1.succeed(()).when(i == 2))
                             .runDrain
                             .fork
                    _         <- latch1.await
                    snapshot1 <- ref.get
                    other     <- s2.runCollect
                    _         <- fib.await
                    snapshot2 <- ref.get
                  } yield assert(snapshot1)(equalTo(List(2, 0))) && assert(snapshot2)(
                    equalTo(List(4, 2, 0))
                  ) && assert(
                    other
                  )(
                    equalTo(
                      Chunk(
                        1,
                        3,
                        5
                      )
                    )
                  )
                }
            }
          }
        ),
        suite("peel")(
          test("peel") {
            val sink: ZSink[Any, Nothing, Int, Int, Any] = ZSink.take(3)

            ZIO.scoped {
              ZStream.fromChunks(Chunk(1, 2, 3), Chunk(4, 5, 6)).peel(sink).flatMap { case (chunk, rest) =>
                rest.runCollect.map { rest =>
                  assert(chunk)(equalTo(Chunk(1, 2, 3))) &&
                  assert(rest)(equalTo(Chunk(4, 5, 6)))
                }
              }
            }
          },
          test("propagates errors") {
            val stream = ZStream.repeatZIO(ZIO.fail("fail"))
            val sink   = ZSink.fold[Byte, Chunk[Byte]](Chunk.empty)(_ => true)(_ :+ _)
            for {
              exit <- stream.peel(sink).exit
            } yield assert(exit)(fails(equalTo("fail")))
          },
          test("preserves the scope") {
            for {
              ref     <- Ref.make[Chunk[String]](Chunk.empty)
              latch   <- Promise.make[Nothing, Unit]
              resource = (i: Int) => ZIO.acquireRelease(ZIO.succeed(i))(i => ref.update(_ :+ s"closing $i"))
              fiber <- ZStream.unwrapScoped {
                         ZStream
                           .scoped(ZIO.foreach(1 to 5)(resource))
                           .flattenIterables
                           .rechunk(10)
                           .peel(ZSink.head[Int])
                           .map { case (head, tail) =>
                             (ZStream.fromIterable(head) ++ tail)
                               .mapZIO(i => latch.succeed(()) *> ref.update(_ :+ s"processing $i").as(i))
                               .schedule(Schedule.spaced(1.second))
                           }
                       }.runDrain.fork
              _     <- latch.await
              _     <- TestClock.adjust(5.seconds)
              _     <- fiber.join
              value <- ref.get
            } yield assertTrue(
              value == Chunk(
                "processing 1",
                "processing 2",
                "processing 3",
                "processing 4",
                "processing 5",
                "closing 5",
                "closing 4",
                "closing 3",
                "closing 2",
                "closing 1"
              )
            )
          },
          test("failing sink") {
            val failingSink = ZSink.fail("it's really bad man!")
            val ex = ZIO.scoped[Any] {
              ZStream
                .range(0, 40, 10)
                .peel(failingSink)
                .map(_._1)
                .exit
            }

            ex.map { ex1 =>
              assertTrue {
                ex1.isFailure &&
                ex1.causeOption
                  .flatMap(_.failureOption) ==
                  Some("it's really bad man!")
              }
            }
          },
          test("dying sink") {
            case object Death extends RuntimeException("not today!")
            val dyingSink: ZSink[Any, Nothing, Any, Nothing, Nothing] = ZSink.failCause(Cause.die(Death))
            val ex: ZIO[Any, Nothing, Exit[Nothing, Any]] = ZIO.scoped[Any] {
              ZStream
                .range(0, 40, 10)
                .peel(dyingSink)
                .map(_._1)
                .exit
            }

            ex.map { ex1 =>
              assertTrue {
                ex1.isFailure &&
                ex1.causeOption.flatMap(_.dieOption) ==
                  Some(Death)
              }
            }
          } @@ zio.test.TestAspect.timeout(5.seconds)
        ),
        test("onError") {
          for {
            flag   <- Ref.make(false)
            exit   <- ZStream.fail("Boom").onError(_ => flag.set(true)).runDrain.exit
            called <- flag.get
          } yield assert(called)(isTrue) && assert(exit)(fails(equalTo("Boom")))
        } @@ zioTag(errors),
        test("orElse") {
          val s1 = ZStream(1, 2, 3) ++ ZStream.fail("Boom")
          val s2 = ZStream(4, 5, 6)
          s1.orElse(s2).runCollect.map(assert(_)(equalTo(Chunk(1, 2, 3, 4, 5, 6))))
        },
        test("orElseEither") {
          val s1 = ZStream.succeed(1) ++ ZStream.fail("Boom")
          val s2 = ZStream.succeed(2)
          s1.orElseEither(s2).runCollect.map(assert(_)(equalTo(Chunk(Left(1), Right(2)))))
        },
        test("orElseFail") {
          val s1 = ZStream.succeed(1) ++ ZStream.fail("Boom")
          s1.orElseFail("Boomer").runCollect.either.map(assert(_)(isLeft(equalTo("Boomer"))))
        },
        test("orElseOptional") {
          val s1 = ZStream.succeed(1) ++ ZStream.fail(None)
          val s2 = ZStream.succeed(2)
          s1.orElseOptional(s2).runCollect.map(assert(_)(equalTo(Chunk(1, 2))))
        },
        test("orElseSucceed") {
          val s1 = ZStream.succeed(1) ++ ZStream.fail("Boom")
          s1.orElseSucceed(2).runCollect.map(assert(_)(equalTo(Chunk(1, 2))))
        },
        test("provide") {
          val stream = ZStream.fromZIO(ZIO.service[Int])
          val layer  = ZLayer.succeed(1)
          assertZIO(stream.provideLayer(layer).runDrain)(Assertion.anything)
        },
        suite("repeat")(
          test("repeat")(
            assertZIO(
              ZStream(1)
                .repeat(Schedule.recurs(4))
                .runCollect
            )(equalTo(Chunk(1, 1, 1, 1, 1)))
          ),
          test("short circuits")(
            for {
              ref <- Ref.make[List[Int]](Nil)
              fiber <- ZStream
                         .fromZIO(ref.update(1 :: _))
                         .repeat(Schedule.spaced(10.millis))
                         .take(2)
                         .runDrain
                         .fork
              _      <- TestClock.adjust(50.millis)
              _      <- fiber.join
              result <- ref.get
            } yield assert(result)(equalTo(List(1, 1)))
          ),
          test("does not swallow errors on a repetition") {
            Ref.make(0).flatMap { counter =>
              ZStream
                .fromZIO(
                  counter.getAndUpdate(_ + 1).flatMap {
                    case i if i <= 2 => ZIO.succeed(i)
                    case _           => ZIO.fail("Boom")
                  }
                )
                .repeat(Schedule.recurs(3))
                .runDrain
                .exit
                .map(assert(_)(fails(equalTo("Boom"))))
            }
          }
        ),
        suite("repeatEither")(
          test("emits schedule output")(
            assertZIO(
              ZStream(1L)
                .repeatEither(Schedule.recurs(4))
                .runCollect
            )(
              equalTo(
                Chunk(
                  Right(1L),
                  Right(1L),
                  Left(0L),
                  Right(1L),
                  Left(1L),
                  Right(1L),
                  Left(2L),
                  Right(1L),
                  Left(3L)
                )
              )
            )
          ),
          test("short circuits") {
            for {
              ref <- Ref.make[List[Int]](Nil)
              fiber <- ZStream
                         .fromZIO(ref.update(1 :: _))
                         .repeatEither(Schedule.spaced(10.millis))
                         .take(3) // take one schedule output
                         .runDrain
                         .fork
              _      <- TestClock.adjust(50.millis)
              _      <- fiber.join
              result <- ref.get
            } yield assert(result)(equalTo(List(1, 1)))
          }
        ),
        test("right") {
          val s1 = ZStream.succeed(Right(1)) ++ ZStream.succeed(Left(0))
          s1.right.runCollect.either.map(assert(_)(isLeft(equalTo(None))))
        },
        test("rightOrFail") {
          val s1 = ZStream.succeed(Right(1)) ++ ZStream.succeed(Left(0))
          s1.rightOrFail(-1).runCollect.either.map(assert(_)(isLeft(equalTo(-1))))
        },
        suite("runHead")(
          test("nonempty stream")(
            assertZIO(ZStream(1, 2, 3, 4).runHead)(equalTo(Some(1)))
          ),
          test("empty stream")(
            assertZIO(ZStream.empty.runHead)(equalTo(None))
          ),
          test("Pulls up to the first non-empty chunk") {
            for {
              ref <- Ref.make[List[Int]](Nil)
              head <- ZStream(
                        ZStream.fromZIO(ref.update(1 :: _)).drain,
                        ZStream.fromZIO(ref.update(2 :: _)).drain,
                        ZStream(1),
                        ZStream.fromZIO(ref.update(3 :: _))
                      ).flatten.runHead
              result <- ref.get
            } yield assert(head)(isSome(equalTo(1))) && assert(result)(equalTo(List(2, 1)))
          }
        ),
        suite("runLast")(
          test("nonempty stream")(
            assertZIO(ZStream(1, 2, 3, 4).runLast)(equalTo(Some(4)))
          ),
          test("empty stream")(
            assertZIO(ZStream.empty.runLast)(equalTo(None))
          )
        ),
        suite("runScoped")(
          test("properly closes the resources")(
            for {
              closed <- Ref.make[Boolean](false)
              res     = ZIO.acquireRelease(ZIO.succeed(1))(_ => closed.set(true))
              stream  = ZStream.scoped(res).flatMap(a => ZStream(a, a, a))
              collectAndCheck <- ZIO.scoped {
                                   stream
                                     .runScoped(ZSink.collectAll)
                                     .flatMap(r => closed.get.map((r, _)))
                                 }
              (result, state) = collectAndCheck
              finalState     <- closed.get
            } yield {
              assert(result)(equalTo(Chunk(1, 1, 1))) && assert(state)(isFalse) && assert(finalState)(isTrue)
            }
          )
        ),
        suite("scan")(
          test("scan")(check(pureStreamOfInts) { s =>
            for {
              streamResult <- s.scan(0)(_ + _).runCollect
              chunkResult  <- s.runCollect.map(_.scan(0)(_ + _))
            } yield assert(streamResult)(equalTo(chunkResult))
          })
        ),
        suite("scanReduce")(
          test("scanReduce")(check(pureStreamOfInts) { s =>
            for {
              streamResult <- s.scanReduce(_ + _).runCollect
              chunkResult  <- s.runCollect.map(_.scan(0)(_ + _).tail)
            } yield assert(streamResult)(equalTo(chunkResult))
          })
        ),
        suite("schedule")(
          test("schedule") {
            for {
              start <- Clock.currentTime(TimeUnit.MILLISECONDS)
              fiber <- ZStream
                         .range(1, 9)
                         .schedule(Schedule.fixed(100.milliseconds))
                         .mapZIO(n => Clock.currentTime(TimeUnit.MILLISECONDS).map(now => (n, now - start)))
                         .runCollect
                         .fork
              _       <- TestClock.adjust(800.millis)
              actual  <- fiber.join
              expected = Chunk((1, 100L), (2, 200L), (3, 300L), (4, 400L), (5, 500L), (6, 600L), (7, 700L), (8, 800L))
            } yield assertTrue(actual == expected)
          },
          test("scheduleWith")(
            assertZIO(
              ZStream("A", "B", "C", "A", "B", "C")
                .scheduleWith(Schedule.recurs(2) *> Schedule.fromFunction((_) => "Done"))(
                  _.toLowerCase,
                  identity
                )
                .runCollect
            )(equalTo(Chunk("a", "b", "c", "Done", "a", "b", "c", "Done")))
          ),
          test("scheduleEither")(
            assertZIO(
              ZStream("A", "B", "C")
                .scheduleEither(Schedule.recurs(2) *> Schedule.fromFunction((_) => "!"))
                .runCollect
            )(equalTo(Chunk(Right("A"), Right("B"), Right("C"), Left("!"))))
          )
        ),
        suite("repeatElements")(
          test("repeatElementsWith")(
            assertZIO(
              ZStream("A", "B", "C")
                .repeatElementsWith(Schedule.recurs(0) *> Schedule.fromFunction((_) => 123))(
                  identity,
                  _.toString
                )
                .runCollect
            )(equalTo(Chunk("A", "123", "B", "123", "C", "123")))
          ),
          test("repeatElementsEither")(
            assertZIO(
              ZStream("A", "B", "C")
                .repeatElementsEither(Schedule.recurs(0) *> Schedule.fromFunction((_) => 123))
                .runCollect
            )(equalTo(Chunk(Right("A"), Left(123), Right("B"), Left(123), Right("C"), Left(123))))
          ),
          test("repeated && assertspaced")(
            assertZIO(
              ZStream("A", "B", "C")
                .repeatElements(Schedule.once)
                .runCollect
            )(equalTo(Chunk("A", "A", "B", "B", "C", "C")))
          ),
          test("short circuits in schedule")(
            assertZIO(
              ZStream("A", "B", "C")
                .repeatElements(Schedule.once)
                .take(4)
                .runCollect
            )(equalTo(Chunk("A", "A", "B", "B")))
          ),
          test("short circuits after schedule")(
            assertZIO(
              ZStream("A", "B", "C")
                .repeatElements(Schedule.once)
                .take(3)
                .runCollect
            )(equalTo(Chunk("A", "A", "B")))
          )
        ),
        suite("rechunk")(
          test("to smaller chunks") {
            val chunks = Chunk(
              Chunk(1, 2, 3, 4, 5),
              Chunk(6, 7, 8, 9, 10)
            )

            val stream = ZStream.fromChunks(chunks: _*)
            assertZIO(stream.rechunk(2).chunks.runCollect)(
              equalTo(Chunk(Chunk(1, 2), Chunk(3, 4), Chunk(5, 6), Chunk(7, 8), Chunk(9, 10)))
            )
          },
          test("to larger chunks") {
            val chunks = Chunk(
              Chunk(1, 2),
              Chunk(3, 4),
              Chunk(5, 6),
              Chunk(7, 8),
              Chunk(9, 10)
            )

            val stream = ZStream.fromChunks(chunks: _*)
            assertZIO(stream.rechunk(5).chunks.runCollect)(
              equalTo(Chunk(Chunk(1, 2, 3, 4, 5), Chunk(6, 7, 8, 9, 10)))
            )
          },
          test("to the same size chunks") {
            val chunks = Chunk(
              Chunk(1, 2),
              Chunk(3, 4),
              Chunk(5, 6),
              Chunk(7, 8),
              Chunk(9, 10)
            )

            val stream = ZStream.fromChunks(chunks: _*)
            assertZIO(stream.rechunk(2).chunks.runCollect)(
              equalTo(Chunk(Chunk(1, 2), Chunk(3, 4), Chunk(5, 6), Chunk(7, 8), Chunk(9, 10)))
            )
          },
          test("remainder is emitted on completion") {
            val chunks = Chunk(
              Chunk(1, 2),
              Chunk(3, 4),
              Chunk(5, 6),
              Chunk(7, 8),
              Chunk(9, 10)
            )

            val stream = ZStream.fromChunks(chunks: _*)
            assertZIO(stream.rechunk(3).chunks.runCollect)(
              equalTo(Chunk(Chunk(1, 2, 3), Chunk(4, 5, 6), Chunk(7, 8, 9), Chunk(10)))
            )
          },
          test("buffer is emitted on error") {
            val chunks = Chunk(
              Chunk(Right(1), Right(2)),
              Chunk(Left("Boom!"), Right(3))
            )

            val stream = ZStream.fromChunks(chunks: _*).absolve
            assertZIO(stream.rechunk(3).either.chunks.runCollect)(
              equalTo(Chunk(Chunk(Right(1), Right(2)), Chunk(Left("Boom!"))))
            )
          },
          test("to chunk size 1") {
            val chunks = Chunk(
              Chunk(1, 2, 3, 4, 5),
              Chunk(6, 7, 8, 9, 10)
            )

            val stream = ZStream.fromChunks(chunks: _*)
            assertZIO(stream.rechunk(1).chunks.runCollect)(
              equalTo(
                Chunk(
                  Chunk(1),
                  Chunk(2),
                  Chunk(3),
                  Chunk(4),
                  Chunk(5),
                  Chunk(6),
                  Chunk(7),
                  Chunk(8),
                  Chunk(9),
                  Chunk(10)
                )
              )
            )
          }
        ),
        suite("retry")(
          test("retry a failing stream") {
            assertZIO(
              for {
                ref     <- Ref.make(0)
                stream   = ZStream.fromZIO(ref.getAndUpdate(_ + 1)) ++ ZStream.fail(None)
                results <- stream.retry(Schedule.forever).take(2).runCollect
              } yield results
            )(equalTo(Chunk(0, 1)))
          },
          test("cleanup resources before restarting the stream") {
            assertZIO(
              for {
                finalized <- Ref.make(0)
                stream = ZStream.unwrapScoped(
                           ZIO
                             .addFinalizer(finalized.getAndUpdate(_ + 1))
                             .as(ZStream.fromZIO(finalized.get) ++ ZStream.fail(None))
                         )
                results <- stream.retry(Schedule.forever).take(2).runCollect
              } yield results
            )(equalTo(Chunk(0, 1)))
          },
          test("retry a failing stream according to a schedule") {
            for {
              times <- Ref.make(List.empty[java.time.Instant])
              stream =
                ZStream
                  .fromZIO(Clock.instant.flatMap(time => times.update(time +: _)))
                  .flatMap(_ => ZStream.fail(None))
              streamFib <- stream.retry(Schedule.exponential(1.second)).take(3).runDrain.fork
              _         <- TestClock.adjust(1.second)
              _         <- TestClock.adjust(2.second)
              _         <- streamFib.interrupt
              results   <- times.get.map(_.map(_.getEpochSecond.toInt))
            } yield assert(results)(equalTo(List(3, 1, 0)))
          },
          test("reset the schedule after a successful pull") {
            for {
              times <- Ref.make(List.empty[java.time.Instant])
              ref   <- Ref.make(0)
              stream =
                ZStream
                  .fromZIO(Clock.instant.flatMap(time => times.update(time +: _) *> ref.updateAndGet(_ + 1)))
                  .flatMap { attemptNr =>
                    if (attemptNr == 3 || attemptNr == 5) ZStream.succeed(attemptNr) else ZStream.fail(None)
                  }
                  .forever
              streamFib <- stream
                             .retry(Schedule.exponential(1.second))
                             .take(2)
                             .runDrain
                             .fork
              _       <- TestClock.adjust(1.second)
              _       <- TestClock.adjust(2.second)
              _       <- TestClock.adjust(1.second)
              _       <- streamFib.join
              results <- times.get.map(_.map(_.getEpochSecond.toInt))
            } yield assert(results)(equalTo(List(4, 3, 3, 1, 0)))
          }
        ),
        suite("serviceWith")(
          test("serviceWith") {
            trait A {
              def live: UIO[Int]
            }

            val ref: Chunk[Int] = Chunk(10)

            ZStream
              .serviceWithZIO[A](_.live)
              .provideLayer(ZLayer.succeed(new A {
                override def live: UIO[Int] = ZIO.succeed(10)
              }))
              .runCollect
              .map(result => assertTrue(result == ref))
          },
          test("serviceWithStream") {
            trait A {
              def live: ZStream[Any, Nothing, Int]
            }

            val numbers = 0 to 10

            ZStream
              .serviceWithStream[A](_.live)
              .provideLayer(ZLayer.succeed(new A {
                override def live: ZStream[Any, Nothing, Int] =
                  ZStream.fromIterable(numbers)
              }))
              .runCollect
              .map(result => assertTrue(result == Chunk.fromIterable(numbers)))
          }
        ),
        test("some") {
          val s1 = ZStream.succeed(Some(1)) ++ ZStream.succeed(None)
          s1.some.runCollect.either.map(assert(_)(isLeft(isNone)))
        },
        suite("someOrElse")(
          test("falls back to the default value if None") {
            val s1 = ZStream.succeed(Some(1)) ++ ZStream.succeed(None)
            s1.someOrElse(-1).runCollect.map(assert(_)(equalTo(Chunk(1, -1))))
          },
          test("works when the default is an instance of a covariant type constructor applied to Nothing") {
            val stream =
              ZStream.succeed(Some(List("s"))) ++ ZStream.succeed(Option.empty[List[String]])
            stream.someOrElse(List.empty).runCollect.map(assert(_)(equalTo(Chunk(List("s"), List.empty))))
          }
        ),
        test("someOrFail") {
          val s1 = ZStream.succeed(Some(1)) ++ ZStream.succeed(None)
          s1.someOrFail(-1).runCollect.either.map(assert(_)(isLeft(equalTo(-1))))
        },
        suite("sliding")(
          test("returns a sliding window") {
            val result  = Chunk(Chunk(1, 2), Chunk(2, 3), Chunk(3, 4), Chunk(4, 5))
            val stream0 = ZStream.fromChunks(Chunk.empty, Chunk(1), Chunk.empty, Chunk(2, 3, 4, 5))
            val stream1 = ZStream.empty ++ ZStream(1) ++ ZStream.empty ++ ZStream(2) ++ ZStream(3, 4, 5)
            val stream2 = ZStream(1) ++ ZStream.empty ++ ZStream(2) ++ ZStream.empty ++ ZStream(3, 4, 5)
            val stream3 = ZStream.fromChunk(Chunk(1)) ++ ZStream.fromChunk(Chunk(2)) ++ ZStream(3, 4, 5)

            for {
              result1 <- ZStream(1, 2, 3, 4, 5).sliding(2).runCollect
              result2 <- stream0.sliding(2).runCollect
              result3 <- stream1.sliding(2).runCollect
              result4 <- stream2.sliding(2).runCollect
              result5 <- stream3.sliding(2).runCollect
            } yield assert(result1)(equalTo(result)) &&
              assert(result2)(equalTo(result)) &&
              assert(result3)(equalTo(result)) &&
              assert(result4)(equalTo(result)) &&
              assert(result5)(equalTo(result))
          },
          test("returns all elements if chunkSize is greater than the size of the stream") {
            assertZIO(
              ZStream(1, 2, 3, 4, 5).sliding(6).runCollect
            )(equalTo(Chunk(Chunk(1, 2, 3, 4, 5))))
          },
          test("is equivalent to Array#sliding") {
            check(pureStreamOfInts, Gen.int(1, 100), Gen.int(1, 10)) { case (stream, chunkSize, stepSize) =>
              for {
                result1 <- stream.sliding(chunkSize, stepSize).runCollect
                partial <- stream.runCollect
                arrays   = partial.toArray.sliding(chunkSize, stepSize).toArray
                result2  = Chunk.fromArray(arrays.map(Chunk.fromArray(_)))
              } yield assert(result1)(equalTo(result2))
            }
          },
          test("is mostly equivalent to ZStream#grouped when stepSize and chunkSize are equal") {
            check(pureStreamOfInts, Gen.int(1, 100)) { case (stream, chunkSize) =>
              for {
                result1 <- stream.sliding(chunkSize, chunkSize).runCollect
                result2 <- stream.grouped(chunkSize).runCollect
              } yield assert(result1)(equalTo(result2))
            }
          },
          test("fails if upstream produces an error") {
            assertZIO(
              (ZStream(1, 2, 3) ++ ZStream.fail("Ouch") ++ ZStream(4, 5))
                .sliding(2)
                .runCollect
                .either
            )(isLeft(equalTo("Ouch")))
          },
          test("should return empty chunk when stream is empty") {
            assertZIO(
              ZStream().sliding(2).runCollect
            )(equalTo(Chunk()))
          },
          test("emits elements properly when a failure occurs") {
            for {
              ref         <- Ref.make[Chunk[Chunk[Int]]](Chunk.empty)
              streamChunks = ZStream.fromChunks(Chunk(1, 2, 3, 4), Chunk(5, 6, 7), Chunk(8))
              stream       = (streamChunks ++ ZStream.fail("Ouch")).sliding(3, 3)
              expected     = Chunk(Chunk(1, 2, 3), Chunk(4, 5, 6), Chunk(7, 8))
              either      <- stream.mapZIO(chunk => ref.update(_ :+ chunk)).runCollect.either
              result      <- ref.get
            } yield assert(either)(isLeft(equalTo("Ouch"))) && assert(result)(equalTo(expected))
          }
        ),
        suite("split")(
          test("should split properly") {
            val expected0 = Chunk(Chunk(1, 2, 3), Chunk(5, 6, 7), Chunk(9))
            val chunks    = Chunk(Chunk(1, 2), Chunk(3, 4), Chunk(5, 6), Chunk(7, 8, 9), Chunk(10))
            val expected1 = Chunk(Chunk(1, 2), Chunk(4, 5), Chunk(7, 8), Chunk(10))

            for {
              result0 <- ZStream.range(0, 10).split(_ % 4 == 0).runCollect
              result1 <- ZStream.fromChunks(chunks: _*).split(_ % 3 == 0).runCollect
            } yield assert(result0)(equalTo(expected0)) && assert(result1)(equalTo(expected1))
          },
          test("is equivalent to identity when predicate isn't satisfied") {
            check(pureStreamGen(Gen.int(1, 10), 10)) { stream =>
              for {
                result1 <- stream.split(_ % 11 == 0).runCollect
                partial <- stream.runCollect
                result2  = Chunk.single(partial).filter(_.nonEmpty)
              } yield assert(result1)(equalTo(result2))
            }
          },
          test("should output empty chunk when stream is empty") {
            assertZIO(ZStream[Int]().split(_ % 11 == 0).runCollect)(equalTo(Chunk()))
          }
        ),
        suite("splitOnChunk")(
          test("consecutive delimiter yields empty Chunk") {
            val input         = ZStream.apply(Chunk(1, 2), Chunk(1), Chunk(2, 1, 2, 3, 1, 2), Chunk(1, 2))
            val splitSequence = Chunk(1, 2)
            assertZIO(input.flattenChunks.splitOnChunk(splitSequence).map(_.size).runCollect)(
              equalTo(Chunk(0, 0, 0, 1, 0))
            )
          },
          test("preserves data")(check(Gen.chunkOf(Gen.byte.filter(_ != 0.toByte))) { bytes =>
            val splitSequence = Chunk[Byte](0, 1)
            val data          = bytes.flatMap(_ +: splitSequence)
            assertZIO(ZStream.fromChunks(data).splitOnChunk(splitSequence).runCollect.map(_.flatten))(
              equalTo(bytes)
            )
          }),
          test("handles leftovers") {
            val splitSequence = Chunk(0, 1)
            assertZIO(ZStream.fromChunks(Chunk(1, 0, 2, 0, 1, 2), Chunk(2)).splitOnChunk(splitSequence).runCollect)(
              equalTo(Chunk(Chunk(1, 0, 2), Chunk(2, 2)))
            )
          },
          test("works") {
            val splitSequence = Chunk(0, 1)
            assertZIO(
              ZStream(1, 2, 0, 1, 3, 4, 0, 1, 5, 6, 5, 6)
                .splitOnChunk(splitSequence)
                .runCollect
            )(equalTo(Chunk(Chunk(1, 2), Chunk(3, 4), Chunk(5, 6, 5, 6))))
          },
          test("works from Chunks") {
            val splitSequence = Chunk(0, 1)
            assertZIO(
              ZStream
                .fromChunks(Chunk(1, 2), splitSequence, Chunk(3, 4), splitSequence, Chunk(5, 6), Chunk(5, 6))
                .splitOnChunk(splitSequence)
                .runCollect
            )(equalTo(Chunk(Chunk(1, 2), Chunk(3, 4), Chunk(5, 6, 5, 6))))
          },
          test("single delimiter edgecase") {
            assertZIO(
              ZStream(0)
                .splitOnChunk(Chunk(0))
                .runCollect
            )(equalTo(Chunk(Chunk())))
          },
          test("no delimiter in data") {
            assertZIO(
              ZStream
                .fromChunks(Chunk(1, 2), Chunk(1, 2), Chunk(1, 2))
                .splitOnChunk(Chunk(1, 1))
                .runCollect
            )(equalTo(Chunk(Chunk(1, 2, 1, 2, 1, 2))))
          },
          test("delimiter on the boundary") {
            assertZIO(
              ZStream
                .fromChunks(Chunk(1, 2), Chunk(1, 2))
                .splitOnChunk(Chunk(2, 1))
                .runCollect
            )(equalTo(Chunk(Chunk(1), Chunk(2))))
          }
        ),
        suite("take")(
          test("take")(check(streamOfInts, Gen.int) { (s, n) =>
            for {
              takeStreamResult <- s.take(n.toLong).runCollect.exit
              takeListResult   <- s.runCollect.map(_.take(n)).exit
            } yield assert(takeListResult.isSuccess)(isTrue) implies assert(takeStreamResult)(
              equalTo(takeListResult)
            )
          }),
          test("take short circuits")(
            for {
              ran    <- Ref.make(false)
              stream  = (ZStream(1) ++ ZStream.fromZIO(ran.set(true)).drain).take(0)
              _      <- stream.runDrain
              result <- ran.get
            } yield assert(result)(isFalse)
          ),
          test("take(0) short circuits")(
            for {
              units <- ZStream.never.take(0).runCollect
            } yield assert(units)(equalTo(Chunk.empty))
          ),
          test("take(1) short circuits")(
            for {
              ints <- (ZStream(1) ++ ZStream.never).take(1).runCollect
            } yield assert(ints)(equalTo(Chunk(1)))
          )
        ),
        test("takeRight") {
          check(pureStreamOfInts, Gen.int(1, 4)) { (s, n) =>
            for {
              streamTake <- s.takeRight(n).runCollect
              chunkTake  <- s.runCollect.map(_.takeRight(n))
            } yield assert(streamTake)(equalTo(chunkTake))
          }
        },
        test("takeUntil") {
          check(streamOfInts, Gen.function(Gen.boolean)) { (s, p) =>
            for {
              streamTakeUntil <- s.takeUntil(p).runCollect.exit
              chunkTakeUntil <- s.runCollect
                                  .map(as => as.takeWhile(!p(_)) ++ as.dropWhile(!p(_)).take(1))
                                  .exit
            } yield assert(chunkTakeUntil.isSuccess)(isTrue) implies assert(streamTakeUntil)(
              equalTo(chunkTakeUntil)
            )
          }
        },
        test("takeUntilZIO") {
          check(streamOfInts, Gen.function(Gen.successes(Gen.boolean))) { (s, p) =>
            for {
              streamTakeUntilZIO <- s.takeUntilZIO(p).runCollect.exit
              chunkTakeUntilZIO <- s.runCollect
                                     .flatMap(as =>
                                       as.takeWhileZIO(p(_).map(!_))
                                         .zipWith(as.dropWhileZIO(p(_).map(!_)).map(_.take(1)))(_ ++ _)
                                     )
                                     .exit
            } yield assert(chunkTakeUntilZIO.isSuccess)(isTrue) implies assert(streamTakeUntilZIO)(
              equalTo(chunkTakeUntilZIO)
            )
          }
        },
        test("takeUntilZIO - laziness on chunks") {
          assertZIO(
            ZStream(1, 2, 3).takeUntilZIO {
              case 2 => ZIO.fail("boom")
              case _ => ZIO.succeed(false)
            }.either.runCollect
          )(equalTo(Chunk(Right(1), Left("boom"))))
        },
        suite("takeWhile")(
          test("takeWhile")(check(streamOfInts, Gen.function(Gen.boolean)) { (s, p) =>
            for {
              streamTakeWhile <- s.takeWhile(p).runCollect.exit
              chunkTakeWhile  <- s.runCollect.map(_.takeWhile(p)).exit
            } yield assert(chunkTakeWhile.isSuccess)(isTrue) implies assert(streamTakeWhile)(equalTo(chunkTakeWhile))
          }),
          test("takeWhile doesn't stop when hitting an empty chunk (#4272)") {
            ZStream
              .fromChunks(Chunk(1), Chunk(2), Chunk(3))
              .mapChunks(_.flatMap {
                case 2 => Chunk()
                case x => Chunk(x)
              })
              .takeWhile(_ != 4)
              .runCollect
              .map(assert(_)(hasSameElements(List(1, 3))))
          }
        ),
        test("takeWhile short circuits")(
          assertZIO(
            (ZStream(1) ++ ZStream.fail("Ouch"))
              .takeWhile(_ => false)
              .runDrain
              .either
          )(isRight(isUnit))
        ),
        suite("takeWhileZIO")(
          test("takeWhileZIO") {
            check(streamOfInts, Gen.function(Gen.successes(Gen.boolean))) { (s, p) =>
              for {
                streamTakeWhileZIO <- s.takeWhileZIO(p).runCollect.exit
                chunkTakeWhileZIO  <- s.runCollect.flatMap(_.takeWhileZIO(p)).exit
              } yield assert(chunkTakeWhileZIO.isSuccess)(isTrue) implies assert(streamTakeWhileZIO)(
                equalTo(chunkTakeWhileZIO)
              )
            }
          },
          test("takeWhileZIO - laziness on chunks") {
            assertZIO(
              ZStream(1, 2, 3).takeWhileZIO {
                case 2 => ZIO.fail("boom")
                case _ => ZIO.succeed(true)
              }.either.runCollect
            )(equalTo(Chunk(Right(1), Left("boom"))))
          }
        ),
        suite("tap")(
          test("tap") {
            for {
              ref <- Ref.make(0)
              res <- ZStream(1, 1).tap[Any, Nothing](a => ref.update(_ + a)).runCollect
              sum <- ref.get
            } yield assert(res)(equalTo(Chunk(1, 1))) && assert(sum)(equalTo(2))
          },
          test("laziness on chunks") {
            assertZIO(ZStream(1, 2, 3).tap(x => ZIO.when(x == 3)(ZIO.fail("error"))).either.runCollect)(
              equalTo(Chunk(Right(1), Right(2), Left("error")))
            )
          }
        ),
        suite("tapBoth")(
          test("just tap values") {
            for {
              ref   <- Ref.make(0)
              values = Chunk(1, 1)
              res <- ZStream
                       .fromIterableZIO(ZIO.attempt(values))
                       .tapBoth(e => ZIO.dieMessage(s"Unexpected attempt to tap an error $e"), v => ref.update(_ + v))
                       .runCollect
              sum <- ref.get
            } yield assertTrue(res == values, sum == values.sum)
          },
          test("just tap an error") {
            for {
              ref <- Ref.make("")
              res <-
                ZStream
                  .fail("Ouch")
                  .tapBoth(err => ref.update(_ + err), v => ZIO.dieMessage(s"Unexpected attempt to tap a value $v"))
                  .runCollect
                  .either
              err <- ref.get
            } yield assertTrue(res == Left("Ouch"), err == "Ouch")
          },
          test("tap values and then error") {
            for {
              error <- Ref.make("")
              sum   <- Ref.make(0)
              values = Chunk(1, 1)
              stream = ZStream.fromChunk(values) ++ ZStream.fail("Ouch")
              res   <- stream.tapBoth(err => error.update(_ + err), v => sum.update(_ + v)).runCollect.either
              s     <- sum.get
              e     <- error.get
            } yield assertTrue(s == values.sum, res == Left("Ouch"), e == "Ouch")
          },
          test("tap chunks lazily") {
            assertZIO {
              (ZStream(1, 2, 3): ZStream[Any, String, Int])
                .tapBoth(_ => ZIO.unit, x => ZIO.when(x == 3)(ZIO.fail("error")))
                .either
                .runCollect
            }(equalTo(Chunk(Right(1), Right(2), Left("error"))))
          }
        ),
        suite("tapError")(
          test("tapError") {
            for {
              ref <- Ref.make("")
              res <- (ZStream(1, 1) ++ ZStream.fail("Ouch")).tapError(err => ref.update(_ + err)).runCollect.either
              err <- ref.get
            } yield assert(res)(isLeft(equalTo("Ouch"))) && assert(err)(equalTo("Ouch"))
          }
        ),
        suite("tapSink")(
          test("sink that is done after stream") {
            for {
              ref      <- Ref.make(0)
              sink      = ZSink.foreach[Any, Nothing, Int](n => ref.update(_ + n))
              stream    = ZStream(1, 1, 2, 3, 5, 8).tapSink(sink)
              elements <- stream.runCollect
              done     <- ref.get
            } yield assertTrue(elements == Chunk(1, 1, 2, 3, 5, 8) && done == 20)
          },
          test("sink that is done before stream") {
            for {
              ref      <- Ref.make(0)
              sink      = ZSink.take[Int](3).map(_.sum).mapZIO(n => ref.update(_ + n))
              stream    = ZStream(1, 1, 2, 3, 5, 8).rechunk(1).tapSink(sink)
              elements <- stream.runCollect
              done     <- ref.get
            } yield assertTrue(elements == Chunk(1, 1, 2, 3, 5, 8) && done == 4)
          },
          test("sink that fails before stream") {
            for {
              ref   <- Ref.make(0)
              sink   = ZSink.fail("error")
              stream = ZStream.never.tapSink(sink)
              error <- stream.runCollect.flip
            } yield assertTrue(error == "error")
          },
          test("does not read ahead") {
            for {
              ref    <- Ref.make(0)
              stream  = ZStream(1, 2, 3, 4, 5).rechunk(1).forever
              sink    = ZSink.foreach((n: Int) => ref.update(_ + n))
              _      <- stream.tapSink(sink).take(3).runDrain
              result <- ref.get
            } yield assertTrue(result == 6)
          } @@ TestAspect.flaky
        ),
        suite("throttleEnforce")(
          test("free elements") {
            assertZIO(
              ZStream(1, 2, 3, 4)
                .throttleEnforce(0, Duration.Infinity)(_ => 0)
                .runCollect
            )(equalTo(Chunk(1, 2, 3, 4)))
          },
          test("no bandwidth") {
            assertZIO(
              ZStream(1, 2, 3, 4)
                .throttleEnforce(0, Duration.Infinity)(_ => 1)
                .runCollect
            )(equalTo(Chunk.empty))
          },
          test("refill bucket tokens") {
            assertZIO(for {
              fiber <- ZStream
                         .fromSchedule(Schedule.spaced(100.milliseconds))
                         .take(10)
                         .throttleEnforce(1, 200.milliseconds)(_ => 1)
                         .runCollect
                         .fork
              _      <- TestClock.adjust(1.seconds)
              result <- fiber.join
            } yield result)(equalTo(Chunk(0L, 2L, 4L, 6L, 8L)))
          }
        ),
        suite("throttleShape")(
          test("throttleShape") {
            for {
              fiber <- Queue
                         .bounded[Int](10)
                         .flatMap { queue =>
                           ZIO.scoped {
                             ZStream
                               .fromQueue(queue)
                               .throttleShape(1, 1.second)(_.sum.toLong)
                               .toPull
                               .flatMap { pull =>
                                 for {
                                   _    <- queue.offer(1)
                                   res1 <- pull
                                   _    <- queue.offer(2)
                                   res2 <- pull
                                   _    <- Clock.sleep(4.seconds)
                                   _    <- queue.offer(3)
                                   res3 <- pull
                                 } yield assert(Chunk(res1, res2, res3))(
                                   equalTo(Chunk(Chunk(1), Chunk(2), Chunk(3)))
                                 )
                               }
                           }
                         }
                         .fork
              _    <- TestClock.adjust(8.seconds)
              test <- fiber.join
            } yield test
          },
          test("infinite bandwidth") {
            Queue.bounded[Int](10).flatMap { queue =>
              ZIO.scoped {
                ZStream.fromQueue(queue).throttleShape(1, 0.seconds)(_ => 100000L).toPull.flatMap { pull =>
                  for {
                    _       <- queue.offer(1)
                    res1    <- pull
                    _       <- queue.offer(2)
                    res2    <- pull
                    elapsed <- Clock.currentTime(TimeUnit.SECONDS)
                  } yield assert(elapsed)(equalTo(0L)) && assert(Chunk(res1, res2))(
                    equalTo(Chunk(Chunk(1), Chunk(2)))
                  )
                }
              }
            }
          },
          test("with burst") {
            for {
              fiber <- Queue
                         .bounded[Int](10)
                         .flatMap { queue =>
                           ZIO.scoped {
                             ZStream
                               .fromQueue(queue)
                               .throttleShape(1, 1.second, 2)(_.sum.toLong)
                               .toPull
                               .flatMap { pull =>
                                 for {
                                   _    <- queue.offer(1)
                                   res1 <- pull
                                   _    <- TestClock.adjust(2.seconds)
                                   _    <- queue.offer(2)
                                   res2 <- pull
                                   _    <- TestClock.adjust(4.seconds)
                                   _    <- queue.offer(3)
                                   res3 <- pull
                                 } yield assert(Chunk(res1, res2, res3))(
                                   equalTo(Chunk(Chunk(1), Chunk(2), Chunk(3)))
                                 )
                               }
                           }
                         }
                         .fork
              test <- fiber.join
            } yield test
          },
          test("free elements") {
            assertZIO(
              ZStream(1, 2, 3, 4)
                .throttleShape(1, Duration.Infinity)(_ => 0)
                .runCollect
            )(equalTo(Chunk(1, 2, 3, 4)))
          }
        ),
        suite("debounce")(
          test("should drop earlier chunks within waitTime") {
            assertWithChunkCoordination(List(Chunk(1), Chunk(3, 4), Chunk(5), Chunk(6, 7))) { c =>
              val stream = ZStream
                .fromQueue(c.queue)
                .collectWhileSuccess
                .debounce(1.second)
                .tap(_ => c.proceed)

              assertZIO(for {
                fiber  <- stream.runCollect.fork
                _      <- c.offer.fork
                _      <- (Clock.sleep(500.millis) *> c.offer).fork
                _      <- (Clock.sleep(2.seconds) *> c.offer).fork
                _      <- (Clock.sleep(2500.millis) *> c.offer).fork
                _      <- TestClock.adjust(3500.millis)
                result <- fiber.join
              } yield result)(equalTo(Chunk(Chunk(3, 4), Chunk(6, 7))))
            }
          },
          test("should take latest chunk within waitTime") {
            assertWithChunkCoordination(List(Chunk(1, 2), Chunk(3, 4), Chunk(5, 6))) { c =>
              val stream = ZStream
                .fromQueue(c.queue)
                .collectWhileSuccess
                .debounce(1.second)
                .tap(_ => c.proceed)

              assertZIO(for {
                fiber  <- stream.runCollect.fork
                _      <- c.offer *> c.offer *> c.offer
                _      <- TestClock.adjust(1.second)
                result <- fiber.join
              } yield result)(equalTo(Chunk(Chunk(5, 6))))
            }
          },
          test("should work properly with parallelization") {
            assertWithChunkCoordination(List(Chunk(1), Chunk(2), Chunk(3))) { c =>
              val stream = ZStream
                .fromQueue(c.queue)
                .collectWhileSuccess
                .debounce(1.second)
                .tap(_ => c.proceed)

              assertZIO(for {
                fiber  <- stream.runCollect.fork
                _      <- ZIO.collectAllParDiscard(List(c.offer, c.offer, c.offer))
                _      <- TestClock.adjust(1.second)
                result <- fiber.join
              } yield result)(hasSize(equalTo(1)))
            }
          },
          test("should handle empty chunks properly") {
            for {
              fiber  <- ZStream(1, 2, 3).schedule(Schedule.fixed(500.millis)).debounce(1.second).runCollect.fork
              _      <- TestClock.adjust(3.seconds)
              result <- fiber.join
            } yield assert(result)(equalTo(Chunk(3)))
          },
          test("should fail immediately") {
            val stream = ZStream.fromZIO(ZIO.fail(None)).debounce(Duration.Infinity)
            assertZIO(stream.runCollect.either)(isLeft(equalTo(None)))
          },
          test("should work with empty streams") {
            val stream = ZStream.empty.debounce(5.seconds)
            assertZIO(stream.runCollect)(isEmpty)
          },
          test("should pick last element from every chunk") {
            assertZIO(for {
              fiber  <- ZStream(1, 2, 3).debounce(1.second).runCollect.fork
              _      <- TestClock.adjust(1.second)
              result <- fiber.join
            } yield result)(equalTo(Chunk(3)))
          },
          test("should interrupt fibers properly") {
            assertWithChunkCoordination(List(Chunk(1), Chunk(2), Chunk(3))) { c =>
              for {
                fib <- ZStream
                         .fromQueue(c.queue)
                         .tap(_ => c.proceed)
                         .flatMap(ex => ZStream.fromZIOOption(ex))
                         .flattenChunks
                         .debounce(200.millis)
                         .interruptWhen(ZIO.never)
                         .take(1)
                         .runCollect
                         .fork
                _       <- (c.offer *> TestClock.adjust(100.millis) *> c.awaitNext).repeatN(3)
                _       <- TestClock.adjust(100.millis)
                results <- fib.join
              } yield assert(results)(equalTo(Chunk(3)))
            }
          },
          test("should interrupt children fiber on stream interruption") {
            for {
              ref <- Ref.make(false)
              fiber <- (ZStream.fromZIO(ZIO.unit) ++ ZStream.fromZIO(ZIO.never.onInterrupt(ref.set(true))))
                         .debounce(800.millis)
                         .runDrain
                         .fork
              _     <- TestClock.adjust(1.minute)
              _     <- fiber.interrupt
              value <- ref.get
            } yield assert(value)(equalTo(true))
          },
          test("should not interrupt children of a pending stream") {
            val stream1 = (ZStream.succeed(0) ++ ZStream.fromZIO(ZIO.sleep(200.millis)).as(1))
              .debounce(100.millis)

            val stream2 = ZStream.succeed(42)

            for {
              fiber  <- (stream1 merge stream2).runCollect.fork
              _      <- TestClock.adjust(10.millis).repeatN(30)
              result <- fiber.join
            } yield assertTrue(result == Chunk(42, 0, 1))
          }
        ) @@ TestAspect.timeout(40.seconds),
        suite("timeout")(
          test("succeed") {
            for {
              streamOut <- ZStream
                             .succeed(1)
                             .timeout(Duration.Infinity)
                             .runCollect
              logs <- ZTestLogger.logOutput
            } yield assert(streamOut)(equalTo(Chunk(1))) && assert(logs)(isEmpty)
          },
          test("should end stream") {
            assertZIO(
              ZStream
                .range(0, 5)
                .tap(_ => ZIO.sleep(Duration.Infinity))
                .timeout(Duration.Zero)
                .runCollect
            )(isEmpty)
          }
        ),
        suite("timeoutFail")(
          test("succeed") {
            for {
              streamOut <- ZStream
                             .succeed(1)
                             .timeoutFail("Boom!")(Duration.Infinity)
                             .runCollect
              logs <- ZTestLogger.logOutput
            } yield assert(streamOut)(equalTo(Chunk(1))) && assert(logs)(isEmpty)
          },
          test("timeout failure") {
            assertZIO(
              ZStream
                .range(0, 5)
                .tap(_ => ZIO.sleep(Duration.Infinity))
                .timeoutFail(false)(Duration.Zero)
                .runDrain
                .map(_ => true)
                .either
                .map(_.merge)
            )(isFalse)
          },
          test("stream failure") {
            for {
              error <- ZStream
                         .fail("OriginalError")
                         .timeoutFail("TimeoutFail")(15.minutes)
                         .runDrain
                         .flip
            } yield assertTrue(error == "OriginalError")
          }
        ),
        test("timeoutFailCause") {
          val throwable = new Exception("BOOM")
          assertZIO(
            ZStream
              .range(0, 5)
              .tap(_ => ZIO.sleep(Duration.Infinity))
              .timeoutFailCause(Cause.die(throwable))(Duration.Zero)
              .runDrain
              .sandbox
              .either
          )(equalTo(Left(Cause.Die(throwable, StackTrace.none))))
        },
        suite("timeoutTo")(
          test("succeed") {
            assertZIO(
              ZStream
                .range(0, 5)
                .timeoutTo(Duration.Infinity)(ZStream.succeed(-1))
                .runCollect
            )(equalTo(Chunk(0, 1, 2, 3, 4)))
          },
          test("should switch stream") {
            assertWithChunkCoordination(List(Chunk(1), Chunk(2), Chunk(3))) { c =>
              assertZIO(
                for {
                  fiber <- ZStream
                             .fromQueue(c.queue)
                             .collectWhileSuccess
                             .flattenChunks
                             .timeoutTo(2.seconds)(ZStream.succeed(4))
                             .tap(_ => c.proceed)
                             .runCollect
                             .fork
                  _      <- c.offer *> TestClock.adjust(1.seconds) *> c.awaitNext
                  _      <- c.offer *> TestClock.adjust(3.seconds) *> c.awaitNext
                  _      <- c.offer
                  result <- fiber.join
                } yield result
              )(equalTo(Chunk(1, 2, 4)))
            }
          },
          test("should not apply timeout after switch") {
            for {
              queue1 <- Queue.unbounded[Int]
              queue2 <- Queue.unbounded[Int]
              stream1 = ZStream.fromQueue(queue1)
              stream2 = ZStream.fromQueue(queue2)
              fiber  <- stream1.timeoutTo(2.seconds)(stream2).runCollect.fork
              _      <- queue1.offer(1) *> TestClock.adjust(1.second)
              _      <- queue1.offer(2) *> TestClock.adjust(3.second)
              _      <- queue1.offer(3)
              _      <- queue2.offer(4) *> TestClock.adjust(3.second)
              _      <- queue2.offer(5) *> queue2.shutdown
              result <- fiber.join
            } yield assert(result)(equalTo(Chunk(1, 2, 4, 5)))
          }
        ),
        suite("toInputStream")(
          test("read one-by-one") {
            check(tinyListOf(Gen.chunkOf(Gen.byte))) { chunks =>
              val content = chunks.flatMap(_.toList)
              ZIO.scoped {
                ZStream.fromChunks(chunks: _*).toInputStream.flatMap[Scope, Throwable, TestResult] { is =>
                  val combined = Iterator.continually(is.read()).takeWhile(_ != -1).map(_.toByte).toList
                  ZIO.succeed(assert(combined)(equalTo(content)))
                }
              }
            }
          },
          test("read in batches") {
            check(tinyListOf(Gen.chunkOf(Gen.byte))) { chunks =>
              val content = chunks.flatMap(_.toList)
              ZIO.scoped {
                ZStream.fromChunks(chunks: _*).toInputStream.flatMap[Scope, Throwable, TestResult] { is =>
                  val batches: List[(Array[Byte], Int)] = Iterator.continually {
                    val buf = new Array[Byte](10)
                    val res = is.read(buf, 0, 4)
                    (buf, res)
                  }.takeWhile(_._2 != -1).toList
                  val combined = batches.flatMap { case (buf, size) => buf.take(size) }
                  ZIO.succeed(assert(combined)(equalTo(content)))
                }
              }
            }
          },
          test("`available` returns the size of chunk's leftover") {
            ZIO.scoped {
              ZStream
                .fromIterable((1 to 10).map(_.toByte))
                .rechunk(3)
                .toInputStream
                .flatMap[Scope, Throwable, TestResult](is =>
                  ZIO.attempt {
                    val cold = is.available()
                    is.read()
                    val at1 = is.available()
                    is.read(new Array[Byte](2))
                    val at3 = is.available()
                    is.read()
                    val at4 = is.available()
                    List(
                      assert(cold)(equalTo(0)),
                      assert(at1)(equalTo(2)),
                      assert(at3)(equalTo(0)),
                      assert(at4)(equalTo(2))
                    ).reduce(_ && _)
                  }
                )
            }
          },
          test("Preserves errors") {
            assertZIO(
              ZIO.scoped {
                ZStream
                  .fail(new Exception("boom"))
                  .toInputStream
                  .flatMap(is =>
                    ZIO.attempt {
                      is.read
                    }
                  )
              }.exit
            )(
              fails(hasMessage(equalTo("boom")))
            )
          },
          test("Be completely lazy") {
            assertZIO(
              ZIO.scoped {
                ZStream
                  .fail(new Exception("boom"))
                  .toInputStream
                  .flatMap(_ => ZIO.succeed("ok"))
              }
            )(equalTo("ok"))
          },
          test("Preserves errors in the middle") {
            val bytes: Seq[Byte] = (1 to 5).map(_.toByte)
            val str: ZStream[Any, Throwable, Byte] =
              ZStream.fromIterable(bytes) ++ ZStream.fail(new Exception("boom"))
            assertZIO(
              ZIO.scoped {
                str.toInputStream
                  .flatMap(is =>
                    ZIO.attempt {
                      val buf = new Array[Byte](50)
                      is.read(buf)
                      "ok"
                    }
                  )
              }.exit
            )(fails(hasMessage(equalTo("boom"))))
          },
          test("Allows reading something even in case of error") {
            val bytes: Seq[Byte] = (1 to 5).map(_.toByte)
            val str: ZStream[Any, Throwable, Byte] =
              ZStream.fromIterable(bytes) ++ ZStream.fail(new Exception("boom"))
            assertZIO(
              ZIO.scoped {
                str.toInputStream.flatMap(is =>
                  ZIO.attempt {
                    val buf = new Array[Byte](5)
                    is.read(buf)
                    buf.toList
                  }
                )
              }
            )(equalTo(bytes))
          },
          test("Preserves errors") {
            val stream = ZStream.fail(new Throwable("fail"))
            val pipeline = ZPipeline.fromFunction[Scope, Throwable, Byte, Unit] { s =>
              ZStream.fromZIO {
                for {
                  is <- s.toInputStream.debug("toInputStream")
                  _  <- ZIO.attemptBlocking(is.read())
                } yield ()
              }
            }
            assertZIO(stream.via(pipeline).runCollect.exit)(fails(hasMessage(containsString("fail"))))
          } @@ TestAspect.jvmOnly,
          test("respects env") {
            val src: ZStream[Resource, Nothing, (Int, Resource)] = ZStream
              .range(0, 100, 10)
              .mapZIO { a =>
                ZIO.serviceWith[Resource] { resource =>
                  (a, resource)
                }
              }

            val pl0: ZPipeline[Any, Nothing, (Int, Resource), (Int, Resource, Scope)] =
              ZPipeline.fromFunction { (strm: ZStream[Any, Nothing, (Int, Resource)]) =>
                ZStream
                  .unwrapScoped[Any] {
                    ZIO.scopeWith { scope =>
                      ZIO.succeed {
                        ZStream
                          .serviceWithStream[Scope] { scope2 =>
                            strm.map { case (i, res) =>
                              (i, res, scope2)
                            }
                          }
                          .provideEnvironment(ZEnvironment(scope))
                      }
                    }
                  }
              }

            val strm: ZStream[Resource, Nothing, (Int, Resource, Scope)] = src >>> pl0
            val z00: ZIO[Any, Nothing, Chunk[(Int, Resource, Scope)]] =
              strm.runCollect.provideLayer(ZLayer.succeed(Resource(12)))
            z00.map { chunk =>
              zio.test.assertTrue {
                chunk.map(_._3).toSet.size == 1
              } &&
              zio.test.assertTrue {
                chunk.map { case (i, res, _) =>
                  (i, res)
                } ==
                  Chunk.tabulate(100)((_, Resource(12)))
              }
            }
          },
          test("respects env multiple levels") {
            val src = ZStream.range(0, 100, 10)

            val pl1: ZPipeline[Any, Nothing, Int, (Int, Resource)] =
              ZPipeline.fromFunction { (strm: ZStream[Any, Nothing, Int]) =>
                strm.mapZIO { i =>
                  ZIO.serviceWith[Resource] { r =>
                    (i, r)
                  }
                }
                  .provideEnvironment(ZEnvironment(Resource(11)))
              }

            val pl2: ZPipeline[Any, Nothing, (Int, Resource), (Int, Resource, Resource)] =
              ZPipeline.fromFunction { (strm: ZStream[Any, Nothing, (Int, Resource)]) =>
                strm.mapZIO { case (i, r0) =>
                  ZIO.serviceWith[Resource] { r1 =>
                    (i, r0, r1)
                  }
                }
                  .provideEnvironment(ZEnvironment(Resource(12)))
              }

            val strm: ZStream[Any, Nothing, (Int, Resource, Resource)] = src >>> pl1 >>> pl2
            val z: ZIO[Any, Nothing, Chunk[(Int, Resource, Resource)]] = strm.runCollect

            assertZIO(z) {
              zio.test.Assertion.equalTo(zio.Chunk.tabulate(100)((_, Resource(11), Resource(12))))
            }
          }
        ),
        test("toIterator") {
          ZIO.scoped {
            (for {
              counter  <- Ref.make(0) // Increment and get the value
              effect    = counter.updateAndGet(_ + 1)
              iterator <- ZStream.repeatZIO(effect).toIterator
              n         = 2000
              out <- ZStream
                       .fromIterator(iterator.map(_.merge), maxChunkSize = 1)
                       .mapConcatZIO(element => effect.map(newElement => List(element, newElement)))
                       .take(n.toLong)
                       .runCollect
            } yield assert(out)(equalTo(Chunk.fromIterable(1 to n)))).flatMap(ZIO.succeed(_))
          }
        } @@ TestAspect.jvmOnly, // Until #3360 is solved
        suite("toQueue")(
          test("toQueue")(check(Gen.chunkOfBounded(0, 3)(Gen.int)) { (c: Chunk[Int]) =>
            val s = ZStream.fromChunk(c).flatMap(ZStream.succeed(_))
            assertZIO(
              ZIO.scoped {
                s.toQueue(1000)
                  .flatMap(queue => queue.size.repeatWhile(_ != c.size + 1) *> queue.takeAll)
              }
            )(
              equalTo(c.map(Take.single) :+ Take.end)
            )
          }),
          test("toQueueUnbounded")(check(Gen.chunkOfBounded(0, 3)(Gen.int)) { (c: Chunk[Int]) =>
            val s = ZStream.fromChunk(c).flatMap(ZStream.succeed(_))
            assertZIO(
              ZIO.scoped {
                s.toQueueUnbounded.flatMap(queue => queue.size.repeatWhile(_ != c.size + 1) *> queue.takeAll)
              }
            )(
              equalTo(c.map(Take.single) :+ Take.end)
            )
          })
        ),
        suite("toQueueOfElements")(
          test("propagates defects") {
            for {
              queue <- ZStream.dieMessage("die").toQueueOfElements(1)
              exit  <- queue.take
            } yield assert(exit)(dies(hasMessage(equalTo("die"))))
          }
        ),
        suite("toReader")(
          test("read one-by-one") {
            check(tinyListOf(Gen.chunkOf(Gen.char))) { chunks =>
              val content = chunks.flatMap(_.toList)
              ZIO.scoped {
                ZStream.fromChunks(chunks: _*).toReader.flatMap[Scope, Throwable, TestResult] { reader =>
                  val combined = Iterator.continually(reader.read()).takeWhile(_ != -1).map(_.toChar).toList
                  ZIO.succeed(assert(combined)(equalTo(content)))
                }
              }
            }
          },
          test("read in batches") {
            check(tinyListOf(Gen.chunkOf(Gen.char))) { chunks =>
              val content = chunks.flatMap(_.toList)
              ZIO.scoped {
                ZStream.fromChunks(chunks: _*).toReader.flatMap[Scope, Throwable, TestResult] { reader =>
                  val batches: List[(Array[Char], Int)] = Iterator.continually {
                    val buf = new Array[Char](10)
                    val res = reader.read(buf, 0, 4)
                    (buf, res)
                  }.takeWhile(_._2 != -1).toList
                  val combined = batches.flatMap { case (buf, size) => buf.take(size) }
                  ZIO.succeed(assert(combined)(equalTo(content)))
                }
              }
            }
          },
          test("Throws mark not supported") {
            assertZIO(
              ZIO.scoped {
                ZStream
                  .fromChunk(Chunk.fromArray("Lorem ipsum".toArray))
                  .toReader
                  .flatMap(reader =>
                    ZIO.attempt {
                      reader.mark(0)
                    }
                  )
              }.exit
            )(fails(isSubtype[IOException](anything)))
          },
          test("Throws reset not supported") {
            assertZIO(
              ZIO.scoped {
                ZStream
                  .fromChunk(Chunk.fromArray("Lorem ipsum".toArray))
                  .toReader
                  .flatMap(reader =>
                    ZIO.attempt {
                      reader.reset()
                    }
                  )
              }.exit
            )(fails(isSubtype[IOException](anything)))
          },
          test("Does not support mark") {
            assertZIO(
              ZIO.scoped {
                ZStream
                  .fromChunk(Chunk.fromArray("Lorem ipsum".toArray))
                  .toReader
                  .flatMap(reader => ZIO.succeed(reader.markSupported()))
              }
            )(equalTo(false))
          },
          test("Ready is false") {
            assertZIO(
              ZIO.scoped {
                ZStream
                  .fromChunk(Chunk.fromArray("Lorem ipsum".toArray))
                  .toReader
                  .flatMap(reader => ZIO.succeed(reader.ready()))
              }
            )(equalTo(false))
          },
          test("Preserves errors") {
            assertZIO(
              ZIO.scoped {
                ZStream
                  .fail(new Exception("boom"))
                  .toReader
                  .flatMap(reader =>
                    ZIO.attempt {
                      reader.read
                    }
                  )
                  .exit
              }
            )(
              fails(hasMessage(equalTo("boom")))
            )
          },
          test("Be completely lazy") {
            assertZIO(
              ZIO.scoped {
                ZStream
                  .fail(new Exception("boom"))
                  .toReader
                  .flatMap(_ => ZIO.succeed("ok"))
              }
            )(equalTo("ok"))
          },
          test("Preserves errors in the middle") {
            val chars: Seq[Char] = (1 to 5).map(_.toChar)
            val str: ZStream[Any, Throwable, Char] =
              ZStream.fromIterable(chars) ++ ZStream.fail(new Exception("boom"))
            assertZIO(
              ZIO.scoped {
                str.toReader
                  .flatMap(reader =>
                    ZIO.attempt {
                      val buf = new Array[Char](50)
                      reader.read(buf)
                      "ok"
                    }
                  )
                  .exit
              }
            )(fails(hasMessage(equalTo("boom"))))
          },
          test("Allows reading something even in case of error") {
            val chars: Seq[Char] = (1 to 5).map(_.toChar)
            val str: ZStream[Any, Throwable, Char] =
              ZStream.fromIterable(chars) ++ ZStream.fail(new Exception("boom"))
            assertZIO(
              ZIO.scoped {
                str.toReader.flatMap(reader =>
                  ZIO.attempt {
                    val buf = new Array[Char](5)
                    reader.read(buf)
                    buf.toList
                  }
                )
              }
            )(equalTo(chars))
          }
        ),
        test("zipAllSortedByKeyWith") {
          val genSortedByKey = for {
            map    <- Gen.mapOf(Gen.int(1, 100), Gen.int(1, 100))
            chunk   = Chunk.fromIterable(map).sorted
            chunks <- splitChunks(Chunk(chunk))
          } yield chunks
          check(genSortedByKey, genSortedByKey) { (as, bs) =>
            val left   = ZStream.fromChunks(as: _*)
            val right  = ZStream.fromChunks(bs: _*)
            val actual = left.zipAllSortedByKeyWith(right)(identity, identity)(_ + _)
            val expected = Chunk.fromIterable {
              as.flatten.toMap.foldLeft(bs.flatten.toMap) { case (map, (k, v)) =>
                map.get(k).fold(map.updated(k, v))(v1 => map.updated(k, v + v1))
              }
            }.sorted
            assertZIO(actual.runCollect)(equalTo(expected))
          }
        },
        suite("zipWith")(
          test("zip doesn't pull too much when one of the streams is done") {
            val l = ZStream.fromChunks(Chunk(1, 2), Chunk(3, 4), Chunk(5)) ++ ZStream.fail(
              "Nothing to see here"
            )
            val r = ZStream.fromChunks(Chunk("a", "b"), Chunk("c"))
            assertZIO(l.zip(r).runCollect)(equalTo(Chunk((1, "a"), (2, "b"), (3, "c"))))
          },
          test("zip equivalence with Chunk#zipWith") {
            check(
              tinyListOf(Gen.chunkOf(Gen.int)),
              tinyListOf(Gen.chunkOf(Gen.int))
            ) { (l, r) =>
              val expected = Chunk.fromIterable(l).flatten.zip(Chunk.fromIterable(r).flatten)
              assertZIO(ZStream.fromChunks(l: _*).zip(ZStream.fromChunks(r: _*)).runCollect)(
                equalTo(expected)
              )
            }
          },
          test("zipWith prioritizes failure") {
            assertZIO(
              ZStream.never
                .zipWith(ZStream.fail("Ouch"))((_, _) => None)
                .runCollect
                .either
            )(isLeft(equalTo("Ouch")))
          },
          test("zipWith dies if one of the streams throws an exception") {
            assertZIO(
              ZStream(1)
                .flatMap(_ => ZStream.succeed(throw new Exception("outch")))
                .zip(ZStream(1))
                .runCollect
                .exit
            )(dies(anything))
          },
          test("zip in uninterruptible region") {
            for {
              _ <- ZStream(1).zip(ZStream(2)).runDrain.uninterruptible
            } yield assertCompletes
          }
        ),
        suite("zipAllWith")(
          test("zipAllWith") {
            check(
              // We're using ZStream.fromChunks in the test, and that discards empty
              // chunks; so we're only testing for non-empty chunks here.
              tinyListOf(Gen.chunkOf(Gen.int).filter(_.size > 0)),
              tinyListOf(Gen.chunkOf(Gen.int).filter(_.size > 0))
            ) { (l, r) =>
              val expected =
                Chunk
                  .fromIterable(l)
                  .flatten
                  .zipAllWith(Chunk.fromIterable(r).flatten)(Some(_) -> None, None -> Some(_))(
                    Some(_) -> Some(_)
                  )

              assertZIO(
                ZStream
                  .fromChunks(l: _*)
                  .map(Option(_))
                  .zipAll(ZStream.fromChunks(r: _*).map(Option(_)))(None, None)
                  .runCollect
              )(equalTo(expected))
            }
          },
          test("zipAllWith prioritizes failure") {
            assertZIO(
              ZStream.never
                .zipAll(ZStream.fail("Ouch"))(None, None)
                .runCollect
                .either
            )(isLeft(equalTo("Ouch")))
          }
        ),
        test("zipWithIndex")(check(pureStreamOfInts) { s =>
          for {
            res1 <- (s.zipWithIndex.runCollect)
            res2 <- (s.runCollect.map(_.zipWithIndex.map(t => (t._1, t._2.toLong))))
          } yield assert(res1)(equalTo(res2))
        }),
        suite("zipLatestWith")(
          test("succeed") {
            for {
              left  <- Queue.unbounded[Chunk[Int]]
              right <- Queue.unbounded[Chunk[Int]]
              out   <- Queue.bounded[Take[Nothing, (Int, Int)]](1)
              _ <-
                ZStream.fromChunkQueue(left).zipLatest(ZStream.fromChunkQueue(right)).runIntoQueue(out).fork
              _      <- left.offer(Chunk(0))
              _      <- right.offerAll(List(Chunk(0), Chunk(1)))
              chunk1 <- ZIO.replicateZIO(2)(out.take.flatMap(_.exit)).map(_.flatten)
              _      <- left.offerAll(List(Chunk(1), Chunk(2)))
              chunk2 <- ZIO.replicateZIO(2)(out.take.flatMap(_.exit)).map(_.flatten)
            } yield assert(chunk1)(equalTo(List((0, 0), (0, 1)))) && assert(chunk2)(equalTo(List((1, 1), (2, 1))))
          } @@ exceptJS(nonFlaky),
          test("handle empty pulls properly") {
            val stream0 = ZStream.fromChunks(Chunk(), Chunk(), Chunk(2))
            val stream1 = ZStream.fromChunks(Chunk(1), Chunk(1))

            assertZIO(
              for {
                promise <- Promise.make[Nothing, Int]
                latch   <- Promise.make[Nothing, Unit]
                fiber <- (stream0 ++ ZStream.fromZIO(promise.await) ++ ZStream(2))
                           .zipLatestWith(ZStream(1, 1).ensuring(latch.succeed(())) ++ stream1)((_, x) => x)
                           .take(3)
                           .runCollect
                           .fork
                _      <- latch.await
                _      <- promise.succeed(2)
                result <- fiber.join
              } yield result
            )(equalTo(Chunk(1, 1, 1)))
          } @@ exceptJS(nonFlaky),
          test("handle empty pulls properly (JVM Only)") {
            assertZIO(
              ZStream
                .unfold(0)(n => Some((if (n < 3) Chunk.empty else Chunk.single(2), n + 1)))
                .flattenChunks
                .forever
                .zipLatestWith(ZStream(1).forever)((_, x) => x)
                .take(3)
                .runCollect
            )(equalTo(Chunk(1, 1, 1)))
          },
          test("preserves partial ordering of stream elements") {
            val genSortedStream = for {
              chunk  <- Gen.chunkOf(Gen.int(1, 100)).map(_.sorted)
              chunks <- splitChunks(Chunk(chunk))
            } yield ZStream.fromChunks(chunks: _*)
            check(genSortedStream, genSortedStream) { (left, right) =>
              for {
                out <- left.zipLatestWith(right)(_ + _).runCollect
              } yield assert(out)(isSorted)
            }
          }
        ),
        suite("zipWithNext")(
          test("should zip with next element for a single chunk") {
            for {
              result <- ZStream(1, 2, 3).zipWithNext.runCollect
            } yield assert(result)(equalTo(Chunk(1 -> Some(2), 2 -> Some(3), 3 -> None)))
          },
          test("should work with multiple chunks") {
            for {
              result <- ZStream.fromChunks(Chunk(1), Chunk(2), Chunk(3)).zipWithNext.runCollect
            } yield assert(result)(equalTo(Chunk(1 -> Some(2), 2 -> Some(3), 3 -> None)))
          },
          test("should play well with empty streams") {
            assertZIO(ZStream.empty.zipWithNext.runCollect)(isEmpty)
          },
          test("should output same values as zipping with tail plus last element") {
            check(tinyListOf(Gen.chunkOf(Gen.int))) { chunks =>
              val stream = ZStream.fromChunks(chunks: _*)
              for {
                result0 <- stream.zipWithNext.runCollect
                result1 <- stream.zipAll(stream.drop(1).map(Option(_)))(0, None).runCollect
              } yield assert(result0)(equalTo(result1))
            }
          }
        ) @@ TestAspect.jvmOnly,
        suite("zipWithPrevious")(
          test("should zip with previous element for a single chunk") {
            for {
              result <- ZStream(1, 2, 3).zipWithPrevious.runCollect
            } yield assert(result)(equalTo(Chunk(None -> 1, Some(1) -> 2, Some(2) -> 3)))
          },
          test("should work with multiple chunks") {
            for {
              result <- ZStream.fromChunks(Chunk(1), Chunk(2), Chunk(3)).zipWithPrevious.runCollect
            } yield assert(result)(equalTo(Chunk(None -> 1, Some(1) -> 2, Some(2) -> 3)))
          },
          test("should play well with empty streams") {
            assertZIO(ZStream.empty.zipWithPrevious.runCollect)(isEmpty)
          },
          test("should output same values as first element plus zipping with init") {
            check(tinyListOf(Gen.chunkOf(Gen.int))) { chunks =>
              val stream = ZStream.fromChunks(chunks: _*)
              for {
                result0 <- stream.zipWithPrevious.runCollect
                result1 <- (ZStream(None) ++ stream.map(Some(_))).zip(stream).runCollect
              } yield assert(result0)(equalTo(result1))
            }
          }
        ) @@ TestAspect.jvmOnly,
        suite("zipWithPreviousAndNext")(
          test("succeed") {
            for {
              result <- ZStream(1, 2, 3).zipWithPreviousAndNext.runCollect
            } yield assert(result)(
              equalTo(Chunk((None, 1, Some(2)), (Some(1), 2, Some(3)), (Some(2), 3, None)))
            )
          },
          test("should output same values as zipping with both previous and next element") {
            check(tinyListOf(Gen.chunkOf(Gen.int))) { chunks =>
              val stream = ZStream.fromChunks(chunks: _*)
              for {
                result0 <- stream.zipWithPreviousAndNext.runCollect
                previous = ZStream(None) ++ stream.map(Some(_))
                next     = stream.drop(1).map(Some(_)) ++ ZStream(None)
                result1 <- previous
                             .zip(stream)
                             .zip(next)
                             .runCollect
              } yield assert(result0)(equalTo(result1))
            }
          }
        ) @@ TestAspect.jvmOnly,
        suite("refineToOrDie")(
          test("does not compile when refine type is not a subtype of error type") {
            val result = typeCheck {
              """
               ZIO
                 .fail(new RuntimeException("BOO!"))
                 .refineToOrDie[Error]
                 """
            }
            val expected =
              "type arguments [Error] do not conform to method refineToOrDie's type parameter bounds [E1 <: RuntimeException]"
            assertZIO(result)(isLeft(equalTo(expected)))
          } @@ scala2Only
        ),
        suite("when")(
          test("returns the stream if the condition is satisfied") {
            check(pureStreamOfInts) { stream =>
              for {
                result1  <- stream.when(true).runCollect
                result2  <- ZStream.when(true)(stream).runCollect
                expected <- stream.runCollect
              } yield assert(result1)(equalTo(expected)) && assert(result2)(equalTo(expected))
            }
          },
          test("returns an empty stream if the condition is not satisfied") {
            check(pureStreamOfInts) { stream =>
              for {
                result1 <- stream.when(false).runCollect
                result2 <- ZStream.when(false)(stream).runCollect
                expected = Chunk[Int]()
              } yield assert(result1)(equalTo(expected)) && assert(result2)(equalTo(expected))
            }
          },
          test("dies if the condition throws an exception") {
            check(pureStreamOfInts) { stream =>
              val exception     = new Exception
              def cond: Boolean = throw exception
              assertZIO(stream.when(cond).runDrain.exit)(dies(equalTo(exception)))
            }
          }
        ),
        suite("whenCase")(
          test("returns the resulting stream if the given partial function is defined for the given value") {
            check(Gen.int) { int =>
              for {
                result  <- ZStream.whenCase(Some(int)) { case Some(v) => ZStream(v) }.runCollect
                expected = Chunk(int)
              } yield assert(result)(equalTo(expected))
            }
          },
          test("returns an empty stream if the given partial function is not defined for the given value") {
            for {
              result  <- ZStream.whenCase(Option.empty[Int]) { case Some(v) => ZStream(v) }.runCollect
              expected = Chunk.empty
            } yield assert(result)(equalTo(expected))
          },
          test("dies if evaluating the given value throws an exception") {
            val exception   = new Exception
            def badInt: Int = throw exception
            assertZIO(ZStream.whenCase(badInt) { case _ => ZStream.empty }.runDrain.exit)(dies(equalTo(exception)))
          },
          test("dies if the partial function throws an exception") {
            val exception = new Exception
            assertZIO(ZStream.whenCase(Option.empty[Int]) { case _ => throw exception }.runDrain.exit)(
              dies(equalTo(exception))
            )
          }
        ),
        suite("whenCaseZIO")(
          test("returns the resulting stream if the given partial function is defined for the given effectful value") {
            check(Gen.int) { int =>
              for {
                result  <- ZStream.whenCaseZIO(ZIO.succeed(Some(int))) { case Some(v) => ZStream(v) }.runCollect
                expected = Chunk(int)
              } yield assert(result)(equalTo(expected))
            }
          },
          test("returns an empty stream if the given partial function is not defined for the given effectful value") {
            for {
              result  <- ZStream.whenCaseZIO(ZIO.succeed(Option.empty[Int])) { case Some(v) => ZStream(v) }.runCollect
              expected = Chunk.empty
            } yield assert(result)(equalTo(expected))
          },
          test("fails if the effectful value is a failure") {
            val exception                   = new Exception
            val failure: IO[Exception, Int] = ZIO.fail(exception)
            assertZIO(ZStream.whenCaseZIO(failure) { case _ => ZStream.empty }.runDrain.exit)(fails(equalTo(exception)))
          },
          test("dies if the given partial function throws an exception") {
            val exception = new Exception
            assertZIO(ZStream.whenCaseZIO(ZIO.succeed(Option.empty[Int])) { case _ => throw exception }.runDrain.exit)(
              dies(equalTo(exception))
            )
          },
          test("infers types correctly") {
            trait R
            trait R1 extends R
            trait E1
            trait E extends E1
            trait A
            trait O
            val o                                          = new O {}
            val b: ZIO[R, E, A]                            = ZIO.succeed(new A {})
            val pf: PartialFunction[A, ZStream[R1, E1, O]] = { case _ => ZStream(o) }
            val s: ZStream[R1, E1, O]                      = ZStream.whenCaseZIO(b)(pf)
            assertZIO(s.runDrain.provideEnvironment(ZEnvironment(new R1 {})))(isUnit)
          }
        ),
        suite("whenZIO")(
          test("returns the stream if the effectful condition is satisfied") {
            check(pureStreamOfInts) { stream =>
              for {
                result1  <- stream.whenZIO(ZIO.succeed(true)).runCollect
                result2  <- ZStream.whenZIO(ZIO.succeed(true))(stream).runCollect
                expected <- stream.runCollect
              } yield assert(result1)(equalTo(expected)) && assert(result2)(equalTo(expected))
            }
          },
          test("returns an empty stream if the effectful condition is not satisfied") {
            check(pureStreamOfInts) { stream =>
              for {
                result1 <- stream.whenZIO(ZIO.succeed(false)).runCollect
                result2 <- ZStream.whenZIO(ZIO.succeed(false))(stream).runCollect
                expected = Chunk[Int]()
              } yield assert(result1)(equalTo(expected)) && assert(result2)(equalTo(expected))
            }
          },
          test("fails if the effectful condition fails") {
            check(pureStreamOfInts) { stream =>
              val exception = new Exception
              assertZIO(stream.whenZIO(ZIO.fail(exception)).runDrain.exit)(fails(equalTo(exception)))
            }
          },
          test("infers types correctly") {
            trait R
            trait R1 extends R
            trait E1
            trait E extends E1
            trait O
            val o                          = new O {}
            val b: ZIO[R, E, Boolean]      = ZIO.succeed(true)
            val stream: ZStream[R1, E1, O] = ZStream(o)
            val s1: ZStream[R1, E1, O]     = ZStream.whenZIO(b)(stream)
            val s2: ZStream[R1, E1, O]     = stream.whenZIO(b)
            assertZIO((s1 ++ s2).runDrain.provideEnvironment(ZEnvironment(new R1 {})))(isUnit)
          }
        )
      ),
      suite("Constructors")(
        test("alphanumeric") {
          for {
            chars <- ZStream.alphanumeric.take(100).runCollect
          } yield assertTrue(chars.forall(_.isLetterOrDigit))
        },
        test("rechunk") {
          check(tinyChunkOf(Gen.chunkOf(Gen.int)) <*> (Gen.int(1, 100))) { case (chunk, n) =>
            val expected = Chunk.fromIterable(chunk.flatten.grouped(n).toList)
            assertZIO(
              ZStream
                .fromChunks(chunk: _*)
                .rechunk(n)
                .mapChunks(ch => Chunk(ch))
                .runCollect
            )(equalTo(expected))
          }
        },
        test("concatAll") {
          check(tinyListOf(Gen.chunkOf(Gen.int))) { chunks =>
            assertZIO(
              ZStream.concatAll(Chunk.fromIterable(chunks.map(ZStream.fromChunk(_)))).runCollect
            )(
              equalTo(Chunk.fromIterable(chunks).flatten)
            )
          }
        },
        test("environment") {
          for {
            result <-
              ZStream.environment[String].map(_.get).provideEnvironment(ZEnvironment("test")).runCollect.map(_.head)
          } yield assert(result)(equalTo("test"))
        },
        test("environmentWith") {
          for {
            result <-
              ZStream.environmentWith[String](_.get).provideEnvironment(ZEnvironment("test")).runCollect.map(_.head)
          } yield assert(result)(equalTo("test"))
        },
        suite("environmentWithZIO")(
          test("environmentWithZIO") {
            for {
              result <- ZStream
                          .environmentWithZIO[String](environment => ZIO.succeed(environment.get))
                          .provideEnvironment(ZEnvironment("test"))
                          .runCollect
                          .map(_.head)
            } yield assert(result)(equalTo("test"))
          },
          test("environmentWithZIO fails") {
            for {
              result <-
                ZStream
                  .environmentWithZIO[Int](_ => ZIO.fail("fail"))
                  .provideEnvironment(ZEnvironment(0))
                  .runCollect
                  .exit
            } yield assert(result)(fails(equalTo("fail")))
          }
        ),
        suite("environmentWithStream")(
          test("environmentWithStream") {
            for {
              result <- ZStream
                          .environmentWithStream[String](environment => ZStream.succeed(environment.get))
                          .provideEnvironment(ZEnvironment("test"))
                          .runCollect
                          .map(_.head)
            } yield assert(result)(equalTo("test"))
          },
          test("environmentWithStream fails") {
            for {
              result <- ZStream
                          .environmentWithStream[Int](_ => ZStream.fail("fail"))
                          .provideEnvironment(ZEnvironment(0))
                          .runCollect
                          .exit
            } yield assert(result)(fails(equalTo("fail")))
          }
        ),
        suite("finalizer")(
          test("happy path") {
            for {
              log <- Ref.make[List[String]](Nil)
              _ <- (for {
                     _ <- ZStream.acquireReleaseWith(log.update("Acquire" :: _))(_ => log.update("Release" :: _))
                     _ <- ZStream.finalizer(log.update("Use" :: _))
                   } yield ()).ensuring(log.update("Ensuring" :: _)).runDrain
              execution <- log.get
            } yield assert(execution)(equalTo(List("Ensuring", "Release", "Use", "Acquire")))
          },
          test("finalizer is not run if stream is not pulled") {
            for {
              ref <- Ref.make(false)
              _   <- ZIO.scoped(ZStream.finalizer(ref.set(true)).toPull)
              fin <- ref.get
            } yield assert(fin)(isFalse)
          },
          test("i9052 - ZStream.scoped runs the finalizers") {
            val n = if (TestPlatform.isJVM) 100 else 1
            ZIO
              .foreachPar((1 to n).toList) { _ =>
                val c = new AtomicInteger(0)
                val resource =
                  ZIO.acquireRelease(ZIO.succeed(c.incrementAndGet()))(_ => ZIO.succeed(c.decrementAndGet()))

                val stream = ZStream
                  .succeed(1)
                  .repeat(Schedule.spaced(25.millis))
                  .flatMap(_ => ZStream.scoped(resource))
                  .schedule(Schedule.spaced(25.millis))

                for {
                  s <- stream.runDrain.fork
                  _ <- s.interrupt.delay(50.millis)
                } yield assertTrue(c.get() == 0)
              }
              .map(_.foldLeft(assertCompletes)(_ && _))
          }
            @@ withLiveClock // Can't emulate the bug with the TestClock unfortunately
            @@ exceptJS(nonFlaky(20))
        ),
        suite("from")(
          test("Chunk") {
            trait A
            lazy val chunk: Chunk[A]                    = ???
            lazy val actual                             = ZStream.from(chunk)
            lazy val expected: ZStream[Any, Nothing, A] = actual
            lazy val _                                  = expected
            assertCompletes
          },
          test("ChunkHub") {
            trait A
            lazy val chunkHub: Hub[Chunk[A]]            = ???
            lazy val actual                             = ZStream.from(chunkHub)
            lazy val expected: ZStream[Any, Nothing, A] = actual
            lazy val _                                  = expected
            assertCompletes
          },
          test("ChunkQueue") {
            trait A
            lazy val chunkQueue: Queue[Chunk[A]]        = ???
            lazy val actual                             = ZStream.from(chunkQueue)
            lazy val expected: ZStream[Any, Nothing, A] = actual
            lazy val _                                  = expected
            assertCompletes
          },
          test("Chunks") {
            trait A
            lazy val chunks: Iterable[Chunk[A]]         = ???
            lazy val actual                             = ZStream.from(chunks)
            lazy val expected: ZStream[Any, Nothing, A] = actual
            lazy val _                                  = expected
            assertCompletes
          },
          test("Hub") {
            trait A
            lazy val hub: Hub[A]                        = ???
            lazy val actual                             = ZStream.from(hub)
            lazy val expected: ZStream[Any, Nothing, A] = actual
            lazy val _                                  = expected
            assertCompletes
          },
          test("Iterable") {
            trait A
            trait Collection[Element] extends Iterable[Element]
            lazy val iterable: Collection[A]            = ???
            lazy val actual                             = ZStream.from(iterable)
            lazy val expected: ZStream[Any, Nothing, A] = actual
            lazy val _                                  = expected
            assertCompletes
          },
          test("IterableZIO") {
            trait R
            trait E
            trait A
            trait Collection[Element] extends Iterable[Element]
            lazy val iterableZIO: ZIO[R, E, Collection[A]] = ???
            lazy val actual                                = ZStream.from(iterableZIO)
            lazy val expected: ZStream[R, E, A]            = actual
            lazy val _                                     = expected
            assertCompletes
          },
          test("Iterator") {
            trait A
            trait IteratorLike[Element] extends Iterator[Element]
            lazy val iterator: IteratorLike[A]            = ???
            lazy val actual                               = ZStream.from(iterator)
            lazy val expected: ZStream[Any, Throwable, A] = actual
            lazy val _                                    = expected
            assertCompletes
          },
          test("IteratorZIO") {
            trait R
            trait A
            trait IteratorLike[Element] extends Iterator[Element]
            lazy val iteratorZIO: ZIO[R, Throwable, IteratorLike[A]] = ???
            lazy val actual                                          = ZStream.from(iteratorZIO)
            lazy val expected: ZStream[R, Throwable, A]              = actual
            lazy val _                                               = expected
            assertCompletes
          },
          test("JavaIterator") {
            trait A
            trait IteratorLike[Element] extends java.util.Iterator[Element]
            lazy val javaIterator: IteratorLike[A]        = ???
            lazy val actual                               = ZStream.from(javaIterator)
            lazy val expected: ZStream[Any, Throwable, A] = actual
            lazy val _                                    = expected
            assertCompletes
          },
          test("JavaIteratorZIO") {
            trait R
            trait A
            trait IteratorLike[Element] extends java.util.Iterator[Element]
            lazy val javaIteratorZIO: ZIO[R, Throwable, IteratorLike[A]] = ???
            lazy val actual                                              = ZStream.from(javaIteratorZIO)
            lazy val expected: ZStream[R, Throwable, A]                  = actual
            lazy val _                                                   = expected
            assertCompletes
          },
          test("Queue") {
            trait A
            lazy val queue: Queue[A]                    = ???
            lazy val actual                             = ZStream.from(queue)
            lazy val expected: ZStream[Any, Nothing, A] = actual
            lazy val _                                  = expected
            assertCompletes
          },
          test("Schedule") {
            trait R
            trait A
            lazy val schedule: Schedule[R, Any, A]    = ???
            lazy val actual                           = ZStream.from(schedule)
            lazy val expected: ZStream[R, Nothing, A] = actual
            lazy val _                                = expected
            assertCompletes
          },
          test("TQueue") {
            trait A
            lazy val tQueue: TQueue[A]                  = ???
            lazy val actual                             = ZStream.from(tQueue)
            lazy val expected: ZStream[Any, Nothing, A] = actual
            lazy val _                                  = expected
            assertCompletes
          },
          test("ZIO") {
            trait R
            trait E
            trait A
            lazy val zio: ZIO[R, E, A]          = ???
            lazy val actual                     = ZStream.from(zio)
            lazy val expected: ZStream[R, E, A] = actual
            lazy val _                          = expected
            assertCompletes
          },
          test("ZIOOption") {
            trait R
            trait E
            trait A
            lazy val zioOption: ZIO[R, Option[E], A] = ???
            lazy val actual                          = ZStream.from(zioOption)
            lazy val expected: ZStream[R, E, A]      = actual
            lazy val _                               = expected
            assertCompletes
          }
        ),
        test("fromChunk") {
          check(Gen.small(Gen.chunkOfN(_)(Gen.int)))(c => assertZIO(ZStream.fromChunk(c).runCollect)(equalTo(c)))
        },
        suite("fromChunks")(
          test("fromChunks") {
            check(tinyListOf(Gen.chunkOf(Gen.int))) { cs =>
              assertZIO(ZStream.fromChunks(cs: _*).runCollect)(
                equalTo(Chunk.fromIterable(cs).flatten)
              )
            }
          },
          test("discards empty chunks") {
            ZIO.scoped {
              ZStream.fromChunks(Chunk(1), Chunk.empty, Chunk(1)).toPull.flatMap { pull =>
                assertZIO(nPulls(pull, 3))(equalTo(List(Right(Chunk(1)), Right(Chunk(1)), Left(None))))
              }
            }
          }
        ),
        suite("fromZIO")(
          test("failure") {
            assertZIO(ZStream.fromZIO(ZIO.fail("error")).runCollect.either)(isLeft(equalTo("error")))
          }
        ),
        suite("fromZIOOption")(
          test("emit one element with success") {
            val fa: ZIO[Any, Option[Int], Int] = ZIO.succeed(5)
            assertZIO(ZStream.fromZIOOption(fa).runCollect)(equalTo(Chunk(5)))
          },
          test("emit one element with failure") {
            val fa: ZIO[Any, Option[Int], Int] = ZIO.fail(Some(5))
            assertZIO(ZStream.fromZIOOption(fa).runCollect.either)(isLeft(equalTo(5)))
          } @@ zioTag(errors),
          test("do not emit any element") {
            val fa: ZIO[Any, Option[Int], Int] = ZIO.fail(None)
            assertZIO(ZStream.fromZIOOption(fa).runCollect)(equalTo(Chunk()))
          }
        ),
        suite("fromInputStream")(
          test("example 1") {
            val chunkSize = ZStream.DefaultChunkSize
            val data      = Array.tabulate[Byte](chunkSize * 5 / 2)(_.toByte)
            def is        = new ByteArrayInputStream(data)
            ZStream.fromInputStream(is, chunkSize).runCollect map { bytes => assert(bytes.toArray)(equalTo(data)) }
          },
          test("example 2") {
            check(Gen.small(Gen.chunkOfN(_)(Gen.byte)), Gen.int(1, 10)) { (bytes, chunkSize) =>
              val is = new ByteArrayInputStream(bytes.toArray)
              ZStream.fromInputStream(is, chunkSize).runCollect.map(assert(_)(equalTo(bytes)))
            }
          }
        ),
        test("fromIterable")(check(Gen.small(Gen.chunkOfN(_)(Gen.int))) { l =>
          def lazyL = l
          assertZIO(ZStream.fromIterable(lazyL).runCollect)(equalTo(l))
        }),
        test("fromIterable is safe with very large collections") {
          for {
            _ <- ZStream.fromIterable(1 to 5000000).runDrain
          } yield assertCompletes
        },
        test("fromIterableZIO")(check(Gen.small(Gen.chunkOfN(_)(Gen.int))) { l =>
          assertZIO(ZStream.fromIterableZIO(ZIO.succeed(l)).runCollect)(equalTo(l))
        }),
        test("fromIterableZIO is safe with very large collections") {
          for {
            _ <- ZStream.fromIterableZIO(ZIO.succeed(1 to 5000000)).runDrain
          } yield assertCompletes
        },
        test("fromIterator") {
          check(Gen.small(Gen.chunkOfN(_)(Gen.int)), Gen.small(Gen.const(_), 1)) { (chunk, maxChunkSize) =>
            assertZIO(ZStream.fromIterator(chunk.iterator, maxChunkSize).runCollect)(equalTo(chunk))
          }
        },
        test("fromIteratorSucceed") {
          check(Gen.small(Gen.chunkOfN(_)(Gen.int)), Gen.small(Gen.const(_), 1)) { (chunk, maxChunkSize) =>
            assertZIO(ZStream.fromIteratorSucceed(chunk.iterator, maxChunkSize).runCollect)(equalTo(chunk))
          }
        },
        test("fromBlockingIterator") {
          check(Gen.small(Gen.chunkOfN(_)(Gen.int))) { chunk =>
            assertZIO(ZStream.blocking(ZStream.fromIterator(chunk.iterator)).runCollect)(equalTo(chunk))
          }
        },
        suite("fromIteratorScoped")(
          test("is safe to pull again after success") {
            for {
              ref <- Ref.make(false)
              pulls <- ZIO.scoped {
                         ZStream
                           .fromIteratorScoped(
                             ZIO.acquireRelease(ZIO.succeed(List(1, 2).iterator))(_ => ref.set(true)),
                             maxChunkSize = 1
                           )
                           .toPull
                           .flatMap(nPulls(_, 4))
                       }
              fin <- ref.get
            } yield assert(fin)(isTrue) && assert(pulls)(
              equalTo(List(Right(Chunk(1)), Right(Chunk(2)), Left(None), Left(None)))
            )
          }
        ),
        test("fromSchedule") {
          val schedule = Schedule.exponential(1.second) <* Schedule.recurs(5)
          val stream   = ZStream.fromSchedule(schedule)
          val zio = for {
            fiber <- stream.runCollect.fork
            _     <- TestClock.adjust(62.seconds)
            value <- fiber.join
          } yield value
          val expected = Chunk(1.seconds, 2.seconds, 4.seconds, 8.seconds, 16.seconds)
          assertZIO(zio)(equalTo(expected))
        },
        suite("fromQueue")(
          test("emits queued elements") {
            assertWithChunkCoordination(List(Chunk(1, 2))) { c =>
              assertZIO(for {
                fiber <- ZStream
                           .fromQueue(c.queue)
                           .collectWhileSuccess
                           .flattenChunks
                           .tap(_ => c.proceed)
                           .runCollect
                           .fork
                _      <- c.offer
                result <- fiber.join
              } yield result)(equalTo(Chunk(1, 2)))
            }
          },
          test("chunks up to the max chunk size") {
            assertZIO(for {
              queue <- Queue.unbounded[Int]
              _     <- queue.offerAll(List(1, 2, 3, 4, 5, 6, 7))

              result <- ZStream
                          .fromQueue(queue, maxChunkSize = 2)
                          .mapChunks(Chunk.single)
                          .take(3)
                          .runCollect
            } yield result)(forall(hasSize(isLessThanEqualTo(2))))
          }
        ),
        test("fromTQueue") {
          TQueue.bounded[Int](5).commit.flatMap { tqueue =>
            ZIO.scoped {
              ZStream.fromTQueue(tqueue).toQueueUnbounded.flatMap { queue =>
                for {
                  _      <- tqueue.offerAll(List(1, 2, 3)).commit
                  first  <- ZStream.fromQueue(queue).take(3).runCollect
                  _      <- tqueue.offerAll(List(4, 5)).commit
                  second <- ZStream.fromQueue(queue).take(2).runCollect
                } yield assert(first)(equalTo(Chunk(1, 2, 3).map(Take.single))) &&
                  assert(second)(equalTo(Chunk(4, 5).map(Take.single)))
              }
            }
          }
        },
        test("iterate")(
          assertZIO(ZStream.iterate(1)(_ + 1).take(10).runCollect)(
            equalTo(Chunk.fromIterable(1 to 10))
          )
        ),
        test("paginate") {
          val s = (0, List(1, 2, 3))

          ZStream
            .paginate(s) {
              case (x, Nil)      => x -> None
              case (x, x0 :: xs) => x -> Some(x0 -> xs)
            }
            .runCollect
            .map(assert(_)(equalTo(Chunk(0, 1, 2, 3))))
        },
        test("paginateZIO") {
          val s = (0, List(1, 2, 3))

          assertZIO(
            ZStream
              .paginateZIO(s) {
                case (x, Nil)      => ZIO.succeed(x -> None)
                case (x, x0 :: xs) => ZIO.succeed(x -> Some(x0 -> xs))
              }
              .runCollect
          )(equalTo(Chunk(0, 1, 2, 3)))
        },
        test("paginateChunk") {
          val s        = (Chunk.single(0), List(1, 2, 3, 4, 5))
          val pageSize = 2

          assertZIO(
            ZStream
              .paginateChunk(s) {
                case (x, Nil) => x -> None
                case (x, xs)  => x -> Some(Chunk.fromIterable(xs.take(pageSize)) -> xs.drop(pageSize))
              }
              .runCollect
          )(equalTo(Chunk(0, 1, 2, 3, 4, 5)))
        },
        test("paginateChunkZIO") {
          val s        = (Chunk.single(0), List(1, 2, 3, 4, 5))
          val pageSize = 2

          assertZIO(
            ZStream
              .paginateChunkZIO(s) {
                case (x, Nil) => ZIO.succeed(x -> None)
                case (x, xs)  => ZIO.succeed(x -> Some(Chunk.fromIterable(xs.take(pageSize)) -> xs.drop(pageSize)))
              }
              .runCollect
          )(equalTo(Chunk(0, 1, 2, 3, 4, 5)))
        },
        test("range") {
          assertZIO(ZStream.range(0, 10).runCollect)(equalTo(Chunk.fromIterable(Range(0, 10))))
        },
        test("repeat")(
          assertZIO(
            ZStream
              .repeat(1)
              .take(5)
              .runCollect
          )(equalTo(Chunk(1, 1, 1, 1, 1)))
        ),
        test("repeatEffect")(
          assertZIO(
            ZStream
              .repeatZIO(ZIO.succeed(1))
              .take(2)
              .runCollect
          )(equalTo(Chunk(1, 1)))
        ),
        suite("repeatEffectOption")(
          test("emit elements")(
            assertZIO(
              ZStream
                .repeatZIOOption(ZIO.succeed(1))
                .take(2)
                .runCollect
            )(equalTo(Chunk(1, 1)))
          ),
          test("emit elements until pull fails with None")(
            for {
              ref <- Ref.make(0)
              fa = for {
                     newCount <- ref.updateAndGet(_ + 1)
                     res      <- if (newCount >= 5) ZIO.fail(None) else ZIO.succeed(newCount)
                   } yield res
              res <- ZStream
                       .repeatZIOOption(fa)
                       .take(10)
                       .runCollect
            } yield assert(res)(equalTo(Chunk(1, 2, 3, 4)))
          ),
          test("stops evaluating the effect once it fails with None") {
            for {
              ref <- Ref.make(0)
              _ <- ZIO.scoped {
                     ZStream.repeatZIOOption(ref.updateAndGet(_ + 1) *> ZIO.fail(None)).toPull.flatMap { pull =>
                       pull.ignore *> pull.ignore
                     }
                   }
              result <- ref.get
            } yield assert(result)(equalTo(1))
          }
        ),
        suite("repeatZIOWithSchedule")(
          test("succeed")(
            for {
              ref <- Ref.make[List[Int]](Nil)
              fiber <- ZStream
                         .repeatZIOWithSchedule(ref.update(1 :: _), Schedule.spaced(10.millis))
                         .take(2)
                         .runDrain
                         .fork
              _      <- TestClock.adjust(50.millis)
              _      <- fiber.join
              result <- ref.get
            } yield assert(result)(equalTo(List(1, 1)))
          ),
          test("allow schedule rely on effect value")(checkN(10)(Gen.int(1, 100)) { (length: Int) =>
            for {
              ref     <- Ref.make(0)
              effect   = ref.getAndUpdate(_ + 1).filterOrFail(_ <= length + 1)(())
              schedule = Schedule.identity[Int].whileOutput(_ < length)
              result  <- ZStream.repeatZIOWithSchedule(effect, schedule).runCollect
            } yield assert(result)(equalTo(Chunk.fromIterable(0 to length)))
          }),
          test("should perform repetitions in addition to the first execution (one repetition)") {
            assertZIO(ZStream.repeatZIOWithSchedule(ZIO.succeed(1), Schedule.once).runCollect)(
              equalTo(Chunk(1, 1))
            )
          },
          test("should perform repetitions in addition to the first execution (zero repetitions)") {
            assertZIO(ZStream.repeatZIOWithSchedule(ZIO.succeed(1), Schedule.stop).runCollect)(
              equalTo(Chunk(1))
            )
          },
          test("emits before delaying according to the schedule") {
            val interval = 1.second

            for {
              collected <- Ref.make(0)
              effect     = ZIO.unit
              schedule   = Schedule.spaced(interval)
              streamFiber <- ZStream
                               .repeatZIOWithSchedule(effect, schedule)
                               .tap(_ => collected.update(_ + 1))
                               .runDrain
                               .fork
              _                      <- TestClock.adjust(0.seconds)
              nrCollectedImmediately <- collected.get
              _                      <- TestClock.adjust(1.seconds)
              nrCollectedAfterDelay  <- collected.get
              _                      <- streamFiber.interrupt

            } yield assert(nrCollectedImmediately)(equalTo(1)) && assert(nrCollectedAfterDelay)(equalTo(2))
          }
        ),
        test("unfold") {
          assertZIO(
            ZStream
              .unfold(0) { i =>
                if (i < 10) Some((i, i + 1))
                else None
              }
              .runCollect
          )(equalTo(Chunk.fromIterable(0 to 9)))
        },
        test("unfoldChunk") {
          assertZIO(
            ZStream
              .unfoldChunk(0) { i =>
                if (i < 10) Some((Chunk(i, i + 1), i + 2))
                else None
              }
              .runCollect
          )(equalTo(Chunk.fromIterable(0 to 9)))
        },
        test("unfoldChunkZIO") {
          assertZIO(
            ZStream
              .unfoldChunkZIO(0) { i =>
                if (i < 10) ZIO.succeed(Some((Chunk(i, i + 1), i + 2)))
                else ZIO.succeed(None)
              }
              .runCollect
          )(equalTo(Chunk.fromIterable(0 to 9)))
        },
        test("unfoldZIO") {
          assertZIO(
            ZStream
              .unfoldZIO(0) { i =>
                if (i < 10) ZIO.succeed(Some((i, i + 1)))
                else ZIO.succeed(None)
              }
              .runCollect
          )(equalTo(Chunk.fromIterable(0 to 9)))
        },
        test("unwrapScoped") {
          def stream(promise: Promise[Nothing, Unit]) =
            ZStream.unwrapScoped {
              ZIO.acquireRelease(Console.print("acquire outer"))(_ => Console.print("release outer").orDie) *>
                ZIO.suspendSucceed(promise.succeed(()) *> ZIO.never) *>
                ZIO.succeed(ZStream(1, 2, 3))
            }
          for {
            promise <- Promise.make[Nothing, Unit]
            fiber   <- stream(promise).runDrain.fork
            _       <- promise.await
            _       <- fiber.interrupt
            output  <- TestConsole.output
          } yield assertTrue(output == Vector("acquire outer", "release outer"))
        }
      )
<<<<<<< HEAD
    ) @@ TestAspect.timed @@ TestAspect.parallelN(2)
=======
    ) @@ TestAspect.timed @@ TestAspect.fibers @@ TestAspect.parallelN(2)
>>>>>>> 7195a85e

  trait ChunkCoordination[A] {
    def queue: Queue[Exit[Option[Nothing], Chunk[A]]]
    def offer: UIO[Unit]
    def proceed: UIO[Unit]
    def awaitNext: UIO[Unit]
  }

  def assertWithChunkCoordination[A](
    chunks: List[Chunk[A]]
  )(
    assertion: ChunkCoordination[A] => ZIO[Any, Nothing, TestResult]
  ): ZIO[Any, Nothing, TestResult] =
    for {
      q  <- Queue.unbounded[Exit[Option[Nothing], Chunk[A]]]
      ps <- Queue.unbounded[Unit]
      ref <- Ref
               .make[List[List[Exit[Option[Nothing], Chunk[A]]]]](
                 chunks.init.map { chunk =>
                   List(Exit.succeed(chunk))
                 } ++ chunks.lastOption.map(chunk => List(Exit.succeed(chunk), Exit.fail(None))).toList
               )
      chunkCoordination = new ChunkCoordination[A] {
                            val queue = q
                            val offer = ref.modify {
                              case x :: xs => (x, xs)
                              case Nil     => (Nil, Nil)
                            }.flatMap(queue.offerAll).unit
                            val proceed   = ps.offer(()).unit
                            val awaitNext = ps.take
                          }
      testResult <- assertion(chunkCoordination)
    } yield testResult

  sealed trait Animal
  case class Dog(name: String) extends Animal
  case class Cat(name: String) extends Animal

  val dog: Animal = Dog("dog1")
  val cat1: Cat   = Cat("cat1")
  val cat2: Cat   = Cat("cat2")

  case class Resource(idx: Int)
}<|MERGE_RESOLUTION|>--- conflicted
+++ resolved
@@ -5833,11 +5833,7 @@
           } yield assertTrue(output == Vector("acquire outer", "release outer"))
         }
       )
-<<<<<<< HEAD
     ) @@ TestAspect.timed @@ TestAspect.parallelN(2)
-=======
-    ) @@ TestAspect.timed @@ TestAspect.fibers @@ TestAspect.parallelN(2)
->>>>>>> 7195a85e
 
   trait ChunkCoordination[A] {
     def queue: Queue[Exit[Option[Nothing], Chunk[A]]]
