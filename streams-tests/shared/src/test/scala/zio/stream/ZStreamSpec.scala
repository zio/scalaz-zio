package zio.stream

import zio._
import zio.stm.TQueue
import zio.stream.ZStreamGen._
import zio.test.Assertion._
import zio.test.TestAspect.{exceptJS, flaky, ignore, nonFlaky, scala2Only, timeout}
import zio.test._

import java.io.{ByteArrayInputStream, IOException}
import java.util.concurrent.TimeUnit
import scala.concurrent.ExecutionContext

object ZStreamSpec extends ZIOBaseSpec {
  import ZIOTag._

  def inParallel(action: => Unit)(implicit ec: ExecutionContext): Unit =
    ec.execute(() => action)

<<<<<<< HEAD
  // Wrongly emits warnings on Scala 2.12.x https://github.com/scala/bug/issues/11918
  @silent(
    "pattern var .* in value .* is never used: use a wildcard `_` or suppress this warning with .*"
  )
  def spec =
=======
  def spec: ZSpec[Environment, Failure] =
>>>>>>> 39963c54
    suite("ZStreamSpec")(
      suite("Combinators")(
        suite("absolve")(
          test("happy path")(check(tinyChunkOf(Gen.int)) { xs =>
            val stream = ZStream.fromIterable(xs.map(Right(_)))
            assertM(stream.absolve.runCollect)(equalTo(xs))
          }),
          test("failure")(check(tinyChunkOf(Gen.int)) { xs =>
            val stream = ZStream.fromIterable(xs.map(Right(_))) ++ ZStream.succeed(Left("Ouch"))
            assertM(stream.absolve.runCollect.exit)(fails(equalTo("Ouch")))
          }),
          test("round-trip #1")(check(tinyChunkOf(Gen.int), Gen.string) { (xs, s) =>
            val xss    = ZStream.fromIterable(xs.map(Right(_)))
            val stream = xss ++ ZStream(Left(s)) ++ xss
            for {
              res1 <- stream.runCollect
              res2 <- stream.absolve.either.runCollect
            } yield assert(res1)(startsWith(res2))
          }),
          test("round-trip #2")(check(tinyChunkOf(Gen.int), Gen.string) { (xs, s) =>
            val xss    = ZStream.fromIterable(xs)
            val stream = xss ++ ZStream.fail(s)
            for {
              res1 <- stream.runCollect.exit
              res2 <- stream.either.absolve.runCollect.exit
            } yield assert(res1)(fails(equalTo(s))) && assert(res2)(fails(equalTo(s)))
          })
        ) @@ TestAspect.jvmOnly, // This is horrendously slow on Scala.js for some reason
        test("access") {
          for {
            result <- ZStream.access[String](identity).provide("test").runHead.some
          } yield assert(result)(equalTo("test"))
        },
        suite("accessZIO")(
          test("accessZIO") {
            for {
              result <- ZStream.accessZIO[String](ZIO.succeed(_)).provide("test").runHead.some
            } yield assert(result)(equalTo("test"))
          },
          test("accessZIO fails") {
            for {
              result <- ZStream.accessZIO[Int](_ => ZIO.fail("fail")).provide(0).runHead.exit
            } yield assert(result)(fails(equalTo("fail")))
          } @@ zioTag(errors)
        ),
        suite("accessStream")(
          test("accessStream") {
            for {
              result <- ZStream.accessStream[String](ZStream.succeed(_)).provide("test").runHead.some
            } yield assert(result)(equalTo("test"))
          },
          test("accessStream fails") {
            for {
              result <- ZStream.accessStream[Int](_ => ZStream.fail("fail")).provide(0).runHead.exit
            } yield assert(result)(fails(equalTo("fail")))
          } @@ zioTag(errors)
        ),
        suite("aggregateAsync")(
          test("simple example") {
            ZStream(1, 1, 1, 1)
              .aggregateAsync(ZSink.foldUntil(List[Int](), 3)((acc, el: Int) => el :: acc))
              .runCollect
              .map { result =>
                assert(result.toList.flatten)(equalTo(List(1, 1, 1, 1))) &&
                assert(result.forall(_.length <= 3))(isTrue)
              }
          },
          test("error propagation 1") {
            val e = new RuntimeException("Boom")
            assertM(
              ZStream(1, 1, 1, 1)
                .aggregateAsync(ZSink.die(e))
                .runCollect
                .exit
            )(dies(equalTo(e)))
          },
          test("error propagation 2") {
            val e = new RuntimeException("Boom")
            assertM(
              ZStream(1, 1)
                .aggregateAsync(ZSink.foldLeftZIO(Nil)((_, _: Any) => ZIO.die(e)))
                .runCollect
                .exit
            )(dies(equalTo(e)))
          },
          test("interruption propagation 1") {
            for {
              latch     <- Promise.make[Nothing, Unit]
              cancelled <- Ref.make(false)
              sink = ZSink.foldZIO(List[Int]())(_ => true) { (acc, el: Int) =>
                       if (el == 1) UIO.succeedNow(el :: acc)
                       else
                         (latch.succeed(()) *> ZIO.infinity)
                           .onInterrupt(cancelled.set(true))
                     }
              fiber  <- ZStream(1, 1, 2).aggregateAsync(sink).runCollect.fork
              _      <- latch.await
              _      <- fiber.interrupt
              result <- cancelled.get
            } yield assert(result)(isTrue)
          },
          test("interruption propagation 2") {
            for {
              latch     <- Promise.make[Nothing, Unit]
              cancelled <- Ref.make(false)
              sink = ZSink.fromZIO {
                       (latch.succeed(()) *> ZIO.infinity)
                         .onInterrupt(cancelled.set(true))
                     }
              fiber  <- ZStream(1, 1, 2).aggregateAsync(sink).runCollect.fork
              _      <- latch.await
              _      <- fiber.interrupt
              result <- cancelled.get
            } yield assert(result)(isTrue)
          },
          test("leftover handling") {
            val data = List(1, 2, 2, 3, 2, 3)
            assertM(
              ZStream(data: _*)
                .aggregateAsync(
                  ZSink.foldWeighted(List[Int]())((_, x: Int) => x.toLong, 4)((acc, el) => el :: acc)
                )
                .map(_.reverse)
                .runCollect
                .map(_.toList.flatten)
            )(equalTo(data))
          }
        ),
        suite("transduce")(
          test("simple example") {
            assertM(
              ZStream('1', '2', ',', '3', '4')
                .transduce(ZSink.collectAllWhile((_: Char).isDigit))
                .map(_.mkString.toInt)
                .runCollect
            )(equalTo(Chunk(12, 34)))
          },
          test("no remainder") {
            assertM(
              ZStream(1, 2, 3, 4)
                .transduce(ZSink.fold(100)(_ % 2 == 0)(_ + (_: Int)))
                .runCollect
            )(equalTo(Chunk(101, 105, 104)))
          },
          test("with a sink that always signals more") {
            assertM(
              ZStream(1, 2, 3)
                .transduce(ZSink.fold(0)(_ => true)(_ + (_: Int)))
                .runCollect
            )(equalTo(Chunk(1 + 2 + 3)))
          },
          test("propagate managed error") {
            val fail = "I'm such a failure!"
            val t    = ZSink.fail(fail)
            assertM(ZStream(1, 2, 3).transduce(t).runCollect.either)(isLeft(equalTo(fail)))
          }
        ),
        suite("aggregateAsyncWithinEither")(
          test("simple example") {
            assertM(
              ZStream(1, 1, 1, 1, 2, 2)
                .aggregateAsyncWithinEither(
                  ZSink
                    .fold((List[Int](), true))(_._2) { (acc, el: Int) =>
                      if (el == 1) (el :: acc._1, true)
                      else if (el == 2 && acc._1.isEmpty) (el :: acc._1, false)
                      else (el :: acc._1, false)
                    }
                    .map(_._1),
                  Schedule.spaced(30.minutes)
                )
                .runCollect
            )(
              equalTo(Chunk(Right(List(2, 1, 1, 1, 1)), Right(List(2)), Right(List())))
            )
          },
          test("fails fast") {
            for {
              queue <- Queue.unbounded[Int]
              _ <- ZStream
                     .range(1, 10)
                     .tap(i => ZIO.fail("BOOM!").when(i == 6) *> queue.offer(i))
                     .aggregateAsyncWithin(
                       ZSink.foldUntil[String, Int, Unit]((), 5)((_, _: Int) => ()),
                       Schedule.forever
                     )
                     .runDrain
                     .catchAll(_ => ZIO.succeedNow(()))
              value <- queue.takeAll
              _     <- queue.shutdown
            } yield assert(value)(equalTo(Chunk(1, 2, 3, 4, 5)))
          } @@ zioTag(errors),
          test("error propagation 1") {
            val e = new RuntimeException("Boom")
            assertM(
              ZStream(1, 1, 1, 1)
                .aggregateAsyncWithinEither(ZSink.die(e), Schedule.spaced(30.minutes))
                .runCollect
                .exit
            )(dies(equalTo(e)))
          } @@ zioTag(errors),
          test("error propagation 2") {
            val e = new RuntimeException("Boom")

            assertM(
              ZStream(1, 1)
                .aggregateAsyncWithinEither(
                  ZSink.foldZIO[Any, Nothing, Int, List[Int]](List[Int]())(_ => true)((_, _) => ZIO.die(e)),
                  Schedule.spaced(30.minutes)
                )
                .runCollect
                .exit
            )(dies(equalTo(e)))
          } @@ zioTag(errors),
          test("interruption propagation") {
            for {
              latch     <- Promise.make[Nothing, Unit]
              cancelled <- Ref.make(false)
              sink = ZSink.foldZIO(List[Int]())(_ => true) { (acc, el: Int) =>
                       if (el == 1) UIO.succeed(el :: acc)
                       else
                         (latch.succeed(()) *> ZIO.infinity)
                           .onInterrupt(cancelled.set(true))
                     }
              fiber <- ZStream(1, 1, 2)
                         .aggregateAsyncWithinEither(sink, Schedule.spaced(30.minutes))
                         .runCollect
                         .fork
              _      <- latch.await
              _      <- fiber.interrupt
              result <- cancelled.get
            } yield assert(result)(isTrue)
          } @@ zioTag(interruption),
          test("interruption propagation") {
            for {
              latch     <- Promise.make[Nothing, Unit]
              cancelled <- Ref.make(false)
              sink = ZSink.fromZIO {
                       (latch.succeed(()) *> ZIO.infinity)
                         .onInterrupt(cancelled.set(true))
                     }
              fiber <- ZStream(1, 1, 2)
                         .aggregateAsyncWithinEither(sink, Schedule.spaced(30.minutes))
                         .runCollect
                         .fork
              _      <- latch.await
              _      <- fiber.interrupt
              result <- cancelled.get
            } yield assert(result)(isTrue)
          } @@ zioTag(interruption),
          test("child fiber handling") {
            assertWithChunkCoordination(List(Chunk(1), Chunk(2), Chunk(3))) { c =>
              for {
                fib <- ZStream
                         .fromQueue(c.queue.map(Take(_)))
                         .tap(_ => c.proceed)
                         .flattenTake
                         .aggregateAsyncWithin(ZSink.last[Nothing, Int], Schedule.fixed(200.millis))
                         .interruptWhen(ZIO.never)
                         .take(2)
                         .runCollect
                         .fork
                _       <- (c.offer *> TestClock.adjust(100.millis) *> c.awaitNext).repeatN(3)
                results <- fib.join.map(_.collect { case Some(ex) => ex })
              } yield assert(results)(equalTo(Chunk(2, 3)))
            }
          } @@ zioTag(interruption) @@ TestAspect.jvmOnly,
          test("leftover handling") {
            val data = List(1, 2, 2, 3, 2, 3)
            assertM(
              for {
                f <- (ZStream(data: _*)
                       .aggregateAsyncWithinEither(
                         ZSink
                           .foldWeighted(List[Int]())((_, i: Int) => i.toLong, 4)((acc, el) => el :: acc)
                           .map(_.reverse),
                         Schedule.spaced(100.millis)
                       )
                       .collect { case Right(v) =>
                         v
                       }
                       .runCollect
                       .map(_.toList.flatten))
                       .fork
                _      <- TestClock.adjust(31.minutes)
                result <- f.join
              } yield result
            )(equalTo(data))
          }
        ),
        suite("acquireReleaseWith")(
          test("acquireReleaseWith")(
            for {
              done <- Ref.make(false)
              iteratorStream = ZStream
                                 .acquireReleaseWith(UIO(0 to 2))(_ => done.set(true))
                                 .flatMap(ZStream.fromIterable(_))
              result   <- iteratorStream.runCollect
              released <- done.get
            } yield assert(result)(equalTo(Chunk(0, 1, 2))) && assert(released)(isTrue)
          ),
          test("acquireReleaseWith short circuits")(
            for {
              done <- Ref.make(false)
              iteratorStream = ZStream
                                 .acquireReleaseWith(UIO(0 to 3))(_ => done.set(true))
                                 .flatMap(ZStream.fromIterable(_))
                                 .take(2)
              result   <- iteratorStream.runCollect
              released <- done.get
            } yield assert(result)(equalTo(Chunk(0, 1))) && assert(released)(isTrue)
          ),
          test("no acquisition when short circuiting")(
            for {
              acquired <- Ref.make(false)
              iteratorStream = (ZStream(1) ++ ZStream.acquireReleaseWith(acquired.set(true))(_ => UIO.unit))
                                 .take(0)
              _      <- iteratorStream.runDrain
              result <- acquired.get
            } yield assert(result)(isFalse)
          ),
          test("releases when there are defects") {
            for {
              ref <- Ref.make(false)
              _ <- ZStream
                     .acquireReleaseWith(ZIO.unit)(_ => ref.set(true))
                     .flatMap(_ => ZStream.fromZIO(ZIO.dieMessage("boom")))
                     .runDrain
                     .exit
              released <- ref.get
            } yield assert(released)(isTrue)
          },
          test("flatMap associativity doesn't affect acquire release lifetime")(
            for {
              leftAssoc <- ZStream
                             .acquireReleaseWith(Ref.make(true))(_.set(false))
                             .flatMap(ZStream.succeed(_))
                             .flatMap(r => ZStream.fromZIO(r.get))
                             .runCollect
                             .map(_.head)
              rightAssoc <- ZStream
                              .acquireReleaseWith(Ref.make(true))(_.set(false))
                              .flatMap(ZStream.succeed(_).flatMap(r => ZStream.fromZIO(r.get)))
                              .runCollect
                              .map(_.head)
            } yield assert(leftAssoc -> rightAssoc)(equalTo(true -> true))
          )
        ),
        suite("branchAfter")(
          test("switches pipelines") {
            check(Gen.chunkOf(Gen.int)) { data =>
              val test =
                ZStream
                  .fromChunk(0 +: data)
                  .branchAfter(1) { values =>
                    values.toList match {
                      case 0 :: Nil => ZPipeline.identity
                      case _        => ???
                    }
                  }
                  .runCollect
              assertM(test.exit)(succeeds(equalTo(data)))
            }
          },
          // test("finalizes transducers") {
          //   check(Gen.chunkOf(Gen.int)) { data =>
          //     val test =
          //       Ref.make(0).flatMap { ref =>
          //         ZStream
          //           .fromChunk(data)
          //           .branchAfter(1) { values =>
          //             values.toList match {
          //               case _ =>
          //                 ZTransducer {
          //                   Managed.acquireReleaseWith(
          //                     ref
          //                       .update(_ + 1)
          //                       .as[Option[Chunk[Int]] => UIO[Chunk[Int]]] {
          //                         case None    => ZIO.succeedNow(Chunk.empty)
          //                         case Some(c) => ZIO.succeedNow(c)
          //                       }
          //                   )(_ => ref.update(_ - 1))
          //                 }
          //             }
          //           }
          //           .runDrain *> ref.get
          //       }
          //     assertM(test.exit)(succeeds(equalTo(0)))
          //   }
          // },
          // test("finalizes transducers - inner transducer fails") {
          //   check(Gen.chunkOf(Gen.int)) { data =>
          //     val test =
          //       Ref.make(0).flatMap { ref =>
          //         ZStream
          //           .fromChunk(data)
          //           .branchAfter(1) { values =>
          //             values.toList match {
          //               case _ =>
          //                 ZTransducer {
          //                   Managed.acquireReleaseWith(
          //                     ref
          //                       .update(_ + 1)
          //                       .as[Option[Chunk[Int]] => IO[String, Chunk[Int]]] { case _ =>
          //                         ZIO.fail("boom")
          //                       }
          //                   )(_ => ref.update(_ - 1))
          //                 }
          //             }
          //           }
          //           .runDrain
          //           .ignore *> ref.get
          //       }
          //     assertM(test.exit)(succeeds(equalTo(0)))
          //   }
          // },
          test("emits data if less than n are collected") {
            val gen =
              for {
                data <- Gen.chunkOf(Gen.int)
                n    <- Gen.int.filter(_ > data.length)
              } yield (data, n)

            check(gen) { case (data, n) =>
              val test =
                ZStream
                  .fromChunk(data)
                  .branchAfter(n)(ZPipeline.prepend)
                  .runCollect
              assertM(test.exit)(succeeds(equalTo(data)))
            }
          }
        ),
        suite("broadcast")(
          test("Values") {
            ZStream
              .range(0, 5)
              .broadcast(2, 12)
              .use {
                case s1 :: s2 :: Nil =>
                  for {
                    out1    <- s1.runCollect
                    out2    <- s2.runCollect
                    expected = Chunk.fromIterable(Range(0, 5))
                  } yield assert(out1)(equalTo(expected)) && assert(out2)(equalTo(expected))
                case _ =>
                  UIO(assert(())(Assertion.nothing))
              }
          },
          test("Errors") {
            (ZStream.range(0, 1) ++ ZStream.fail("Boom")).broadcast(2, 12).use {
              case s1 :: s2 :: Nil =>
                for {
                  out1    <- s1.runCollect.either
                  out2    <- s2.runCollect.either
                  expected = Left("Boom")
                } yield assert(out1)(equalTo(expected)) && assert(out2)(equalTo(expected))
              case _ =>
                UIO(assert(())(Assertion.nothing))
            }
          },
          test("BackPressure") {
            ZStream
              .range(0, 5)
              .flatMap(ZStream.succeed(_))
              .broadcast(2, 2)
              .use {
                case s1 :: s2 :: Nil =>
                  for {
                    ref    <- Ref.make[List[Int]](Nil)
                    latch1 <- Promise.make[Nothing, Unit]
                    fib <- s1
                             .tap(i => ref.update(i :: _) *> latch1.succeed(()).when(i == 1))
                             .runDrain
                             .fork
                    _         <- latch1.await
                    snapshot1 <- ref.get
                    _         <- s2.runDrain
                    _         <- fib.await
                    snapshot2 <- ref.get
                  } yield assert(snapshot1)(equalTo(List(1, 0))) && assert(snapshot2)(
                    equalTo(Range(0, 5).toList.reverse)
                  )
                case _ =>
                  UIO(assert(())(Assertion.nothing))
              }
          },
          test("Unsubscribe") {
            ZStream.range(0, 5).broadcast(2, 2).use {
              case s1 :: s2 :: Nil =>
                for {
                  _    <- s1.toPull.useDiscard(ZIO.unit).ignore
                  out2 <- s2.runCollect
                } yield assert(out2)(equalTo(Chunk.fromIterable(Range(0, 5))))
              case _ =>
                UIO(assert(())(Assertion.nothing))
            }
          }
        ),
        suite("buffer")(
          test("maintains elements and ordering")(check(tinyChunkOf(tinyChunkOf(Gen.int))) { chunk =>
            assertM(
              ZStream
                .fromChunks(chunk: _*)
                .buffer(2)
                .runCollect
            )(equalTo(chunk.flatten))
          }),
          test("buffer the Stream with Error") {
            val e = new RuntimeException("boom")
            assertM(
              (ZStream.range(0, 10) ++ ZStream.fail(e))
                .buffer(2)
                .runCollect
                .exit
            )(fails(equalTo(e)))
          },
          test("fast producer progress independently") {
            for {
              ref   <- Ref.make(List[Int]())
              latch <- Promise.make[Nothing, Unit]
              s = ZStream
                    .range(1, 5)
                    .tap(i => ref.update(i :: _) *> latch.succeed(()).when(i == 4))
                    .buffer(2)
              l1 <- s.take(2).runCollect
              _  <- latch.await
              l2 <- ref.get
            } yield assert(l1.toList)(equalTo((1 to 2).toList)) && assert(l2.reverse)(equalTo((1 to 4).toList))
          }
        ),
        suite("bufferChunks")(
          test("maintains elements and ordering")(check(tinyChunkOf(tinyChunkOf(Gen.int))) { chunk =>
            assertM(
              ZStream
                .fromChunks(chunk: _*)
                .bufferChunks(2)
                .runCollect
            )(equalTo(chunk.flatten))
          }),
          test("bufferChunks the Stream with Error") {
            val e = new RuntimeException("boom")
            assertM(
              (ZStream.range(0, 10) ++ ZStream.fail(e))
                .bufferChunks(2)
                .runCollect
                .exit
            )(fails(equalTo(e)))
          },
          test("fast producer progress independently") {
            for {
              ref   <- Ref.make(List[Int]())
              latch <- Promise.make[Nothing, Unit]
              s = ZStream
                    .range(1, 5)
                    .tap(i => ref.update(i :: _) *> latch.succeed(()).when(i == 4))
                    .bufferChunks(2)
              l1 <- s.take(2).runCollect
              _  <- latch.await
              l2 <- ref.get
            } yield assert(l1.toList)(equalTo((1 to 2).toList)) && assert(l2.reverse)(equalTo((1 to 4).toList))
          }
        ),
        suite("bufferChunksDropping")(
          test("buffer the Stream with Error") {
            val e = new RuntimeException("boom")
            assertM(
              (ZStream.range(1, 1000) ++ ZStream.fail(e) ++ ZStream.range(1001, 2000))
                .bufferChunksDropping(2)
                .runCollect
                .exit
            )(fails(equalTo(e)))
          },
          test("fast producer progress independently") {
            for {
              ref    <- Ref.make(List.empty[Int])
              latch1 <- Promise.make[Nothing, Unit]
              latch2 <- Promise.make[Nothing, Unit]
              latch3 <- Promise.make[Nothing, Unit]
              latch4 <- Promise.make[Nothing, Unit]
              s1 = ZStream(0) ++ ZStream
                     .fromZIO(latch1.await)
                     .flatMap(_ => ZStream.range(1, 17).rechunk(1).ensuring(latch2.succeed(())))
              s2 = ZStream
                     .fromZIO(latch3.await)
                     .flatMap(_ => ZStream.range(17, 25).rechunk(1).ensuring(latch4.succeed(())))
              s3 = ZStream(-1)
              s  = (s1 ++ s2 ++ s3).bufferChunksDropping(8)
              snapshots <- s.toPull.use { as =>
                             for {
                               zero      <- as
                               _         <- latch1.succeed(())
                               _         <- latch2.await
                               _         <- as.flatMap(a => ref.update(a.toList ::: _)).repeatN(7)
                               snapshot1 <- ref.get
                               _         <- latch3.succeed(())
                               _         <- latch4.await
                               _         <- as.flatMap(a => ref.update(a.toList ::: _)).repeatN(7)
                               snapshot2 <- ref.get
                             } yield (zero, snapshot1, snapshot2)
                           }
            } yield assert(snapshots._1)(equalTo(Chunk.single(0))) && assert(snapshots._2)(
              equalTo(List(8, 7, 6, 5, 4, 3, 2, 1))
            ) &&
              assert(snapshots._3)(
                equalTo(List(24, 23, 22, 21, 20, 19, 18, 17, 8, 7, 6, 5, 4, 3, 2, 1))
              )
          }
        ),
        suite("bufferChunksSliding")(
          test("buffer the Stream with Error") {
            val e = new RuntimeException("boom")
            assertM(
              (ZStream.range(1, 1000) ++ ZStream.fail(e) ++ ZStream.range(1001, 2000))
                .bufferChunksSliding(2)
                .runCollect
                .exit
            )(fails(equalTo(e)))
          },
          test("fast producer progress independently") {
            for {
              ref    <- Ref.make(List.empty[Int])
              latch1 <- Promise.make[Nothing, Unit]
              latch2 <- Promise.make[Nothing, Unit]
              latch3 <- Promise.make[Nothing, Unit]
              latch4 <- Promise.make[Nothing, Unit]
              s1 = ZStream(0) ++ ZStream
                     .fromZIO(latch1.await)
                     .flatMap(_ => ZStream.range(1, 17).rechunk(1).ensuring(latch2.succeed(())))
              s2 = ZStream
                     .fromZIO(latch3.await)
                     .flatMap(_ => ZStream.range(17, 25).rechunk(1).ensuring(latch4.succeed(())))
              s3 = ZStream(-1)
              s  = (s1 ++ s2 ++ s3).bufferChunksSliding(8)
              snapshots <- s.toPull.use { as =>
                             for {
                               zero      <- as
                               _         <- latch1.succeed(())
                               _         <- latch2.await
                               _         <- as.flatMap(a => ref.update(a.toList ::: _)).repeatN(7)
                               snapshot1 <- ref.get
                               _         <- latch3.succeed(())
                               _         <- latch4.await
                               _         <- as.flatMap(a => ref.update(a.toList ::: _)).repeatN(7)
                               snapshot2 <- ref.get
                             } yield (zero, snapshot1, snapshot2)
                           }
            } yield assert(snapshots._1)(equalTo(Chunk.single(0))) && assert(snapshots._2)(
              equalTo(List(16, 15, 14, 13, 12, 11, 10, 9))
            ) &&
              assert(snapshots._3)(
                equalTo(List(-1, 24, 23, 22, 21, 20, 19, 18, 16, 15, 14, 13, 12, 11, 10, 9))
              )
          }
        ),
        suite("bufferDropping")(
          test("buffer the Stream with Error") {
            val e = new RuntimeException("boom")
            assertM(
              (ZStream.range(1, 1000) ++ ZStream.fail(e) ++ ZStream.range(1001, 2000))
                .bufferDropping(2)
                .runCollect
                .exit
            )(fails(equalTo(e)))
          },
          test("fast producer progress independently") {
            for {
              ref    <- Ref.make(List.empty[Int])
              latch1 <- Promise.make[Nothing, Unit]
              latch2 <- Promise.make[Nothing, Unit]
              latch3 <- Promise.make[Nothing, Unit]
              latch4 <- Promise.make[Nothing, Unit]
              s1 = ZStream(0) ++ ZStream
                     .fromZIO(latch1.await)
                     .flatMap(_ => ZStream.range(1, 17).ensuring(latch2.succeed(())))
              s2 = ZStream
                     .fromZIO(latch3.await)
                     .flatMap(_ => ZStream.range(17, 25).ensuring(latch4.succeed(())))
              s3 = ZStream(-1)
              s  = (s1 ++ s2 ++ s3).bufferDropping(8)
              snapshots <- s.toPull.use { as =>
                             for {
                               zero      <- as
                               _         <- latch1.succeed(())
                               _         <- latch2.await
                               _         <- as.flatMap(a => ref.update(a.toList ::: _)).repeatN(7)
                               snapshot1 <- ref.get
                               _         <- latch3.succeed(())
                               _         <- latch4.await
                               _         <- as.flatMap(a => ref.update(a.toList ::: _)).repeatN(7)
                               snapshot2 <- ref.get
                             } yield (zero, snapshot1, snapshot2)
                           }
            } yield assert(snapshots._1)(equalTo(Chunk.single(0))) && assert(snapshots._2)(
              equalTo(List(8, 7, 6, 5, 4, 3, 2, 1))
            ) &&
              assert(snapshots._3)(
                equalTo(List(24, 23, 22, 21, 20, 19, 18, 17, 8, 7, 6, 5, 4, 3, 2, 1))
              )
          }
        ),
        suite("range")(
          test("range includes min value and excludes max value") {
            assertM(
              (ZStream.range(1, 2)).runCollect
            )(equalTo(Chunk(1)))
          },
          test("two large ranges can be concatenated") {
            assertM(
              (ZStream.range(1, 1000) ++ ZStream.range(1000, 2000)).runCollect
            )(equalTo(Chunk.fromIterable(Range(1, 2000))))
          },
          test("two small ranges can be concatenated") {
            assertM(
              (ZStream.range(1, 10) ++ ZStream.range(10, 20)).runCollect
            )(equalTo(Chunk.fromIterable(Range(1, 20))))
          },
          test("range emits no values when start >= end") {
            assertM(
              (ZStream.range(1, 1) ++ ZStream.range(2, 1)).runCollect
            )(equalTo(Chunk.empty))
          },
          test("range emits values in chunks of chunkSize") {
            assertM(
              (ZStream
                .range(1, 10, 2))
                .mapChunks(c => Chunk[Int](c.sum))
                .runCollect
            )(equalTo(Chunk(1 + 2, 3 + 4, 5 + 6, 7 + 8, 9)))
          }
        ),
        suite("bufferSliding")(
          test("buffer the Stream with Error") {
            val e = new RuntimeException("boom")
            assertM(
              (ZStream.range(1, 1000) ++ ZStream.fail(e) ++ ZStream.range(1001, 2000))
                .bufferSliding(2)
                .runCollect
                .exit
            )(fails(equalTo(e)))
          },
          test("fast producer progress independently") {
            for {
              ref    <- Ref.make(List.empty[Int])
              latch1 <- Promise.make[Nothing, Unit]
              latch2 <- Promise.make[Nothing, Unit]
              latch3 <- Promise.make[Nothing, Unit]
              latch4 <- Promise.make[Nothing, Unit]
              s1 = ZStream(0) ++ ZStream
                     .fromZIO(latch1.await)
                     .flatMap(_ => ZStream.range(1, 17).ensuring(latch2.succeed(())))
              s2 = ZStream
                     .fromZIO(latch3.await)
                     .flatMap(_ => ZStream.range(17, 25).ensuring(latch4.succeed(())))
              s3 = ZStream(-1)
              s  = (s1 ++ s2 ++ s3).bufferSliding(8)
              snapshots <- s.toPull.use { as =>
                             for {
                               zero      <- as
                               _         <- latch1.succeed(())
                               _         <- latch2.await
                               _         <- as.flatMap(a => ref.update(a.toList ::: _)).repeatN(7)
                               snapshot1 <- ref.get
                               _         <- latch3.succeed(())
                               _         <- latch4.await
                               _         <- as.flatMap(a => ref.update(a.toList ::: _)).repeatN(7)
                               snapshot2 <- ref.get
                             } yield (zero, snapshot1, snapshot2)
                           }
            } yield assert(snapshots._1)(equalTo(Chunk.single(0))) && assert(snapshots._2)(
              equalTo(List(16, 15, 14, 13, 12, 11, 10, 9))
            ) &&
              assert(snapshots._3)(
                equalTo(List(-1, 24, 23, 22, 21, 20, 19, 18, 16, 15, 14, 13, 12, 11, 10, 9))
              )
          }
        ),
        suite("bufferUnbounded")(
          test("buffer the Stream")(check(Gen.chunkOf(Gen.int)) { chunk =>
            assertM(
              ZStream
                .fromIterable(chunk)
                .bufferUnbounded
                .runCollect
            )(equalTo(chunk))
          }),
          test("buffer the Stream with Error") {
            val e = new RuntimeException("boom")
            assertM((ZStream.range(0, 10) ++ ZStream.fail(e)).bufferUnbounded.runCollect.exit)(
              fails(equalTo(e))
            )
          },
          test("fast producer progress independently") {
            for {
              ref   <- Ref.make(List[Int]())
              latch <- Promise.make[Nothing, Unit]
              s = ZStream
                    .range(1, 1000)
                    .tap(i => ref.update(i :: _) *> latch.succeed(()).when(i == 999))
                    .bufferUnbounded
              l1 <- s.take(2).runCollect
              _  <- latch.await
              l2 <- ref.get
            } yield assert(l1.toList)(equalTo((1 to 2).toList)) && assert(l2.reverse)(equalTo((1 until 1000).toList))
          }
        ),
        suite("catchAllCause")(
          test("recovery from errors") {
            val s1 = ZStream(1, 2) ++ ZStream.fail("Boom")
            val s2 = ZStream(3, 4)
            s1.catchAllCause(_ => s2).runCollect.map(assert(_)(equalTo(Chunk(1, 2, 3, 4))))
          },
          test("recovery from defects") {
            val s1 = ZStream(1, 2) ++ ZStream.dieMessage("Boom")
            val s2 = ZStream(3, 4)
            s1.catchAllCause(_ => s2).runCollect.map(assert(_)(equalTo(Chunk(1, 2, 3, 4))))
          },
          test("happy path") {
            val s1 = ZStream(1, 2)
            val s2 = ZStream(3, 4)
            s1.catchAllCause(_ => s2).runCollect.map(assert(_)(equalTo(Chunk(1, 2))))
          },
          test("executes finalizers") {
            for {
              fins   <- Ref.make(List[String]())
              s1      = (ZStream(1, 2) ++ ZStream.fail("Boom")).ensuring(fins.update("s1" :: _))
              s2      = (ZStream(3, 4) ++ ZStream.fail("Boom")).ensuring(fins.update("s2" :: _))
              _      <- s1.catchAllCause(_ => s2).runCollect.exit
              result <- fins.get
            } yield assert(result)(equalTo(List("s2", "s1")))
          },
          test("releases all resources by the time the failover stream has started") {
            for {
              fins <- Ref.make(Chunk[Int]())
              s = ZStream.finalizer(fins.update(1 +: _)) *>
                    ZStream.finalizer(fins.update(2 +: _)) *>
                    ZStream.finalizer(fins.update(3 +: _)) *>
                    ZStream.fail("boom")
              result <- s.drain.catchAllCause(_ => ZStream.fromZIO(fins.get)).runCollect
            } yield assert(result.flatten)(equalTo(Chunk(1, 2, 3)))
          },
          test("propagates the right Exit value to the failing stream (#3609)") {
            for {
              ref <- Ref.make[Exit[Any, Any]](Exit.unit)
              _ <- ZStream
                     .acquireReleaseExitWith(UIO.unit)((_, exit) => ref.set(exit))
                     .flatMap(_ => ZStream.fail("boom"))
                     .either
                     .runDrain
                     .exit
              result <- ref.get
            } yield assert(result)(fails(equalTo("boom")))
          }
        ),
        suite("catchSome")(
          test("recovery from some errors") {
            val s1 = ZStream(1, 2) ++ ZStream.fail("Boom")
            val s2 = ZStream(3, 4)
            s1.catchSome { case "Boom" => s2 }.runCollect.map(assert(_)(equalTo(Chunk(1, 2, 3, 4))))
          },
          test("fails stream when partial function does not match") {
            val s1 = ZStream(1, 2) ++ ZStream.fail("Boom")
            val s2 = ZStream(3, 4)
            s1.catchSome { case "Boomer" => s2 }.runCollect.either
              .map(assert(_)(isLeft(equalTo("Boom"))))
          }
        ),
        suite("catchSomeCause")(
          test("recovery from some errors") {
            val s1 = ZStream(1, 2) ++ ZStream.failCause(Cause.fail("Boom"))
            val s2 = ZStream(3, 4)
            s1.catchSomeCause { case Cause.Fail("Boom", _) => s2 }.runCollect
              .map(assert(_)(equalTo(Chunk(1, 2, 3, 4))))
          },
          test("halts stream when partial function does not match") {
            val s1 = ZStream(1, 2) ++ ZStream.fail("Boom")
            val s2 = ZStream(3, 4)
            s1.catchSomeCause { case Cause.empty => s2 }.runCollect.either
              .map(assert(_)(isLeft(equalTo("Boom"))))
          }
        ),
        test("collect") {
          assertM(ZStream(Left(1), Right(2), Left(3)).collect { case Right(n) =>
            n
          }.runCollect)(equalTo(Chunk(2)))
        },
        test("changes") {
          check(pureStreamOfInts) { stream =>
            for {
              actual <- stream.changes.runCollect.map(_.toList)
              expected <- stream.runCollect.map { as =>
                            as.foldLeft[List[Int]](Nil) { (s, n) =>
                              if (s.isEmpty || s.head != n) n :: s else s
                            }.reverse
                          }
            } yield assert(actual)(equalTo(expected))
          }
        },
        test("changesWithZIO") {
          check(pureStreamOfInts) { stream =>
            for {
              actual <- stream.changesWithZIO((l, r) => ZIO.succeed(l == r)).runCollect.map(_.toList)
              expected <- stream.runCollect.map { as =>
                            as.foldLeft[List[Int]](Nil) { (s, n) =>
                              if (s.isEmpty || s.head != n) n :: s else s
                            }.reverse
                          }
            } yield assert(actual)(equalTo(expected))
          }
        },
        suite("collectZIO")(
          test("collectZIO") {
            assertM(
              ZStream(Left(1), Right(2), Left(3)).collectZIO { case Right(n) =>
                ZIO(n * 2)
              }.runCollect
            )(equalTo(Chunk(4)))
          },
          test("collectZIO on multiple Chunks") {
            assertM(
              ZStream
                .fromChunks(Chunk(Left(1), Right(2)), Chunk(Right(3), Left(4)))
                .collectZIO { case Right(n) =>
                  ZIO(n * 10)
                }
                .runCollect
            )(equalTo(Chunk(20, 30)))
          },
          test("collectZIO fails") {
            assertM(
              ZStream(Left(1), Right(2), Left(3)).collectZIO { case Right(_) =>
                ZIO.fail("Ouch")
              }.runDrain.either
            )(isLeft(isNonEmptyString))
          },
          test("laziness on chunks") {
            assertM(
              ZStream(1, 2, 3).collectZIO {
                case 3 => ZIO.fail("boom")
                case x => UIO.succeed(x)
              }.either.runCollect
            )(equalTo(Chunk(Right(1), Right(2), Left("boom"))))
          }
        ),
        test("collectSome")(check(Gen.bounded(0, 5)(pureStreamGen(Gen.option(Gen.int), _))) { s =>
          for {
            res1 <- (s.collectSome.runCollect)
            res2 <- (s.runCollect.map(_.collect { case Some(x) => x }))
          } yield assert(res1)(equalTo(res2))
        }),
        suite("collectWhile")(
          test("collectWhile") {
            assertM(ZStream(Some(1), Some(2), Some(3), None, Some(4)).collectWhile { case Some(v) =>
              v
            }.runCollect)(equalTo(Chunk(1, 2, 3)))
          },
          test("collectWhile short circuits") {
            assertM(
              (ZStream(Option(1)) ++ ZStream.fail("Ouch")).collectWhile { case None =>
                1
              }.runDrain.either
            )(isRight(isUnit))
          }
        ),
        suite("collectWhileZIO")(
          test("collectWhileZIO") {
            assertM(
              ZStream(Some(1), Some(2), Some(3), None, Some(4)).collectWhileZIO { case Some(v) =>
                ZIO(v * 2)
              }.runCollect
            )(equalTo(Chunk(2, 4, 6)))
          },
          test("collectWhileZIO short circuits") {
            assertM(
              (ZStream(Option(1)) ++ ZStream.fail("Ouch"))
                .collectWhileZIO[Any, String, Int] { case None =>
                  ZIO.succeedNow(1)
                }
                .runDrain
                .either
            )(isRight(isUnit))
          },
          test("collectWhileZIO fails") {
            assertM(
              ZStream(Some(1), Some(2), Some(3), None, Some(4)).collectWhileZIO { case Some(_) =>
                ZIO.fail("Ouch")
              }.runDrain.either
            )(isLeft(isNonEmptyString))
          },
          test("laziness on chunks") {
            assertM(
              ZStream(1, 2, 3, 4).collectWhileZIO {
                case 3 => ZIO.fail("boom")
                case x => UIO.succeed(x)
              }.either.runCollect
            )(equalTo(Chunk(Right(1), Right(2), Left("boom"))))
          }
        ),
        suite("concat")(
          test("concat")(check(streamOfInts, streamOfInts) { (s1, s2) =>
            for {
              chunkConcat  <- s1.runCollect.zipWith(s2.runCollect)(_ ++ _).exit
              streamConcat <- (s1 ++ s2).runCollect.exit
            } yield assert(streamConcat.isSuccess && chunkConcat.isSuccess)(isTrue) implies assert(
              streamConcat
            )(
              equalTo(chunkConcat)
            )
          }),
          test("finalizer order") {
            for {
              log <- Ref.make[List[String]](Nil)
              _ <- (ZStream.finalizer(log.update("Second" :: _)) ++ ZStream
                     .finalizer(log.update("First" :: _))).runDrain
              execution <- log.get
            } yield assert(execution)(equalTo(List("First", "Second")))
          }
        ),
        suite("distributedWithDynamic")(
          test("ensures no race between subscription and stream end") {
            ZStream.empty.distributedWithDynamic(1, _ => UIO.succeedNow(_ => true)).use { add =>
              val subscribe = ZStream.unwrap(add.map { case (_, queue) =>
                ZStream.fromQueue(queue).collectWhileSuccess
              })
              Promise.make[Nothing, Unit].flatMap { onEnd =>
                subscribe.ensuring(onEnd.succeed(())).runDrain.fork *>
                  onEnd.await *>
                  subscribe.runDrain *>
                  ZIO.succeedNow(assertCompletes)
              }
            }
          }
        ),
        suite("defaultIfEmpty")(
          test("produce default value if stream is empty")(
            assertM(ZStream().defaultIfEmpty(0).runCollect)(equalTo(Chunk(0)))
          ),
          test("consume default stream if stream is empty")(
            assertM(ZStream().defaultIfEmpty(ZStream.range(0, 5)).runCollect)(equalTo(Chunk(0, 1, 2, 3, 4)))
          ),
          test("ignore default value when stream is not empty")(
            assertM(ZStream(1).defaultIfEmpty(0).runCollect)(equalTo(Chunk(1)))
          ),
          test("should throw correct error from default stream")(
            assertM(ZStream().defaultIfEmpty(ZStream.fail("Ouch")).runCollect.either)(isLeft(equalTo("Ouch")))
          )
        ),
        suite("drain")(
          test("drain")(
            for {
              ref <- Ref.make(List[Int]())
              _   <- ZStream.range(0, 10).mapZIO(i => ref.update(i :: _)).drain.runDrain
              l   <- ref.get
            } yield assert(l.reverse)(equalTo(Range(0, 10).toList))
          ),
          test("isn't too eager") {
            for {
              ref    <- Ref.make[Int](0)
              res    <- (ZStream(1).tap(ref.set) ++ ZStream.fail("fail")).runDrain.either
              refRes <- ref.get
            } yield assert(refRes)(equalTo(1)) && assert(res)(isLeft(equalTo("fail")))
          }
        ),
        suite("drainFork")(
          test("runs the other stream in the background") {
            for {
              latch <- Promise.make[Nothing, Unit]
              _ <- ZStream
                     .fromZIO(latch.await)
                     .drainFork(ZStream.fromZIO(latch.succeed(())))
                     .runDrain
            } yield assertCompletes
          },
          test("interrupts the background stream when the foreground exits") {
            for {
              bgInterrupted <- Ref.make(false)
              latch         <- Promise.make[Nothing, Unit]
              _ <- (ZStream(1, 2, 3) ++ ZStream.fromZIO(latch.await).drain)
                     .drainFork(
                       ZStream.fromZIO(
                         (latch.succeed(()) *> ZIO.never).onInterrupt(bgInterrupted.set(true))
                       )
                     )
                     .runDrain
              result <- bgInterrupted.get
            } yield assert(result)(isTrue)
          } @@ zioTag(interruption),
          test("fails the foreground stream if the background fails with a typed error") {
            assertM(ZStream.never.drainFork(ZStream.fail("Boom")).runDrain.exit)(
              fails(equalTo("Boom"))
            )
          } @@ zioTag(errors),
          test("fails the foreground stream if the background fails with a defect") {
            val ex = new RuntimeException("Boom")
            assertM(ZStream.never.drainFork(ZStream.die(ex)).runDrain.exit)(dies(equalTo(ex)))
          } @@ zioTag(errors)
        ),
        suite("drop")(
          test("drop")(check(streamOfInts, Gen.int) { (s, n) =>
            for {
              dropStreamResult <- s.drop(n).runCollect.exit
              dropListResult   <- s.runCollect.map(_.drop(n)).exit
            } yield assert(dropListResult.isSuccess)(isTrue) implies assert(dropStreamResult)(
              equalTo(dropListResult)
            )
          }),
          test("doesn't swallow errors")(
            assertM(
              (ZStream.fail("Ouch") ++ ZStream(1))
                .drop(1)
                .runDrain
                .either
            )(isLeft(equalTo("Ouch")))
          )
        ),
        suite("dropRight")(
          test("dropRight")(check(streamOfInts, Gen.int(0, 1000)) { (s, n) =>
            for {
              dropStreamResult <- s.dropRight(n).runCollect.exit
              dropListResult   <- s.runCollect.map(_.dropRight(n)).exit
            } yield assert(dropListResult.isSuccess)(isTrue) implies assert(dropStreamResult)(
              equalTo(dropListResult)
            )
          }),
          test("doesn't swallow errors")(
            assertM(
              (ZStream(1) ++ ZStream.fail("Ouch"))
                .drop(1)
                .runDrain
                .either
            )(isLeft(equalTo("Ouch")))
          )
        ),
        test("dropUntil") {
          check(pureStreamOfInts, Gen.function(Gen.boolean)) { (s, p) =>
            for {
              res1 <- s.dropUntil(p).runCollect
              res2 <- s.runCollect.map(_.dropWhile(!p(_)).drop(1))
            } yield assert(res1)(equalTo(res2))
          }
        },
        suite("dropWhile")(
          test("dropWhile")(
            check(pureStreamOfInts, Gen.function(Gen.boolean)) { (s, p) =>
              for {
                res1 <- s.dropWhile(p).runCollect
                res2 <- s.runCollect.map(_.dropWhile(p))
              } yield assert(res1)(equalTo(res2))
            }
          ),
          test("short circuits") {
            assertM(
              (ZStream(1) ++ ZStream.fail("Ouch"))
                .take(1)
                .dropWhile(_ => true)
                .runDrain
                .either
            )(isRight(isUnit))
          }
        ),
        test("either") {
          val s = ZStream(1, 2, 3) ++ ZStream.fail("Boom")
          s.either.runCollect
            .map(assert(_)(equalTo(Chunk(Right(1), Right(2), Right(3), Left("Boom")))))
        },
        test("ensuring") {
          for {
            log <- Ref.make[List[String]](Nil)
            _ <- (for {
                   _ <- ZStream.acquireReleaseWith(log.update("Acquire" :: _))(_ => log.update("Release" :: _))
                   _ <- ZStream.fromZIO(log.update("Use" :: _))
                 } yield ()).ensuring(log.update("Ensuring" :: _)).runDrain
            execution <- log.get
          } yield assert(execution)(equalTo(List("Ensuring", "Release", "Use", "Acquire")))
        },
        test("filter")(check(pureStreamOfInts, Gen.function(Gen.boolean)) { (s, p) =>
          for {
            res1 <- s.filter(p).runCollect
            res2 <- s.runCollect.map(_.filter(p))
          } yield assert(res1)(equalTo(res2))
        }),
        suite("filterZIO")(
          test("filterZIO")(check(pureStreamOfInts, Gen.function(Gen.boolean)) { (s, p) =>
            for {
              res1 <- s.filterZIO(s => IO.succeed(p(s))).runCollect
              res2 <- s.runCollect.map(_.filter(p))
            } yield assert(res1)(equalTo(res2))
          }),
          test("laziness on chunks") {
            assertM(
              ZStream(1, 2, 3).filterZIO {
                case 3 => ZIO.fail("boom")
                case _ => UIO.succeed(true)
              }.either.runCollect
            )(equalTo(Chunk(Right(1), Right(2), Left("boom"))))
          }
        ),
        test("find")(check(pureStreamOfInts, Gen.function(Gen.boolean)) { (s, p) =>
          for {
            res1 <- s.find(p).runHead
            res2 <- s.runCollect.map(_.find(p))
          } yield assert(res1)(equalTo(res2))
        }),
        suite("findZIO")(
          test("findZIO")(check(pureStreamOfInts, Gen.function(Gen.boolean)) { (s, p) =>
            for {
              res1 <- s.findZIO(s => IO.succeed(p(s))).runHead
              res2 <- s.runCollect.map(_.find(p))
            } yield assert(res1)(equalTo(res2))
          }),
          test("throws correct error") {
            assertM(
              ZStream(1, 2, 3).findZIO {
                case 3 => ZIO.fail("boom")
                case _ => UIO.succeed(false)
              }.either.runCollect
            )(equalTo(Chunk(Left("boom"))))
          }
        ),
        suite("flatMap")(
          test("deep flatMap stack safety") {
            def fib(n: Int): ZStream[Any, Nothing, Int] =
              if (n <= 1) ZStream.succeed(n)
              else
                fib(n - 1).flatMap(a => fib(n - 2).flatMap(b => ZStream.succeed(a + b)))

            val stream   = fib(20)
            val expected = 6765

            assertM(stream.runCollect)(equalTo(Chunk(expected)))
          } @@ TestAspect.jvmOnly, // Too slow on Scala.js
          test("left identity")(check(Gen.int, Gen.function(pureStreamOfInts)) { (x, f) =>
            for {
              res1 <- ZStream(x).flatMap(f).runCollect
              res2 <- f(x).runCollect
            } yield assert(res1)(equalTo(res2))
          }),
          test("right identity")(
            check(pureStreamOfInts)(m =>
              for {
                res1 <- m.flatMap(i => ZStream(i)).runCollect
                res2 <- m.runCollect
              } yield assert(res1)(equalTo(res2))
            )
          ),
          test("associativity") {
            val tinyStream = Gen.int(0, 2).flatMap(pureStreamGen(Gen.int, _))
            val fnGen      = Gen.function(tinyStream)
            check(tinyStream, fnGen, fnGen) { (m, f, g) =>
              for {
                leftStream  <- m.flatMap(f).flatMap(g).runCollect
                rightStream <- m.flatMap(x => f(x).flatMap(g)).runCollect
              } yield assert(leftStream)(equalTo(rightStream))
            }
          } @@ TestAspect.jvmOnly, // Too slow on Scala.js
          test("inner finalizers") {
            for {
              effects <- Ref.make(List[Int]())
              push     = (i: Int) => effects.update(i :: _)
              latch   <- Promise.make[Nothing, Unit]
              fiber <- ZStream(
                         ZStream.acquireReleaseWith(push(1))(_ => push(1)),
                         ZStream.fromZIO(push(2)),
                         ZStream.acquireReleaseWith(push(3))(_ => push(3)) *> ZStream.fromZIO(
                           latch.succeed(()) *> ZIO.never
                         )
                       ).flatMap(identity).runDrain.fork
              _      <- latch.await
              _      <- fiber.interrupt
              result <- effects.get
            } yield assert(result)(equalTo(List(3, 3, 2, 1, 1)))
          },
          test("finalizer ordering") {
            for {
              effects <- Ref.make(List[String]())
              push     = (i: String) => effects.update(i :: _)
              stream = for {
                         _ <- ZStream.acquireReleaseWith(push("open1"))(_ => push("close1"))
                         _ <- ZStream
                                .fromChunks(Chunk(()), Chunk(()))
                                .tap(_ => push("use2"))
                                .ensuring(push("close2"))
                         _ <- ZStream.acquireReleaseWith(push("open3"))(_ => push("close3"))
                         _ <- ZStream
                                .fromChunks(Chunk(()), Chunk(()))
                                .tap(_ => push("use4"))
                                .ensuring(push("close4"))
                       } yield ()
              _      <- stream.runDrain
              result <- effects.get
            } yield assert(result.reverse)(
              equalTo(
                List(
                  "open1",
                  "use2",
                  "open3",
                  "use4",
                  "use4",
                  "close4",
                  "close3",
                  "use2",
                  "open3",
                  "use4",
                  "use4",
                  "close4",
                  "close3",
                  "close2",
                  "close1"
                )
              )
            )
          },
          test("exit signal") {
            for {
              ref <- Ref.make(false)
              inner = ZStream
                        .acquireReleaseExitWith(UIO.unit)((_, e) =>
                          e match {
                            case Exit.Failure(_) => ref.set(true)
                            case Exit.Success(_) => UIO.unit
                          }
                        )
                        .flatMap(_ => ZStream.fail("Ouch"))
              _   <- ZStream.succeed(()).flatMap(_ => inner).runDrain.either.unit
              fin <- ref.get
            } yield assert(fin)(isTrue)
          },
          test("finalizers are registered in the proper order") {
            for {
              fins <- Ref.make(List[Int]())
              s = ZStream.finalizer(fins.update(1 :: _)) *>
                    ZStream.finalizer(fins.update(2 :: _))
              _      <- s.toPull.withEarlyRelease.use(_._2)
              result <- fins.get
            } yield assert(result)(equalTo(List(1, 2)))
          },
          test("early release finalizer concatenation is preserved") {
            for {
              fins <- Ref.make(List[Int]())
              s = ZStream.finalizer(fins.update(1 :: _)) *>
                    ZStream.finalizer(fins.update(2 :: _))
              result <- s.toPull.withEarlyRelease.use { case (release, pull) =>
                          pull *> release *> fins.get
                        }
            } yield assert(result)(equalTo(List(1, 2)))
          }
        ),
        suite("flatMapPar")(
          test("guarantee ordering")(check(tinyListOf(Gen.int)) { (m: List[Int]) =>
            for {
              flatMap    <- ZStream.fromIterable(m).flatMap(i => ZStream(i, i)).runCollect
              flatMapPar <- ZStream.fromIterable(m).flatMapPar(1)(i => ZStream(i, i)).runCollect
            } yield assert(flatMap)(equalTo(flatMapPar))
          }),
          test("consistent with flatMap")(
            check(Gen.int(1, 10000), tinyListOf(Gen.int)) { (n, m) =>
              for {
                flatMap <- ZStream
                             .fromIterable(m)
                             .flatMap(i => ZStream(i, i))
                             .runCollect
                             .map(_.toSet)
                flatMapPar <- ZStream
                                .fromIterable(m)
                                .flatMapPar(n)(i => ZStream(i, i))
                                .runCollect
                                .map(_.toSet)
              } yield assert(n)(isGreaterThan(0)) implies assert(flatMap)(equalTo(flatMapPar))
            }
          ),
          test("short circuiting") {
            assertM(
              ZStream
                .mergeAll(2)(
                  ZStream.never,
                  ZStream(1)
                )
                .take(1)
                .runCollect
            )(equalTo(Chunk(1)))
          },
          test("interruption propagation") {
            for {
              substreamCancelled <- Ref.make[Boolean](false)
              latch              <- Promise.make[Nothing, Unit]
              fiber <- ZStream(())
                         .flatMapPar(1)(_ =>
                           ZStream.fromZIO(
                             (latch.succeed(()) *> ZIO.infinity).onInterrupt(substreamCancelled.set(true))
                           )
                         )
                         .runDrain
                         .fork
              _         <- latch.await
              _         <- fiber.interrupt
              cancelled <- substreamCancelled.get
            } yield assert(cancelled)(isTrue)
          },
          test("inner errors interrupt all fibers") {
            for {
              substreamCancelled <- Ref.make[Boolean](false)
              latch              <- Promise.make[Nothing, Unit]
              result <- ZStream(
                          ZStream.fromZIO(
                            (latch.succeed(()) *> ZIO.infinity).onInterrupt(substreamCancelled.set(true))
                          ),
                          ZStream.fromZIO(latch.await *> ZIO.fail("Ouch"))
                        ).flatMapPar(2)(identity).runDrain.either
              cancelled <- substreamCancelled.get
            } yield assert(cancelled)(isTrue) && assert(result)(isLeft(equalTo("Ouch")))
          } @@ nonFlaky,
          test("outer errors interrupt all fibers") {
            for {
              substreamCancelled <- Ref.make[Boolean](false)
              latch              <- Promise.make[Nothing, Unit]
              result <- (ZStream(()) ++ ZStream.fromZIO(latch.await *> ZIO.fail("Ouch")))
                          .flatMapPar(2) { _ =>
                            ZStream.fromZIO(
                              (latch.succeed(()) *> ZIO.infinity).onInterrupt(substreamCancelled.set(true))
                            )
                          }
                          .runDrain
                          .either
              cancelled <- substreamCancelled.get
            } yield assert(cancelled)(isTrue) && assert(result)(isLeft(equalTo("Ouch")))
          } @@ nonFlaky,
          test("inner defects interrupt all fibers") {
            val ex = new RuntimeException("Ouch")

            for {
              substreamCancelled <- Ref.make[Boolean](false)
              latch              <- Promise.make[Nothing, Unit]
              result <- ZStream(
                          ZStream.fromZIO(
                            (latch.succeed(()) *> ZIO.infinity).onInterrupt(substreamCancelled.set(true))
                          ),
                          ZStream.fromZIO(latch.await *> ZIO.die(ex))
                        ).flatMapPar(2)(identity).runDrain.exit
              cancelled <- substreamCancelled.get
            } yield assert(cancelled)(isTrue) && assert(result)(dies(equalTo(ex)))
          },
          test("outer defects interrupt all fibers") {
            val ex = new RuntimeException()

            for {
              substreamCancelled <- Ref.make[Boolean](false)
              latch              <- Promise.make[Nothing, Unit]
              result <- (ZStream(()) ++ ZStream.fromZIO(latch.await *> ZIO.die(ex)))
                          .flatMapPar(2) { _ =>
                            ZStream.fromZIO(
                              (latch.succeed(()) *> ZIO.infinity).onInterrupt(substreamCancelled.set(true))
                            )
                          }
                          .runDrain
                          .exit
              cancelled <- substreamCancelled.get
            } yield assert(cancelled)(isTrue) && assert(result)(dies(equalTo(ex)))
          } @@ nonFlaky,
          test("finalizer ordering") {
            for {
              execution <- Ref.make[List[String]](Nil)
              inner =
                ZStream
                  .acquireReleaseWith(execution.update("InnerAcquire" :: _))(_ => execution.update("InnerRelease" :: _))
              _ <-
                ZStream
                  .acquireReleaseWith(execution.update("OuterAcquire" :: _).as(inner))(_ =>
                    execution.update("OuterRelease" :: _)
                  )
                  .flatMapPar(2)(identity)
                  .runDrain
              results <- execution.get
            } yield assert(results)(
              equalTo(List("OuterRelease", "InnerRelease", "InnerAcquire", "OuterAcquire"))
            )
          } @@ nonFlaky
        ),
        suite("flatMapParSwitch")(
          test("guarantee ordering no parallelism") {
            for {
              lastExecuted <- Ref.make(false)
              semaphore    <- Semaphore.make(1)
              _ <- ZStream(1, 2, 3, 4)
                     .flatMapParSwitch(1) { i =>
                       if (i > 3)
                         ZStream
                           .acquireReleaseWith(UIO.unit)(_ => lastExecuted.set(true))
                           .flatMap(_ => ZStream.empty)
                       else ZStream.managed(semaphore.withPermitManaged).flatMap(_ => ZStream.never)
                     }
                     .runDrain
              result <- semaphore.withPermit(lastExecuted.get)
            } yield assert(result)(isTrue)
          },
          test("guarantee ordering with parallelism") {
            for {
              lastExecuted <- Ref.make(0)
              semaphore    <- Semaphore.make(4)
              _ <- ZStream(1, 2, 3, 4, 5, 6, 7, 8, 9, 10, 11, 12)
                     .flatMapParSwitch(4) { i =>
                       if (i > 8)
                         ZStream
                           .acquireReleaseWith(UIO.unit)(_ => lastExecuted.update(_ + 1))
                           .flatMap(_ => ZStream.empty)
                       else ZStream.managed(semaphore.withPermitManaged).flatMap(_ => ZStream.never)
                     }
                     .runDrain
              result <- semaphore.withPermits(4)(lastExecuted.get)
            } yield assert(result)(equalTo(4))
          },
          test("short circuiting") {
            assertM(
              ZStream(ZStream.never, ZStream(1))
                .flatMapParSwitch(2)(identity)
                .take(1)
                .runCollect
            )(equalTo(Chunk(1)))
          },
          test("interruption propagation") {
            for {
              substreamCancelled <- Ref.make[Boolean](false)
              latch              <- Promise.make[Nothing, Unit]
              fiber <- ZStream(())
                         .flatMapParSwitch(1)(_ =>
                           ZStream.fromZIO(
                             (latch.succeed(()) *> ZIO.infinity).onInterrupt(substreamCancelled.set(true))
                           )
                         )
                         .runCollect
                         .fork
              _         <- latch.await
              _         <- fiber.interrupt
              cancelled <- substreamCancelled.get
            } yield assert(cancelled)(isTrue)
          } @@ flaky,
          test("inner errors interrupt all fibers") {
            for {
              substreamCancelled <- Ref.make[Boolean](false)
              latch              <- Promise.make[Nothing, Unit]
              result <- ZStream(
                          ZStream.fromZIO(
                            (latch.succeed(()) *> ZIO.infinity).onInterrupt(substreamCancelled.set(true))
                          ),
                          ZStream.fromZIO(latch.await *> IO.fail("Ouch"))
                        ).flatMapParSwitch(2)(identity).runDrain.either
              cancelled <- substreamCancelled.get
            } yield assert(cancelled)(isTrue) && assert(result)(isLeft(equalTo("Ouch")))
          } @@ flaky,
          test("outer errors interrupt all fibers") {
            for {
              substreamCancelled <- Ref.make[Boolean](false)
              latch              <- Promise.make[Nothing, Unit]
              result <- (ZStream(()) ++ ZStream.fromZIO(latch.await *> IO.fail("Ouch")))
                          .flatMapParSwitch(2) { _ =>
                            ZStream.fromZIO(
                              (latch.succeed(()) *> ZIO.infinity).onInterrupt(substreamCancelled.set(true))
                            )
                          }
                          .runDrain
                          .either
              cancelled <- substreamCancelled.get
            } yield assert(cancelled)(isTrue) && assert(result)(isLeft(equalTo("Ouch")))
          } @@ nonFlaky,
          test("inner defects interrupt all fibers") {
            val ex = new RuntimeException("Ouch")

            for {
              substreamCancelled <- Ref.make[Boolean](false)
              latch              <- Promise.make[Nothing, Unit]
              result <- ZStream(
                          ZStream.fromZIO(
                            (latch.succeed(()) *> ZIO.infinity).onInterrupt(substreamCancelled.set(true))
                          ),
                          ZStream.fromZIO(latch.await *> ZIO.die(ex))
                        ).flatMapParSwitch(2)(identity).runDrain.exit
              cancelled <- substreamCancelled.get
            } yield assert(cancelled)(isTrue) && assert(result)(dies(equalTo(ex)))
          },
          test("outer defects interrupt all fibers") {
            val ex = new RuntimeException()

            for {
              substreamCancelled <- Ref.make[Boolean](false)
              latch              <- Promise.make[Nothing, Unit]
              result <- (ZStream(()) ++ ZStream.fromZIO(latch.await *> ZIO.die(ex)))
                          .flatMapParSwitch(2) { _ =>
                            ZStream.fromZIO(
                              (latch.succeed(()) *> ZIO.infinity).onInterrupt(substreamCancelled.set(true))
                            )
                          }
                          .runDrain
                          .exit
              cancelled <- substreamCancelled.get
            } yield assert(cancelled)(isTrue) && assert(result)(dies(equalTo(ex)))
          } @@ nonFlaky,
          test("finalizer ordering") {
            for {
              execution <- Ref.make(List.empty[String])
              inner = ZStream.acquireReleaseWith(execution.update("InnerAcquire" :: _))(_ =>
                        execution.update("InnerRelease" :: _)
                      )
              _ <-
                ZStream
                  .acquireReleaseWith(execution.update("OuterAcquire" :: _).as(inner))(_ =>
                    execution.update("OuterRelease" :: _)
                  )
                  .flatMapParSwitch(2)(identity)
                  .runDrain
              results <- execution.get
            } yield assert(results)(
              equalTo(List("OuterRelease", "InnerRelease", "InnerAcquire", "OuterAcquire"))
            )
          }
        ),
        suite("flattenExitOption")(
          test("happy path") {
            assertM(
              ZStream
                .range(0, 10)
                .toQueue(1)
                .use(q => ZStream.fromQueue(q).map(_.exit).flattenExitOption.runCollect)
                .map(_.flatMap(_.toList))
            )(equalTo(Chunk.fromIterable(Range(0, 10))))
          },
          test("errors") {
            val e = new RuntimeException("boom")
            assertM(
              (ZStream.range(0, 10) ++ ZStream.fail(e))
                .toQueue(1)
                .use(q => ZStream.fromQueue(q).map(_.exit).flattenExitOption.runCollect)
                .exit
            )(fails(equalTo(e)))
          } @@ zioTag(errors)
        ),
        test("flattenIterables")(check(tinyListOf(tinyListOf(Gen.int))) { lists =>
          assertM(ZStream.fromIterable(lists).flattenIterables.runCollect)(equalTo(Chunk.fromIterable(lists.flatten)))
        }),
        suite("flattenTake")(
          test("happy path")(check(tinyListOf(Gen.chunkOf(Gen.int))) { chunks =>
            assertM(
              ZStream
                .fromChunks(chunks: _*)
                .mapChunks(chunk => Chunk.single(Take.chunk(chunk)))
                .flattenTake
                .runCollect
            )(equalTo(chunks.fold(Chunk.empty)(_ ++ _)))
          }),
          test("stop collecting on Exit.Failure") {
            assertM(
              ZStream(
                Take.chunk(Chunk(1, 2)),
                Take.single(3),
                Take.end
              ).flattenTake.runCollect
            )(equalTo(Chunk(1, 2, 3)))
          },
          test("work with empty chunks") {
            assertM(
              ZStream(Take.chunk(Chunk.empty), Take.chunk(Chunk.empty)).flattenTake.runCollect
            )(isEmpty)
          },
          test("work with empty streams") {
            assertM(ZStream.fromIterable[Take[Nothing, Nothing]](Nil).flattenTake.runCollect)(
              isEmpty
            )
          }
        ),
        suite("foreach")(
          suite("foreach")(
            test("with small data set") {
              for {
                ref <- Ref.make(0)
                _   <- ZStream(1, 1, 1, 1, 1).foreach[Any, Nothing](a => ref.update(_ + a))
                sum <- ref.get
              } yield assert(sum)(equalTo(5))
            },
            test("with bigger data set") {
              for {
                ref <- Ref.make(0L)
                _ <-
                  ZStream.fromIterable(List.fill(1000)(1L)).foreach[Any, Nothing](a => ref.update(_ + a))
                sum <- ref.get
              } yield assert(sum)(equalTo(1000L))
            }
          ),
          suite("foreachWhile")(
            test("with small data set") {
              val expected = 3
              for {
                ref <- Ref.make(0)
                _ <- ZStream(1, 1, 1, 1, 1, 1).runForeachWhile[Any, Nothing](a =>
                       ref.modify(sum =>
                         if (sum >= expected) (false, sum)
                         else (true, sum + a)
                       )
                     )
                sum <- ref.get
              } yield assert(sum)(equalTo(expected))
            },
            test("with bigger data set") {
              val expected = 500L
              for {
                ref <- Ref.make(0L)
                _ <- ZStream
                       .fromIterable[Long](List.fill(1000)(1L))
                       .runForeachWhile[Any, Nothing](a =>
                         ref.modify(sum =>
                           if (sum >= expected) (false, sum)
                           else (true, sum + a)
                         )
                       )
                sum <- ref.get
              } yield assert(sum)(equalTo(expected))
            }
          ),
          test("foreachWhile short circuits") {
            for {
              flag <- Ref.make(true)
              _ <- (ZStream(true, true, false) ++ ZStream.fromZIO(flag.set(false)).drain)
                     .runForeachWhile(ZIO.succeedNow)
              skipped <- flag.get
            } yield assert(skipped)(isTrue)
          }
        ),
        test("forever") {
          for {
            ref <- Ref.make(0)
            _ <- ZStream(1).forever.runForeachWhile[Any, Nothing](_ =>
                   ref.modify(sum => (if (sum >= 9) false else true, sum + 1))
                 )
            sum <- ref.get
          } yield assert(sum)(equalTo(10))
        },
        suite("groupBy")(
          test("values XYZ") {
            val words = List.fill(100)(0 to 100).flatten.map(_.toString())
            assertM(
              ZStream
                .fromIterable(words)
                .groupByKey(identity, 8192) { case (k, s) =>
                  ZStream.fromZIO(s.runCollect.map(l => k -> l.size))
                }
                .runCollect
                .map(_.toMap)
            )(equalTo((0 to 100).map((_.toString -> 100)).toMap))
          },
          test("first") {
            val words = List.fill(1000)(0 to 100).flatten.map(_.toString())
            assertM(
              ZStream
                .fromIterable(words)
                .groupByKey(identity, 1050)
                .first(2) { case (k, s) =>
                  ZStream.fromZIO(s.runCollect.map(l => k -> l.size))
                }
                .runCollect
                .map(_.toMap)
            )(equalTo((0 to 1).map((_.toString -> 1000)).toMap))
          },
          test("filter") {
            val words = List.fill(1000)(0 to 100).flatten
            assertM(
              ZStream
                .fromIterable(words)
                .groupByKey(identity, 1050)
                .filter(_ <= 5) { case (k, s) =>
                  ZStream.fromZIO(s.runCollect.map(l => k -> l.size))
                }
                .runCollect
                .map(_.toMap)
            )(equalTo((0 to 5).map((_ -> 1000)).toMap))
          },
          test("outer errors") {
            val words = List("abc", "test", "test", "foo")
            assertM(
              (ZStream.fromIterable(words) ++ ZStream.fail("Boom"))
                .groupByKey(identity) { case (_, s) => s.drain }
                .runCollect
                .either
            )(isLeft(equalTo("Boom")))
          }
        ) @@ TestAspect.jvmOnly,
        suite("haltWhen")(
          suite("haltWhen(Promise)")(
            test("halts after the current element") {
              for {
                interrupted <- Ref.make(false)
                latch       <- Promise.make[Nothing, Unit]
                halt        <- Promise.make[Nothing, Unit]
                _ <- ZStream
                       .fromZIO(latch.await.onInterrupt(interrupted.set(true)))
                       .haltWhen(halt)
                       .runDrain
                       .fork
                _      <- halt.succeed(())
                _      <- latch.succeed(())
                result <- interrupted.get
              } yield assert(result)(isFalse)
            },
            test("propagates errors") {
              for {
                halt <- Promise.make[String, Nothing]
                _    <- halt.fail("Fail")
                result <- ZStream(1)
                            .haltWhen(halt)
                            .runDrain
                            .either
              } yield assert(result)(isLeft(equalTo("Fail")))
            } @@ zioTag(errors)
          ),
          suite("haltWhen(IO)")(
            test("halts after the current element") {
              for {
                interrupted <- Ref.make(false)
                latch       <- Promise.make[Nothing, Unit]
                halt        <- Promise.make[Nothing, Unit]
                _ <- ZStream
                       .fromZIO(latch.await.onInterrupt(interrupted.set(true)))
                       .haltWhen(halt.await)
                       .runDrain
                       .fork
                _      <- halt.succeed(())
                _      <- latch.succeed(())
                result <- interrupted.get
              } yield assert(result)(isFalse)
            },
            test("propagates errors") {
              for {
                halt <- Promise.make[String, Nothing]
                _    <- halt.fail("Fail")
                result <- ZStream(0).forever
                            .haltWhen(halt.await)
                            .runDrain
                            .either
              } yield assert(result)(isLeft(equalTo("Fail")))
            } @@ zioTag(errors)
          )
        ),
        suite("haltAfter")(
          test("halts after given duration") {
            assertWithChunkCoordination(List(Chunk(1), Chunk(2), Chunk(3), Chunk(4))) { c =>
              assertM(
                for {
                  fiber <- ZStream
                             .fromQueue(c.queue)
                             .collectWhileSuccess
                             .haltAfter(5.seconds)
                             .tap(_ => c.proceed)
                             .runCollect
                             .fork
                  _      <- c.offer *> TestClock.adjust(3.seconds) *> c.awaitNext
                  _      <- c.offer *> TestClock.adjust(3.seconds) *> c.awaitNext
                  _      <- c.offer *> TestClock.adjust(3.seconds) *> c.awaitNext
                  _      <- c.offer
                  result <- fiber.join
                } yield result
              )(equalTo(Chunk(Chunk(1), Chunk(2), Chunk(3))))
            }
          },
          test("will process first chunk") {
            for {
              queue  <- Queue.unbounded[Int]
              fiber  <- ZStream.fromQueue(queue).haltAfter(5.seconds).runCollect.fork
              _      <- TestClock.adjust(6.seconds)
              _      <- queue.offer(1)
              result <- fiber.join
            } yield assert(result)(equalTo(Chunk(1)))
          }
        ),
        suite("grouped")(
          test("sanity") {
            assertM(ZStream(1, 2, 3, 4, 5).grouped(2).runCollect)(equalTo(Chunk(Chunk(1, 2), Chunk(3, 4), Chunk(5))))
          },
          test("group size is correct") {
            assertM(ZStream.range(0, 100).grouped(10).map(_.size).runCollect)(equalTo(Chunk.fill(10)(10) :+ 0))
          },
          test("doesn't emit empty chunks") {
            assertM(ZStream.fromIterable(List.empty[Int]).grouped(5).runCollect)(equalTo(Chunk(Chunk.empty)))
          }
        ),
        suite("groupedWithin")(
          test("group based on time passed") {
            assertWithChunkCoordination(List(Chunk(1, 2), Chunk(3, 4), Chunk.single(5))) { c =>
              val stream = ZStream
                .fromQueue(c.queue)
                .collectWhileSuccess
                .flattenChunks
                .groupedWithin(10, 2.seconds)
                .tap(_ => c.proceed)

              assertM(for {
                f      <- stream.runCollect.fork
                _      <- c.offer *> TestClock.adjust(2.seconds) *> c.awaitNext
                _      <- c.offer *> TestClock.adjust(2.seconds) *> c.awaitNext
                _      <- c.offer
                result <- f.join
              } yield result)(equalTo(Chunk(Chunk(1, 2), Chunk(3, 4), Chunk(5))))
            }
          } @@ timeout(10.seconds) @@ flaky,
          test("group based on time passed (#5013)") {
            val chunkResult = Chunk(
              Chunk(1, 2, 3),
              Chunk(4, 5, 6),
              Chunk(7, 8, 9),
              Chunk(10, 11, 12, 13, 14, 15, 16, 17, 18, 19),
              Chunk(20, 21, 22, 23, 24, 25, 26, 27, 28, 29)
            )

            assertWithChunkCoordination((1 to 29).map(Chunk.single).toList) { c =>
              for {
                latch <- ZStream.Handoff.make[Unit]
                ref   <- Ref.make(0)
                fiber <- ZStream
                           .fromQueue(c.queue)
                           .collectWhileSuccess
                           .flattenChunks
                           .tap(_ => c.proceed)
                           .groupedWithin(10, 3.seconds)
                           .tap(chunk => ref.update(_ + chunk.size) *> latch.offer(()))
                           .run(ZSink.take(5))
                           .fork
                _       <- c.offer *> TestClock.adjust(1.second) *> c.awaitNext
                _       <- c.offer *> TestClock.adjust(1.second) *> c.awaitNext
                _       <- c.offer *> TestClock.adjust(1.second) *> c.awaitNext
                result0 <- latch.take *> ref.get
                _       <- c.offer *> TestClock.adjust(1.second) *> c.awaitNext
                _       <- c.offer *> TestClock.adjust(1.second) *> c.awaitNext
                _       <- c.offer *> TestClock.adjust(1.second) *> c.awaitNext
                result1 <- latch.take *> ref.get
                _       <- c.offer *> TestClock.adjust(1.second) *> c.awaitNext
                _       <- c.offer *> TestClock.adjust(1.second) *> c.awaitNext
                _       <- c.offer *> TestClock.adjust(1.second) *> c.awaitNext
                result2 <- latch.take *> ref.get
                // This part is to make sure schedule clock is being restarted
                // when the specified amount of elements has been reached
                _       <- TestClock.adjust(2.second) *> (c.offer *> c.awaitNext).repeatN(9)
                result3 <- latch.take *> ref.get
                _       <- c.offer *> c.awaitNext *> TestClock.adjust(2.second) *> (c.offer *> c.awaitNext).repeatN(8)
                result4 <- latch.take *> ref.get
                result  <- fiber.join
              } yield assert(result)(equalTo(chunkResult)) &&
                assert(result0)(equalTo(3)) &&
                assert(result1)(equalTo(6)) &&
                assert(result2)(equalTo(9)) &&
                assert(result3)(equalTo(19)) &&
                assert(result4)(equalTo(29))
            }
          },
          test("group immediately when chunk size is reached") {
            assertM(ZStream(1, 2, 3, 4).groupedWithin(2, 10.seconds).runCollect)(
              equalTo(Chunk(Chunk(1, 2), Chunk(3, 4), Chunk()))
            )
          }
        ),
        test("interleave") {
          val s1 = ZStream(2, 3)
          val s2 = ZStream(5, 6, 7)

          assertM(s1.interleave(s2).runCollect)(equalTo(Chunk(2, 5, 3, 6, 7)))
        },
        test("interleaveWith") {
          def interleave(b: Chunk[Boolean], s1: => Chunk[Int], s2: => Chunk[Int]): Chunk[Int] =
            b.headOption.map { hd =>
              if (hd) s1 match {
                case h +: t =>
                  h +: interleave(b.tail, t, s2)
                case _ =>
                  if (s2.isEmpty) Chunk.empty
                  else interleave(b.tail, Chunk.empty, s2)
              }
              else
                s2 match {
                  case h +: t =>
                    h +: interleave(b.tail, s1, t)
                  case _ =>
                    if (s1.isEmpty) Chunk.empty
                    else interleave(b.tail, s1, Chunk.empty)
                }
            }.getOrElse(Chunk.empty)

          val int = Gen.int(0, 5)

          check(
            int.flatMap(pureStreamGen(Gen.boolean, _)),
            int.flatMap(pureStreamGen(Gen.int, _)),
            int.flatMap(pureStreamGen(Gen.int, _))
          ) { (b, s1, s2) =>
            for {
              interleavedStream <- s1.interleaveWith(s2)(b).runCollect
              b                 <- b.runCollect
              s1                <- s1.runCollect
              s2                <- s2.runCollect
              interleavedLists   = interleave(b, s1, s2)
            } yield assert(interleavedStream)(equalTo(interleavedLists))
          }
        },
        suite("Stream.intersperse")(
          test("intersperse several") {
            ZStream(1, 2, 3, 4)
              .map(_.toString)
              .intersperse("@")
              .runCollect
              .map(result => assert(result)(equalTo(Chunk("1", "@", "2", "@", "3", "@", "4"))))
          },
          test("intersperse several with begin and end") {
            ZStream(1, 2, 3, 4)
              .map(_.toString)
              .intersperse("[", "@", "]")
              .runCollect
              .map(result => assert(result)(equalTo(Chunk("[", "1", "@", "2", "@", "3", "@", "4", "]"))))
          },
          test("intersperse single") {
            ZStream(1)
              .map(_.toString)
              .intersperse("@")
              .runCollect
              .map(result => assert(result)(equalTo(Chunk("1"))))
          },
          test("intersperse single with begin and end") {
            ZStream(1)
              .map(_.toString)
              .intersperse("[", "@", "]")
              .runCollect
              .map(result => assert(result)(equalTo(Chunk("[", "1", "]"))))
          },
          test("mkString(Sep) equivalence") {
            check(
              Gen
                .int(0, 10)
                .flatMap(Gen.listOfN(_)(Gen.small(Gen.chunkOfN(_)(Gen.int))))
            ) { chunks =>
              val stream = ZStream.fromChunks(chunks: _*)

              for {
                interspersed <- stream.map(_.toString).intersperse("@").runCollect.map(_.mkString)
                regular      <- stream.map(_.toString).runCollect.map(_.mkString("@"))
              } yield assert(interspersed)(equalTo(regular))
            }
          },
          test("mkString(Before, Sep, After) equivalence") {
            check(
              Gen
                .int(0, 10)
                .flatMap(Gen.listOfN(_)(Gen.small(Gen.chunkOfN(_)(Gen.int))))
            ) { chunks =>
              val stream = ZStream.fromChunks(chunks: _*)

              for {
                interspersed <- stream.map(_.toString).intersperse("[", "@", "]").runCollect.map(_.mkString)
                regular      <- stream.map(_.toString).runCollect.map(_.mkString("[", "@", "]"))
              } yield assert(interspersed)(equalTo(regular))
            }
          },
          test("intersperse several from repeat effect (#3729)") {
            ZStream
              .repeatZIO(ZIO.succeed(42))
              .map(_.toString)
              .take(4)
              .intersperse("@")
              .runCollect
              .map(result => assert(result)(equalTo(Chunk("42", "@", "42", "@", "42", "@", "42"))))
          },
          test("intersperse several from repeat effect chunk single element (#3729)") {
            ZStream
              .repeatZIOChunk(ZIO.succeed(Chunk(42)))
              .map(_.toString)
              .intersperse("@")
              .take(4)
              .runCollect
              .map(result => assert(result)(equalTo(Chunk("42", "@", "42", "@"))))
          }
        ),
        suite("interruptWhen")(
          suite("interruptWhen(Promise)")(
            test("interrupts the current element") {
              for {
                interrupted <- Ref.make(false)
                latch       <- Promise.make[Nothing, Unit]
                halt        <- Promise.make[Nothing, Unit]
                started     <- Promise.make[Nothing, Unit]
                fiber <- ZStream
                           .fromZIO(
                             (started.succeed(()) *> latch.await).onInterrupt(interrupted.set(true))
                           )
                           .interruptWhen(halt)
                           .runDrain
                           .fork
                _      <- started.await *> halt.succeed(())
                _      <- fiber.await
                result <- interrupted.get
              } yield assert(result)(isTrue)
            },
            test("propagates errors") {
              for {
                halt <- Promise.make[String, Nothing]
                _    <- halt.fail("Fail")
                result <- ZStream.never
                            .interruptWhen(halt)
                            .runDrain
                            .either
              } yield assert(result)(isLeft(equalTo("Fail")))
            } @@ zioTag(errors) @@ nonFlaky(1000)
          ) @@ zioTag(interruption),
          test("preserves scope of inner fibers") {
            for {
              promise <- Promise.make[Nothing, Unit]
              queue1  <- Queue.unbounded[Chunk[Int]]
              queue2  <- Queue.unbounded[Chunk[Int]]
              _       <- queue1.offer(Chunk(1))
              _       <- queue2.offer(Chunk(2))
              _       <- queue1.offer(Chunk(3)).fork
              _       <- queue2.offer(Chunk(4)).fork
              s1       = ZStream.fromChunkQueue(queue1)
              s2       = ZStream.fromChunkQueue(queue2)
              s3       = s1.zipWithLatest(s2)((_, _)).interruptWhen(promise.await).take(3)
              _       <- s3.runDrain
            } yield assertCompletes
          } @@ nonFlaky,
          suite("interruptWhen(IO)")(
            test("interrupts the current element") {
              for {
                interrupted <- Ref.make(false)
                latch       <- Promise.make[Nothing, Unit]
                halt        <- Promise.make[Nothing, Unit]
                started     <- Promise.make[Nothing, Unit]
                fiber <- ZStream
                           .fromZIO(
                             (started.succeed(()) *> latch.await).onInterrupt(interrupted.set(true))
                           )
                           .interruptWhen(halt.await)
                           .runDrain
                           .fork
                _      <- started.await *> halt.succeed(())
                _      <- fiber.await
                result <- interrupted.get
              } yield assert(result)(isTrue)
            },
            test("propagates errors") {
              for {
                halt <- Promise.make[String, Nothing]
                _    <- halt.fail("Fail")
                result <- ZStream
                            .fromZIO(ZIO.never)
                            .interruptWhen(halt.await)
                            .runDrain
                            .either
              } yield assert(result)(isLeft(equalTo("Fail")))
            } @@ zioTag(errors)
          ) @@ zioTag(interruption),
          test("preserves scope of inner fibers") {
            for {
              queue1 <- Queue.unbounded[Chunk[Int]]
              queue2 <- Queue.unbounded[Chunk[Int]]
              _      <- queue1.offer(Chunk(1))
              _      <- queue2.offer(Chunk(2))
              _      <- queue1.offer(Chunk(3)).fork
              _      <- queue2.offer(Chunk(4)).fork
              s1      = ZStream.fromChunkQueue(queue1)
              s2      = ZStream.fromChunkQueue(queue2)
              s3      = s1.zipWithLatest(s2)((_, _)).interruptWhen(ZIO.never).take(3)
              _      <- s3.runDrain
            } yield assertCompletes
          } @@ nonFlaky
        ),
        suite("interruptAfter")(
          test("interrupts after given duration") {
            assertWithChunkCoordination(List(Chunk(1), Chunk(2), Chunk(3))) { c =>
              assertM(
                for {
                  fiber <- ZStream
                             .fromQueue(c.queue)
                             .collectWhileSuccess
                             .interruptAfter(5.seconds)
                             .tap(_ => c.proceed)
                             .runCollect
                             .fork
                  _      <- c.offer *> TestClock.adjust(3.seconds) *> c.awaitNext
                  _      <- c.offer *> TestClock.adjust(3.seconds) *> c.awaitNext
                  _      <- c.offer
                  result <- fiber.join
                } yield result
              )(equalTo(Chunk(Chunk(1), Chunk(2))))
            }
          },
          test("interrupts before first chunk") {
            for {
              queue  <- Queue.unbounded[Int]
              fiber  <- ZStream.fromQueue(queue).interruptAfter(5.seconds).runCollect.fork
              _      <- TestClock.adjust(6.seconds)
              _      <- queue.offer(1)
              result <- fiber.join
            } yield assert(result)(isEmpty)
          } @@ timeout(10.seconds) @@ flaky
        ) @@ zioTag(interruption),
        suite("onExecutor")(
          test("shifts and shifts back if there is a previous locked executor") {
            val global = Executor.fromExecutionContext(100)(ExecutionContext.global)
            for {
              default   <- ZIO.executor
              ref1      <- Ref.make[Executor](default)
              ref2      <- Ref.make[Executor](default)
              stream1    = ZStream.fromZIO(ZIO.executor.flatMap(ref1.set)).onExecutor(global)
              stream2    = ZStream.fromZIO(ZIO.executor.flatMap(ref2.set))
              _         <- (stream1 *> stream2).runDrain.onExecutor(default)
              executor1 <- ref1.get
              executor2 <- ref2.get
            } yield assert(executor1)(equalTo(global)) &&
              assert(executor2)(equalTo(default))
          },
          test("shifts and does not shift back if there is no previous locked executor") {
            val thread = ZIO.succeed(Thread.currentThread())
            val global = Executor.fromExecutionContext(Int.MaxValue)(ExecutionContext.global)
            for {
              default <- thread
              during  <- Ref.make[Thread](default)
              after   <- Ref.make[Thread](default)
              stream1  = ZStream.fromZIO(thread.flatMap(during.set)).onExecutor(global)
              stream2  = ZStream.fromZIO(thread.flatMap(after.set))
              _       <- (stream1 *> stream2).runDrain
              thread1 <- during.get
              thread2 <- after.get
            } yield assert(thread1)(equalTo(thread2))
          }
        ),
        suite("managed")(
          test("preserves failure of effect") {
            assertM(
              ZStream.managed(ZManaged.fail("error")).runCollect.either
            )(isLeft(equalTo("error")))
          },
          test("preserves interruptibility of effect") {
            for {
              interruptible <- ZStream
                                 .managed(ZManaged.fromZIO(ZIO.checkInterruptible(UIO.succeed(_))))
                                 .runHead
              uninterruptible <- ZStream
                                   .managed(ZManaged.fromZIOUninterruptible(ZIO.checkInterruptible(UIO.succeed(_))))
                                   .runHead
            } yield assert(interruptible)(isSome(equalTo(InterruptStatus.Interruptible))) &&
              assert(uninterruptible)(isSome(equalTo(InterruptStatus.Uninterruptible)))
          }
        ),
        test("map")(check(pureStreamOfInts, Gen.function(Gen.int)) { (s, f) =>
          for {
            res1 <- s.map(f).runCollect
            res2 <- s.runCollect.map(_.map(f))
          } yield assert(res1)(equalTo(res2))
        }),
        test("mapAccum") {
          assertM(ZStream(1, 1, 1).mapAccum(0)((acc, el) => (acc + el, acc + el)).runCollect)(
            equalTo(Chunk(1, 2, 3))
          )
        },
        suite("mapAccumZIO")(
          test("mapAccumZIO happy path") {
            assertM(
              ZStream(1, 1, 1)
                .mapAccumZIO[Any, Nothing, Int, Int](0)((acc, el) => IO.succeed((acc + el, acc + el)))
                .runCollect
            )(equalTo(Chunk(1, 2, 3)))
          },
          test("mapAccumZIO error") {
            ZStream(1, 1, 1)
              .mapAccumZIO(0)((_, _) => IO.fail("Ouch"))
              .runCollect
              .either
              .map(assert(_)(isLeft(equalTo("Ouch"))))
          } @@ zioTag(errors),
          test("laziness on chunks") {
            assertM(
              ZStream(1, 2, 3)
                .mapAccumZIO(()) {
                  case (_, 3) => ZIO.fail("boom")
                  case (_, x) => UIO.succeed(((), x))
                }
                .either
                .runCollect
            )(equalTo(Chunk(Right(1), Right(2), Left("boom"))))
          }
        ),
        test("mapConcat")(check(pureStreamOfInts, Gen.function(Gen.listOf(Gen.int))) { (s, f) =>
          for {
            res1 <- s.mapConcat(f).runCollect
            res2 <- s.runCollect.map(_.flatMap(v => f(v).toSeq))
          } yield assert(res1)(equalTo(res2))
        }),
        test("mapConcatChunk")(check(pureStreamOfInts, Gen.function(Gen.chunkOf(Gen.int))) { (s, f) =>
          for {
            res1 <- s.mapConcatChunk(f).runCollect
            res2 <- s.runCollect.map(_.flatMap(v => f(v).toSeq))
          } yield assert(res1)(equalTo(res2))
        }),
        suite("mapConcatChunkM")(
          test("mapConcatChunkM happy path") {
            check(pureStreamOfInts, Gen.function(Gen.chunkOf(Gen.int))) { (s, f) =>
              for {
                res1 <- s.mapConcatChunkZIO(b => UIO.succeedNow(f(b))).runCollect
                res2 <- s.runCollect.map(_.flatMap(v => f(v).toSeq))
              } yield assert(res1)(equalTo(res2))
            }
          },
          test("mapConcatChunkM error") {
            ZStream(1, 2, 3)
              .mapConcatChunkZIO(_ => IO.fail("Ouch"))
              .runCollect
              .either
              .map(assert(_)(equalTo(Left("Ouch"))))
          }
        ),
        suite("mapConcatM")(
          test("mapConcatM happy path") {
            check(pureStreamOfInts, Gen.function(Gen.listOf(Gen.int))) { (s, f) =>
              for {
                res1 <- s.mapConcatZIO(b => UIO.succeedNow(f(b))).runCollect
                res2 <- s.runCollect.map(_.flatMap(v => f(v).toSeq))
              } yield assert(res1)(equalTo(res2))
            }
          },
          test("mapConcatM error") {
            ZStream(1, 2, 3)
              .mapConcatZIO(_ => IO.fail("Ouch"))
              .runCollect
              .either
              .map(assert(_)(equalTo(Left("Ouch"))))
          }
        ),
        test("mapError") {
          ZStream
            .fail("123")
            .mapError(_.toInt)
            .runCollect
            .either
            .map(assert(_)(isLeft(equalTo(123))))
        },
        test("mapErrorCause") {
          ZStream
            .failCause(Cause.fail("123"))
            .mapErrorCause(_.map(_.toInt))
            .runCollect
            .either
            .map(assert(_)(isLeft(equalTo(123))))
        },
        suite("mapZIO")(
          test("ZIO#foreach equivalence") {
            check(Gen.small(Gen.listOfN(_)(Gen.byte)), Gen.function(Gen.successes(Gen.byte))) { (data, f) =>
              val s = ZStream.fromIterable(data)

              for {
                l <- s.mapZIO(f).runCollect
                r <- IO.foreach(data)(f)
              } yield assert(l.toList)(equalTo(r))
            }
          },
          test("laziness on chunks") {
            assertM(
              ZStream(1, 2, 3).mapZIO {
                case 3 => ZIO.fail("boom")
                case x => UIO.succeed(x)
              }.either.runCollect
            )(equalTo(Chunk(Right(1), Right(2), Left("boom"))))
          }
        ),
        suite("mapZIOPar")(
          test("foreachParN equivalence") {
            checkN(10)(Gen.small(Gen.listOfN(_)(Gen.byte)), Gen.function(Gen.successes(Gen.byte))) { (data, f) =>
              val s = ZStream.fromIterable(data)

              for {
                l <- s.mapZIOPar(8)(f).runCollect
                r <- IO.foreachPar(data)(f).withParallelism(8)
              } yield assert(l.toList)(equalTo(r))
            }
          },
          test("order when n = 1") {
            for {
              queue  <- Queue.unbounded[Int]
              _      <- ZStream.range(0, 9).mapZIOPar(1)(queue.offer).runDrain
              result <- queue.takeAll
            } yield assert(result)(equalTo(result.sorted))
          },
          test("interruption propagation") {
            for {
              interrupted <- Ref.make(false)
              latch       <- Promise.make[Nothing, Unit]
              fib <- ZStream(())
                       .mapZIOPar(1)(_ => (latch.succeed(()) *> ZIO.infinity).onInterrupt(interrupted.set(true)))
                       .runDrain
                       .fork
              _      <- latch.await
              _      <- fib.interrupt
              result <- interrupted.get
            } yield assert(result)(isTrue)
          },
          test("guarantee ordering")(check(Gen.int(1, 4096), Gen.listOf(Gen.int)) { (n: Int, m: List[Int]) =>
            for {
              mapZIO    <- ZStream.fromIterable(m).mapZIO(UIO.succeedNow).runCollect
              mapZIOPar <- ZStream.fromIterable(m).mapZIOPar(n)(UIO.succeedNow).runCollect
            } yield assert(n)(isGreaterThan(0)) implies assert(mapZIO)(equalTo(mapZIOPar))
          }),
          test("awaits children fibers properly") {
            assertM(
              ZStream
                .fromIterable((0 to 100))
                .interruptWhen(ZIO.never)
                .mapZIOPar(8)(_ => ZIO(1).repeatN(2000))
                .runDrain
                .exit
                .map(_.isInterrupted)
            )(equalTo(false))
          } @@ ignore,
          test("interrupts pending tasks when one of the tasks fails") {
            for {
              interrupted <- Ref.make(0)
              latch1      <- Promise.make[Nothing, Unit]
              latch2      <- Promise.make[Nothing, Unit]
              result <- ZStream(1, 2, 3)
                          .mapZIOPar(3) {
                            case 1 => (latch1.succeed(()) *> ZIO.never).onInterrupt(interrupted.update(_ + 1))
                            case 2 => (latch2.succeed(()) *> ZIO.never).onInterrupt(interrupted.update(_ + 1))
                            case 3 => latch1.await *> latch2.await *> ZIO.fail("Boom")
                          }
                          .runDrain
                          .exit
              count <- interrupted.get
            } yield assert(count)(equalTo(2)) && assert(result)(fails(equalTo("Boom")))
          } @@ nonFlaky(1000),
          test("propagates correct error with subsequent mapZIOPar call (#4514)") {
            assertM(
              ZStream
                .fromIterable(1 to 50)
                .mapZIOPar(20)(i => if (i < 10) UIO(i) else ZIO.fail("Boom"))
                .mapZIOPar(20)(UIO(_))
                .runCollect
                .either
            )(isLeft(equalTo("Boom")))
          } @@ flaky(1000) // TODO Restore to non-flaky
        ),
        suite("mapZIOParUnordered")(
          test("mapping with failure is failure") {
            val stream =
              ZStream.fromIterable(0 to 3).mapZIOParUnordered(10)(_ => ZIO.fail("fail"))
            assertM(stream.runDrain.exit)(fails(equalTo("fail")))
          } @@ nonFlaky
        ),
        suite("mergeTerminateLeft")(
          test("terminates as soon as the first stream terminates") {
            for {
              queue1 <- Queue.unbounded[Int]
              queue2 <- Queue.unbounded[Int]
              stream1 = ZStream.fromQueue(queue1)
              stream2 = ZStream.fromQueue(queue2)
              fiber  <- stream1.mergeTerminateLeft(stream2).runCollect.fork
              _      <- queue1.offer(1) *> TestClock.adjust(1.second)
              _      <- queue1.offer(2) *> TestClock.adjust(1.second)
              _      <- queue1.shutdown *> TestClock.adjust(1.second)
              _      <- queue2.offer(3)
              result <- fiber.join
            } yield assert(result)(equalTo(Chunk(1, 2)))
          },
          test("interrupts pulling on finish") {
            val s1 = ZStream(1, 2, 3)
            val s2 = ZStream.fromZIO(Clock.sleep(5.seconds).as(4))
            assertM(s1.mergeTerminateLeft(s2).runCollect)(equalTo(Chunk(1, 2, 3)))
          }
        ),
        suite("mergeTerminateRight")(
          test("terminates as soon as the second stream terminates") {
            for {
              queue1 <- Queue.unbounded[Int]
              queue2 <- Queue.unbounded[Int]
              stream1 = ZStream.fromQueue(queue1)
              stream2 = ZStream.fromQueue(queue2)
              fiber  <- stream1.mergeTerminateRight(stream2).runCollect.fork
              _      <- queue2.offer(2) *> TestClock.adjust(1.second)
              _      <- queue2.offer(3) *> TestClock.adjust(1.second)
              _      <- queue2.shutdown *> TestClock.adjust(1.second)
              _      <- queue1.offer(1)
              result <- fiber.join
            } yield assert(result)(equalTo(Chunk(2, 3)))
          } @@ exceptJS
        ),
        suite("mergeTerminateEither")(
          test("terminates as soon as either stream terminates") {
            for {
              queue1 <- Queue.unbounded[Int]
              queue2 <- Queue.unbounded[Int]
              stream1 = ZStream.fromQueue(queue1)
              stream2 = ZStream.fromQueue(queue2)
              fiber  <- stream1.mergeTerminateEither(stream2).runCollect.fork
              _      <- queue1.shutdown
              _      <- TestClock.adjust(1.second)
              _      <- queue2.offer(1)
              result <- fiber.join
            } yield assert(result)(isEmpty)
          }
        ),
        suite("mergeWith")(
          test("equivalence with set union")(check(streamOfInts, streamOfInts) {
            (s1: ZStream[Any, String, Int], s2: ZStream[Any, String, Int]) =>
              for {
                mergedStream <- (s1 merge s2).runCollect.map(_.toSet).exit
                mergedLists <- s1.runCollect
                                 .zipWith(s2.runCollect)((left, right) => left ++ right)
                                 .map(_.toSet)
                                 .exit
              } yield assert(!mergedStream.isSuccess && !mergedLists.isSuccess)(isTrue) || assert(
                mergedStream
              )(
                equalTo(mergedLists)
              )
          }),
          test("fail as soon as one stream fails") {
            assertM(ZStream(1, 2, 3).merge(ZStream.fail(())).runCollect.exit.map(_.isSuccess))(
              equalTo(false)
            )
          } @@ nonFlaky(20),
          test("prioritizes failure") {
            val s1 = ZStream.never
            val s2 = ZStream.fail("Ouch")

            assertM(s1.mergeWith(s2)(_ => (), _ => ()).runCollect.either)(isLeft(equalTo("Ouch")))
          }
        ),
        suite("partitionEither")(
          test("allows repeated runs without hanging") {
            val stream = ZStream
              .fromIterable[Int](Seq.empty)
              .partitionEither(i => ZIO.succeedNow(if (i % 2 == 0) Left(i) else Right(i)))
              .map { case (evens, odds) => evens.mergeEither(odds) }
              .use(_.runCollect)
            assertM(ZIO.collectAll(Range(0, 100).toList.map(_ => stream)).map(_ => 0))(equalTo(0))
          },
          test("values") {
            ZStream
              .range(0, 6)
              .partitionEither { i =>
                if (i % 2 == 0) ZIO.succeedNow(Left(i))
                else ZIO.succeedNow(Right(i))
              }
              .use { case (s1, s2) =>
                for {
                  out1 <- s1.runCollect
                  out2 <- s2.runCollect
                } yield assert(out1)(equalTo(Chunk(0, 2, 4))) && assert(out2)(
                  equalTo(Chunk(1, 3, 5))
                )
              }
          },
          test("errors") {
            (ZStream.range(0, 1) ++ ZStream.fail("Boom")).partitionEither { i =>
              if (i % 2 == 0) ZIO.succeedNow(Left(i))
              else ZIO.succeedNow(Right(i))
            }.use { case (s1, s2) =>
              for {
                out1 <- s1.runCollect.either
                out2 <- s2.runCollect.either
              } yield assert(out1)(isLeft(equalTo("Boom"))) && assert(out2)(
                isLeft(equalTo("Boom"))
              )
            }
          },
          test("backpressure") {
            ZStream
              .range(0, 6)
              .partitionEither(
                i =>
                  if (i % 2 == 0) ZIO.succeedNow(Left(i))
                  else ZIO.succeedNow(Right(i)),
                1
              )
              .use { case (s1, s2) =>
                for {
                  ref    <- Ref.make[List[Int]](Nil)
                  latch1 <- Promise.make[Nothing, Unit]
                  fib <- s1
                           .tap(i => ref.update(i :: _) *> latch1.succeed(()).when(i == 2))
                           .runDrain
                           .fork
                  _         <- latch1.await
                  snapshot1 <- ref.get
                  other     <- s2.runCollect
                  _         <- fib.await
                  snapshot2 <- ref.get
                } yield assert(snapshot1)(equalTo(List(2, 0))) && assert(snapshot2)(
                  equalTo(List(4, 2, 0))
                ) && assert(
                  other
                )(
                  equalTo(
                    Chunk(
                      1,
                      3,
                      5
                    )
                  )
                )
              }
          }
        ),
        test("peel") {
          val sink: ZSink[Any, Nothing, Int, Nothing, Int, Any] = ZSink.take(3)

          ZStream.fromChunks(Chunk(1, 2, 3), Chunk(4, 5, 6)).peel(sink).use { case (chunk, rest) =>
            rest.runCollect.map { rest =>
              assert(chunk)(equalTo(Chunk(1, 2, 3))) &&
              assert(rest)(equalTo(Chunk(4, 5, 6)))
            }
          }
        },
        test("onError") {
          for {
            flag   <- Ref.make(false)
            exit   <- ZStream.fail("Boom").onError(_ => flag.set(true)).runDrain.exit
            called <- flag.get
          } yield assert(called)(isTrue) && assert(exit)(fails(equalTo("Boom")))
        } @@ zioTag(errors),
        test("orElse") {
          val s1 = ZStream(1, 2, 3) ++ ZStream.fail("Boom")
          val s2 = ZStream(4, 5, 6)
          s1.orElse(s2).runCollect.map(assert(_)(equalTo(Chunk(1, 2, 3, 4, 5, 6))))
        },
        test("orElseEither") {
          val s1 = ZStream.succeed(1) ++ ZStream.fail("Boom")
          val s2 = ZStream.succeed(2)
          s1.orElseEither(s2).runCollect.map(assert(_)(equalTo(Chunk(Left(1), Right(2)))))
        },
        test("orElseFail") {
          val s1 = ZStream.succeed(1) ++ ZStream.fail("Boom")
          s1.orElseFail("Boomer").runCollect.either.map(assert(_)(isLeft(equalTo("Boomer"))))
        },
        test("orElseOptional") {
          val s1 = ZStream.succeed(1) ++ ZStream.fail(None)
          val s2 = ZStream.succeed(2)
          s1.orElseOptional(s2).runCollect.map(assert(_)(equalTo(Chunk(1, 2))))
        },
        test("orElseSucceed") {
          val s1 = ZStream.succeed(1) ++ ZStream.fail("Boom")
          s1.orElseSucceed(2).runCollect.map(assert(_)(equalTo(Chunk(1, 2))))
        },
        suite("repeat")(
          test("repeat")(
            assertM(
              ZStream(1)
                .repeat(Schedule.recurs(4))
                .runCollect
            )(equalTo(Chunk(1, 1, 1, 1, 1)))
          ),
          test("short circuits")(
            for {
              ref <- Ref.make[List[Int]](Nil)
              fiber <- ZStream
                         .fromZIO(ref.update(1 :: _))
                         .repeat(Schedule.spaced(10.millis))
                         .take(2)
                         .runDrain
                         .fork
              _      <- TestClock.adjust(50.millis)
              _      <- fiber.join
              result <- ref.get
            } yield assert(result)(equalTo(List(1, 1)))
          ),
          test("does not swallow errors on a repetition") {
            Ref.make(0).flatMap { counter =>
              ZStream
                .fromZIO(
                  counter.getAndUpdate(_ + 1).flatMap {
                    case i if i <= 2 => UIO.succeed(i)
                    case _           => ZIO.fail("Boom")
                  }
                )
                .repeat(Schedule.recurs(3))
                .runDrain
                .exit
                .map(assert(_)(fails(equalTo("Boom"))))
            }
          }
        ),
        suite("repeatEither")(
          test("emits schedule output")(
            assertM(
              ZStream(1L)
                .repeatEither(Schedule.recurs(4))
                .runCollect
            )(
              equalTo(
                Chunk(
                  Right(1L),
                  Right(1L),
                  Left(0L),
                  Right(1L),
                  Left(1L),
                  Right(1L),
                  Left(2L),
                  Right(1L),
                  Left(3L)
                )
              )
            )
          ),
          test("short circuits") {
            for {
              ref <- Ref.make[List[Int]](Nil)
              fiber <- ZStream
                         .fromZIO(ref.update(1 :: _))
                         .repeatEither(Schedule.spaced(10.millis))
                         .take(3) // take one schedule output
                         .runDrain
                         .fork
              _      <- TestClock.adjust(50.millis)
              _      <- fiber.join
              result <- ref.get
            } yield assert(result)(equalTo(List(1, 1)))
          }
        ),
        test("right") {
          val s1 = ZStream.succeed(Right(1)) ++ ZStream.succeed(Left(0))
          s1.right.runCollect.either.map(assert(_)(isLeft(equalTo(None))))
        },
        test("rightOrFail") {
          val s1 = ZStream.succeed(Right(1)) ++ ZStream.succeed(Left(0))
          s1.rightOrFail(-1).runCollect.either.map(assert(_)(isLeft(equalTo(-1))))
        },
        suite("runHead")(
          test("nonempty stream")(
            assertM(ZStream(1, 2, 3, 4).runHead)(equalTo(Some(1)))
          ),
          test("empty stream")(
            assertM(ZStream.empty.runHead)(equalTo(None))
          ),
          test("Pulls up to the first non-empty chunk") {
            for {
              ref <- Ref.make[List[Int]](Nil)
              head <- ZStream(
                        ZStream.fromZIO(ref.update(1 :: _)).drain,
                        ZStream.fromZIO(ref.update(2 :: _)).drain,
                        ZStream(1),
                        ZStream.fromZIO(ref.update(3 :: _))
                      ).flatten.runHead
              result <- ref.get
            } yield assert(head)(isSome(equalTo(1))) && assert(result)(equalTo(List(2, 1)))
          }
        ),
        suite("runLast")(
          test("nonempty stream")(
            assertM(ZStream(1, 2, 3, 4).runLast)(equalTo(Some(4)))
          ),
          test("empty stream")(
            assertM(ZStream.empty.runLast)(equalTo(None))
          )
        ),
        suite("runManaged")(
          test("properly closes the resources")(
            for {
              closed <- Ref.make[Boolean](false)
              res     = ZManaged.acquireReleaseWith(ZIO.succeed(1))(_ => closed.set(true))
              stream  = ZStream.managed(res).flatMap(a => ZStream(a, a, a))
              collectAndCheck <- stream
                                   .runManaged(ZSink.collectAll)
                                   .flatMap(r => closed.get.toManaged.map((r, _)))
                                   .useNow
              (result, state) = collectAndCheck
              finalState     <- closed.get
            } yield {
              assert(result)(equalTo(Chunk(1, 1, 1))) && assert(state)(isFalse) && assert(finalState)(isTrue)
            }
          )
        ),
        suite("scan")(
          test("scan")(check(pureStreamOfInts) { s =>
            for {
              streamResult <- s.scan(0)(_ + _).runCollect
              chunkResult  <- s.runCollect.map(_.scan(0)(_ + _))
            } yield assert(streamResult)(equalTo(chunkResult))
          })
        ),
        suite("scanReduce")(
          test("scanReduce")(check(pureStreamOfInts) { s =>
            for {
              streamResult <- s.scanReduce(_ + _).runCollect
              chunkResult  <- s.runCollect.map(_.scan(0)(_ + _).tail)
            } yield assert(streamResult)(equalTo(chunkResult))
          })
        ),
        suite("schedule")(
          test("schedule") {
            for {
              start <- Clock.currentTime(TimeUnit.MILLISECONDS)
              fiber <- ZStream
                         .range(1, 9)
                         .schedule(Schedule.fixed(100.milliseconds))
                         .mapZIO(n => Clock.currentTime(TimeUnit.MILLISECONDS).map(now => (n, now - start)))
                         .runCollect
                         .fork
              _       <- TestClock.adjust(800.millis)
              actual  <- fiber.join
              expected = Chunk((1, 100L), (2, 200L), (3, 300L), (4, 400L), (5, 500L), (6, 600L), (7, 700L), (8, 800L))
            } yield assertTrue(actual == expected)
          },
          test("scheduleWith")(
            assertM(
              ZStream("A", "B", "C", "A", "B", "C")
                .scheduleWith(Schedule.recurs(2) *> Schedule.fromFunction((_) => "Done"))(
                  _.toLowerCase,
                  identity
                )
                .runCollect
            )(equalTo(Chunk("a", "b", "c", "Done", "a", "b", "c", "Done")))
          ),
          test("scheduleEither")(
            assertM(
              ZStream("A", "B", "C")
                .scheduleEither(Schedule.recurs(2) *> Schedule.fromFunction((_) => "!"))
                .runCollect
            )(equalTo(Chunk(Right("A"), Right("B"), Right("C"), Left("!"))))
          )
        ),
        suite("repeatElements")(
          test("repeatElementsWith")(
            assertM(
              ZStream("A", "B", "C")
                .repeatElementsWith(Schedule.recurs(0) *> Schedule.fromFunction((_) => 123))(
                  identity,
                  _.toString
                )
                .runCollect
            )(equalTo(Chunk("A", "123", "B", "123", "C", "123")))
          ),
          test("repeatElementsEither")(
            assertM(
              ZStream("A", "B", "C")
                .repeatElementsEither(Schedule.recurs(0) *> Schedule.fromFunction((_) => 123))
                .runCollect
            )(equalTo(Chunk(Right("A"), Left(123), Right("B"), Left(123), Right("C"), Left(123))))
          ),
          test("repeated && assertspaced")(
            assertM(
              ZStream("A", "B", "C")
                .repeatElements(Schedule.once)
                .runCollect
            )(equalTo(Chunk("A", "A", "B", "B", "C", "C")))
          ),
          test("short circuits in schedule")(
            assertM(
              ZStream("A", "B", "C")
                .repeatElements(Schedule.once)
                .take(4)
                .runCollect
            )(equalTo(Chunk("A", "A", "B", "B")))
          ),
          test("short circuits after schedule")(
            assertM(
              ZStream("A", "B", "C")
                .repeatElements(Schedule.once)
                .take(3)
                .runCollect
            )(equalTo(Chunk("A", "A", "B")))
          )
        ),
        suite("retry")(
          test("retry a failing stream") {
            assertM(
              for {
                ref     <- Ref.make(0)
                stream   = ZStream.fromZIO(ref.getAndUpdate(_ + 1)) ++ ZStream.fail(None)
                results <- stream.retry(Schedule.forever).take(2).runCollect
              } yield results
            )(equalTo(Chunk(0, 1)))
          },
          test("cleanup resources before restarting the stream") {
            assertM(
              for {
                finalized <- Ref.make(0)
                stream = ZStream.unwrapManaged(
                           ZManaged
                             .finalizer(finalized.getAndUpdate(_ + 1))
                             .as(ZStream.fromZIO(finalized.get) ++ ZStream.fail(None))
                         )
                results <- stream.retry(Schedule.forever).take(2).runCollect
              } yield results
            )(equalTo(Chunk(0, 1)))
          },
          test("retry a failing stream according to a schedule") {
            for {
              times <- Ref.make(List.empty[java.time.Instant])
              stream =
                ZStream
                  .fromZIO(Clock.instant.flatMap(time => times.update(time +: _)))
                  .flatMap(_ => ZStream.fail(None))
              streamFib <- stream.retry(Schedule.exponential(1.second)).take(3).runDrain.fork
              _         <- TestClock.adjust(1.second)
              _         <- TestClock.adjust(2.second)
              _         <- streamFib.interrupt
              results   <- times.get.map(_.map(_.getEpochSecond.toInt))
            } yield assert(results)(equalTo(List(3, 1, 0)))
          },
          test("reset the schedule after a successful pull") {
            for {
              times <- Ref.make(List.empty[java.time.Instant])
              ref   <- Ref.make(0)
              stream =
                ZStream
                  .fromZIO(Clock.instant.flatMap(time => times.update(time +: _) *> ref.updateAndGet(_ + 1)))
                  .flatMap { attemptNr =>
                    if (attemptNr == 3 || attemptNr == 5) ZStream.succeed(attemptNr) else ZStream.fail(None)
                  }
                  .forever
              streamFib <- stream
                             .retry(Schedule.exponential(1.second))
                             .take(2)
                             .runDrain
                             .fork
              _       <- TestClock.adjust(1.second)
              _       <- TestClock.adjust(2.second)
              _       <- TestClock.adjust(1.second)
              _       <- streamFib.join
              results <- times.get.map(_.map(_.getEpochSecond.toInt))
            } yield assert(results)(equalTo(List(4, 3, 3, 1, 0)))
          }
        ),
        suite("serviceWith")(
          test("serviceWith") {
            trait A {
              def live: UIO[Int]
            }

            val ref: Chunk[Int] = Chunk(10)

            ZStream
              .serviceWith[A](_.live)
              .provideCustomLayer(ZLayer.succeed(new A {
                override def live: UIO[Int] = UIO(10)
              }))
              .runCollect
              .map(result => assertTrue(result == ref))
          },
          test("serviceWithStream") {
            trait A {
              def live: ZStream[Any, Nothing, Int]
            }

            val numbers = 0 to 10

            ZStream
              .serviceWithStream[A](_.live)
              .provideCustomLayer(ZLayer.succeed(new A {
                override def live: ZStream[Any, Nothing, Int] =
                  ZStream.fromIterable(numbers)
              }))
              .runCollect
              .map(result => assertTrue(result == Chunk.fromIterable(numbers)))
          }
        ),
        test("some") {
          val s1 = ZStream.succeed(Some(1)) ++ ZStream.succeed(None)
          s1.some.runCollect.either.map(assert(_)(isLeft(isNone)))
        },
        test("someOrElse") {
          val s1 = ZStream.succeed(Some(1)) ++ ZStream.succeed(None)
          s1.someOrElse(-1).runCollect.map(assert(_)(equalTo(Chunk(1, -1))))
        },
        test("someOrFail") {
          val s1 = ZStream.succeed(Some(1)) ++ ZStream.succeed(None)
          s1.someOrFail(-1).runCollect.either.map(assert(_)(isLeft(equalTo(-1))))
        },
        suite("splitOnChunk")(
          test("consecutive delimiter yields empty Chunk") {
            val input         = ZStream.apply(Chunk(1, 2), Chunk(1), Chunk(2, 1, 2, 3, 1, 2), Chunk(1, 2))
            val splitSequence = Chunk(1, 2)
            assertM(input.flattenChunks.splitOnChunk(splitSequence).map(_.size).runCollect)(
              equalTo(Chunk(0, 0, 0, 1, 0))
            )
          },
          test("preserves data")(check(Gen.chunkOf(Gen.byte.filter(_ != 0.toByte))) { bytes =>
            val splitSequence = Chunk[Byte](0, 1)
            val data          = bytes.flatMap(_ +: splitSequence)
            assertM(ZStream.fromChunks(data).splitOnChunk(splitSequence).runCollect.map(_.flatten))(
              equalTo(bytes)
            )
          }),
          test("handles leftovers") {
            val splitSequence = Chunk(0, 1)
            assertM(ZStream.fromChunks(Chunk(1, 0, 2, 0, 1, 2), Chunk(2)).splitOnChunk(splitSequence).runCollect)(
              equalTo(Chunk(Chunk(1, 0, 2), Chunk(2, 2)))
            )
          },
          test("works") {
            val splitSequence = Chunk(0, 1)
            assertM(
              ZStream(1, 2, 0, 1, 3, 4, 0, 1, 5, 6, 5, 6)
                .splitOnChunk(splitSequence)
                .runCollect
            )(equalTo(Chunk(Chunk(1, 2), Chunk(3, 4), Chunk(5, 6, 5, 6))))
          },
          test("works from Chunks") {
            val splitSequence = Chunk(0, 1)
            assertM(
              ZStream
                .fromChunks(Chunk(1, 2), splitSequence, Chunk(3, 4), splitSequence, Chunk(5, 6), Chunk(5, 6))
                .splitOnChunk(splitSequence)
                .runCollect
            )(equalTo(Chunk(Chunk(1, 2), Chunk(3, 4), Chunk(5, 6, 5, 6))))
          },
          test("single delimiter edgecase") {
            assertM(
              ZStream(0)
                .splitOnChunk(Chunk(0))
                .runCollect
            )(equalTo(Chunk(Chunk())))
          },
          test("no delimiter in data") {
            assertM(
              ZStream
                .fromChunks(Chunk(1, 2), Chunk(1, 2), Chunk(1, 2))
                .splitOnChunk(Chunk(1, 1))
                .runCollect
            )(equalTo(Chunk(Chunk(1, 2, 1, 2, 1, 2))))
          },
          test("delimiter on the boundary") {
            assertM(
              ZStream
                .fromChunks(Chunk(1, 2), Chunk(1, 2))
                .splitOnChunk(Chunk(2, 1))
                .runCollect
            )(equalTo(Chunk(Chunk(1), Chunk(2))))
          }
        ),
        suite("take")(
          test("take")(check(streamOfInts, Gen.int) { (s, n) =>
            for {
              takeStreamResult <- s.take(n.toLong).runCollect.exit
              takeListResult   <- s.runCollect.map(_.take(n)).exit
            } yield assert(takeListResult.isSuccess)(isTrue) implies assert(takeStreamResult)(
              equalTo(takeListResult)
            )
          }),
          test("take short circuits")(
            for {
              ran    <- Ref.make(false)
              stream  = (ZStream(1) ++ ZStream.fromZIO(ran.set(true)).drain).take(0)
              _      <- stream.runDrain
              result <- ran.get
            } yield assert(result)(isFalse)
          ),
          test("take(0) short circuits")(
            for {
              units <- ZStream.never.take(0).runCollect
            } yield assert(units)(equalTo(Chunk.empty))
          ),
          test("take(1) short circuits")(
            for {
              ints <- (ZStream(1) ++ ZStream.never).take(1).runCollect
            } yield assert(ints)(equalTo(Chunk(1)))
          )
        ),
        test("takeRight") {
          check(pureStreamOfInts, Gen.int(1, 4)) { (s, n) =>
            for {
              streamTake <- s.takeRight(n).runCollect
              chunkTake  <- s.runCollect.map(_.takeRight(n))
            } yield assert(streamTake)(equalTo(chunkTake))
          }
        },
        test("takeUntil") {
          check(streamOfInts, Gen.function(Gen.boolean)) { (s, p) =>
            for {
              streamTakeUntil <- s.takeUntil(p).runCollect.exit
              chunkTakeUntil <- s.runCollect
                                  .map(as => as.takeWhile(!p(_)) ++ as.dropWhile(!p(_)).take(1))
                                  .exit
            } yield assert(chunkTakeUntil.isSuccess)(isTrue) implies assert(streamTakeUntil)(
              equalTo(chunkTakeUntil)
            )
          }
        },
        test("takeUntilM") {
          check(streamOfInts, Gen.function(Gen.successes(Gen.boolean))) { (s, p) =>
            for {
              streamTakeUntilM <- s.takeUntilZIO(p).runCollect.exit
              chunkTakeUntilM <- s.runCollect
                                   .flatMap(as =>
                                     as.takeWhileZIO(p(_).map(!_))
                                       .zipWith(as.dropWhileZIO(p(_).map(!_)).map(_.take(1)))(_ ++ _)
                                   )
                                   .exit
            } yield assert(chunkTakeUntilM.isSuccess)(isTrue) implies assert(streamTakeUntilM)(
              equalTo(chunkTakeUntilM)
            )
          }
        },
        test("takeUntilM - laziness on chunks") {
          assertM(
            ZStream(1, 2, 3).takeUntilZIO {
              case 2 => ZIO.fail("boom")
              case _ => UIO.succeed(false)
            }.either.runCollect
          )(equalTo(Chunk(Right(1), Right(2), Left("boom"))))
        },
        suite("takeWhile")(
          test("takeWhile")(check(streamOfInts, Gen.function(Gen.boolean)) { (s, p) =>
            for {
              streamTakeWhile <- s.takeWhile(p).runCollect.exit
              chunkTakeWhile  <- s.runCollect.map(_.takeWhile(p)).exit
            } yield assert(chunkTakeWhile.isSuccess)(isTrue) implies assert(streamTakeWhile)(equalTo(chunkTakeWhile))
          }),
          test("takeWhile doesn't stop when hitting an empty chunk (#4272)") {
            ZStream
              .fromChunks(Chunk(1), Chunk(2), Chunk(3))
              .mapChunks(_.flatMap {
                case 2 => Chunk()
                case x => Chunk(x)
              })
              .takeWhile(_ != 4)
              .runCollect
              .map(assert(_)(hasSameElements(List(1, 3))))
          }
        ),
        test("takeWhile short circuits")(
          assertM(
            (ZStream(1) ++ ZStream.fail("Ouch"))
              .takeWhile(_ => false)
              .runDrain
              .either
          )(isRight(isUnit))
        ),
        suite("tap")(
          test("tap") {
            for {
              ref <- Ref.make(0)
              res <- ZStream(1, 1).tap[Any, Nothing](a => ref.update(_ + a)).runCollect
              sum <- ref.get
            } yield assert(res)(equalTo(Chunk(1, 1))) && assert(sum)(equalTo(2))
          },
          test("laziness on chunks") {
            assertM(ZStream(1, 2, 3).tap(x => IO.when(x == 3)(IO.fail("error"))).either.runCollect)(
              equalTo(Chunk(Right(1), Right(2), Left("error")))
            )
          }
        ),
        suite("tapError")(
          test("tapError") {
            for {
              ref <- Ref.make("")
              res <- (ZStream(1, 1) ++ ZStream.fail("Ouch")).tapError(err => ref.update(_ + err)).runCollect.either
              err <- ref.get
            } yield assert(res)(isLeft(equalTo("Ouch"))) && assert(err)(equalTo("Ouch"))
          }
        ),
        suite("throttleEnforce")(
          test("free elements") {
            assertM(
              ZStream(1, 2, 3, 4)
                .throttleEnforce(0, Duration.Infinity)(_ => 0)
                .runCollect
            )(equalTo(Chunk(1, 2, 3, 4)))
          },
          test("no bandwidth") {
            assertM(
              ZStream(1, 2, 3, 4)
                .throttleEnforce(0, Duration.Infinity)(_ => 1)
                .runCollect
            )(equalTo(Chunk.empty))
          }
        ),
        suite("throttleShape")(
          test("throttleShape") {
            for {
              fiber <- Queue
                         .bounded[Int](10)
                         .flatMap { queue =>
                           ZStream
                             .fromQueue(queue)
                             .throttleShape(1, 1.second)(_.sum.toLong)
                             .toPull
                             .use { pull =>
                               for {
                                 _    <- queue.offer(1)
                                 res1 <- pull
                                 _    <- queue.offer(2)
                                 res2 <- pull
                                 _    <- Clock.sleep(4.seconds)
                                 _    <- queue.offer(3)
                                 res3 <- pull
                               } yield assert(Chunk(res1, res2, res3))(
                                 equalTo(Chunk(Chunk(1), Chunk(2), Chunk(3)))
                               )
                             }
                         }
                         .fork
              _    <- TestClock.adjust(8.seconds)
              test <- fiber.join
            } yield test
          },
          test("infinite bandwidth") {
            Queue.bounded[Int](10).flatMap { queue =>
              ZStream.fromQueue(queue).throttleShape(1, 0.seconds)(_ => 100000L).toPull.use { pull =>
                for {
                  _       <- queue.offer(1)
                  res1    <- pull
                  _       <- queue.offer(2)
                  res2    <- pull
                  elapsed <- Clock.currentTime(TimeUnit.SECONDS)
                } yield assert(elapsed)(equalTo(0L)) && assert(Chunk(res1, res2))(
                  equalTo(Chunk(Chunk(1), Chunk(2)))
                )
              }
            }
          },
          test("with burst") {
            for {
              fiber <- Queue
                         .bounded[Int](10)
                         .flatMap { queue =>
                           ZStream
                             .fromQueue(queue)
                             .throttleShape(1, 1.second, 2)(_.sum.toLong)
                             .toPull
                             .use { pull =>
                               for {
                                 _    <- queue.offer(1)
                                 res1 <- pull
                                 _    <- TestClock.adjust(2.seconds)
                                 _    <- queue.offer(2)
                                 res2 <- pull
                                 _    <- TestClock.adjust(4.seconds)
                                 _    <- queue.offer(3)
                                 res3 <- pull
                               } yield assert(Chunk(res1, res2, res3))(
                                 equalTo(Chunk(Chunk(1), Chunk(2), Chunk(3)))
                               )
                             }
                         }
                         .fork
              test <- fiber.join
            } yield test
          },
          test("free elements") {
            assertM(
              ZStream(1, 2, 3, 4)
                .throttleShape(1, Duration.Infinity)(_ => 0)
                .runCollect
            )(equalTo(Chunk(1, 2, 3, 4)))
          }
        ),
        suite("debounce")(
          test("should drop earlier chunks within waitTime") {
            assertWithChunkCoordination(List(Chunk(1), Chunk(3, 4), Chunk(5), Chunk(6, 7))) { c =>
              val stream = ZStream
                .fromQueue(c.queue)
                .collectWhileSuccess
                .debounce(1.second)
                .tap(_ => c.proceed)

              assertM(for {
                fiber  <- stream.runCollect.fork
                _      <- c.offer.fork
                _      <- (Clock.sleep(500.millis) *> c.offer).fork
                _      <- (Clock.sleep(2.seconds) *> c.offer).fork
                _      <- (Clock.sleep(2500.millis) *> c.offer).fork
                _      <- TestClock.adjust(3500.millis)
                result <- fiber.join
              } yield result)(equalTo(Chunk(Chunk(3, 4), Chunk(6, 7))))
            }
          },
          test("should take latest chunk within waitTime") {
            assertWithChunkCoordination(List(Chunk(1, 2), Chunk(3, 4), Chunk(5, 6))) { c =>
              val stream = ZStream
                .fromQueue(c.queue)
                .collectWhileSuccess
                .debounce(1.second)
                .tap(_ => c.proceed)

              assertM(for {
                fiber  <- stream.runCollect.fork
                _      <- c.offer *> c.offer *> c.offer
                _      <- TestClock.adjust(1.second)
                result <- fiber.join
              } yield result)(equalTo(Chunk(Chunk(5, 6))))
            }
          },
          test("should work properly with parallelization") {
            assertWithChunkCoordination(List(Chunk(1), Chunk(2), Chunk(3))) { c =>
              val stream = ZStream
                .fromQueue(c.queue)
                .collectWhileSuccess
                .debounce(1.second)
                .tap(_ => c.proceed)

              assertM(for {
                fiber  <- stream.runCollect.fork
                _      <- ZIO.collectAllParDiscard(List(c.offer, c.offer, c.offer))
                _      <- TestClock.adjust(1.second)
                result <- fiber.join
              } yield result)(hasSize(equalTo(1)))
            }
          },
          test("should handle empty chunks properly") {
            for {
              fiber  <- ZStream(1, 2, 3).fixed(500.millis).debounce(1.second).runCollect.fork
              _      <- TestClock.adjust(3.seconds)
              result <- fiber.join
            } yield assert(result)(equalTo(Chunk(3)))
          },
          test("should fail immediately") {
            val stream = ZStream.fromZIO(IO.fail(None)).debounce(Duration.Infinity)
            assertM(stream.runCollect.either)(isLeft(equalTo(None)))
          },
          test("should work with empty streams") {
            val stream = ZStream.empty.debounce(5.seconds)
            assertM(stream.runCollect)(isEmpty)
          },
          test("should pick last element from every chunk") {
            assertM(for {
              fiber  <- ZStream(1, 2, 3).debounce(1.second).runCollect.fork
              _      <- TestClock.adjust(1.second)
              result <- fiber.join
            } yield result)(equalTo(Chunk(3)))
          },
          test("should interrupt fibers properly") {
            assertWithChunkCoordination(List(Chunk(1), Chunk(2), Chunk(3))) { c =>
              for {
                fib <- ZStream
                         .fromQueue(c.queue)
                         .tap(_ => c.proceed)
                         .flatMap(ex => ZStream.fromZIOOption(ZIO.done(ex)))
                         .flattenChunks
                         .debounce(200.millis)
                         .interruptWhen(ZIO.never)
                         .take(1)
                         .runCollect
                         .fork
                _       <- (c.offer *> TestClock.adjust(100.millis) *> c.awaitNext).repeatN(3)
                _       <- TestClock.adjust(100.millis)
                results <- fib.join
              } yield assert(results)(equalTo(Chunk(3)))
            }
          },
          test("should interrupt children fiber on stream interruption") {
            for {
              ref <- Ref.make(false)
              fiber <- (ZStream.fromZIO(ZIO.unit) ++ ZStream.fromZIO(ZIO.never.onInterrupt(ref.set(true))))
                         .debounce(800.millis)
                         .runDrain
                         .fork
              _     <- TestClock.adjust(1.minute)
              _     <- fiber.interrupt
              value <- ref.get
            } yield assert(value)(equalTo(true))
          }
        ) @@ TestAspect.timeout(15.seconds),
        suite("timeout")(
          test("succeed") {
            assertM(
              ZStream
                .succeed(1)
                .timeout(Duration.Infinity)
                .runCollect
            )(equalTo(Chunk(1)))
          },
          test("should end stream") {
            assertM(
              ZStream
                .range(0, 5)
                .tap(_ => ZIO.sleep(Duration.Infinity))
                .timeout(Duration.Zero)
                .runCollect
            )(isEmpty)
          }
        ),
        suite("timeoutFail")(
          test("succeed") {
            assertM(
              ZStream
                .range(0, 5)
                .tap(_ => ZIO.sleep(Duration.Infinity))
                .timeoutFail(false)(Duration.Zero)
                .runDrain
                .map(_ => true)
                .either
                .map(_.merge)
            )(isFalse)
          },
          test("fail") {
            for {
              error <- ZStream
                         .fail("OriginalError")
                         .timeoutFail("TimeoutFail")(15.minutes)
                         .runDrain
                         .flip
            } yield assertTrue(error == "OriginalError")
          }
        ),
        test("timeoutFailCause") {
          val throwable = new Exception("BOOM")
          assertM(
            ZStream
              .range(0, 5)
              .tap(_ => ZIO.sleep(Duration.Infinity))
              .timeoutFailCause(Cause.die(throwable))(Duration.Zero)
              .runDrain
              .sandbox
              .either
          )(equalTo(Left(Cause.Die(throwable, ZTrace.none))))
        },
        suite("timeoutTo")(
          test("succeed") {
            assertM(
              ZStream
                .range(0, 5)
                .timeoutTo(Duration.Infinity)(ZStream.succeed(-1))
                .runCollect
            )(equalTo(Chunk(0, 1, 2, 3, 4)))
          },
          test("should switch stream") {
            assertWithChunkCoordination(List(Chunk(1), Chunk(2), Chunk(3))) { c =>
              assertM(
                for {
                  fiber <- ZStream
                             .fromQueue(c.queue)
                             .collectWhileSuccess
                             .flattenChunks
                             .timeoutTo(2.seconds)(ZStream.succeed(4))
                             .tap(_ => c.proceed)
                             .runCollect
                             .fork
                  _      <- c.offer *> TestClock.adjust(1.seconds) *> c.awaitNext
                  _      <- c.offer *> TestClock.adjust(3.seconds) *> c.awaitNext
                  _      <- c.offer
                  result <- fiber.join
                } yield result
              )(equalTo(Chunk(1, 2, 4)))
            }
          },
          test("should not apply timeout after switch") {
            for {
              queue1 <- Queue.unbounded[Int]
              queue2 <- Queue.unbounded[Int]
              stream1 = ZStream.fromQueue(queue1)
              stream2 = ZStream.fromQueue(queue2)
              fiber  <- stream1.timeoutTo(2.seconds)(stream2).runCollect.fork
              _      <- queue1.offer(1) *> TestClock.adjust(1.second)
              _      <- queue1.offer(2) *> TestClock.adjust(3.second)
              _      <- queue1.offer(3)
              _      <- queue2.offer(4) *> TestClock.adjust(3.second)
              _      <- queue2.offer(5) *> queue2.shutdown
              result <- fiber.join
            } yield assert(result)(equalTo(Chunk(1, 2, 4, 5)))
          }
        ),
        suite("toInputStream")(
          test("read one-by-one") {
            check(tinyListOf(Gen.chunkOf(Gen.byte))) { chunks =>
              val content = chunks.flatMap(_.toList)
              ZStream.fromChunks(chunks: _*).toInputStream.use[Any, Throwable, TestResult] { is =>
                ZIO.succeedNow(
                  assert(Iterator.continually(is.read()).takeWhile(_ != -1).map(_.toByte).toList)(
                    equalTo(content)
                  )
                )
              }
            }
          },
          test("read in batches") {
            check(tinyListOf(Gen.chunkOf(Gen.byte))) { chunks =>
              val content = chunks.flatMap(_.toList)
              ZStream.fromChunks(chunks: _*).toInputStream.use[Any, Throwable, TestResult] { is =>
                val batches: List[(Array[Byte], Int)] = Iterator.continually {
                  val buf = new Array[Byte](10)
                  val res = is.read(buf, 0, 4)
                  (buf, res)
                }.takeWhile(_._2 != -1).toList
                val combined = batches.flatMap { case (buf, size) => buf.take(size) }
                ZIO.succeedNow(assert(combined)(equalTo(content)))
              }
            }
          },
          test("`available` returns the size of chunk's leftover") {
            ZStream
              .fromIterable((1 to 10).map(_.toByte))
              .rechunk(3)
              .toInputStream
              .use[Any, Throwable, TestResult](is =>
                ZIO.attempt {
                  val cold = is.available()
                  is.read()
                  val at1 = is.available()
                  is.read(new Array[Byte](2))
                  val at3 = is.available()
                  is.read()
                  val at4 = is.available()
                  List(
                    assert(cold)(equalTo(0)),
                    assert(at1)(equalTo(2)),
                    assert(at3)(equalTo(0)),
                    assert(at4)(equalTo(2))
                  ).reduce(_ && _)
                }
              )
          },
          test("Preserves errors") {
            assertM(
              ZStream
                .fail(new Exception("boom"))
                .toInputStream
                .use(is =>
                  Task {
                    is.read
                  }
                )
                .exit
            )(
              fails(hasMessage(equalTo("boom")))
            )
          },
          test("Be completely lazy") {
            assertM(
              ZStream
                .fail(new Exception("boom"))
                .toInputStream
                .use(_ => ZIO.succeed("ok"))
            )(equalTo("ok"))
          },
          test("Preserves errors in the middle") {
            val bytes: Seq[Byte] = (1 to 5).map(_.toByte)
            val str: ZStream[Any, Throwable, Byte] =
              ZStream.fromIterable(bytes) ++ ZStream.fail(new Exception("boom"))
            assertM(
              str.toInputStream
                .use(is =>
                  Task {
                    val buf = new Array[Byte](50)
                    is.read(buf)
                    "ok"
                  }
                )
                .exit
            )(fails(hasMessage(equalTo("boom"))))
          },
          test("Allows reading something even in case of error") {
            val bytes: Seq[Byte] = (1 to 5).map(_.toByte)
            val str: ZStream[Any, Throwable, Byte] =
              ZStream.fromIterable(bytes) ++ ZStream.fail(new Exception("boom"))
            assertM(
              str.toInputStream.use(is =>
                Task {
                  val buf = new Array[Byte](5)
                  is.read(buf)
                  buf.toList
                }
              )
            )(equalTo(bytes))
          }
        ),
        test("toIterator") {
          (for {
            counter <- Ref.make(0).toManaged //Increment and get the value
            effect    = counter.updateAndGet(_ + 1)
            iterator <- ZStream.repeatZIO(effect).toIterator
            n         = 2000
            out <- ZStream
                     .fromIterator(iterator.map(_.merge), maxChunkSize = 1)
                     .mapConcatZIO(element => effect.map(newElement => List(element, newElement)))
                     .take(n.toLong)
                     .runCollect
                     .toManaged
          } yield assert(out)(equalTo(Chunk.fromIterable(1 to n)))).use(ZIO.succeed(_))
        } @@ TestAspect.jvmOnly, // Until #3360 is solved
        suite("toQueue")(
          test("toQueue")(check(Gen.chunkOfBounded(0, 3)(Gen.int)) { (c: Chunk[Int]) =>
            val s = ZStream.fromChunk(c).flatMap(ZStream.succeed(_))
            assertM(
              s.toQueue(1000)
                .use(queue => queue.size.repeatWhile(_ != c.size + 1) *> queue.takeAll)
            )(
              equalTo(c.map(Take.single) :+ Take.end)
            )
          }),
          test("toQueueUnbounded")(check(Gen.chunkOfBounded(0, 3)(Gen.int)) { (c: Chunk[Int]) =>
            val s = ZStream.fromChunk(c).flatMap(ZStream.succeed(_))
            assertM(
              s.toQueueUnbounded.use(queue => queue.size.repeatWhile(_ != c.size + 1) *> queue.takeAll)
            )(
              equalTo(c.map(Take.single) :+ Take.end)
            )
          })
        ),
        suite("toReader")(
          test("read one-by-one") {
            check(tinyListOf(Gen.chunkOf(Gen.char))) { chunks =>
              val content = chunks.flatMap(_.toList)
              ZStream.fromChunks(chunks: _*).toReader.use[Any, Throwable, TestResult] { reader =>
                ZIO.succeedNow(
                  assert(Iterator.continually(reader.read()).takeWhile(_ != -1).map(_.toChar).toList)(
                    equalTo(content)
                  )
                )
              }
            }
          },
          test("read in batches") {
            check(tinyListOf(Gen.chunkOf(Gen.char))) { chunks =>
              val content = chunks.flatMap(_.toList)
              ZStream.fromChunks(chunks: _*).toReader.use[Any, Throwable, TestResult] { reader =>
                val batches: List[(Array[Char], Int)] = Iterator.continually {
                  val buf = new Array[Char](10)
                  val res = reader.read(buf, 0, 4)
                  (buf, res)
                }.takeWhile(_._2 != -1).toList
                val combined = batches.flatMap { case (buf, size) => buf.take(size) }
                ZIO.succeedNow(assert(combined)(equalTo(content)))
              }
            }
          },
          test("Throws mark not supported") {
            assertM(
              ZStream
                .fromChunk(Chunk.fromArray("Lorem ipsum".toArray))
                .toReader
                .use(reader =>
                  Task {
                    reader.mark(0)
                  }
                )
                .exit
            )(fails(isSubtype[IOException](anything)))
          },
          test("Throws reset not supported") {
            assertM(
              ZStream
                .fromChunk(Chunk.fromArray("Lorem ipsum".toArray))
                .toReader
                .use(reader =>
                  Task {
                    reader.reset()
                  }
                )
                .exit
            )(fails(isSubtype[IOException](anything)))
          },
          test("Does not support mark") {
            assertM(
              ZStream
                .fromChunk(Chunk.fromArray("Lorem ipsum".toArray))
                .toReader
                .use(reader => ZIO.succeed(reader.markSupported()))
            )(equalTo(false))
          },
          test("Ready is false") {
            assertM(
              ZStream
                .fromChunk(Chunk.fromArray("Lorem ipsum".toArray))
                .toReader
                .use(reader => ZIO.succeed(reader.ready()))
            )(equalTo(false))
          },
          test("Preserves errors") {
            assertM(
              ZStream
                .fail(new Exception("boom"))
                .toReader
                .use(reader =>
                  Task {
                    reader.read
                  }
                )
                .exit
            )(
              fails(hasMessage(equalTo("boom")))
            )
          },
          test("Be completely lazy") {
            assertM(
              ZStream
                .fail(new Exception("boom"))
                .toReader
                .use(_ => ZIO.succeed("ok"))
            )(equalTo("ok"))
          },
          test("Preserves errors in the middle") {
            val chars: Seq[Char] = (1 to 5).map(_.toChar)
            val str: ZStream[Any, Throwable, Char] =
              ZStream.fromIterable(chars) ++ ZStream.fail(new Exception("boom"))
            assertM(
              str.toReader
                .use(reader =>
                  Task {
                    val buf = new Array[Char](50)
                    reader.read(buf)
                    "ok"
                  }
                )
                .exit
            )(fails(hasMessage(equalTo("boom"))))
          },
          test("Allows reading something even in case of error") {
            val chars: Seq[Char] = (1 to 5).map(_.toChar)
            val str: ZStream[Any, Throwable, Char] =
              ZStream.fromIterable(chars) ++ ZStream.fail(new Exception("boom"))
            assertM(
              str.toReader.use(reader =>
                Task {
                  val buf = new Array[Char](5)
                  reader.read(buf)
                  buf.toList
                }
              )
            )(equalTo(chars))
          }
        ),
        test("zipAllSortedByKeyExecWith") {
          val genExecutionStrategy =
            Gen.elements(ExecutionStrategy.Parallel, ExecutionStrategy.Sequential)
          val genSortedByKey = for {
            map    <- Gen.mapOf(Gen.int(1, 100), Gen.int(1, 100))
            chunk   = Chunk.fromIterable(map).sorted
            chunks <- splitChunks(Chunk(chunk))
          } yield chunks
          check(genSortedByKey, genSortedByKey, genExecutionStrategy) { (as, bs, exec) =>
            val left   = ZStream.fromChunks(as: _*)
            val right  = ZStream.fromChunks(bs: _*)
            val actual = left.zipAllSortedByKeyWithExec(right)(exec)(identity, identity)(_ + _)
            val expected = Chunk.fromIterable {
              as.flatten.toMap.foldLeft(bs.flatten.toMap) { case (map, (k, v)) =>
                map.get(k).fold(map + (k -> v))(v1 => map + (k -> (v + v1)))
              }
            }.sorted
            assertM(actual.runCollect)(equalTo(expected))
          }
        },
        suite("zipWith")(
          test("zip doesn't pull too much when one of the streams is done") {
            val l = ZStream.fromChunks(Chunk(1, 2), Chunk(3, 4), Chunk(5)) ++ ZStream.fail(
              "Nothing to see here"
            )
            val r = ZStream.fromChunks(Chunk("a", "b"), Chunk("c"))
            assertM(l.zip(r).runCollect)(equalTo(Chunk((1, "a"), (2, "b"), (3, "c"))))
          },
          test("zip equivalence with Chunk#zipWith") {
            check(
              tinyListOf(Gen.chunkOf(Gen.int)),
              tinyListOf(Gen.chunkOf(Gen.int))
            ) { (l, r) =>
              val expected = Chunk.fromIterable(l).flatten.zip(Chunk.fromIterable(r).flatten)
              assertM(ZStream.fromChunks(l: _*).zip(ZStream.fromChunks(r: _*)).runCollect)(
                equalTo(expected)
              )
            }
          },
          test("zipWith prioritizes failure") {
            assertM(
              ZStream.never
                .zipWith(ZStream.fail("Ouch"))((_, _) => None)
                .runCollect
                .either
            )(isLeft(equalTo("Ouch")))
          }
        ),
        suite("zipAllWith")(
          test("zipAllWith") {
            check(
              // We're using ZStream.fromChunks in the test, and that discards empty
              // chunks; so we're only testing for non-empty chunks here.
              tinyListOf(Gen.chunkOf(Gen.int).filter(_.size > 0)),
              tinyListOf(Gen.chunkOf(Gen.int).filter(_.size > 0))
            ) { (l, r) =>
              val expected =
                Chunk
                  .fromIterable(l)
                  .flatten
                  .zipAllWith(Chunk.fromIterable(r).flatten)(Some(_) -> None, None -> Some(_))(
                    Some(_) -> Some(_)
                  )

              assertM(
                ZStream
                  .fromChunks(l: _*)
                  .map(Option(_))
                  .zipAll(ZStream.fromChunks(r: _*).map(Option(_)))(None, None)
                  .runCollect
              )(equalTo(expected))
            }
          },
          test("zipAllWith prioritizes failure") {
            assertM(
              ZStream.never
                .zipAll(ZStream.fail("Ouch"))(None, None)
                .runCollect
                .either
            )(isLeft(equalTo("Ouch")))
          }
        ),
        test("zipWithIndex")(check(pureStreamOfInts) { s =>
          for {
            res1 <- (s.zipWithIndex.runCollect)
            res2 <- (s.runCollect.map(_.zipWithIndex.map(t => (t._1, t._2.toLong))))
          } yield assert(res1)(equalTo(res2))
        }),
        suite("zipWithLatest")(
          test("succeed") {
            for {
              left  <- Queue.unbounded[Chunk[Int]]
              right <- Queue.unbounded[Chunk[Int]]
              out   <- Queue.bounded[Take[Nothing, (Int, Int)]](1)
              _ <-
                ZStream.fromChunkQueue(left).zipWithLatest(ZStream.fromChunkQueue(right))((_, _)).runIntoQueue(out).fork
              _      <- left.offer(Chunk(0))
              _      <- right.offerAll(List(Chunk(0), Chunk(1)))
              chunk1 <- ZIO.replicateZIO(2)(out.take.flatMap(_.done)).map(_.flatten)
              _      <- left.offerAll(List(Chunk(1), Chunk(2)))
              chunk2 <- ZIO.replicateZIO(2)(out.take.flatMap(_.done)).map(_.flatten)
            } yield assert(chunk1)(equalTo(List((0, 0), (0, 1)))) && assert(chunk2)(equalTo(List((1, 1), (2, 1))))
          } @@ nonFlaky(1000),
          test("handle empty pulls properly") {
            val stream0 = ZStream.fromChunks(Chunk(), Chunk(), Chunk(2))
            val stream1 = ZStream.fromChunks(Chunk(1), Chunk(1))

            assertM(
              for {
                promise <- Promise.make[Nothing, Int]
                latch   <- Promise.make[Nothing, Unit]
                fiber <- (stream0 ++ ZStream.fromZIO(promise.await) ++ ZStream(2))
                           .zipWithLatest(ZStream(1, 1).ensuring(latch.succeed(())) ++ stream1)((_, x) => x)
                           .take(3)
                           .runCollect
                           .fork
                _      <- latch.await
                _      <- promise.succeed(2)
                result <- fiber.join
              } yield result
            )(equalTo(Chunk(1, 1, 1)))
          } @@ nonFlaky(1000),
          test("handle empty pulls properly (JVM Only)") {
            assertM(
              ZStream
                .unfold(0)(n => Some((if (n < 3) Chunk.empty else Chunk.single(2), n + 1)))
                .flattenChunks
                .forever
                .zipWithLatest(ZStream(1).forever)((_, x) => x)
                .take(3)
                .runCollect
            )(equalTo(Chunk(1, 1, 1)))
          },
          test("preserves partial ordering of stream elements") {
            val genSortedStream = for {
              chunk  <- Gen.chunkOf(Gen.int(1, 100)).map(_.sorted)
              chunks <- splitChunks(Chunk(chunk))
            } yield ZStream.fromChunks(chunks: _*)
            check(genSortedStream, genSortedStream) { (left, right) =>
              for {
                out <- left.zipWithLatest(right)(_ + _).runCollect
              } yield assert(out)(isSorted)
            }
          }
        ),
        suite("zipWithNext")(
          test("should zip with next element for a single chunk") {
            for {
              result <- ZStream(1, 2, 3).zipWithNext.runCollect
            } yield assert(result)(equalTo(Chunk(1 -> Some(2), 2 -> Some(3), 3 -> None)))
          },
          test("should work with multiple chunks") {
            for {
              result <- ZStream.fromChunks(Chunk(1), Chunk(2), Chunk(3)).zipWithNext.runCollect
            } yield assert(result)(equalTo(Chunk(1 -> Some(2), 2 -> Some(3), 3 -> None)))
          },
          test("should play well with empty streams") {
            assertM(ZStream.empty.zipWithNext.runCollect)(isEmpty)
          },
          test("should output same values as zipping with tail plus last element") {
            check(tinyListOf(Gen.chunkOf(Gen.int))) { chunks =>
              val stream = ZStream.fromChunks(chunks: _*)
              for {
                result0 <- stream.zipWithNext.runCollect
                result1 <- stream.zipAll(stream.drop(1).map(Option(_)))(0, None).runCollect
              } yield assert(result0)(equalTo(result1))
            }
          }
        ) @@ TestAspect.jvmOnly,
        suite("zipWithPrevious")(
          test("should zip with previous element for a single chunk") {
            for {
              result <- ZStream(1, 2, 3).zipWithPrevious.runCollect
            } yield assert(result)(equalTo(Chunk(None -> 1, Some(1) -> 2, Some(2) -> 3)))
          },
          test("should work with multiple chunks") {
            for {
              result <- ZStream.fromChunks(Chunk(1), Chunk(2), Chunk(3)).zipWithPrevious.runCollect
            } yield assert(result)(equalTo(Chunk(None -> 1, Some(1) -> 2, Some(2) -> 3)))
          },
          test("should play well with empty streams") {
            assertM(ZStream.empty.zipWithPrevious.runCollect)(isEmpty)
          },
          test("should output same values as first element plus zipping with init") {
            check(tinyListOf(Gen.chunkOf(Gen.int))) { chunks =>
              val stream = ZStream.fromChunks(chunks: _*)
              for {
                result0 <- stream.zipWithPrevious.runCollect
                result1 <- (ZStream(None) ++ stream.map(Some(_))).zip(stream).runCollect
              } yield assert(result0)(equalTo(result1))
            }
          }
        ) @@ TestAspect.jvmOnly,
        suite("zipWithPreviousAndNext")(
          test("succeed") {
            for {
              result <- ZStream(1, 2, 3).zipWithPreviousAndNext.runCollect
            } yield assert(result)(
              equalTo(Chunk((None, 1, Some(2)), (Some(1), 2, Some(3)), (Some(2), 3, None)))
            )
          },
          test("should output same values as zipping with both previous and next element") {
            check(tinyListOf(Gen.chunkOf(Gen.int))) { chunks =>
              val stream = ZStream.fromChunks(chunks: _*)
              for {
                result0 <- stream.zipWithPreviousAndNext.runCollect
                previous = ZStream(None) ++ stream.map(Some(_))
                next     = stream.drop(1).map(Some(_)) ++ ZStream(None)
                result1 <- previous
                             .zip(stream)
                             .zip(next)
                             .runCollect
              } yield assert(result0)(equalTo(result1))
            }
          }
        ) @@ TestAspect.jvmOnly,
        suite("refineToOrDie")(
          test("does not compile when refine type is not a subtype of error type") {
            val result = typeCheck {
              """
               ZIO
                 .fail(new RuntimeException("BOO!"))
                 .refineToOrDie[Error]
                 """
            }
            val expected =
              "type arguments [Error] do not conform to method refineToOrDie's type parameter bounds [E1 <: RuntimeException]"
            assertM(result)(isLeft(equalTo(expected)))
          } @@ scala2Only
        ),
        suite("when")(
          test("returns the stream if the condition is satisfied") {
            check(pureStreamOfInts) { stream =>
              for {
                result1  <- stream.when(true).runCollect
                result2  <- ZStream.when(true)(stream).runCollect
                expected <- stream.runCollect
              } yield assert(result1)(equalTo(expected)) && assert(result2)(equalTo(expected))
            }
          },
          test("returns an empty stream if the condition is not satisfied") {
            check(pureStreamOfInts) { stream =>
              for {
                result1 <- stream.when(false).runCollect
                result2 <- ZStream.when(false)(stream).runCollect
                expected = Chunk[Int]()
              } yield assert(result1)(equalTo(expected)) && assert(result2)(equalTo(expected))
            }
          },
          test("dies if the condition throws an exception") {
            check(pureStreamOfInts) { stream =>
              val exception     = new Exception
              def cond: Boolean = throw exception
              assertM(stream.when(cond).runDrain.exit)(dies(equalTo(exception)))
            }
          }
        ),
        suite("whenCase")(
          test("returns the resulting stream if the given partial function is defined for the given value") {
            check(Gen.int) { int =>
              for {
                result  <- ZStream.whenCase(Some(int)) { case Some(v) => ZStream(v) }.runCollect
                expected = Chunk(int)
              } yield assert(result)(equalTo(expected))
            }
          },
          test("returns an empty stream if the given partial function is not defined for the given value") {
            for {
              result  <- ZStream.whenCase(Option.empty[Int]) { case Some(v) => ZStream(v) }.runCollect
              expected = Chunk.empty
            } yield assert(result)(equalTo(expected))
          },
          test("dies if evaluating the given value throws an exception") {
            val exception   = new Exception
            def badInt: Int = throw exception
            assertM(ZStream.whenCase(badInt) { case _ => ZStream.empty }.runDrain.exit)(dies(equalTo(exception)))
          },
          test("dies if the partial function throws an exception") {
            val exception = new Exception
            assertM(ZStream.whenCase(()) { case _ => throw exception }.runDrain.exit)(dies(equalTo(exception)))
          }
        ),
        suite("whenCaseZIO")(
          test("returns the resulting stream if the given partial function is defined for the given effectful value") {
            check(Gen.int) { int =>
              for {
                result  <- ZStream.whenCaseZIO(ZIO.succeed(Some(int))) { case Some(v) => ZStream(v) }.runCollect
                expected = Chunk(int)
              } yield assert(result)(equalTo(expected))
            }
          },
          test("returns an empty stream if the given partial function is not defined for the given effectful value") {
            for {
              result  <- ZStream.whenCaseZIO(ZIO.succeed(Option.empty[Int])) { case Some(v) => ZStream(v) }.runCollect
              expected = Chunk.empty
            } yield assert(result)(equalTo(expected))
          },
          test("fails if the effectful value is a failure") {
            val exception                   = new Exception
            val failure: IO[Exception, Int] = ZIO.fail(exception)
            assertM(ZStream.whenCaseZIO(failure) { case _ => ZStream.empty }.runDrain.exit)(fails(equalTo(exception)))
          },
          test("dies if the given partial function throws an exception") {
            val exception = new Exception
            assertM(ZStream.whenCaseZIO(ZIO.unit) { case _ => throw exception }.runDrain.exit)(dies(equalTo(exception)))
          },
          test("infers types correctly") {
            trait R
            trait R1 extends R
            trait E1
            trait E extends E1
            trait A
            trait O
            val o                                          = new O {}
            val b: ZIO[R, E, A]                            = ZIO.succeed(new A {})
            val pf: PartialFunction[A, ZStream[R1, E1, O]] = { case _ => ZStream(o) }
            val s: ZStream[R1, E1, O]                      = ZStream.whenCaseZIO(b)(pf)
            assertM(s.runDrain.provide(new R1 {}))(isUnit)
          }
        ),
        suite("whenZIO")(
          test("returns the stream if the effectful condition is satisfied") {
            check(pureStreamOfInts) { stream =>
              for {
                result1  <- stream.whenZIO(ZIO.succeed(true)).runCollect
                result2  <- ZStream.whenZIO(ZIO.succeed(true))(stream).runCollect
                expected <- stream.runCollect
              } yield assert(result1)(equalTo(expected)) && assert(result2)(equalTo(expected))
            }
          },
          test("returns an empty stream if the effectful condition is not satisfied") {
            check(pureStreamOfInts) { stream =>
              for {
                result1 <- stream.whenZIO(ZIO.succeed(false)).runCollect
                result2 <- ZStream.whenZIO(ZIO.succeed(false))(stream).runCollect
                expected = Chunk[Int]()
              } yield assert(result1)(equalTo(expected)) && assert(result2)(equalTo(expected))
            }
          },
          test("fails if the effectful condition fails") {
            check(pureStreamOfInts) { stream =>
              val exception = new Exception
              assertM(stream.whenZIO(ZIO.fail(exception)).runDrain.exit)(fails(equalTo(exception)))
            }
          },
          test("infers types correctly") {
            trait R
            trait R1 extends R
            trait E1
            trait E extends E1
            trait O
            val o                          = new O {}
            val b: ZIO[R, E, Boolean]      = ZIO.succeed(true)
            val stream: ZStream[R1, E1, O] = ZStream(o)
            val s1: ZStream[R1, E1, O]     = ZStream.whenZIO(b)(stream)
            val s2: ZStream[R1, E1, O]     = stream.whenZIO(b)
            assertM((s1 ++ s2).runDrain.provide(new R1 {}))(isUnit)
          }
        )
      ),
      suite("Constructors")(
        test("access") {
          for {
            result <- ZStream.access[String](identity).provide("test").runCollect.map(_.head)
          } yield assert(result)(equalTo("test"))
        },
        suite("accessZIO")(
          test("accessZIO") {
            for {
              result <- ZStream
                          .accessZIO[String](ZIO.succeedNow)
                          .provide("test")
                          .runCollect
                          .map(_.head)
            } yield assert(result)(equalTo("test"))
          },
          test("accessZIO fails") {
            for {
              result <- ZStream.accessZIO[Int](_ => ZIO.fail("fail")).provide(0).runCollect.exit
            } yield assert(result)(fails(equalTo("fail")))
          }
        ),
        suite("accessStream")(
          test("accessStream") {
            for {
              result <- ZStream
                          .accessStream[String](ZStream.succeed(_))
                          .provide("test")
                          .runCollect
                          .map(_.head)
            } yield assert(result)(equalTo("test"))
          },
          test("accessStream fails") {
            for {
              result <- ZStream
                          .accessStream[Int](_ => ZStream.fail("fail"))
                          .provide(0)
                          .runCollect
                          .exit
            } yield assert(result)(fails(equalTo("fail")))
          }
        ),
        test("rechunk") {
          check(tinyChunkOf(Gen.chunkOf(Gen.int)) <*> (Gen.int(1, 100))) { case (chunk, n) =>
            val expected = Chunk.fromIterable(chunk.flatten.grouped(n).toList)
            assertM(
              ZStream
                .fromChunks(chunk: _*)
                .rechunk(n)
                .mapChunks(ch => Chunk(ch))
                .runCollect
            )(equalTo(expected))
          }
        },
        test("concatAll") {
          check(tinyListOf(Gen.chunkOf(Gen.int))) { chunks =>
            assertM(
              ZStream.concatAll(Chunk.fromIterable(chunks.map(ZStream.fromChunk(_)))).runCollect
            )(
              equalTo(Chunk.fromIterable(chunks).flatten)
            )
          }
        },
        test("environment") {
          for {
            result <- ZStream.environment[String].provide("test").runCollect.map(_.head)
          } yield assert(result)(equalTo("test"))
        },
        suite("finalizer")(
          test("happy path") {
            for {
              log <- Ref.make[List[String]](Nil)
              _ <- (for {
                     _ <- ZStream.acquireReleaseWith(log.update("Acquire" :: _))(_ => log.update("Release" :: _))
                     _ <- ZStream.finalizer(log.update("Use" :: _))
                   } yield ()).ensuring(log.update("Ensuring" :: _)).runDrain
              execution <- log.get
            } yield assert(execution)(equalTo(List("Ensuring", "Release", "Use", "Acquire")))
          },
          test("finalizer is not run if stream is not pulled") {
            for {
              ref <- Ref.make(false)
              _   <- ZStream.finalizer(ref.set(true)).toPull.use(_ => UIO.unit)
              fin <- ref.get
            } yield assert(fin)(isFalse)
          }
        ),
        suite("from")(
          test("Chunk") {
            trait A
            lazy val chunk: Chunk[A]                    = ???
            lazy val actual                             = ZStream.from(chunk)
            lazy val expected: ZStream[Any, Nothing, A] = actual
            lazy val _                                  = expected
            assertCompletes
          },
          test("ChunkHub") {
            trait RA
            trait RB
            trait EA
            trait EB
            trait A
            trait B
            lazy val chunkHub: ZHub[RA, RB, EA, EB, A, Chunk[B]] = ???
            lazy val actual                                      = ZStream.from(chunkHub)
            lazy val expected: ZStream[RB, EB, B]                = actual
            lazy val _                                           = expected
            assertCompletes
          },
          test("ChunkQueue") {
            trait RA
            trait RB
            trait EA
            trait EB
            trait A
            trait B
            lazy val chunkQueue: ZQueue[RA, RB, EA, EB, A, Chunk[B]] = ???
            lazy val actual                                          = ZStream.from(chunkQueue)
            lazy val expected: ZStream[RB, EB, B]                    = actual
            lazy val _                                               = expected
            assertCompletes
          },
          test("Chunks") {
            trait A
            lazy val chunks: Iterable[Chunk[A]]         = ???
            lazy val actual                             = ZStream.from(chunks)
            lazy val expected: ZStream[Any, Nothing, A] = actual
            lazy val _                                  = expected
            assertCompletes
          },
          test("Hub") {
            trait RA
            trait RB
            trait EA
            trait EB
            trait A
            trait B
            lazy val hub: ZHub[RA, RB, EA, EB, A, B] = ???
            lazy val actual                          = ZStream.from(hub)
            lazy val expected: ZStream[RB, EB, B]    = actual
            lazy val _                               = expected
            assertCompletes
          },
          test("Iterable") {
            trait A
            trait Collection[Element] extends Iterable[Element]
            lazy val iterable: Collection[A]            = ???
            lazy val actual                             = ZStream.from(iterable)
            lazy val expected: ZStream[Any, Nothing, A] = actual
            lazy val _                                  = expected
            assertCompletes
          },
          test("IterableZIO") {
            trait R
            trait E
            trait A
            trait Collection[Element] extends Iterable[Element]
            lazy val iterableZIO: ZIO[R, E, Collection[A]] = ???
            lazy val actual                                = ZStream.from(iterableZIO)
            lazy val expected: ZStream[R, E, A]            = actual
            lazy val _                                     = expected
            assertCompletes
          },
          test("Iterator") {
            trait A
            trait IteratorLike[Element] extends Iterator[Element]
            lazy val iterator: IteratorLike[A]            = ???
            lazy val actual                               = ZStream.from(iterator)
            lazy val expected: ZStream[Any, Throwable, A] = actual
            lazy val _                                    = expected
            assertCompletes
          },
          test("IteratorManaged") {
            trait R
            trait A
            trait IteratorLike[Element] extends Iterator[Element]
            lazy val iteratorManaged: ZManaged[R, Throwable, IteratorLike[A]] = ???
            lazy val actual                                                   = ZStream.from(iteratorManaged)
            lazy val expected: ZStream[R, Throwable, A]                       = actual
            lazy val _                                                        = expected
            assertCompletes
          },
          test("IteratorZIO") {
            trait R
            trait A
            trait IteratorLike[Element] extends Iterator[Element]
            lazy val iteratorZIO: ZIO[R, Throwable, IteratorLike[A]] = ???
            lazy val actual                                          = ZStream.from(iteratorZIO)
            lazy val expected: ZStream[R, Throwable, A]              = actual
            lazy val _                                               = expected
            assertCompletes
          },
          test("JavaIterator") {
            trait A
            trait IteratorLike[Element] extends java.util.Iterator[Element]
            lazy val javaIterator: IteratorLike[A]        = ???
            lazy val actual                               = ZStream.from(javaIterator)
            lazy val expected: ZStream[Any, Throwable, A] = actual
            lazy val _                                    = expected
            assertCompletes
          },
          test("JavaIteratorManaged") {
            trait R
            trait A
            trait IteratorLike[Element] extends java.util.Iterator[Element]
            lazy val javaIteratorManaged: ZManaged[R, Throwable, IteratorLike[A]] = ???
            lazy val actual                                                       = ZStream.from(javaIteratorManaged)
            lazy val expected: ZStream[R, Throwable, A]                           = actual
            lazy val _                                                            = expected
            assertCompletes
          },
          test("JavaIteratorZIO") {
            trait R
            trait A
            trait IteratorLike[Element] extends java.util.Iterator[Element]
            lazy val javaIteratorZIO: ZIO[R, Throwable, IteratorLike[A]] = ???
            lazy val actual                                              = ZStream.from(javaIteratorZIO)
            lazy val expected: ZStream[R, Throwable, A]                  = actual
            lazy val _                                                   = expected
            assertCompletes
          },
          test("Queue") {
            trait RA
            trait RB
            trait EA
            trait EB
            trait A
            trait B
            lazy val queue: ZQueue[RA, RB, EA, EB, A, B] = ???
            lazy val actual                              = ZStream.from(queue)
            lazy val expected: ZStream[RB, EB, B]        = actual
            lazy val _                                   = expected
            assertCompletes
          },
          test("Schedule") {
            trait R
            trait A
            lazy val schedule: Schedule[R, Any, A]                    = ???
            lazy val actual                                           = ZStream.from(schedule)
            lazy val expected: ZStream[R with Has[Clock], Nothing, A] = actual
            lazy val _                                                = expected
            assertCompletes
          },
          test("TQueue") {
            trait A
            lazy val tQueue: TQueue[A]                  = ???
            lazy val actual                             = ZStream.from(tQueue)
            lazy val expected: ZStream[Any, Nothing, A] = actual
            lazy val _                                  = expected
            assertCompletes
          },
          test("ZIO") {
            trait R
            trait E
            trait A
            lazy val zio: ZIO[R, E, A]          = ???
            lazy val actual                     = ZStream.from(zio)
            lazy val expected: ZStream[R, E, A] = actual
            lazy val _                          = expected
            assertCompletes
          },
          test("ZIOOption") {
            trait R
            trait E
            trait A
            lazy val zioOption: ZIO[R, Option[E], A] = ???
            lazy val actual                          = ZStream.from(zioOption)
            lazy val expected: ZStream[R, E, A]      = actual
            lazy val _                               = expected
            assertCompletes
          }
        ),
        test("fromChunk") {
          check(Gen.small(Gen.chunkOfN(_)(Gen.int)))(c => assertM(ZStream.fromChunk(c).runCollect)(equalTo(c)))
        },
        suite("fromChunks")(
          test("fromChunks") {
            check(tinyListOf(Gen.chunkOf(Gen.int))) { cs =>
              assertM(ZStream.fromChunks(cs: _*).runCollect)(
                equalTo(Chunk.fromIterable(cs).flatten)
              )
            }
          },
          test("discards empty chunks") {
            ZStream.fromChunks(Chunk(1), Chunk.empty, Chunk(1)).toPull.use { pull =>
              assertM(nPulls(pull, 3))(equalTo(List(Right(Chunk(1)), Right(Chunk(1)), Left(None))))
            }
          }
        ),
        suite("fromZIO")(
          test("failure") {
            assertM(ZStream.fromZIO(ZIO.fail("error")).runCollect.either)(isLeft(equalTo("error")))
          }
        ),
        suite("fromZIOOption")(
          test("emit one element with success") {
            val fa: ZIO[Any, Option[Int], Int] = ZIO.succeed(5)
            assertM(ZStream.fromZIOOption(fa).runCollect)(equalTo(Chunk(5)))
          },
          test("emit one element with failure") {
            val fa: ZIO[Any, Option[Int], Int] = ZIO.fail(Some(5))
            assertM(ZStream.fromZIOOption(fa).runCollect.either)(isLeft(equalTo(5)))
          } @@ zioTag(errors),
          test("do not emit any element") {
            val fa: ZIO[Any, Option[Int], Int] = ZIO.fail(None)
            assertM(ZStream.fromZIOOption(fa).runCollect)(equalTo(Chunk()))
          }
        ),
        suite("fromInputStream")(
          test("example 1") {
            val chunkSize = ZStream.DefaultChunkSize
            val data      = Array.tabulate[Byte](chunkSize * 5 / 2)(_.toByte)
            def is        = new ByteArrayInputStream(data)
            ZStream.fromInputStream(is, chunkSize).runCollect map { bytes => assert(bytes.toArray)(equalTo(data)) }
          },
          test("example 2") {
            check(Gen.small(Gen.chunkOfN(_)(Gen.byte)), Gen.int(1, 10)) { (bytes, chunkSize) =>
              val is = new ByteArrayInputStream(bytes.toArray)
              ZStream.fromInputStream(is, chunkSize).runCollect.map(assert(_)(equalTo(bytes)))
            }
          }
        ),
        test("fromIterable")(check(Gen.small(Gen.chunkOfN(_)(Gen.int))) { l =>
          def lazyL = l
          assertM(ZStream.fromIterable(lazyL).runCollect)(equalTo(l))
        }),
        test("fromIterableZIO")(check(Gen.small(Gen.chunkOfN(_)(Gen.int))) { l =>
          assertM(ZStream.fromIterableZIO(UIO(l)).runCollect)(equalTo(l))
        }),
        test("fromIterator") {
          check(Gen.small(Gen.chunkOfN(_)(Gen.int)), Gen.small(Gen.const(_), 1)) { (chunk, maxChunkSize) =>
            assertM(ZStream.fromIterator(chunk.iterator, maxChunkSize).runCollect)(equalTo(chunk))
          }
        },
        test("fromIteratorSucceed") {
          check(Gen.small(Gen.chunkOfN(_)(Gen.int)), Gen.small(Gen.const(_), 1)) { (chunk, maxChunkSize) =>
            assertM(ZStream.fromIteratorSucceed(chunk.iterator, maxChunkSize).runCollect)(equalTo(chunk))
          }
        },
        test("fromBlockingIterator") {
          check(Gen.small(Gen.chunkOfN(_)(Gen.int))) { chunk =>
            assertM(ZStream.blocking(ZStream.fromIterator(chunk.iterator)).runCollect)(equalTo(chunk))
          }
        },
        suite("fromIteratorManaged")(
          test("is safe to pull again after success") {
            for {
              ref <- Ref.make(false)
              pulls <- ZStream
                         .fromIteratorManaged(
                           Managed.acquireReleaseWith(UIO.succeedNow(List(1, 2).iterator))(_ => ref.set(true)),
                           maxChunkSize = 1
                         )
                         .toPull
                         .use(nPulls(_, 4))
              fin <- ref.get
            } yield assert(fin)(isTrue) && assert(pulls)(
              equalTo(List(Right(Chunk(1)), Right(Chunk(2)), Left(None), Left(None)))
            )
          }
        ),
        test("fromSchedule") {
          val schedule = Schedule.exponential(1.second) <* Schedule.recurs(5)
          val stream   = ZStream.fromSchedule(schedule)
          val zio = for {
            fiber <- stream.runCollect.fork
            _     <- TestClock.adjust(62.seconds)
            value <- fiber.join
          } yield value
          val expected = Chunk(1.seconds, 2.seconds, 4.seconds, 8.seconds, 16.seconds)
          assertM(zio)(equalTo(expected))
        },
        suite("fromQueue")(
          test("emits queued elements") {
            assertWithChunkCoordination(List(Chunk(1, 2))) { c =>
              assertM(for {
                fiber <- ZStream
                           .fromQueue(c.queue)
                           .collectWhileSuccess
                           .flattenChunks
                           .tap(_ => c.proceed)
                           .runCollect
                           .fork
                _      <- c.offer
                result <- fiber.join
              } yield result)(equalTo(Chunk(1, 2)))
            }
          },
          test("chunks up to the max chunk size") {
            assertM(for {
              queue <- Queue.unbounded[Int]
              _     <- queue.offerAll(List(1, 2, 3, 4, 5, 6, 7))

              result <- ZStream
                          .fromQueue(queue, maxChunkSize = 2)
                          .mapChunks(Chunk.single)
                          .take(3)
                          .runCollect
            } yield result)(forall(hasSize(isLessThanEqualTo(2))))
          }
        ),
        test("fromTQueue") {
          TQueue.bounded[Int](5).commit.flatMap { tqueue =>
            ZStream.fromTQueue(tqueue).toQueueUnbounded.use { queue =>
              for {
                _      <- tqueue.offerAll(List(1, 2, 3)).commit
                first  <- ZStream.fromQueue(queue).take(3).runCollect
                _      <- tqueue.offerAll(List(4, 5)).commit
                second <- ZStream.fromQueue(queue).take(2).runCollect
              } yield assert(first)(equalTo(Chunk(1, 2, 3).map(Take.single))) &&
                assert(second)(equalTo(Chunk(4, 5).map(Take.single)))
            }
          }
        } @@ flaky,
        test("iterate")(
          assertM(ZStream.iterate(1)(_ + 1).take(10).runCollect)(
            equalTo(Chunk.fromIterable(1 to 10))
          )
        ),
        test("paginate") {
          val s = (0, List(1, 2, 3))

          ZStream
            .paginate(s) {
              case (x, Nil)      => x -> None
              case (x, x0 :: xs) => x -> Some(x0 -> xs)
            }
            .runCollect
            .map(assert(_)(equalTo(Chunk(0, 1, 2, 3))))
        },
        test("paginateM") {
          val s = (0, List(1, 2, 3))

          assertM(
            ZStream
              .paginateZIO(s) {
                case (x, Nil)      => ZIO.succeed(x -> None)
                case (x, x0 :: xs) => ZIO.succeed(x -> Some(x0 -> xs))
              }
              .runCollect
          )(equalTo(Chunk(0, 1, 2, 3)))
        },
        test("paginateChunk") {
          val s        = (Chunk.single(0), List(1, 2, 3, 4, 5))
          val pageSize = 2

          assertM(
            ZStream
              .paginateChunk(s) {
                case (x, Nil) => x -> None
                case (x, xs)  => x -> Some(Chunk.fromIterable(xs.take(pageSize)) -> xs.drop(pageSize))
              }
              .runCollect
          )(equalTo(Chunk(0, 1, 2, 3, 4, 5)))
        },
        test("paginateChunkM") {
          val s        = (Chunk.single(0), List(1, 2, 3, 4, 5))
          val pageSize = 2

          assertM(
            ZStream
              .paginateChunkZIO(s) {
                case (x, Nil) => ZIO.succeed(x -> None)
                case (x, xs)  => ZIO.succeed(x -> Some(Chunk.fromIterable(xs.take(pageSize)) -> xs.drop(pageSize)))
              }
              .runCollect
          )(equalTo(Chunk(0, 1, 2, 3, 4, 5)))
        },
        test("range") {
          assertM(ZStream.range(0, 10).runCollect)(equalTo(Chunk.fromIterable(Range(0, 10))))
        },
        test("repeat")(
          assertM(
            ZStream
              .repeat(1)
              .take(5)
              .runCollect
          )(equalTo(Chunk(1, 1, 1, 1, 1)))
        ),
        test("repeatEffect")(
          assertM(
            ZStream
              .repeatZIO(IO.succeed(1))
              .take(2)
              .runCollect
          )(equalTo(Chunk(1, 1)))
        ),
        suite("repeatEffectOption")(
          test("emit elements")(
            assertM(
              ZStream
                .repeatZIOOption(IO.succeed(1))
                .take(2)
                .runCollect
            )(equalTo(Chunk(1, 1)))
          ),
          test("emit elements until pull fails with None")(
            for {
              ref <- Ref.make(0)
              fa = for {
                     newCount <- ref.updateAndGet(_ + 1)
                     res      <- if (newCount >= 5) ZIO.fail(None) else ZIO.succeed(newCount)
                   } yield res
              res <- ZStream
                       .repeatZIOOption(fa)
                       .take(10)
                       .runCollect
            } yield assert(res)(equalTo(Chunk(1, 2, 3, 4)))
          ),
          test("stops evaluating the effect once it fails with None") {
            for {
              ref <- Ref.make(0)
              _ <- ZStream.repeatZIOOption(ref.updateAndGet(_ + 1) *> ZIO.fail(None)).toPull.use { pull =>
                     pull.ignore *> pull.ignore
                   }
              result <- ref.get
            } yield assert(result)(equalTo(1))
          }
        ),
        suite("repeatZIOWithSchedule")(
          test("succeed")(
            for {
              ref <- Ref.make[List[Int]](Nil)
              fiber <- ZStream
                         .repeatZIOWithSchedule(ref.update(1 :: _), Schedule.spaced(10.millis))
                         .take(2)
                         .runDrain
                         .fork
              _      <- TestClock.adjust(50.millis)
              _      <- fiber.join
              result <- ref.get
            } yield assert(result)(equalTo(List(1, 1)))
          ),
          test("allow schedule rely on effect value")(checkN(10)(Gen.int(1, 100)) { (length: Int) =>
            for {
              ref     <- Ref.make(0)
              effect   = ref.getAndUpdate(_ + 1).filterOrFail(_ <= length + 1)(())
              schedule = Schedule.identity[Int].whileOutput(_ < length)
              result  <- ZStream.repeatZIOWithSchedule(effect, schedule).runCollect
            } yield assert(result)(equalTo(Chunk.fromIterable(0 to length)))
          }),
          test("should perform repetitions in addition to the first execution (one repetition)") {
            assertM(ZStream.repeatZIOWithSchedule(UIO(1), Schedule.once).runCollect)(
              equalTo(Chunk(1, 1))
            )
          },
          test("should perform repetitions in addition to the first execution (zero repetitions)") {
            assertM(ZStream.repeatZIOWithSchedule(UIO(1), Schedule.stop).runCollect)(
              equalTo(Chunk(1))
            )
          },
          test("emits before delaying according to the schedule") {
            val interval = 1.second

            for {
              collected <- Ref.make(0)
              effect     = ZIO.unit
              schedule   = Schedule.spaced(interval)
              streamFiber <- ZStream
                               .repeatZIOWithSchedule(effect, schedule)
                               .tap(_ => collected.update(_ + 1))
                               .runDrain
                               .fork
              _                      <- TestClock.adjust(0.seconds)
              nrCollectedImmediately <- collected.get
              _                      <- TestClock.adjust(1.seconds)
              nrCollectedAfterDelay  <- collected.get
              _                      <- streamFiber.interrupt

            } yield assert(nrCollectedImmediately)(equalTo(1)) && assert(nrCollectedAfterDelay)(equalTo(2))
          }
        ),
        test("unfold") {
          assertM(
            ZStream
              .unfold(0) { i =>
                if (i < 10) Some((i, i + 1))
                else None
              }
              .runCollect
          )(equalTo(Chunk.fromIterable(0 to 9)))
        },
        test("unfoldChunk") {
          assertM(
            ZStream
              .unfoldChunk(0) { i =>
                if (i < 10) Some((Chunk(i, i + 1), i + 2))
                else None
              }
              .runCollect
          )(equalTo(Chunk.fromIterable(0 to 9)))
        },
        test("unfoldChunkM") {
          assertM(
            ZStream
              .unfoldChunkZIO(0) { i =>
                if (i < 10) IO.succeed(Some((Chunk(i, i + 1), i + 2)))
                else IO.succeed(None)
              }
              .runCollect
          )(equalTo(Chunk.fromIterable(0 to 9)))
        },
        test("unfoldZIO") {
          assertM(
            ZStream
              .unfoldZIO(0) { i =>
                if (i < 10) IO.succeed(Some((i, i + 1)))
                else IO.succeed(None)
              }
              .runCollect
          )(equalTo(Chunk.fromIterable(0 to 9)))
        },
        test("unwrapManaged") {
          assertM(
            ZStream.unwrapManaged {
              ZManaged.succeed {
                ZStream.fail("error")
              }
            }.runCollect.either
          )(isLeft(equalTo("error")))
        },
        suite("withRuntimeConfig")(
          test("runs the stream on the specified runtime configuration") {
            val global = RuntimeConfig.global
            for {
              default   <- ZIO.runtimeConfig
              ref1      <- Ref.make[RuntimeConfig](default)
              ref2      <- Ref.make[RuntimeConfig](default)
              stream1    = ZStream.fromZIO(ZIO.runtimeConfig.flatMap(ref1.set)).withRuntimeConfig(global)
              stream2    = ZStream.fromZIO(ZIO.runtimeConfig.flatMap(ref2.set))
              _         <- (stream1 *> stream2).runDrain
              executor1 <- ref1.get
              executor2 <- ref2.get
            } yield assert(executor1)(equalTo(global)) &&
              assert(executor2)(equalTo(default))
          }
        )
      )
    ) @@ TestAspect.timed

  trait ChunkCoordination[A] {
    def queue: Queue[Exit[Option[Nothing], Chunk[A]]]
    def offer: UIO[Boolean]
    def proceed: UIO[Unit]
    def awaitNext: UIO[Unit]
  }

  def assertWithChunkCoordination[A](
    chunks: List[Chunk[A]]
  )(
    assertion: ChunkCoordination[A] => ZIO[Has[Clock] with Has[TestClock], Nothing, TestResult]
  ): ZIO[Has[Clock] with Has[TestClock], Nothing, TestResult] =
    for {
      q  <- Queue.unbounded[Exit[Option[Nothing], Chunk[A]]]
      ps <- Queue.unbounded[Unit]
      ref <- Ref
               .make[List[List[Exit[Option[Nothing], Chunk[A]]]]](
                 chunks.init.map { chunk =>
                   List(Exit.succeed(chunk))
                 } ++ chunks.lastOption.map(chunk => List(Exit.succeed(chunk), Exit.fail(None))).toList
               )
      chunkCoordination = new ChunkCoordination[A] {
                            val queue = q
                            val offer = ref.modify {
                              case x :: xs => (x, xs)
                              case Nil     => (Nil, Nil)
                            }.flatMap(queue.offerAll)
                            val proceed   = ps.offer(()).unit
                            val awaitNext = ps.take
                          }
      testResult <- assertion(chunkCoordination)
    } yield testResult

  sealed trait Animal
  case class Dog(name: String) extends Animal
  case class Cat(name: String) extends Animal

  val dog: Animal = Dog("dog1")
  val cat1: Cat   = Cat("cat1")
  val cat2: Cat   = Cat("cat2")
}<|MERGE_RESOLUTION|>--- conflicted
+++ resolved
@@ -17,15 +17,13 @@
   def inParallel(action: => Unit)(implicit ec: ExecutionContext): Unit =
     ec.execute(() => action)
 
-<<<<<<< HEAD
-  // Wrongly emits warnings on Scala 2.12.x https://github.com/scala/bug/issues/11918
+  // Wrongly emits warnings on Scala 2.12.x https://github.com/scala/bug/issues/11918 TODO Do we need this?
+  /*
   @silent(
     "pattern var .* in value .* is never used: use a wildcard `_` or suppress this warning with .*"
   )
+   */
   def spec =
-=======
-  def spec: ZSpec[Environment, Failure] =
->>>>>>> 39963c54
     suite("ZStreamSpec")(
       suite("Combinators")(
         suite("absolve")(
