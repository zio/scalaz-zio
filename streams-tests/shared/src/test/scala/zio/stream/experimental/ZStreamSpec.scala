--- conflicted
+++ resolved
@@ -764,7 +764,6 @@
               result <- fins.get
             } yield assert(result)(equalTo(List("s2", "s1")))
           },
-<<<<<<< HEAD
           test("releases all resources by the time the failover stream has started") {
             for {
               fins <- Ref.make(Chunk[Int]())
@@ -775,18 +774,6 @@
               result <- s.drain.catchAllCause(_ => ZStream.fromZIO(fins.get)).runCollect
             } yield assert(result.flatten)(equalTo(Chunk(1, 2, 3)))
           },
-=======
-//          test("releases all resources by the time the failover stream has started") {
-//            for {
-//              fins <- Ref.make(Chunk[Int]())
-//              s = ZStream.finalizer(fins.update(1 +: _)) *>
-//                    ZStream.finalizer(fins.update(2 +: _)) *>
-//                    ZStream.finalizer(fins.update(3 +: _)) *>
-//                    ZStream.fail("boom")
-//              result <- s.drain.catchAllCause(_ => ZStream.fromZIO(fins.get)).runCollect
-//            } yield assert(result.flatten)(equalTo(Chunk(1, 2, 3)))
-//          },
->>>>>>> c1df6995
           test("propagates the right Exit value to the failing stream (#3609)") {
             for {
               ref <- Ref.make[Exit[Any, Any]](Exit.unit)
@@ -798,8 +785,7 @@
                      .exit
               result <- ref.get
             } yield assert(result)(fails(equalTo("boom")))
-<<<<<<< HEAD
-          } @@ ignore // TODO: fix
+          }
         ),
         suite("catchSome")(
           test("recovery from some errors") {
@@ -812,8 +798,6 @@
             val s2 = ZStream(3, 4)
             s1.catchSome { case "Boomer" => s2 }.runCollect.either
               .map(assert(_)(isLeft(equalTo("Boom"))))
-=======
->>>>>>> c1df6995
           }
         ),
         suite("catchSomeCause")(
@@ -1124,19 +1108,6 @@
             execution <- log.get
           } yield assert(execution)(equalTo(List("Ensuring", "Release", "Use", "Acquire")))
         },
-<<<<<<< HEAD
-        test("ensuringFirst") {
-          for {
-            log <- Ref.make[List[String]](Nil)
-            _ <- (for {
-                   _ <- ZStream.acquireReleaseWith(log.update("Acquire" :: _))(_ => log.update("Release" :: _))
-                   _ <- ZStream.fromZIO(log.update("Use" :: _))
-                 } yield ()).ensuringFirst(log.update("Ensuring" :: _)).runDrain
-            execution <- log.get
-          } yield assert(execution)(equalTo(List("Release", "Ensuring", "Use", "Acquire")))
-        } @@ ignore, // TODO: not implemented yet
-=======
->>>>>>> c1df6995
         test("filter")(check(pureStreamOfInts, Gen.function(Gen.boolean)) { (s, p) =>
           for {
             res1 <- s.filter(p).runCollect
@@ -1217,7 +1188,6 @@
               } yield assert(leftStream)(equalTo(rightStream))
             }
           } @@ TestAspect.jvmOnly, // Too slow on Scala.js
-<<<<<<< HEAD
           test("inner finalizers") {
             for {
               effects <- Ref.make(List[Int]())
@@ -1275,90 +1245,21 @@
               )
             )
           },
-=======
-          //       test("inner finalizers") {
-          //         for {
-          //           effects <- Ref.make(List[Int]())
-          //           push     = (i: Int) => effects.update(i :: _)
-          //           latch   <- Promise.make[Nothing, Unit]
-          //           fiber <- ZStream(
-          //                      ZStream.acquireReleaseWith(push(1))(_ => push(1)),
-          //                      ZStream.fromZIO(push(2)),
-          //                      ZStream.acquireReleaseWith(push(3))(_ => push(3)) *> ZStream.fromZIO(
-          //                        latch.succeed(()) *> ZIO.never
-          //                      )
-          //                    ).flatMap(identity).runDrain.fork
-          //           _      <- latch.await
-          //           _      <- fiber.interrupt
-          //           result <- effects.get
-          //         } yield assert(result)(equalTo(List(3, 3, 2, 1, 1)))
-
-          //       },
-          //       test("finalizer ordering") {
-          //         for {
-          //           effects <- Ref.make(List[String]())
-          //           push     = (i: String) => effects.update(i :: _)
-          //           stream = for {
-          //                      _ <- ZStream.acquireReleaseWith(push("open1"))(_ => push("close1"))
-          //                      _ <- ZStream
-          //                             .fromChunks(Chunk(()), Chunk(()))
-          //                             .tap(_ => push("use2"))
-          //                             .ensuring(push("close2"))
-          //                      _ <- ZStream.acquireReleaseWith(push("open3"))(_ => push("close3"))
-          //                      _ <- ZStream
-          //                             .fromChunks(Chunk(()), Chunk(()))
-          //                             .tap(_ => push("use4"))
-          //                             .ensuring(push("close4"))
-          //                    } yield ()
-          //           _      <- stream.runDrain
-          //           result <- effects.get
-          //         } yield assert(result.reverse)(
-          //           equalTo(
-          //             List(
-          //               "open1",
-          //               "use2",
-          //               "open3",
-          //               "use4",
-          //               "use4",
-          //               "close4",
-          //               "close3",
-          //               "use2",
-          //               "open3",
-          //               "use4",
-          //               "use4",
-          //               "close4",
-          //               "close3",
-          //               "close2",
-          //               "close1"
-          //             )
-          //           )
-          //         )
-          //       },
->>>>>>> c1df6995
           test("exit signal") {
             for {
               ref <- Ref.make(false)
               inner = ZStream
-<<<<<<< HEAD
                         .acquireReleaseExitWith(UIO.unit)((_, e) =>
-=======
-                        .acquireReleaseExitWith(ZIO.unit) { (_, e) =>
->>>>>>> c1df6995
                           e match {
                             case Exit.Failure(_) => ref.set(true)
                             case Exit.Success(_) => UIO.unit
                           }
-<<<<<<< HEAD
                         )
-=======
-                        }
->>>>>>> c1df6995
                         .flatMap(_ => ZStream.fail("Ouch"))
               _   <- ZStream.succeed(()).flatMap(_ => inner).runDrain.either.unit
               fin <- ref.get
             } yield assert(fin)(isTrue)
-<<<<<<< HEAD
-          } @@ ignore // TODO: investigate/fix
+          }
 //          test("finalizers are registered in the proper order") { // TODO: implement without .process
 //            for {
 //              fins <- Ref.make(List[Int]())
@@ -1378,28 +1279,6 @@
 //                        }
 //            } yield assert(result)(equalTo(List(1, 2)))
 //          }
-=======
-          }
-          //       test("finalizers are registered in the proper order") {
-          //         for {
-          //           fins <- Ref.make(List[Int]())
-          //           s = ZStream.finalizer(fins.update(1 :: _)) *>
-          //                 ZStream.finalizer(fins.update(2 :: _))
-          //           _      <- s.process.withEarlyRelease.use(_._2)
-          //           result <- fins.get
-          //         } yield assert(result)(equalTo(List(1, 2)))
-          //       },
-          //       test("early release finalizer concatenation is preserved") {
-          //         for {
-          //           fins <- Ref.make(List[Int]())
-          //           s = ZStream.finalizer(fins.update(1 :: _)) *>
-          //                 ZStream.finalizer(fins.update(2 :: _))
-          //           result <- s.process.withEarlyRelease.use { case (release, pull) =>
-          //                       pull *> release *> fins.get
-          //                     }
-          //         } yield assert(result)(equalTo(List(1, 2)))
-          //       }
->>>>>>> c1df6995
         ),
         suite("flatMapPar")(
           test("guarantee ordering")(check(tinyListOf(Gen.int)) { (m: List[Int]) =>
@@ -4052,20 +3931,20 @@
             assertM(ZStream.fromZIOOption(fa).runCollect)(equalTo(Chunk()))
           }
         ),
-         suite("fromInputStream")(
-           test("example 1") {
-             val chunkSize = ZStream.DefaultChunkSize
-             val data      = Array.tabulate[Byte](chunkSize * 5 / 2)(_.toByte)
-             def is        = new ByteArrayInputStream(data)
-             ZStream.fromInputStream(is, chunkSize).runCollect map { bytes => assert(bytes.toArray)(equalTo(data)) }
-           },
-           test("example 2") {
-             check(Gen.small(Gen.chunkOfN(_)(Gen.byte)), Gen.int(1, 10)) { (bytes, chunkSize) =>
-               val is = new ByteArrayInputStream(bytes.toArray)
-               ZStream.fromInputStream(is, chunkSize).runCollect.map(assert(_)(equalTo(bytes)))
-             }
-           }
-         ),
+        suite("fromInputStream")(
+          test("example 1") {
+            val chunkSize = ZStream.DefaultChunkSize
+            val data      = Array.tabulate[Byte](chunkSize * 5 / 2)(_.toByte)
+            def is        = new ByteArrayInputStream(data)
+            ZStream.fromInputStream(is, chunkSize).runCollect map { bytes => assert(bytes.toArray)(equalTo(data)) }
+          },
+          test("example 2") {
+            check(Gen.small(Gen.chunkOfN(_)(Gen.byte)), Gen.int(1, 10)) { (bytes, chunkSize) =>
+              val is = new ByteArrayInputStream(bytes.toArray)
+              ZStream.fromInputStream(is, chunkSize).runCollect.map(assert(_)(equalTo(bytes)))
+            }
+          }
+        ),
         test("fromIterable")(checkM(Gen.small(Gen.chunkOfN(_)(Gen.int))) { l =>
           def lazyL = l
           assertM(ZStream.fromIterable(lazyL).runCollect)(equalTo(l))
