package zio.stream.experimental

import zio._
import zio.stm.TQueue
import zio.stream.experimental.ZStreamGen._
import zio.test.Assertion._
import zio.test.TestAspect.{exceptJS, flaky, ignore, nonFlaky, scala2Only, timeout}
import zio.test._

import java.io.{ByteArrayInputStream, IOException}
import java.util.concurrent.TimeUnit
import scala.concurrent.ExecutionContext

object ZStreamSpec extends ZIOBaseSpec {
  import ZIOTag._

  def inParallel(action: => Unit)(implicit ec: ExecutionContext): Unit =
    ec.execute(() => action)

  def spec: ZSpec[Environment, Failure] =
    suite("ZStreamSpec")(
      suite("Combinators")(
        suite("absolve")(
          test("happy path")(check(tinyChunkOf(Gen.int)) { xs =>
            val stream = ZStream.fromIterable(xs.map(Right(_)))
            assertM(stream.absolve.runCollect)(equalTo(xs))
          }),
          test("failure")(check(tinyChunkOf(Gen.int)) { xs =>
            val stream = ZStream.fromIterable(xs.map(Right(_))) ++ ZStream.succeed(Left("Ouch"))
            assertM(stream.absolve.runCollect.exit)(fails(equalTo("Ouch")))
          }),
          test("round-trip #1")(check(tinyChunkOf(Gen.int), Gen.string) { (xs, s) =>
            val xss    = ZStream.fromIterable(xs.map(Right(_)))
            val stream = xss ++ ZStream(Left(s)) ++ xss
            for {
              res1 <- stream.runCollect
              res2 <- stream.absolve.either.runCollect
            } yield assert(res1)(startsWith(res2))
          }),
          test("round-trip #2")(check(tinyChunkOf(Gen.int), Gen.string) { (xs, s) =>
            val xss    = ZStream.fromIterable(xs)
            val stream = xss ++ ZStream.fail(s)
            for {
              res1 <- stream.runCollect.exit
              res2 <- stream.either.absolve.runCollect.exit
            } yield assert(res1)(fails(equalTo(s))) && assert(res2)(fails(equalTo(s)))
          })
        ) @@ TestAspect.jvmOnly, // This is horrendously slow on Scala.js for some reason
        test("access") {
          for {
            result <- ZStream.access[String](identity).provide("test").runHead.some
          } yield assert(result)(equalTo("test"))
        },
        suite("accessZIO")(
          test("accessZIO") {
            for {
              result <- ZStream.accessZIO[String](ZIO.succeed(_)).provide("test").runHead.some
            } yield assert(result)(equalTo("test"))
          },
          test("accessZIO fails") {
            for {
              result <- ZStream.accessZIO[Int](_ => ZIO.fail("fail")).provide(0).runHead.exit
            } yield assert(result)(fails(equalTo("fail")))
          } @@ zioTag(errors)
        ),
        suite("accessStream")(
          test("accessStream") {
            for {
              result <- ZStream.accessStream[String](ZStream.succeed(_)).provide("test").runHead.some
            } yield assert(result)(equalTo("test"))
          },
          test("accessStream fails") {
            for {
              result <- ZStream.accessStream[Int](_ => ZStream.fail("fail")).provide(0).runHead.exit
            } yield assert(result)(fails(equalTo("fail")))
          } @@ zioTag(errors)
        ),
        suite("aggregateAsync")(
          test("simple example") {
            ZStream(1, 1, 1, 1)
              .aggregateAsync(ZSink.foldUntil(List[Int](), 3)((acc, el: Int) => el :: acc))
              .runCollect
              .map { result =>
                assert(result.toList.flatten)(equalTo(List(1, 1, 1, 1))) &&
                assert(result.forall(_.length <= 3))(isTrue)
              }
          },
          test("error propagation 1") {
            val e = new RuntimeException("Boom")
            assertM(
              ZStream(1, 1, 1, 1)
                .aggregateAsync(ZSink.die(e))
                .runCollect
                .exit
            )(dies(equalTo(e)))
          },
          test("error propagation 2") {
            val e = new RuntimeException("Boom")
            assertM(
              ZStream(1, 1)
                .aggregateAsync(ZSink.foldLeftZIO(Nil)((_, _: Any) => ZIO.die(e)))
                .runCollect
                .exit
            )(dies(equalTo(e)))
          },
          test("interruption propagation 1") {
            for {
              latch     <- Promise.make[Nothing, Unit]
              cancelled <- Ref.make(false)
              sink = ZSink.foldZIO(List[Int]())(_ => true) { (acc, el: Int) =>
                       if (el == 1) UIO.succeedNow(el :: acc)
                       else
                         (latch.succeed(()) *> ZIO.infinity)
                           .onInterrupt(cancelled.set(true))
                     }
              fiber  <- ZStream(1, 1, 2).aggregateAsync(sink).runCollect.fork
              _      <- latch.await
              _      <- fiber.interrupt
              result <- cancelled.get
            } yield assert(result)(isTrue)
          },
          test("interruption propagation 2") {
            for {
              latch     <- Promise.make[Nothing, Unit]
              cancelled <- Ref.make(false)
              sink = ZSink.fromZIO {
                       (latch.succeed(()) *> ZIO.infinity)
                         .onInterrupt(cancelled.set(true))
                     }
              fiber  <- ZStream(1, 1, 2).aggregateAsync(sink).runCollect.fork
              _      <- latch.await
              _      <- fiber.interrupt
              result <- cancelled.get
            } yield assert(result)(isTrue)
          },
          test("leftover handling") {
            val data = List(1, 2, 2, 3, 2, 3)
            assertM(
              ZStream(data: _*)
                .aggregateAsync(
                  ZSink.foldWeighted(List[Int]())((_, x: Int) => x.toLong, 4)((acc, el) => el :: acc)
                )
                .map(_.reverse)
                .runCollect
                .map(_.toList.flatten)
            )(equalTo(data))
          }
        ),
        suite("transduce")(
          test("simple example") {
            assertM(
              ZStream('1', '2', ',', '3', '4')
                .transduce(ZSink.collectAllWhile((_: Char).isDigit))
                .map(_.mkString.toInt)
                .runCollect
            )(equalTo(Chunk(12, 34)))
          },
          test("no remainder") {
            assertM(
              ZStream(1, 2, 3, 4)
                .transduce(ZSink.fold(100)(_ % 2 == 0)(_ + (_: Int)))
                .runCollect
            )(equalTo(Chunk(101, 105, 104)))
          },
          test("with a sink that always signals more") {
            assertM(
              ZStream(1, 2, 3)
                .transduce(ZSink.fold(0)(_ => true)(_ + (_: Int)))
                .runCollect
            )(equalTo(Chunk(1 + 2 + 3)))
          },
          test("propagate managed error") {
            val fail = "I'm such a failure!"
            val t    = ZSink.fail(fail)
            assertM(ZStream(1, 2, 3).transduce(t).runCollect.either)(isLeft(equalTo(fail)))
          }
        ),
        suite("aggregateAsyncWithinEither")(
          test("simple example") {
            assertM(
              ZStream(1, 1, 1, 1, 2, 2)
                .aggregateAsyncWithinEither(
                  ZSink
                    .fold((List[Int](), true))(_._2) { (acc, el: Int) =>
                      if (el == 1) (el :: acc._1, true)
                      else if (el == 2 && acc._1.isEmpty) (el :: acc._1, false)
                      else (el :: acc._1, false)
                    }
                    .map(_._1),
                  Schedule.spaced(30.minutes)
                )
                .runCollect
            )(
              equalTo(Chunk(Right(List(2, 1, 1, 1, 1)), Right(List(2)), Right(List())))
            )
          },
          test("fails fast") {
            for {
              queue <- Queue.unbounded[Int]
              _ <- ZStream
                     .range(1, 10)
                     .tap(i => ZIO.fail("BOOM!").when(i == 6) *> queue.offer(i))
                     .aggregateAsyncWithin(
                       ZSink.foldUntil[String, Int, Unit]((), 5)((_, _: Int) => ()),
                       Schedule.forever
                     )
                     .runDrain
                     .catchAll(_ => ZIO.succeedNow(()))
              value <- queue.takeAll
              _     <- queue.shutdown
            } yield assert(value)(equalTo(Chunk(1, 2, 3, 4, 5)))
          } @@ zioTag(errors),
          test("error propagation 1") {
            val e = new RuntimeException("Boom")
            assertM(
              ZStream(1, 1, 1, 1)
                .aggregateAsyncWithinEither(ZSink.die(e), Schedule.spaced(30.minutes))
                .runCollect
                .exit
            )(dies(equalTo(e)))
          } @@ zioTag(errors),
          test("error propagation 2") {
            val e = new RuntimeException("Boom")

            assertM(
              ZStream(1, 1)
                .aggregateAsyncWithinEither(
                  ZSink.foldZIO[Any, Nothing, Int, List[Int]](List[Int]())(_ => true)((_, _) => ZIO.die(e)),
                  Schedule.spaced(30.minutes)
                )
                .runCollect
                .exit
            )(dies(equalTo(e)))
          } @@ zioTag(errors),
          test("interruption propagation") {
            for {
              latch     <- Promise.make[Nothing, Unit]
              cancelled <- Ref.make(false)
              sink = ZSink.foldZIO(List[Int]())(_ => true) { (acc, el: Int) =>
                       if (el == 1) UIO.succeed(el :: acc)
                       else
                         (latch.succeed(()) *> ZIO.infinity)
                           .onInterrupt(cancelled.set(true))
                     }
              fiber <- ZStream(1, 1, 2)
                         .aggregateAsyncWithinEither(sink, Schedule.spaced(30.minutes))
                         .runCollect
                         .fork
              _      <- latch.await
              _      <- fiber.interrupt
              result <- cancelled.get
            } yield assert(result)(isTrue)
          } @@ zioTag(interruption),
          test("interruption propagation") {
            for {
              latch     <- Promise.make[Nothing, Unit]
              cancelled <- Ref.make(false)
              sink = ZSink.fromZIO {
                       (latch.succeed(()) *> ZIO.infinity)
                         .onInterrupt(cancelled.set(true))
                     }
              fiber <- ZStream(1, 1, 2)
                         .aggregateAsyncWithinEither(sink, Schedule.spaced(30.minutes))
                         .runCollect
                         .fork
              _      <- latch.await
              _      <- fiber.interrupt
              result <- cancelled.get
            } yield assert(result)(isTrue)
          } @@ zioTag(interruption),
          test("child fiber handling") {
            assertWithChunkCoordination(List(Chunk(1), Chunk(2), Chunk(3))) { c =>
              for {
                fib <- ZStream
                         .fromQueue(c.queue.map(Take(_)))
                         .tap(_ => c.proceed)
                         .flattenTake
                         .aggregateAsyncWithin(ZSink.last[Nothing, Int], Schedule.fixed(200.millis))
                         .interruptWhen(ZIO.never)
                         .take(2)
                         .runCollect
                         .fork
                _       <- (c.offer *> TestClock.adjust(100.millis) *> c.awaitNext).repeatN(3)
                results <- fib.join.map(_.collect { case Some(ex) => ex })
              } yield assert(results)(equalTo(Chunk(2, 3)))
            }
          } @@ zioTag(interruption) @@ TestAspect.jvmOnly,
          test("leftover handling") {
            val data = List(1, 2, 2, 3, 2, 3)
            assertM(
              for {
                f <- (ZStream(data: _*)
                       .aggregateAsyncWithinEither(
                         ZSink
                           .foldWeighted(List[Int]())((_, i: Int) => i.toLong, 4)((acc, el) => el :: acc)
                           .map(_.reverse),
                         Schedule.spaced(100.millis)
                       )
                       .collect { case Right(v) =>
                         v
                       }
                       .runCollect
                       .map(_.toList.flatten))
                       .fork
                _      <- TestClock.adjust(31.minutes)
                result <- f.join
              } yield result
            )(equalTo(data))
          }
        ),
        suite("acquireReleaseWith")(
          test("acquireReleaseWith")(
            for {
              done <- Ref.make(false)
              iteratorStream = ZStream
                                 .acquireReleaseWith(UIO(0 to 2))(_ => done.set(true))
                                 .flatMap(ZStream.fromIterable(_))
              result   <- iteratorStream.runCollect
              released <- done.get
            } yield assert(result)(equalTo(Chunk(0, 1, 2))) && assert(released)(isTrue)
          ),
          test("acquireReleaseWith short circuits")(
            for {
              done <- Ref.make(false)
              iteratorStream = ZStream
                                 .acquireReleaseWith(UIO(0 to 3))(_ => done.set(true))
                                 .flatMap(ZStream.fromIterable(_))
                                 .take(2)
              result   <- iteratorStream.runCollect
              released <- done.get
            } yield assert(result)(equalTo(Chunk(0, 1))) && assert(released)(isTrue)
          ),
          test("no acquisition when short circuiting")(
            for {
              acquired <- Ref.make(false)
              iteratorStream = (ZStream(1) ++ ZStream.acquireReleaseWith(acquired.set(true))(_ => UIO.unit))
                                 .take(0)
              _      <- iteratorStream.runDrain
              result <- acquired.get
            } yield assert(result)(isFalse)
          ),
          test("releases when there are defects") {
            for {
              ref <- Ref.make(false)
              _ <- ZStream
                     .acquireReleaseWith(ZIO.unit)(_ => ref.set(true))
                     .flatMap(_ => ZStream.fromZIO(ZIO.dieMessage("boom")))
                     .runDrain
                     .exit
              released <- ref.get
            } yield assert(released)(isTrue)
          },
          test("flatMap associativity doesn't affect acquire release lifetime")(
            for {
              leftAssoc <- ZStream
                             .acquireReleaseWith(Ref.make(true))(_.set(false))
                             .flatMap(ZStream.succeed(_))
                             .flatMap(r => ZStream.fromZIO(r.get))
                             .runCollect
                             .map(_.head)
              rightAssoc <- ZStream
                              .acquireReleaseWith(Ref.make(true))(_.set(false))
                              .flatMap(ZStream.succeed(_).flatMap(r => ZStream.fromZIO(r.get)))
                              .runCollect
                              .map(_.head)
            } yield assert(leftAssoc -> rightAssoc)(equalTo(true -> true))
          )
        ),
        suite("branchAfter")(
          test("switches pipelines") {
            check(Gen.chunkOf(Gen.int)) { data =>
              val test =
                ZStream
                  .fromChunk(0 +: data)
                  .branchAfter(1) { values =>
                    values.toList match {
                      case 0 :: Nil => ZPipeline.identity
                      case _        => ???
                    }
                  }
                  .runCollect
              assertM(test.exit)(succeeds(equalTo(data)))
            }
          },
          // test("finalizes transducers") {
          //   check(Gen.chunkOf(Gen.int)) { data =>
          //     val test =
          //       Ref.make(0).flatMap { ref =>
          //         ZStream
          //           .fromChunk(data)
          //           .branchAfter(1) { values =>
          //             values.toList match {
          //               case _ =>
          //                 ZTransducer {
          //                   Managed.acquireReleaseWith(
          //                     ref
          //                       .update(_ + 1)
          //                       .as[Option[Chunk[Int]] => UIO[Chunk[Int]]] {
          //                         case None    => ZIO.succeedNow(Chunk.empty)
          //                         case Some(c) => ZIO.succeedNow(c)
          //                       }
          //                   )(_ => ref.update(_ - 1))
          //                 }
          //             }
          //           }
          //           .runDrain *> ref.get
          //       }
          //     assertM(test.exit)(succeeds(equalTo(0)))
          //   }
          // },
          // test("finalizes transducers - inner transducer fails") {
          //   check(Gen.chunkOf(Gen.int)) { data =>
          //     val test =
          //       Ref.make(0).flatMap { ref =>
          //         ZStream
          //           .fromChunk(data)
          //           .branchAfter(1) { values =>
          //             values.toList match {
          //               case _ =>
          //                 ZTransducer {
          //                   Managed.acquireReleaseWith(
          //                     ref
          //                       .update(_ + 1)
          //                       .as[Option[Chunk[Int]] => IO[String, Chunk[Int]]] { case _ =>
          //                         ZIO.fail("boom")
          //                       }
          //                   )(_ => ref.update(_ - 1))
          //                 }
          //             }
          //           }
          //           .runDrain
          //           .ignore *> ref.get
          //       }
          //     assertM(test.exit)(succeeds(equalTo(0)))
          //   }
          // },
          test("emits data if less than n are collected") {
            val gen =
              for {
                data <- Gen.chunkOf(Gen.int)
                n    <- Gen.int.filter(_ > data.length)
              } yield (data, n)

            check(gen) { case (data, n) =>
              val test =
                ZStream
                  .fromChunk(data)
                  .branchAfter(n)(ZPipeline.prepend)
                  .runCollect
              assertM(test.exit)(succeeds(equalTo(data)))
            }
          }
        ),
        suite("broadcast")(
          test("Values") {
            ZStream
              .range(0, 5)
              .broadcast(2, 12)
              .use {
                case s1 :: s2 :: Nil =>
                  for {
                    out1    <- s1.runCollect
                    out2    <- s2.runCollect
                    expected = Chunk.fromIterable(Range(0, 5))
                  } yield assert(out1)(equalTo(expected)) && assert(out2)(equalTo(expected))
                case _ =>
                  UIO(assert(())(Assertion.nothing))
              }
          },
          test("Errors") {
            (ZStream.range(0, 1) ++ ZStream.fail("Boom")).broadcast(2, 12).use {
              case s1 :: s2 :: Nil =>
                for {
                  out1    <- s1.runCollect.either
                  out2    <- s2.runCollect.either
                  expected = Left("Boom")
                } yield assert(out1)(equalTo(expected)) && assert(out2)(equalTo(expected))
              case _ =>
                UIO(assert(())(Assertion.nothing))
            }
          },
          test("BackPressure") {
            ZStream
              .range(0, 5)
              .flatMap(ZStream.succeed(_))
              .broadcast(2, 2)
              .use {
                case s1 :: s2 :: Nil =>
                  for {
                    ref    <- Ref.make[List[Int]](Nil)
                    latch1 <- Promise.make[Nothing, Unit]
                    fib <- s1
                             .tap(i => ref.update(i :: _) *> latch1.succeed(()).when(i == 1))
                             .runDrain
                             .fork
                    _         <- latch1.await
                    snapshot1 <- ref.get
                    _         <- s2.runDrain
                    _         <- fib.await
                    snapshot2 <- ref.get
                  } yield assert(snapshot1)(equalTo(List(1, 0))) && assert(snapshot2)(
                    equalTo(Range(0, 5).toList.reverse)
                  )
                case _ =>
                  UIO(assert(())(Assertion.nothing))
              }
          },
          test("Unsubscribe") {
            ZStream.range(0, 5).broadcast(2, 2).use {
              case s1 :: s2 :: Nil =>
                for {
                  _    <- s1.toPull.useDiscard(ZIO.unit).ignore
                  out2 <- s2.runCollect
                } yield assert(out2)(equalTo(Chunk.fromIterable(Range(0, 5))))
              case _ =>
                UIO(assert(())(Assertion.nothing))
            }
          }
        ),
        suite("buffer")(
          test("maintains elements and ordering")(check(tinyChunkOf(tinyChunkOf(Gen.int))) { chunk =>
            assertM(
              ZStream
                .fromChunks(chunk: _*)
                .buffer(2)
                .runCollect
            )(equalTo(chunk.flatten))
          }),
          test("buffer the Stream with Error") {
            val e = new RuntimeException("boom")
            assertM(
              (ZStream.range(0, 10) ++ ZStream.fail(e))
                .buffer(2)
                .runCollect
                .exit
            )(fails(equalTo(e)))
          },
          test("fast producer progress independently") {
            for {
              ref   <- Ref.make(List[Int]())
              latch <- Promise.make[Nothing, Unit]
              s = ZStream
                    .range(1, 5)
                    .tap(i => ref.update(i :: _) *> latch.succeed(()).when(i == 4))
                    .buffer(2)
              l1 <- s.take(2).runCollect
              _  <- latch.await
              l2 <- ref.get
            } yield assert(l1.toList)(equalTo((1 to 2).toList)) && assert(l2.reverse)(equalTo((1 to 4).toList))
          }
        ),
        suite("bufferChunks")(
          test("maintains elements and ordering")(check(tinyChunkOf(tinyChunkOf(Gen.int))) { chunk =>
            assertM(
              ZStream
                .fromChunks(chunk: _*)
                .bufferChunks(2)
                .runCollect
            )(equalTo(chunk.flatten))
          }),
          test("bufferChunks the Stream with Error") {
            val e = new RuntimeException("boom")
            assertM(
              (ZStream.range(0, 10) ++ ZStream.fail(e))
                .bufferChunks(2)
                .runCollect
                .exit
            )(fails(equalTo(e)))
          },
          test("fast producer progress independently") {
            for {
              ref   <- Ref.make(List[Int]())
              latch <- Promise.make[Nothing, Unit]
              s = ZStream
                    .range(1, 5)
                    .tap(i => ref.update(i :: _) *> latch.succeed(()).when(i == 4))
                    .bufferChunks(2)
              l1 <- s.take(2).runCollect
              _  <- latch.await
              l2 <- ref.get
            } yield assert(l1.toList)(equalTo((1 to 2).toList)) && assert(l2.reverse)(equalTo((1 to 4).toList))
          }
        ),
        suite("bufferChunksDropping")(
          test("buffer the Stream with Error") {
            val e = new RuntimeException("boom")
            assertM(
              (ZStream.range(1, 1000) ++ ZStream.fail(e) ++ ZStream.range(1001, 2000))
                .bufferChunksDropping(2)
                .runCollect
                .exit
            )(fails(equalTo(e)))
          },
          test("fast producer progress independently") {
            for {
              ref    <- Ref.make(List.empty[Int])
              latch1 <- Promise.make[Nothing, Unit]
              latch2 <- Promise.make[Nothing, Unit]
              latch3 <- Promise.make[Nothing, Unit]
              latch4 <- Promise.make[Nothing, Unit]
              s1 = ZStream(0) ++ ZStream
                     .fromZIO(latch1.await)
                     .flatMap(_ => ZStream.range(1, 17).rechunk(1).ensuring(latch2.succeed(())))
              s2 = ZStream
                     .fromZIO(latch3.await)
                     .flatMap(_ => ZStream.range(17, 25).rechunk(1).ensuring(latch4.succeed(())))
              s3 = ZStream(-1)
              s  = (s1 ++ s2 ++ s3).bufferChunksDropping(8)
              snapshots <- s.toPull.use { as =>
                             for {
                               zero      <- as
                               _         <- latch1.succeed(())
                               _         <- latch2.await
                               _         <- as.flatMap(a => ref.update(a.toList ::: _)).repeatN(7)
                               snapshot1 <- ref.get
                               _         <- latch3.succeed(())
                               _         <- latch4.await
                               _         <- as.flatMap(a => ref.update(a.toList ::: _)).repeatN(7)
                               snapshot2 <- ref.get
                             } yield (zero, snapshot1, snapshot2)
                           }
            } yield assert(snapshots._1)(equalTo(Chunk.single(0))) && assert(snapshots._2)(
              equalTo(List(8, 7, 6, 5, 4, 3, 2, 1))
            ) &&
              assert(snapshots._3)(
                equalTo(List(24, 23, 22, 21, 20, 19, 18, 17, 8, 7, 6, 5, 4, 3, 2, 1))
              )
          }
        ),
        suite("bufferChunksSliding")(
          test("buffer the Stream with Error") {
            val e = new RuntimeException("boom")
            assertM(
              (ZStream.range(1, 1000) ++ ZStream.fail(e) ++ ZStream.range(1001, 2000))
                .bufferChunksSliding(2)
                .runCollect
                .exit
            )(fails(equalTo(e)))
          },
          test("fast producer progress independently") {
            for {
              ref    <- Ref.make(List.empty[Int])
              latch1 <- Promise.make[Nothing, Unit]
              latch2 <- Promise.make[Nothing, Unit]
              latch3 <- Promise.make[Nothing, Unit]
              latch4 <- Promise.make[Nothing, Unit]
              s1 = ZStream(0) ++ ZStream
                     .fromZIO(latch1.await)
                     .flatMap(_ => ZStream.range(1, 17).rechunk(1).ensuring(latch2.succeed(())))
              s2 = ZStream
                     .fromZIO(latch3.await)
                     .flatMap(_ => ZStream.range(17, 25).rechunk(1).ensuring(latch4.succeed(())))
              s3 = ZStream(-1)
              s  = (s1 ++ s2 ++ s3).bufferChunksSliding(8)
              snapshots <- s.toPull.use { as =>
                             for {
                               zero      <- as
                               _         <- latch1.succeed(())
                               _         <- latch2.await
                               _         <- as.flatMap(a => ref.update(a.toList ::: _)).repeatN(7)
                               snapshot1 <- ref.get
                               _         <- latch3.succeed(())
                               _         <- latch4.await
                               _         <- as.flatMap(a => ref.update(a.toList ::: _)).repeatN(7)
                               snapshot2 <- ref.get
                             } yield (zero, snapshot1, snapshot2)
                           }
            } yield assert(snapshots._1)(equalTo(Chunk.single(0))) && assert(snapshots._2)(
              equalTo(List(16, 15, 14, 13, 12, 11, 10, 9))
            ) &&
              assert(snapshots._3)(
                equalTo(List(-1, 24, 23, 22, 21, 20, 19, 18, 16, 15, 14, 13, 12, 11, 10, 9))
              )
          }
        ),
        suite("bufferDropping")(
          test("buffer the Stream with Error") {
            val e = new RuntimeException("boom")
            assertM(
              (ZStream.range(1, 1000) ++ ZStream.fail(e) ++ ZStream.range(1001, 2000))
                .bufferDropping(2)
                .runCollect
                .exit
            )(fails(equalTo(e)))
          },
          test("fast producer progress independently") {
            for {
              ref    <- Ref.make(List.empty[Int])
              latch1 <- Promise.make[Nothing, Unit]
              latch2 <- Promise.make[Nothing, Unit]
              latch3 <- Promise.make[Nothing, Unit]
              latch4 <- Promise.make[Nothing, Unit]
              s1 = ZStream(0) ++ ZStream
                     .fromZIO(latch1.await)
                     .flatMap(_ => ZStream.range(1, 17).ensuring(latch2.succeed(())))
              s2 = ZStream
                     .fromZIO(latch3.await)
                     .flatMap(_ => ZStream.range(17, 25).ensuring(latch4.succeed(())))
              s3 = ZStream(-1)
              s  = (s1 ++ s2 ++ s3).bufferDropping(8)
              snapshots <- s.toPull.use { as =>
                             for {
                               zero      <- as
                               _         <- latch1.succeed(())
                               _         <- latch2.await
                               _         <- as.flatMap(a => ref.update(a.toList ::: _)).repeatN(7)
                               snapshot1 <- ref.get
                               _         <- latch3.succeed(())
                               _         <- latch4.await
                               _         <- as.flatMap(a => ref.update(a.toList ::: _)).repeatN(7)
                               snapshot2 <- ref.get
                             } yield (zero, snapshot1, snapshot2)
                           }
            } yield assert(snapshots._1)(equalTo(Chunk.single(0))) && assert(snapshots._2)(
              equalTo(List(8, 7, 6, 5, 4, 3, 2, 1))
            ) &&
              assert(snapshots._3)(
                equalTo(List(24, 23, 22, 21, 20, 19, 18, 17, 8, 7, 6, 5, 4, 3, 2, 1))
              )
          }
        ),
        suite("range")(
          test("range includes min value and excludes max value") {
            assertM(
              (ZStream.range(1, 2)).runCollect
            )(equalTo(Chunk(1)))
          },
          test("two large ranges can be concatenated") {
            assertM(
              (ZStream.range(1, 1000) ++ ZStream.range(1000, 2000)).runCollect
            )(equalTo(Chunk.fromIterable(Range(1, 2000))))
          },
          test("two small ranges can be concatenated") {
            assertM(
              (ZStream.range(1, 10) ++ ZStream.range(10, 20)).runCollect
            )(equalTo(Chunk.fromIterable(Range(1, 20))))
          },
          test("range emits no values when start >= end") {
            assertM(
              (ZStream.range(1, 1) ++ ZStream.range(2, 1)).runCollect
            )(equalTo(Chunk.empty))
          },
          test("range emits values in chunks of chunkSize") {
            assertM(
              (ZStream
                .range(1, 10, 2))
                .mapChunks(c => Chunk[Int](c.sum))
                .runCollect
            )(equalTo(Chunk(1 + 2, 3 + 4, 5 + 6, 7 + 8, 9)))
          }
        ),
        suite("bufferSliding")(
          test("buffer the Stream with Error") {
            val e = new RuntimeException("boom")
            assertM(
              (ZStream.range(1, 1000) ++ ZStream.fail(e) ++ ZStream.range(1001, 2000))
                .bufferSliding(2)
                .runCollect
                .exit
            )(fails(equalTo(e)))
          },
          test("fast producer progress independently") {
            for {
              ref    <- Ref.make(List.empty[Int])
              latch1 <- Promise.make[Nothing, Unit]
              latch2 <- Promise.make[Nothing, Unit]
              latch3 <- Promise.make[Nothing, Unit]
              latch4 <- Promise.make[Nothing, Unit]
              s1 = ZStream(0) ++ ZStream
                     .fromZIO(latch1.await)
                     .flatMap(_ => ZStream.range(1, 17).ensuring(latch2.succeed(())))
              s2 = ZStream
                     .fromZIO(latch3.await)
                     .flatMap(_ => ZStream.range(17, 25).ensuring(latch4.succeed(())))
              s3 = ZStream(-1)
              s  = (s1 ++ s2 ++ s3).bufferSliding(8)
              snapshots <- s.toPull.use { as =>
                             for {
                               zero      <- as
                               _         <- latch1.succeed(())
                               _         <- latch2.await
                               _         <- as.flatMap(a => ref.update(a.toList ::: _)).repeatN(7)
                               snapshot1 <- ref.get
                               _         <- latch3.succeed(())
                               _         <- latch4.await
                               _         <- as.flatMap(a => ref.update(a.toList ::: _)).repeatN(7)
                               snapshot2 <- ref.get
                             } yield (zero, snapshot1, snapshot2)
                           }
            } yield assert(snapshots._1)(equalTo(Chunk.single(0))) && assert(snapshots._2)(
              equalTo(List(16, 15, 14, 13, 12, 11, 10, 9))
            ) &&
              assert(snapshots._3)(
                equalTo(List(-1, 24, 23, 22, 21, 20, 19, 18, 16, 15, 14, 13, 12, 11, 10, 9))
              )
          }
        ),
        suite("bufferUnbounded")(
          test("buffer the Stream")(check(Gen.chunkOf(Gen.int)) { chunk =>
            assertM(
              ZStream
                .fromIterable(chunk)
                .bufferUnbounded
                .runCollect
            )(equalTo(chunk))
          }),
          test("buffer the Stream with Error") {
            val e = new RuntimeException("boom")
            assertM((ZStream.range(0, 10) ++ ZStream.fail(e)).bufferUnbounded.runCollect.exit)(
              fails(equalTo(e))
            )
          },
          test("fast producer progress independently") {
            for {
              ref   <- Ref.make(List[Int]())
              latch <- Promise.make[Nothing, Unit]
              s = ZStream
                    .range(1, 1000)
                    .tap(i => ref.update(i :: _) *> latch.succeed(()).when(i == 999))
                    .bufferUnbounded
              l1 <- s.take(2).runCollect
              _  <- latch.await
              l2 <- ref.get
            } yield assert(l1.toList)(equalTo((1 to 2).toList)) && assert(l2.reverse)(equalTo((1 until 1000).toList))
          }
        ),
        suite("catchAllCause")(
          test("recovery from errors") {
            val s1 = ZStream(1, 2) ++ ZStream.fail("Boom")
            val s2 = ZStream(3, 4)
            s1.catchAllCause(_ => s2).runCollect.map(assert(_)(equalTo(Chunk(1, 2, 3, 4))))
          },
          test("recovery from defects") {
            val s1 = ZStream(1, 2) ++ ZStream.dieMessage("Boom")
            val s2 = ZStream(3, 4)
            s1.catchAllCause(_ => s2).runCollect.map(assert(_)(equalTo(Chunk(1, 2, 3, 4))))
          },
          test("happy path") {
            val s1 = ZStream(1, 2)
            val s2 = ZStream(3, 4)
            s1.catchAllCause(_ => s2).runCollect.map(assert(_)(equalTo(Chunk(1, 2))))
          },
          test("executes finalizers") {
            for {
              fins   <- Ref.make(List[String]())
              s1      = (ZStream(1, 2) ++ ZStream.fail("Boom")).ensuring(fins.update("s1" :: _))
              s2      = (ZStream(3, 4) ++ ZStream.fail("Boom")).ensuring(fins.update("s2" :: _))
              _      <- s1.catchAllCause(_ => s2).runCollect.exit
              result <- fins.get
            } yield assert(result)(equalTo(List("s2", "s1")))
          },
          test("releases all resources by the time the failover stream has started") {
            for {
              fins <- Ref.make(Chunk[Int]())
              s = ZStream.finalizer(fins.update(1 +: _)) *>
                    ZStream.finalizer(fins.update(2 +: _)) *>
                    ZStream.finalizer(fins.update(3 +: _)) *>
                    ZStream.fail("boom")
              result <- s.drain.catchAllCause(_ => ZStream.fromZIO(fins.get)).runCollect
            } yield assert(result.flatten)(equalTo(Chunk(1, 2, 3)))
          },
          test("propagates the right Exit value to the failing stream (#3609)") {
            for {
              ref <- Ref.make[Exit[Any, Any]](Exit.unit)
              _ <- ZStream
                     .acquireReleaseExitWith(UIO.unit)((_, exit) => ref.set(exit))
                     .flatMap(_ => ZStream.fail("boom"))
                     .either
                     .runDrain
                     .exit
              result <- ref.get
            } yield assert(result)(fails(equalTo("boom")))
          }
        ),
        suite("catchSome")(
          test("recovery from some errors") {
            val s1 = ZStream(1, 2) ++ ZStream.fail("Boom")
            val s2 = ZStream(3, 4)
            s1.catchSome { case "Boom" => s2 }.runCollect.map(assert(_)(equalTo(Chunk(1, 2, 3, 4))))
          },
          test("fails stream when partial function does not match") {
            val s1 = ZStream(1, 2) ++ ZStream.fail("Boom")
            val s2 = ZStream(3, 4)
            s1.catchSome { case "Boomer" => s2 }.runCollect.either
              .map(assert(_)(isLeft(equalTo("Boom"))))
          }
        ),
        suite("catchSomeCause")(
          test("recovery from some errors") {
            val s1 = ZStream(1, 2) ++ ZStream.failCause(Cause.fail("Boom"))
            val s2 = ZStream(3, 4)
            s1.catchSomeCause { case Cause.Fail("Boom", _) => s2 }.runCollect
              .map(assert(_)(equalTo(Chunk(1, 2, 3, 4))))
          },
          test("halts stream when partial function does not match") {
            val s1 = ZStream(1, 2) ++ ZStream.fail("Boom")
            val s2 = ZStream(3, 4)
            s1.catchSomeCause { case Cause.empty => s2 }.runCollect.either
              .map(assert(_)(isLeft(equalTo("Boom"))))
          }
        ),
        test("collect") {
          assertM(ZStream(Left(1), Right(2), Left(3)).collect { case Right(n) =>
            n
          }.runCollect)(equalTo(Chunk(2)))
        },
        test("changes") {
          check(pureStreamOfInts) { stream =>
            for {
              actual <- stream.changes.runCollect.map(_.toList)
              expected <- stream.runCollect.map { as =>
                            as.foldLeft[List[Int]](Nil) { (s, n) =>
                              if (s.isEmpty || s.head != n) n :: s else s
                            }.reverse
                          }
            } yield assert(actual)(equalTo(expected))
          }
        },
        test("changesWithZIO") {
          check(pureStreamOfInts) { stream =>
            for {
              actual <- stream.changesWithZIO((l, r) => ZIO.succeed(l == r)).runCollect.map(_.toList)
              expected <- stream.runCollect.map { as =>
                            as.foldLeft[List[Int]](Nil) { (s, n) =>
                              if (s.isEmpty || s.head != n) n :: s else s
                            }.reverse
                          }
            } yield assert(actual)(equalTo(expected))
          }
        },
        suite("collectZIO")(
          test("collectZIO") {
            assertM(
              ZStream(Left(1), Right(2), Left(3)).collectZIO { case Right(n) =>
                ZIO(n * 2)
              }.runCollect
            )(equalTo(Chunk(4)))
          },
          test("collectZIO on multiple Chunks") {
            assertM(
              ZStream
                .fromChunks(Chunk(Left(1), Right(2)), Chunk(Right(3), Left(4)))
                .collectZIO { case Right(n) =>
                  ZIO(n * 10)
                }
                .runCollect
            )(equalTo(Chunk(20, 30)))
          },
          test("collectZIO fails") {
            assertM(
              ZStream(Left(1), Right(2), Left(3)).collectZIO { case Right(_) =>
                ZIO.fail("Ouch")
              }.runDrain.either
            )(isLeft(isNonEmptyString))
          },
          test("laziness on chunks") {
            assertM(
              ZStream(1, 2, 3).collectZIO {
                case 3 => ZIO.fail("boom")
                case x => UIO.succeed(x)
              }.either.runCollect
            )(equalTo(Chunk(Right(1), Right(2), Left("boom"))))
          }
        ),
        test("collectSome")(check(Gen.bounded(0, 5)(pureStreamGen(Gen.option(Gen.int), _))) { s =>
          for {
            res1 <- (s.collectSome.runCollect)
            res2 <- (s.runCollect.map(_.collect { case Some(x) => x }))
          } yield assert(res1)(equalTo(res2))
        }),
        suite("collectWhile")(
          test("collectWhile") {
            assertM(ZStream(Some(1), Some(2), Some(3), None, Some(4)).collectWhile { case Some(v) =>
              v
            }.runCollect)(equalTo(Chunk(1, 2, 3)))
          },
          test("collectWhile short circuits") {
            assertM(
              (ZStream(Option(1)) ++ ZStream.fail("Ouch")).collectWhile { case None =>
                1
              }.runDrain.either
            )(isRight(isUnit))
          }
        ),
        suite("collectWhileZIO")(
          test("collectWhileZIO") {
            assertM(
              ZStream(Some(1), Some(2), Some(3), None, Some(4)).collectWhileZIO { case Some(v) =>
                ZIO(v * 2)
              }.runCollect
            )(equalTo(Chunk(2, 4, 6)))
          },
          test("collectWhileZIO short circuits") {
            assertM(
              (ZStream(Option(1)) ++ ZStream.fail("Ouch"))
                .collectWhileZIO[Any, String, Int] { case None =>
                  ZIO.succeedNow(1)
                }
                .runDrain
                .either
            )(isRight(isUnit))
          },
          test("collectWhileZIO fails") {
            assertM(
              ZStream(Some(1), Some(2), Some(3), None, Some(4)).collectWhileZIO { case Some(_) =>
                ZIO.fail("Ouch")
              }.runDrain.either
            )(isLeft(isNonEmptyString))
          },
          test("laziness on chunks") {
            assertM(
              ZStream(1, 2, 3, 4).collectWhileZIO {
                case 3 => ZIO.fail("boom")
                case x => UIO.succeed(x)
              }.either.runCollect
            )(equalTo(Chunk(Right(1), Right(2), Left("boom"))))
          }
        ),
        suite("concat")(
          test("concat")(check(streamOfInts, streamOfInts) { (s1, s2) =>
            for {
              chunkConcat  <- s1.runCollect.zipWith(s2.runCollect)(_ ++ _).exit
              streamConcat <- (s1 ++ s2).runCollect.exit
            } yield assert(streamConcat.isSuccess && chunkConcat.isSuccess)(isTrue) implies assert(
              streamConcat
            )(
              equalTo(chunkConcat)
            )
          }),
          test("finalizer order") {
            for {
              log <- Ref.make[List[String]](Nil)
              _ <- (ZStream.finalizer(log.update("Second" :: _)) ++ ZStream
                     .finalizer(log.update("First" :: _))).runDrain
              execution <- log.get
            } yield assert(execution)(equalTo(List("First", "Second")))
          }
        ),
        suite("distributedWithDynamic")(
          test("ensures no race between subscription and stream end") {
            ZStream.empty.distributedWithDynamic(1, _ => UIO.succeedNow(_ => true)).use { add =>
              val subscribe = ZStream.unwrap(add.map { case (_, queue) =>
                ZStream.fromQueue(queue).collectWhileSuccess
              })
              Promise.make[Nothing, Unit].flatMap { onEnd =>
                subscribe.ensuring(onEnd.succeed(())).runDrain.fork *>
                  onEnd.await *>
                  subscribe.runDrain *>
                  ZIO.succeedNow(assertCompletes)
              }
            }
          }
        ),
        suite("defaultIfEmpty")(
          test("produce default value if stream is empty")(
            assertM(ZStream().defaultIfEmpty(0).runCollect)(equalTo(Chunk(0)))
          ),
          test("consume default stream if stream is empty")(
            assertM(ZStream().defaultIfEmpty(ZStream.range(0, 5)).runCollect)(equalTo(Chunk(0, 1, 2, 3, 4)))
          ),
          test("ignore default value when stream is not empty")(
            assertM(ZStream(1).defaultIfEmpty(0).runCollect)(equalTo(Chunk(1)))
          ),
          test("should throw correct error from default stream")(
            assertM(ZStream().defaultIfEmpty(ZStream.fail("Ouch")).runCollect.either)(isLeft(equalTo("Ouch")))
          )
        ),
        suite("drain")(
          test("drain")(
            for {
              ref <- Ref.make(List[Int]())
              _   <- ZStream.range(0, 10).mapZIO(i => ref.update(i :: _)).drain.runDrain
              l   <- ref.get
            } yield assert(l.reverse)(equalTo(Range(0, 10).toList))
          ),
          test("isn't too eager") {
            for {
              ref    <- Ref.make[Int](0)
              res    <- (ZStream(1).tap(ref.set) ++ ZStream.fail("fail")).runDrain.either
              refRes <- ref.get
            } yield assert(refRes)(equalTo(1)) && assert(res)(isLeft(equalTo("fail")))
          }
        ),
        suite("drainFork")(
          test("runs the other stream in the background") {
            for {
              latch <- Promise.make[Nothing, Unit]
              _ <- ZStream
                     .fromZIO(latch.await)
                     .drainFork(ZStream.fromZIO(latch.succeed(())))
                     .runDrain
            } yield assertCompletes
          },
          test("interrupts the background stream when the foreground exits") {
            for {
              bgInterrupted <- Ref.make(false)
              latch         <- Promise.make[Nothing, Unit]
              _ <- (ZStream(1, 2, 3) ++ ZStream.fromZIO(latch.await).drain)
                     .drainFork(
                       ZStream.fromZIO(
                         (latch.succeed(()) *> ZIO.never).onInterrupt(bgInterrupted.set(true))
                       )
                     )
                     .runDrain
              result <- bgInterrupted.get
            } yield assert(result)(isTrue)
          } @@ zioTag(interruption),
          test("fails the foreground stream if the background fails with a typed error") {
            assertM(ZStream.never.drainFork(ZStream.fail("Boom")).runDrain.exit)(
              fails(equalTo("Boom"))
            )
          } @@ zioTag(errors),
          test("fails the foreground stream if the background fails with a defect") {
            val ex = new RuntimeException("Boom")
            assertM(ZStream.never.drainFork(ZStream.die(ex)).runDrain.exit)(dies(equalTo(ex)))
          } @@ zioTag(errors)
        ),
        suite("drop")(
          test("drop")(check(streamOfInts, Gen.int) { (s, n) =>
            for {
              dropStreamResult <- s.drop(n).runCollect.exit
              dropListResult   <- s.runCollect.map(_.drop(n)).exit
            } yield assert(dropListResult.isSuccess)(isTrue) implies assert(dropStreamResult)(
              equalTo(dropListResult)
            )
          }),
          test("doesn't swallow errors")(
            assertM(
              (ZStream.fail("Ouch") ++ ZStream(1))
                .drop(1)
                .runDrain
                .either
            )(isLeft(equalTo("Ouch")))
          )
        ),
        suite("dropRight")(
          test("dropRight")(check(streamOfInts, Gen.int(0, 1000)) { (s, n) =>
            for {
              dropStreamResult <- s.dropRight(n).runCollect.exit
              dropListResult   <- s.runCollect.map(_.dropRight(n)).exit
            } yield assert(dropListResult.isSuccess)(isTrue) implies assert(dropStreamResult)(
              equalTo(dropListResult)
            )
          }),
          test("doesn't swallow errors")(
            assertM(
              (ZStream(1) ++ ZStream.fail("Ouch"))
                .drop(1)
                .runDrain
                .either
            )(isLeft(equalTo("Ouch")))
          )
        ),
        test("dropUntil") {
          check(pureStreamOfInts, Gen.function(Gen.boolean)) { (s, p) =>
            for {
              res1 <- s.dropUntil(p).runCollect
              res2 <- s.runCollect.map(_.dropWhile(!p(_)).drop(1))
            } yield assert(res1)(equalTo(res2))
          }
        },
        suite("dropWhile")(
          test("dropWhile")(
            check(pureStreamOfInts, Gen.function(Gen.boolean)) { (s, p) =>
              for {
                res1 <- s.dropWhile(p).runCollect
                res2 <- s.runCollect.map(_.dropWhile(p))
              } yield assert(res1)(equalTo(res2))
            }
          ),
          test("short circuits") {
            assertM(
              (ZStream(1) ++ ZStream.fail("Ouch"))
                .take(1)
                .dropWhile(_ => true)
                .runDrain
                .either
            )(isRight(isUnit))
          }
        ),
        test("either") {
          val s = ZStream(1, 2, 3) ++ ZStream.fail("Boom")
          s.either.runCollect
            .map(assert(_)(equalTo(Chunk(Right(1), Right(2), Right(3), Left("Boom")))))
        },
        test("ensuring") {
          for {
            log <- Ref.make[List[String]](Nil)
            _ <- (for {
                   _ <- ZStream.acquireReleaseWith(log.update("Acquire" :: _))(_ => log.update("Release" :: _))
                   _ <- ZStream.fromZIO(log.update("Use" :: _))
                 } yield ()).ensuring(log.update("Ensuring" :: _)).runDrain
            execution <- log.get
          } yield assert(execution)(equalTo(List("Ensuring", "Release", "Use", "Acquire")))
        },
        test("filter")(check(pureStreamOfInts, Gen.function(Gen.boolean)) { (s, p) =>
          for {
            res1 <- s.filter(p).runCollect
            res2 <- s.runCollect.map(_.filter(p))
          } yield assert(res1)(equalTo(res2))
        }),
        suite("filterZIO")(
          test("filterZIO")(check(pureStreamOfInts, Gen.function(Gen.boolean)) { (s, p) =>
            for {
              res1 <- s.filterZIO(s => IO.succeed(p(s))).runCollect
              res2 <- s.runCollect.map(_.filter(p))
            } yield assert(res1)(equalTo(res2))
          }),
          test("laziness on chunks") {
            assertM(
              ZStream(1, 2, 3).filterZIO {
                case 3 => ZIO.fail("boom")
                case _ => UIO.succeed(true)
              }.either.runCollect
            )(equalTo(Chunk(Right(1), Right(2), Left("boom"))))
          }
        ),
        test("find")(check(pureStreamOfInts, Gen.function(Gen.boolean)) { (s, p) =>
          for {
            res1 <- s.find(p).runHead
            res2 <- s.runCollect.map(_.find(p))
          } yield assert(res1)(equalTo(res2))
        }),
        suite("findZIO")(
          test("findZIO")(check(pureStreamOfInts, Gen.function(Gen.boolean)) { (s, p) =>
            for {
              res1 <- s.findZIO(s => IO.succeed(p(s))).runHead
              res2 <- s.runCollect.map(_.find(p))
            } yield assert(res1)(equalTo(res2))
          }),
          test("throws correct error") {
            assertM(
              ZStream(1, 2, 3).findZIO {
                case 3 => ZIO.fail("boom")
                case _ => UIO.succeed(false)
              }.either.runCollect
            )(equalTo(Chunk(Left("boom"))))
          }
        ),
        suite("flatMap")(
          test("deep flatMap stack safety") {
            def fib(n: Int): ZStream[Any, Nothing, Int] =
              if (n <= 1) ZStream.succeed(n)
              else
                fib(n - 1).flatMap(a => fib(n - 2).flatMap(b => ZStream.succeed(a + b)))

            val stream   = fib(20)
            val expected = 6765

            assertM(stream.runCollect)(equalTo(Chunk(expected)))
          } @@ TestAspect.jvmOnly, // Too slow on Scala.js
          test("left identity")(check(Gen.int, Gen.function(pureStreamOfInts)) { (x, f) =>
            for {
              res1 <- ZStream(x).flatMap(f).runCollect
              res2 <- f(x).runCollect
            } yield assert(res1)(equalTo(res2))
          }),
          test("right identity")(
            check(pureStreamOfInts)(m =>
              for {
                res1 <- m.flatMap(i => ZStream(i)).runCollect
                res2 <- m.runCollect
              } yield assert(res1)(equalTo(res2))
            )
          ),
          test("associativity") {
            val tinyStream = Gen.int(0, 2).flatMap(pureStreamGen(Gen.int, _))
            val fnGen      = Gen.function(tinyStream)
            check(tinyStream, fnGen, fnGen) { (m, f, g) =>
              for {
                leftStream  <- m.flatMap(f).flatMap(g).runCollect
                rightStream <- m.flatMap(x => f(x).flatMap(g)).runCollect
              } yield assert(leftStream)(equalTo(rightStream))
            }
          } @@ TestAspect.jvmOnly, // Too slow on Scala.js
          test("inner finalizers") {
            for {
              effects <- Ref.make(List[Int]())
              push     = (i: Int) => effects.update(i :: _)
              latch   <- Promise.make[Nothing, Unit]
              fiber <- ZStream(
                         ZStream.acquireReleaseWith(push(1))(_ => push(1)),
                         ZStream.fromZIO(push(2)),
                         ZStream.acquireReleaseWith(push(3))(_ => push(3)) *> ZStream.fromZIO(
                           latch.succeed(()) *> ZIO.never
                         )
                       ).flatMap(identity).runDrain.fork
              _      <- latch.await
              _      <- fiber.interrupt
              result <- effects.get
            } yield assert(result)(equalTo(List(3, 3, 2, 1, 1)))
          },
          test("finalizer ordering") {
            for {
              effects <- Ref.make(List[String]())
              push     = (i: String) => effects.update(i :: _)
              stream = for {
                         _ <- ZStream.acquireReleaseWith(push("open1"))(_ => push("close1"))
                         _ <- ZStream
                                .fromChunks(Chunk(()), Chunk(()))
                                .tap(_ => push("use2"))
                                .ensuring(push("close2"))
                         _ <- ZStream.acquireReleaseWith(push("open3"))(_ => push("close3"))
                         _ <- ZStream
                                .fromChunks(Chunk(()), Chunk(()))
                                .tap(_ => push("use4"))
                                .ensuring(push("close4"))
                       } yield ()
              _      <- stream.runDrain
              result <- effects.get
            } yield assert(result.reverse)(
              equalTo(
                List(
                  "open1",
                  "use2",
                  "open3",
                  "use4",
                  "use4",
                  "close4",
                  "close3",
                  "use2",
                  "open3",
                  "use4",
                  "use4",
                  "close4",
                  "close3",
                  "close2",
                  "close1"
                )
              )
            )
          },
          test("exit signal") {
            for {
              ref <- Ref.make(false)
              inner = ZStream
                        .acquireReleaseExitWith(UIO.unit)((_, e) =>
                          e match {
                            case Exit.Failure(_) => ref.set(true)
                            case Exit.Success(_) => UIO.unit
                          }
                        )
                        .flatMap(_ => ZStream.fail("Ouch"))
              _   <- ZStream.succeed(()).flatMap(_ => inner).runDrain.either.unit
              fin <- ref.get
            } yield assert(fin)(isTrue)
          },
          test("finalizers are registered in the proper order") {
            for {
              fins <- Ref.make(List[Int]())
              s = ZStream.finalizer(fins.update(1 :: _)) *>
                    ZStream.finalizer(fins.update(2 :: _))
              _      <- s.toPull.withEarlyRelease.use(_._2)
              result <- fins.get
            } yield assert(result)(equalTo(List(1, 2)))
          },
          test("early release finalizer concatenation is preserved") {
            for {
              fins <- Ref.make(List[Int]())
              s = ZStream.finalizer(fins.update(1 :: _)) *>
                    ZStream.finalizer(fins.update(2 :: _))
              result <- s.toPull.withEarlyRelease.use { case (release, pull) =>
                          pull *> release *> fins.get
                        }
            } yield assert(result)(equalTo(List(1, 2)))
          }
        ),
        suite("flatMapPar")(
          test("guarantee ordering")(check(tinyListOf(Gen.int)) { (m: List[Int]) =>
            for {
              flatMap    <- ZStream.fromIterable(m).flatMap(i => ZStream(i, i)).runCollect
              flatMapPar <- ZStream.fromIterable(m).flatMapPar(1)(i => ZStream(i, i)).runCollect
            } yield assert(flatMap)(equalTo(flatMapPar))
          }),
          test("consistent with flatMap")(
            check(Gen.int(1, 10000), tinyListOf(Gen.int)) { (n, m) =>
              for {
                flatMap <- ZStream
                             .fromIterable(m)
                             .flatMap(i => ZStream(i, i))
                             .runCollect
                             .map(_.toSet)
                flatMapPar <- ZStream
                                .fromIterable(m)
                                .flatMapPar(n)(i => ZStream(i, i))
                                .runCollect
                                .map(_.toSet)
              } yield assert(n)(isGreaterThan(0)) implies assert(flatMap)(equalTo(flatMapPar))
            }
          ),
          test("short circuiting") {
            assertM(
              ZStream
                .mergeAll(2)(
                  ZStream.never,
                  ZStream(1)
                )
                .take(1)
                .runCollect
            )(equalTo(Chunk(1)))
          },
          test("interruption propagation") {
            for {
              substreamCancelled <- Ref.make[Boolean](false)
              latch              <- Promise.make[Nothing, Unit]
              fiber <- ZStream(())
                         .flatMapPar(1)(_ =>
                           ZStream.fromZIO(
                             (latch.succeed(()) *> ZIO.infinity).onInterrupt(substreamCancelled.set(true))
                           )
                         )
                         .runDrain
                         .fork
              _         <- latch.await
              _         <- fiber.interrupt
              cancelled <- substreamCancelled.get
            } yield assert(cancelled)(isTrue)
          },
          test("inner errors interrupt all fibers") {
            for {
              substreamCancelled <- Ref.make[Boolean](false)
              latch              <- Promise.make[Nothing, Unit]
              result <- ZStream(
                          ZStream.fromZIO(
                            (latch.succeed(()) *> ZIO.infinity).onInterrupt(substreamCancelled.set(true))
                          ),
                          ZStream.fromZIO(latch.await *> ZIO.fail("Ouch"))
                        ).flatMapPar(2)(identity).runDrain.either
              cancelled <- substreamCancelled.get
            } yield assert(cancelled)(isTrue) && assert(result)(isLeft(equalTo("Ouch")))
          } @@ nonFlaky,
          test("outer errors interrupt all fibers") {
            for {
              substreamCancelled <- Ref.make[Boolean](false)
              latch              <- Promise.make[Nothing, Unit]
              result <- (ZStream(()) ++ ZStream.fromZIO(latch.await *> ZIO.fail("Ouch")))
                          .flatMapPar(2) { _ =>
                            ZStream.fromZIO(
                              (latch.succeed(()) *> ZIO.infinity).onInterrupt(substreamCancelled.set(true))
                            )
                          }
                          .runDrain
                          .either
              cancelled <- substreamCancelled.get
            } yield assert(cancelled)(isTrue) && assert(result)(isLeft(equalTo("Ouch")))
          } @@ nonFlaky,
          test("inner defects interrupt all fibers") {
            val ex = new RuntimeException("Ouch")

            for {
              substreamCancelled <- Ref.make[Boolean](false)
              latch              <- Promise.make[Nothing, Unit]
              result <- ZStream(
                          ZStream.fromZIO(
                            (latch.succeed(()) *> ZIO.infinity).onInterrupt(substreamCancelled.set(true))
                          ),
                          ZStream.fromZIO(latch.await *> ZIO.die(ex))
                        ).flatMapPar(2)(identity).runDrain.exit
              cancelled <- substreamCancelled.get
            } yield assert(cancelled)(isTrue) && assert(result)(dies(equalTo(ex)))
          },
          test("outer defects interrupt all fibers") {
            val ex = new RuntimeException()

            for {
              substreamCancelled <- Ref.make[Boolean](false)
              latch              <- Promise.make[Nothing, Unit]
              result <- (ZStream(()) ++ ZStream.fromZIO(latch.await *> ZIO.die(ex)))
                          .flatMapPar(2) { _ =>
                            ZStream.fromZIO(
                              (latch.succeed(()) *> ZIO.infinity).onInterrupt(substreamCancelled.set(true))
                            )
                          }
                          .runDrain
                          .exit
              cancelled <- substreamCancelled.get
            } yield assert(cancelled)(isTrue) && assert(result)(dies(equalTo(ex)))
          } @@ nonFlaky,
          test("finalizer ordering") {
            for {
              execution <- Ref.make[List[String]](Nil)
              inner =
                ZStream
                  .acquireReleaseWith(execution.update("InnerAcquire" :: _))(_ => execution.update("InnerRelease" :: _))
              _ <-
                ZStream
                  .acquireReleaseWith(execution.update("OuterAcquire" :: _).as(inner))(_ =>
                    execution.update("OuterRelease" :: _)
                  )
                  .flatMapPar(2)(identity)
                  .runDrain
              results <- execution.get
            } yield assert(results)(
              equalTo(List("OuterRelease", "InnerRelease", "InnerAcquire", "OuterAcquire"))
            )
          } @@ nonFlaky
        ),
        suite("flatMapParSwitch")(
          test("guarantee ordering no parallelism") {
            for {
              lastExecuted <- Ref.make(false)
              semaphore    <- Semaphore.make(1)
              _ <- ZStream(1, 2, 3, 4)
                     .flatMapParSwitch(1) { i =>
                       if (i > 3)
                         ZStream
                           .acquireReleaseWith(UIO.unit)(_ => lastExecuted.set(true))
                           .flatMap(_ => ZStream.empty)
                       else ZStream.managed(semaphore.withPermitManaged).flatMap(_ => ZStream.never)
                     }
                     .runDrain
              result <- semaphore.withPermit(lastExecuted.get)
            } yield assert(result)(isTrue)
          },
          test("guarantee ordering with parallelism") {
            for {
              lastExecuted <- Ref.make(0)
              semaphore    <- Semaphore.make(4)
              _ <- ZStream(1, 2, 3, 4, 5, 6, 7, 8, 9, 10, 11, 12)
                     .flatMapParSwitch(4) { i =>
                       if (i > 8)
                         ZStream
                           .acquireReleaseWith(UIO.unit)(_ => lastExecuted.update(_ + 1))
                           .flatMap(_ => ZStream.empty)
                       else ZStream.managed(semaphore.withPermitManaged).flatMap(_ => ZStream.never)
                     }
                     .runDrain
              result <- semaphore.withPermits(4)(lastExecuted.get)
            } yield assert(result)(equalTo(4))
          },
          test("short circuiting") {
            assertM(
              ZStream(ZStream.never, ZStream(1))
                .flatMapParSwitch(2)(identity)
                .take(1)
                .runCollect
            )(equalTo(Chunk(1)))
          },
          test("interruption propagation") {
            for {
              substreamCancelled <- Ref.make[Boolean](false)
              latch              <- Promise.make[Nothing, Unit]
              fiber <- ZStream(())
                         .flatMapParSwitch(1)(_ =>
                           ZStream.fromZIO(
                             (latch.succeed(()) *> ZIO.infinity).onInterrupt(substreamCancelled.set(true))
                           )
                         )
                         .runCollect
                         .fork
              _         <- latch.await
              _         <- fiber.interrupt
              cancelled <- substreamCancelled.get
            } yield assert(cancelled)(isTrue)
          } @@ flaky,
          test("inner errors interrupt all fibers") {
            for {
              substreamCancelled <- Ref.make[Boolean](false)
              latch              <- Promise.make[Nothing, Unit]
              result <- ZStream(
                          ZStream.fromZIO(
                            (latch.succeed(()) *> ZIO.infinity).onInterrupt(substreamCancelled.set(true))
                          ),
                          ZStream.fromZIO(latch.await *> IO.fail("Ouch"))
                        ).flatMapParSwitch(2)(identity).runDrain.either
              cancelled <- substreamCancelled.get
            } yield assert(cancelled)(isTrue) && assert(result)(isLeft(equalTo("Ouch")))
          } @@ flaky,
          test("outer errors interrupt all fibers") {
            for {
              substreamCancelled <- Ref.make[Boolean](false)
              latch              <- Promise.make[Nothing, Unit]
              result <- (ZStream(()) ++ ZStream.fromZIO(latch.await *> IO.fail("Ouch")))
                          .flatMapParSwitch(2) { _ =>
                            ZStream.fromZIO(
                              (latch.succeed(()) *> ZIO.infinity).onInterrupt(substreamCancelled.set(true))
                            )
                          }
                          .runDrain
                          .either
              cancelled <- substreamCancelled.get
            } yield assert(cancelled)(isTrue) && assert(result)(isLeft(equalTo("Ouch")))
          } @@ nonFlaky,
          test("inner defects interrupt all fibers") {
            val ex = new RuntimeException("Ouch")

            for {
              substreamCancelled <- Ref.make[Boolean](false)
              latch              <- Promise.make[Nothing, Unit]
              result <- ZStream(
                          ZStream.fromZIO(
                            (latch.succeed(()) *> ZIO.infinity).onInterrupt(substreamCancelled.set(true))
                          ),
                          ZStream.fromZIO(latch.await *> ZIO.die(ex))
                        ).flatMapParSwitch(2)(identity).runDrain.exit
              cancelled <- substreamCancelled.get
            } yield assert(cancelled)(isTrue) && assert(result)(dies(equalTo(ex)))
          },
          test("outer defects interrupt all fibers") {
            val ex = new RuntimeException()

            for {
              substreamCancelled <- Ref.make[Boolean](false)
              latch              <- Promise.make[Nothing, Unit]
              result <- (ZStream(()) ++ ZStream.fromZIO(latch.await *> ZIO.die(ex)))
                          .flatMapParSwitch(2) { _ =>
                            ZStream.fromZIO(
                              (latch.succeed(()) *> ZIO.infinity).onInterrupt(substreamCancelled.set(true))
                            )
                          }
                          .runDrain
                          .exit
              cancelled <- substreamCancelled.get
            } yield assert(cancelled)(isTrue) && assert(result)(dies(equalTo(ex)))
          } @@ nonFlaky,
          test("finalizer ordering") {
            for {
              execution <- Ref.make(List.empty[String])
              inner = ZStream.acquireReleaseWith(execution.update("InnerAcquire" :: _))(_ =>
                        execution.update("InnerRelease" :: _)
                      )
              _ <-
                ZStream
                  .acquireReleaseWith(execution.update("OuterAcquire" :: _).as(inner))(_ =>
                    execution.update("OuterRelease" :: _)
                  )
                  .flatMapParSwitch(2)(identity)
                  .runDrain
              results <- execution.get
            } yield assert(results)(
              equalTo(List("OuterRelease", "InnerRelease", "InnerAcquire", "OuterAcquire"))
            )
          }
        ),
        suite("flattenExitOption")(
          test("happy path") {
            assertM(
              ZStream
                .range(0, 10)
                .toQueue(1)
                .use(q => ZStream.fromQueue(q).map(_.exit).flattenExitOption.runCollect)
                .map(_.flatMap(_.toList))
            )(equalTo(Chunk.fromIterable(Range(0, 10))))
          },
          test("errors") {
            val e = new RuntimeException("boom")
            assertM(
              (ZStream.range(0, 10) ++ ZStream.fail(e))
                .toQueue(1)
                .use(q => ZStream.fromQueue(q).map(_.exit).flattenExitOption.runCollect)
                .exit
            )(fails(equalTo(e)))
          } @@ zioTag(errors)
        ),
        test("flattenIterables")(check(tinyListOf(tinyListOf(Gen.int))) { lists =>
          assertM(ZStream.fromIterable(lists).flattenIterables.runCollect)(equalTo(Chunk.fromIterable(lists.flatten)))
        }),
        suite("flattenTake")(
          test("happy path")(check(tinyListOf(Gen.chunkOf(Gen.int))) { chunks =>
            assertM(
              ZStream
                .fromChunks(chunks: _*)
                .mapChunks(chunk => Chunk.single(Take.chunk(chunk)))
                .flattenTake
                .runCollect
            )(equalTo(chunks.fold(Chunk.empty)(_ ++ _)))
          }),
          test("stop collecting on Exit.Failure") {
            assertM(
              ZStream(
                Take.chunk(Chunk(1, 2)),
                Take.single(3),
                Take.end
              ).flattenTake.runCollect
            )(equalTo(Chunk(1, 2, 3)))
          },
          test("work with empty chunks") {
            assertM(
              ZStream(Take.chunk(Chunk.empty), Take.chunk(Chunk.empty)).flattenTake.runCollect
            )(isEmpty)
          },
          test("work with empty streams") {
            assertM(ZStream.fromIterable[Take[Nothing, Nothing]](Nil).flattenTake.runCollect)(
              isEmpty
            )
          }
        ),
        suite("foreach")(
          suite("foreach")(
            test("with small data set") {
              for {
                ref <- Ref.make(0)
                _   <- ZStream(1, 1, 1, 1, 1).foreach[Any, Nothing](a => ref.update(_ + a))
                sum <- ref.get
              } yield assert(sum)(equalTo(5))
            },
            test("with bigger data set") {
              for {
                ref <- Ref.make(0L)
                _ <-
                  ZStream.fromIterable(List.fill(1000)(1L)).foreach[Any, Nothing](a => ref.update(_ + a))
                sum <- ref.get
              } yield assert(sum)(equalTo(1000L))
            }
          ),
          suite("foreachWhile")(
            test("with small data set") {
              val expected = 3
              for {
                ref <- Ref.make(0)
                _ <- ZStream(1, 1, 1, 1, 1, 1).runForeachWhile[Any, Nothing](a =>
                       ref.modify(sum =>
                         if (sum >= expected) (false, sum)
                         else (true, sum + a)
                       )
                     )
                sum <- ref.get
              } yield assert(sum)(equalTo(expected))
            },
            test("with bigger data set") {
              val expected = 500L
              for {
                ref <- Ref.make(0L)
                _ <- ZStream
                       .fromIterable[Long](List.fill(1000)(1L))
                       .runForeachWhile[Any, Nothing](a =>
                         ref.modify(sum =>
                           if (sum >= expected) (false, sum)
                           else (true, sum + a)
                         )
                       )
                sum <- ref.get
              } yield assert(sum)(equalTo(expected))
            }
          ),
          test("foreachWhile short circuits") {
            for {
              flag <- Ref.make(true)
              _ <- (ZStream(true, true, false) ++ ZStream.fromZIO(flag.set(false)).drain)
                     .runForeachWhile(ZIO.succeedNow)
              skipped <- flag.get
            } yield assert(skipped)(isTrue)
          }
        ),
        test("forever") {
          for {
            ref <- Ref.make(0)
            _ <- ZStream(1).forever.runForeachWhile[Any, Nothing](_ =>
                   ref.modify(sum => (if (sum >= 9) false else true, sum + 1))
                 )
            sum <- ref.get
          } yield assert(sum)(equalTo(10))
        },
        suite("groupBy")(
          test("values XYZ") {
            val words = List.fill(100)(0 to 100).flatten.map(_.toString())
            assertM(
              ZStream
                .fromIterable(words)
                .groupByKey(identity, 8192) { case (k, s) =>
                  ZStream.fromZIO(s.runCollect.map(l => k -> l.size))
                }
                .runCollect
                .map(_.toMap)
            )(equalTo((0 to 100).map((_.toString -> 100)).toMap))
          },
          test("first") {
            val words = List.fill(1000)(0 to 100).flatten.map(_.toString())
            assertM(
              ZStream
                .fromIterable(words)
                .groupByKey(identity, 1050)
                .first(2) { case (k, s) =>
                  ZStream.fromZIO(s.runCollect.map(l => k -> l.size))
                }
                .runCollect
                .map(_.toMap)
            )(equalTo((0 to 1).map((_.toString -> 1000)).toMap))
          },
          test("filter") {
            val words = List.fill(1000)(0 to 100).flatten
            assertM(
              ZStream
                .fromIterable(words)
                .groupByKey(identity, 1050)
                .filter(_ <= 5) { case (k, s) =>
                  ZStream.fromZIO(s.runCollect.map(l => k -> l.size))
                }
                .runCollect
                .map(_.toMap)
            )(equalTo((0 to 5).map((_ -> 1000)).toMap))
          },
          test("outer errors") {
            val words = List("abc", "test", "test", "foo")
            assertM(
              (ZStream.fromIterable(words) ++ ZStream.fail("Boom"))
                .groupByKey(identity) { case (_, s) => s.drain }
                .runCollect
                .either
            )(isLeft(equalTo("Boom")))
          }
        ) @@ TestAspect.jvmOnly,
        suite("haltWhen")(
          suite("haltWhen(Promise)")(
            test("halts after the current element") {
              for {
                interrupted <- Ref.make(false)
                latch       <- Promise.make[Nothing, Unit]
                halt        <- Promise.make[Nothing, Unit]
                _ <- ZStream
                       .fromZIO(latch.await.onInterrupt(interrupted.set(true)))
                       .haltWhen(halt)
                       .runDrain
                       .fork
                _      <- halt.succeed(())
                _      <- latch.succeed(())
                result <- interrupted.get
              } yield assert(result)(isFalse)
            },
            test("propagates errors") {
              for {
                halt <- Promise.make[String, Nothing]
                _    <- halt.fail("Fail")
                result <- ZStream(1)
                            .haltWhen(halt)
                            .runDrain
                            .either
              } yield assert(result)(isLeft(equalTo("Fail")))
            } @@ zioTag(errors)
          ),
          suite("haltWhen(IO)")(
            test("halts after the current element") {
              for {
                interrupted <- Ref.make(false)
                latch       <- Promise.make[Nothing, Unit]
                halt        <- Promise.make[Nothing, Unit]
                _ <- ZStream
                       .fromZIO(latch.await.onInterrupt(interrupted.set(true)))
                       .haltWhen(halt.await)
                       .runDrain
                       .fork
                _      <- halt.succeed(())
                _      <- latch.succeed(())
                result <- interrupted.get
              } yield assert(result)(isFalse)
            },
            test("propagates errors") {
              for {
                halt <- Promise.make[String, Nothing]
                _    <- halt.fail("Fail")
                result <- ZStream(0).forever
                            .haltWhen(halt.await)
                            .runDrain
                            .either
              } yield assert(result)(isLeft(equalTo("Fail")))
            } @@ zioTag(errors)
          )
        ),
        suite("haltAfter")(
          test("halts after given duration") {
            assertWithChunkCoordination(List(Chunk(1), Chunk(2), Chunk(3), Chunk(4))) { c =>
              assertM(
                for {
                  fiber <- ZStream
                             .fromQueue(c.queue)
                             .collectWhileSuccess
                             .haltAfter(5.seconds)
                             .tap(_ => c.proceed)
                             .runCollect
                             .fork
                  _      <- c.offer *> TestClock.adjust(3.seconds) *> c.awaitNext
                  _      <- c.offer *> TestClock.adjust(3.seconds) *> c.awaitNext
                  _      <- c.offer *> TestClock.adjust(3.seconds) *> c.awaitNext
                  _      <- c.offer
                  result <- fiber.join
                } yield result
              )(equalTo(Chunk(Chunk(1), Chunk(2), Chunk(3))))
            }
          },
          test("will process first chunk") {
            for {
              queue  <- Queue.unbounded[Int]
              fiber  <- ZStream.fromQueue(queue).haltAfter(5.seconds).runCollect.fork
              _      <- TestClock.adjust(6.seconds)
              _      <- queue.offer(1)
              result <- fiber.join
            } yield assert(result)(equalTo(Chunk(1)))
          }
        ),
        suite("grouped")(
          test("sanity") {
            assertM(ZStream(1, 2, 3, 4, 5).grouped(2).runCollect)(equalTo(Chunk(Chunk(1, 2), Chunk(3, 4), Chunk(5))))
          },
          test("group size is correct") {
            assertM(ZStream.range(0, 100).grouped(10).map(_.size).runCollect)(equalTo(Chunk.fill(10)(10) :+ 0))
          },
          test("doesn't emit empty chunks") {
            assertM(ZStream.fromIterable(List.empty[Int]).grouped(5).runCollect)(equalTo(Chunk(Chunk.empty)))
          }
        ),
        suite("groupedWithin")(
          test("group based on time passed") {
            assertWithChunkCoordination(List(Chunk(1, 2), Chunk(3, 4), Chunk.single(5))) { c =>
              val stream = ZStream
                .fromQueue(c.queue)
                .collectWhileSuccess
                .flattenChunks
                .groupedWithin(10, 2.seconds)
                .tap(_ => c.proceed)

              assertM(for {
                f      <- stream.runCollect.fork
                _      <- c.offer *> TestClock.adjust(2.seconds) *> c.awaitNext
                _      <- c.offer *> TestClock.adjust(2.seconds) *> c.awaitNext
                _      <- c.offer
                result <- f.join
              } yield result)(equalTo(Chunk(Chunk(1, 2), Chunk(3, 4), Chunk(5))))
            }
          } @@ timeout(10.seconds) @@ flaky,
          test("group based on time passed (#5013)") {
            val chunkResult = Chunk(
              Chunk(1, 2, 3),
              Chunk(4, 5, 6),
              Chunk(7, 8, 9),
              Chunk(10, 11, 12, 13, 14, 15, 16, 17, 18, 19),
              Chunk(20, 21, 22, 23, 24, 25, 26, 27, 28, 29)
            )

            assertWithChunkCoordination((1 to 29).map(Chunk.single).toList) { c =>
              for {
                latch <- ZStream.Handoff.make[Unit]
                ref   <- Ref.make(0)
                fiber <- ZStream
                           .fromQueue(c.queue)
                           .collectWhileSuccess
                           .flattenChunks
                           .tap(_ => c.proceed)
                           .groupedWithin(10, 3.seconds)
                           .tap(chunk => ref.update(_ + chunk.size) *> latch.offer(()))
                           .run(ZSink.take(5))
                           .fork
                _       <- c.offer *> TestClock.adjust(1.second) *> c.awaitNext
                _       <- c.offer *> TestClock.adjust(1.second) *> c.awaitNext
                _       <- c.offer *> TestClock.adjust(1.second) *> c.awaitNext
                result0 <- latch.take *> ref.get
                _       <- c.offer *> TestClock.adjust(1.second) *> c.awaitNext
                _       <- c.offer *> TestClock.adjust(1.second) *> c.awaitNext
                _       <- c.offer *> TestClock.adjust(1.second) *> c.awaitNext
                result1 <- latch.take *> ref.get
                _       <- c.offer *> TestClock.adjust(1.second) *> c.awaitNext
                _       <- c.offer *> TestClock.adjust(1.second) *> c.awaitNext
                _       <- c.offer *> TestClock.adjust(1.second) *> c.awaitNext
                result2 <- latch.take *> ref.get
                // This part is to make sure schedule clock is being restarted
                // when the specified amount of elements has been reached
                _       <- TestClock.adjust(2.second) *> (c.offer *> c.awaitNext).repeatN(9)
                result3 <- latch.take *> ref.get
                _       <- c.offer *> c.awaitNext *> TestClock.adjust(2.second) *> (c.offer *> c.awaitNext).repeatN(8)
                result4 <- latch.take *> ref.get
                result  <- fiber.join
              } yield assert(result)(equalTo(chunkResult)) &&
                assert(result0)(equalTo(3)) &&
                assert(result1)(equalTo(6)) &&
                assert(result2)(equalTo(9)) &&
                assert(result3)(equalTo(19)) &&
                assert(result4)(equalTo(29))
            }
          },
          test("group immediately when chunk size is reached") {
            assertM(ZStream(1, 2, 3, 4).groupedWithin(2, 10.seconds).runCollect)(
              equalTo(Chunk(Chunk(1, 2), Chunk(3, 4), Chunk()))
            )
          }
        ),
        test("interleave") {
          val s1 = ZStream(2, 3)
          val s2 = ZStream(5, 6, 7)

          assertM(s1.interleave(s2).runCollect)(equalTo(Chunk(2, 5, 3, 6, 7)))
        },
        test("interleaveWith") {
          def interleave(b: Chunk[Boolean], s1: => Chunk[Int], s2: => Chunk[Int]): Chunk[Int] =
            b.headOption.map { hd =>
              if (hd) s1 match {
                case h +: t =>
                  h +: interleave(b.tail, t, s2)
                case _ =>
                  if (s2.isEmpty) Chunk.empty
                  else interleave(b.tail, Chunk.empty, s2)
              }
              else
                s2 match {
                  case h +: t =>
                    h +: interleave(b.tail, s1, t)
                  case _ =>
                    if (s1.isEmpty) Chunk.empty
                    else interleave(b.tail, s1, Chunk.empty)
                }
            }.getOrElse(Chunk.empty)

          val int = Gen.int(0, 5)

          check(
            int.flatMap(pureStreamGen(Gen.boolean, _)),
            int.flatMap(pureStreamGen(Gen.int, _)),
            int.flatMap(pureStreamGen(Gen.int, _))
          ) { (b, s1, s2) =>
            for {
              interleavedStream <- s1.interleaveWith(s2)(b).runCollect
              b                 <- b.runCollect
              s1                <- s1.runCollect
              s2                <- s2.runCollect
              interleavedLists   = interleave(b, s1, s2)
            } yield assert(interleavedStream)(equalTo(interleavedLists))
          }
        },
        suite("Stream.intersperse")(
          test("intersperse several") {
            ZStream(1, 2, 3, 4)
              .map(_.toString)
              .intersperse("@")
              .runCollect
              .map(result => assert(result)(equalTo(Chunk("1", "@", "2", "@", "3", "@", "4"))))
          },
          test("intersperse several with begin and end") {
            ZStream(1, 2, 3, 4)
              .map(_.toString)
              .intersperse("[", "@", "]")
              .runCollect
              .map(result => assert(result)(equalTo(Chunk("[", "1", "@", "2", "@", "3", "@", "4", "]"))))
          },
          test("intersperse single") {
            ZStream(1)
              .map(_.toString)
              .intersperse("@")
              .runCollect
              .map(result => assert(result)(equalTo(Chunk("1"))))
          },
          test("intersperse single with begin and end") {
            ZStream(1)
              .map(_.toString)
              .intersperse("[", "@", "]")
              .runCollect
              .map(result => assert(result)(equalTo(Chunk("[", "1", "]"))))
          },
          test("mkString(Sep) equivalence") {
            check(
              Gen
                .int(0, 10)
                .flatMap(Gen.listOfN(_)(Gen.small(Gen.chunkOfN(_)(Gen.int))))
            ) { chunks =>
              val stream = ZStream.fromChunks(chunks: _*)

              for {
                interspersed <- stream.map(_.toString).intersperse("@").runCollect.map(_.mkString)
                regular      <- stream.map(_.toString).runCollect.map(_.mkString("@"))
              } yield assert(interspersed)(equalTo(regular))
            }
          },
          test("mkString(Before, Sep, After) equivalence") {
            check(
              Gen
                .int(0, 10)
                .flatMap(Gen.listOfN(_)(Gen.small(Gen.chunkOfN(_)(Gen.int))))
            ) { chunks =>
              val stream = ZStream.fromChunks(chunks: _*)

              for {
                interspersed <- stream.map(_.toString).intersperse("[", "@", "]").runCollect.map(_.mkString)
                regular      <- stream.map(_.toString).runCollect.map(_.mkString("[", "@", "]"))
              } yield assert(interspersed)(equalTo(regular))
            }
          },
          test("intersperse several from repeat effect (#3729)") {
            ZStream
              .repeatZIO(ZIO.succeed(42))
              .map(_.toString)
              .take(4)
              .intersperse("@")
              .runCollect
              .map(result => assert(result)(equalTo(Chunk("42", "@", "42", "@", "42", "@", "42"))))
          },
          test("intersperse several from repeat effect chunk single element (#3729)") {
            ZStream
              .repeatZIOChunk(ZIO.succeed(Chunk(42)))
              .map(_.toString)
              .intersperse("@")
              .take(4)
              .runCollect
              .map(result => assert(result)(equalTo(Chunk("42", "@", "42", "@"))))
          }
        ),
        suite("interruptWhen")(
          suite("interruptWhen(Promise)")(
            test("interrupts the current element") {
              for {
                interrupted <- Ref.make(false)
                latch       <- Promise.make[Nothing, Unit]
                halt        <- Promise.make[Nothing, Unit]
                started     <- Promise.make[Nothing, Unit]
                fiber <- ZStream
                           .fromZIO(
                             (started.succeed(()) *> latch.await).onInterrupt(interrupted.set(true))
                           )
                           .interruptWhen(halt)
                           .runDrain
                           .fork
                _      <- started.await *> halt.succeed(())
                _      <- fiber.await
                result <- interrupted.get
              } yield assert(result)(isTrue)
            },
            test("propagates errors") {
              for {
                halt <- Promise.make[String, Nothing]
                _    <- halt.fail("Fail")
                result <- ZStream.never
                            .interruptWhen(halt)
                            .runDrain
                            .either
              } yield assert(result)(isLeft(equalTo("Fail")))
            } @@ zioTag(errors) @@ nonFlaky(1000),
            test("preserves scope of inner fibers") {
              for {
                promise <- Promise.make[Nothing, Unit]
                queue1  <- Queue.unbounded[Chunk[Int]]
                queue2  <- Queue.unbounded[Chunk[Int]]
                _       <- queue1.offer(Chunk(1))
                _       <- queue2.offer(Chunk(2))
                _       <- queue1.offer(Chunk(3)).fork
                _       <- queue2.offer(Chunk(4)).fork
                s1       = ZStream.fromChunkQueue(queue1)
                s2       = ZStream.fromChunkQueue(queue2)
                s3       = s1.zipWithLatest(s2)((_, _)).interruptWhen(promise.await).take(3)
                _       <- s3.runDrain
              } yield assertCompletes
            } @@ nonFlaky
          ) @@ zioTag(interruption),
          test("preserves scope of inner fibers") {
            for {
              promise <- Promise.make[Nothing, Unit]
              queue1  <- Queue.unbounded[Chunk[Int]]
              queue2  <- Queue.unbounded[Chunk[Int]]
              _       <- queue1.offer(Chunk(1))
              _       <- queue2.offer(Chunk(2))
              _       <- queue1.offer(Chunk(3)).fork
              _       <- queue2.offer(Chunk(4)).fork
              s1       = ZStream.fromChunkQueue(queue1)
              s2       = ZStream.fromChunkQueue(queue2)
              s3       = s1.zipWithLatest(s2)((_, _)).interruptWhen(promise.await).take(3)
              _       <- s3.runDrain
            } yield assertCompletes
          } @@ nonFlaky,
          suite("interruptWhen(IO)")(
            test("interrupts the current element") {
              for {
                interrupted <- Ref.make(false)
                latch       <- Promise.make[Nothing, Unit]
                halt        <- Promise.make[Nothing, Unit]
                started     <- Promise.make[Nothing, Unit]
                fiber <- ZStream
                           .fromZIO(
                             (started.succeed(()) *> latch.await).onInterrupt(interrupted.set(true))
                           )
                           .interruptWhen(halt.await)
                           .runDrain
                           .fork
                _      <- started.await *> halt.succeed(())
                _      <- fiber.await
                result <- interrupted.get
              } yield assert(result)(isTrue)
            },
            test("propagates errors") {
              for {
                halt <- Promise.make[String, Nothing]
                _    <- halt.fail("Fail")
                result <- ZStream
                            .fromZIO(ZIO.never)
                            .interruptWhen(halt.await)
                            .runDrain
                            .either
              } yield assert(result)(isLeft(equalTo("Fail")))
<<<<<<< HEAD
            } @@ zioTag(errors),
            test("preserves scope of inner fibers") {
              for {
                queue1 <- Queue.unbounded[Chunk[Int]]
                queue2 <- Queue.unbounded[Chunk[Int]]
                _      <- queue1.offer(Chunk(1))
                _      <- queue2.offer(Chunk(2))
                _      <- queue1.offer(Chunk(3)).fork
                _      <- queue2.offer(Chunk(4)).fork
                s1      = ZStream.fromChunkQueue(queue1)
                s2      = ZStream.fromChunkQueue(queue2)
                s3      = s1.zipWithLatest(s2)((_, _)).interruptWhen(ZIO.never).take(3)
                _      <- s3.runDrain
              } yield assertCompletes
            } @@ nonFlaky
          ) @@ zioTag(interruption)
=======
            } @@ zioTag(errors)
          ) @@ zioTag(interruption),
          test("preserves scope of inner fibers") {
            for {
              queue1 <- Queue.unbounded[Chunk[Int]]
              queue2 <- Queue.unbounded[Chunk[Int]]
              _      <- queue1.offer(Chunk(1))
              _      <- queue2.offer(Chunk(2))
              _      <- queue1.offer(Chunk(3)).fork
              _      <- queue2.offer(Chunk(4)).fork
              s1      = ZStream.fromChunkQueue(queue1)
              s2      = ZStream.fromChunkQueue(queue2)
              s3      = s1.zipWithLatest(s2)((_, _)).interruptWhen(ZIO.never).take(3)
              _      <- s3.runDrain
            } yield assertCompletes
          } @@ nonFlaky
>>>>>>> e37d2d2f
        ),
        suite("interruptAfter")(
          test("interrupts after given duration") {
            assertWithChunkCoordination(List(Chunk(1), Chunk(2), Chunk(3))) { c =>
              assertM(
                for {
                  fiber <- ZStream
                             .fromQueue(c.queue)
                             .collectWhileSuccess
                             .interruptAfter(5.seconds)
                             .tap(_ => c.proceed)
                             .runCollect
                             .fork
                  _      <- c.offer *> TestClock.adjust(3.seconds) *> c.awaitNext
                  _      <- c.offer *> TestClock.adjust(3.seconds) *> c.awaitNext
                  _      <- c.offer
                  result <- fiber.join
                } yield result
              )(equalTo(Chunk(Chunk(1), Chunk(2))))
            }
          },
          test("interrupts before first chunk") {
            for {
              queue  <- Queue.unbounded[Int]
              fiber  <- ZStream.fromQueue(queue).interruptAfter(5.seconds).runCollect.fork
              _      <- TestClock.adjust(6.seconds)
              _      <- queue.offer(1)
              result <- fiber.join
            } yield assert(result)(isEmpty)
          } @@ timeout(10.seconds) @@ flaky
        ) @@ zioTag(interruption),
        suite("onExecutor")(
          test("shifts and shifts back if there is a previous locked executor") {
            val global = Executor.fromExecutionContext(100)(ExecutionContext.global)
            for {
              default   <- ZIO.executor
              ref1      <- Ref.make[Executor](default)
              ref2      <- Ref.make[Executor](default)
              stream1    = ZStream.fromZIO(ZIO.executor.flatMap(ref1.set)).onExecutor(global)
              stream2    = ZStream.fromZIO(ZIO.executor.flatMap(ref2.set))
              _         <- (stream1 *> stream2).runDrain.onExecutor(default)
              executor1 <- ref1.get
              executor2 <- ref2.get
            } yield assert(executor1)(equalTo(global)) &&
              assert(executor2)(equalTo(default))
          },
          test("shifts and does not shift back if there is no previous locked executor") {
            val thread = ZIO.succeed(Thread.currentThread())
            val global = Executor.fromExecutionContext(Int.MaxValue)(ExecutionContext.global)
            for {
              default <- thread
              during  <- Ref.make[Thread](default)
              after   <- Ref.make[Thread](default)
              stream1  = ZStream.fromZIO(thread.flatMap(during.set)).onExecutor(global)
              stream2  = ZStream.fromZIO(thread.flatMap(after.set))
              _       <- (stream1 *> stream2).runDrain
              thread1 <- during.get
              thread2 <- after.get
            } yield assert(thread1)(equalTo(thread2))
          }
        ),
        suite("managed")(
          test("preserves failure of effect") {
            assertM(
              ZStream.managed(ZManaged.fail("error")).runCollect.either
            )(isLeft(equalTo("error")))
          },
          test("preserves interruptibility of effect") {
            for {
              interruptible <- ZStream
                                 .managed(ZManaged.fromZIO(ZIO.checkInterruptible(UIO.succeed(_))))
                                 .runHead
              uninterruptible <- ZStream
                                   .managed(ZManaged.fromZIOUninterruptible(ZIO.checkInterruptible(UIO.succeed(_))))
                                   .runHead
            } yield assert(interruptible)(isSome(equalTo(InterruptStatus.Interruptible))) &&
              assert(uninterruptible)(isSome(equalTo(InterruptStatus.Uninterruptible)))
          }
        ),
        test("map")(check(pureStreamOfInts, Gen.function(Gen.int)) { (s, f) =>
          for {
            res1 <- s.map(f).runCollect
            res2 <- s.runCollect.map(_.map(f))
          } yield assert(res1)(equalTo(res2))
        }),
        test("mapAccum") {
          assertM(ZStream(1, 1, 1).mapAccum(0)((acc, el) => (acc + el, acc + el)).runCollect)(
            equalTo(Chunk(1, 2, 3))
          )
        },
        suite("mapAccumZIO")(
          test("mapAccumZIO happy path") {
            assertM(
              ZStream(1, 1, 1)
                .mapAccumZIO[Any, Nothing, Int, Int](0)((acc, el) => IO.succeed((acc + el, acc + el)))
                .runCollect
            )(equalTo(Chunk(1, 2, 3)))
          },
          test("mapAccumZIO error") {
            ZStream(1, 1, 1)
              .mapAccumZIO(0)((_, _) => IO.fail("Ouch"))
              .runCollect
              .either
              .map(assert(_)(isLeft(equalTo("Ouch"))))
          } @@ zioTag(errors),
          test("laziness on chunks") {
            assertM(
              ZStream(1, 2, 3)
                .mapAccumZIO(()) {
                  case (_, 3) => ZIO.fail("boom")
                  case (_, x) => UIO.succeed(((), x))
                }
                .either
                .runCollect
            )(equalTo(Chunk(Right(1), Right(2), Left("boom"))))
          }
        ),
        test("mapConcat")(check(pureStreamOfInts, Gen.function(Gen.listOf(Gen.int))) { (s, f) =>
          for {
            res1 <- s.mapConcat(f).runCollect
            res2 <- s.runCollect.map(_.flatMap(v => f(v).toSeq))
          } yield assert(res1)(equalTo(res2))
        }),
        test("mapConcatChunk")(check(pureStreamOfInts, Gen.function(Gen.chunkOf(Gen.int))) { (s, f) =>
          for {
            res1 <- s.mapConcatChunk(f).runCollect
            res2 <- s.runCollect.map(_.flatMap(v => f(v).toSeq))
          } yield assert(res1)(equalTo(res2))
        }),
        suite("mapConcatChunkM")(
          test("mapConcatChunkM happy path") {
            check(pureStreamOfInts, Gen.function(Gen.chunkOf(Gen.int))) { (s, f) =>
              for {
                res1 <- s.mapConcatChunkZIO(b => UIO.succeedNow(f(b))).runCollect
                res2 <- s.runCollect.map(_.flatMap(v => f(v).toSeq))
              } yield assert(res1)(equalTo(res2))
            }
          },
          test("mapConcatChunkM error") {
            ZStream(1, 2, 3)
              .mapConcatChunkZIO(_ => IO.fail("Ouch"))
              .runCollect
              .either
              .map(assert(_)(equalTo(Left("Ouch"))))
          }
        ),
        suite("mapConcatM")(
          test("mapConcatM happy path") {
            check(pureStreamOfInts, Gen.function(Gen.listOf(Gen.int))) { (s, f) =>
              for {
                res1 <- s.mapConcatZIO(b => UIO.succeedNow(f(b))).runCollect
                res2 <- s.runCollect.map(_.flatMap(v => f(v).toSeq))
              } yield assert(res1)(equalTo(res2))
            }
          },
          test("mapConcatM error") {
            ZStream(1, 2, 3)
              .mapConcatZIO(_ => IO.fail("Ouch"))
              .runCollect
              .either
              .map(assert(_)(equalTo(Left("Ouch"))))
          }
        ),
        test("mapError") {
          ZStream
            .fail("123")
            .mapError(_.toInt)
            .runCollect
            .either
            .map(assert(_)(isLeft(equalTo(123))))
        },
        test("mapErrorCause") {
          ZStream
            .failCause(Cause.fail("123"))
            .mapErrorCause(_.map(_.toInt))
            .runCollect
            .either
            .map(assert(_)(isLeft(equalTo(123))))
        },
        suite("mapZIO")(
          test("ZIO#foreach equivalence") {
            check(Gen.small(Gen.listOfN(_)(Gen.byte)), Gen.function(Gen.successes(Gen.byte))) { (data, f) =>
              val s = ZStream.fromIterable(data)

              for {
                l <- s.mapZIO(f).runCollect
                r <- IO.foreach(data)(f)
              } yield assert(l.toList)(equalTo(r))
            }
          },
          test("laziness on chunks") {
            assertM(
              ZStream(1, 2, 3).mapZIO {
                case 3 => ZIO.fail("boom")
                case x => UIO.succeed(x)
              }.either.runCollect
            )(equalTo(Chunk(Right(1), Right(2), Left("boom"))))
          }
        ),
        suite("mapZIOPar")(
          test("foreachParN equivalence") {
            checkN(10)(Gen.small(Gen.listOfN(_)(Gen.byte)), Gen.function(Gen.successes(Gen.byte))) { (data, f) =>
              val s = ZStream.fromIterable(data)

              for {
                l <- s.mapZIOPar(8)(f).runCollect
                r <- IO.foreachPar(data)(f).withParallelism(8)
              } yield assert(l.toList)(equalTo(r))
            }
          },
          test("order when n = 1") {
            for {
              queue  <- Queue.unbounded[Int]
              _      <- ZStream.range(0, 9).mapZIOPar(1)(queue.offer).runDrain
              result <- queue.takeAll
            } yield assert(result)(equalTo(result.sorted))
          },
          test("interruption propagation") {
            for {
              interrupted <- Ref.make(false)
              latch       <- Promise.make[Nothing, Unit]
              fib <- ZStream(())
                       .mapZIOPar(1)(_ => (latch.succeed(()) *> ZIO.infinity).onInterrupt(interrupted.set(true)))
                       .runDrain
                       .fork
              _      <- latch.await
              _      <- fib.interrupt
              result <- interrupted.get
            } yield assert(result)(isTrue)
          },
          test("guarantee ordering")(check(Gen.int(1, 4096), Gen.listOf(Gen.int)) { (n: Int, m: List[Int]) =>
            for {
              mapZIO    <- ZStream.fromIterable(m).mapZIO(UIO.succeedNow).runCollect
              mapZIOPar <- ZStream.fromIterable(m).mapZIOPar(n)(UIO.succeedNow).runCollect
            } yield assert(n)(isGreaterThan(0)) implies assert(mapZIO)(equalTo(mapZIOPar))
          }),
          test("awaits children fibers properly") {
            assertM(
              ZStream
                .fromIterable((0 to 100))
                .interruptWhen(ZIO.never)
                .mapZIOPar(8)(_ => ZIO(1).repeatN(2000))
                .runDrain
                .exit
                .map(_.isInterrupted)
            )(equalTo(false))
          } @@ ignore,
          test("interrupts pending tasks when one of the tasks fails") {
            for {
              interrupted <- Ref.make(0)
              latch1      <- Promise.make[Nothing, Unit]
              latch2      <- Promise.make[Nothing, Unit]
              result <- ZStream(1, 2, 3)
                          .mapZIOPar(3) {
                            case 1 => (latch1.succeed(()) *> ZIO.never).onInterrupt(interrupted.update(_ + 1))
                            case 2 => (latch2.succeed(()) *> ZIO.never).onInterrupt(interrupted.update(_ + 1))
                            case 3 => latch1.await *> latch2.await *> ZIO.fail("Boom")
                          }
                          .runDrain
                          .exit
              count <- interrupted.get
            } yield assert(count)(equalTo(2)) && assert(result)(fails(equalTo("Boom")))
          } @@ nonFlaky(1000),
          test("propagates correct error with subsequent mapZIOPar call (#4514)") {
            assertM(
              ZStream
                .fromIterable(1 to 50)
                .mapZIOPar(20)(i => if (i < 10) UIO(i) else ZIO.fail("Boom"))
                .mapZIOPar(20)(UIO(_))
                .runCollect
                .either
            )(isLeft(equalTo("Boom")))
          } @@ flaky(1000) // TODO Restore to non-flaky
        ),
        suite("mapZIOParUnordered")(
          test("mapping with failure is failure") {
            val stream =
              ZStream.fromIterable(0 to 3).mapZIOParUnordered(10)(_ => ZIO.fail("fail"))
            assertM(stream.runDrain.exit)(fails(equalTo("fail")))
          } @@ nonFlaky
        ),
        suite("mergeTerminateLeft")(
          test("terminates as soon as the first stream terminates") {
            for {
              queue1 <- Queue.unbounded[Int]
              queue2 <- Queue.unbounded[Int]
              stream1 = ZStream.fromQueue(queue1)
              stream2 = ZStream.fromQueue(queue2)
              fiber  <- stream1.mergeTerminateLeft(stream2).runCollect.fork
              _      <- queue1.offer(1) *> TestClock.adjust(1.second)
              _      <- queue1.offer(2) *> TestClock.adjust(1.second)
              _      <- queue1.shutdown *> TestClock.adjust(1.second)
              _      <- queue2.offer(3)
              result <- fiber.join
            } yield assert(result)(equalTo(Chunk(1, 2)))
          },
          test("interrupts pulling on finish") {
            val s1 = ZStream(1, 2, 3)
            val s2 = ZStream.fromZIO(Clock.sleep(5.seconds).as(4))
            assertM(s1.mergeTerminateLeft(s2).runCollect)(equalTo(Chunk(1, 2, 3)))
          }
        ),
        suite("mergeTerminateRight")(
          test("terminates as soon as the second stream terminates") {
            for {
              queue1 <- Queue.unbounded[Int]
              queue2 <- Queue.unbounded[Int]
              stream1 = ZStream.fromQueue(queue1)
              stream2 = ZStream.fromQueue(queue2)
              fiber  <- stream1.mergeTerminateRight(stream2).runCollect.fork
              _      <- queue2.offer(2) *> TestClock.adjust(1.second)
              _      <- queue2.offer(3) *> TestClock.adjust(1.second)
              _      <- queue2.shutdown *> TestClock.adjust(1.second)
              _      <- queue1.offer(1)
              result <- fiber.join
            } yield assert(result)(equalTo(Chunk(2, 3)))
          } @@ exceptJS
        ),
        suite("mergeTerminateEither")(
          test("terminates as soon as either stream terminates") {
            for {
              queue1 <- Queue.unbounded[Int]
              queue2 <- Queue.unbounded[Int]
              stream1 = ZStream.fromQueue(queue1)
              stream2 = ZStream.fromQueue(queue2)
              fiber  <- stream1.mergeTerminateEither(stream2).runCollect.fork
              _      <- queue1.shutdown
              _      <- TestClock.adjust(1.second)
              _      <- queue2.offer(1)
              result <- fiber.join
            } yield assert(result)(isEmpty)
          }
        ),
        suite("mergeWith")(
          test("equivalence with set union")(check(streamOfInts, streamOfInts) {
            (s1: ZStream[Any, String, Int], s2: ZStream[Any, String, Int]) =>
              for {
                mergedStream <- (s1 merge s2).runCollect.map(_.toSet).exit
                mergedLists <- s1.runCollect
                                 .zipWith(s2.runCollect)((left, right) => left ++ right)
                                 .map(_.toSet)
                                 .exit
              } yield assert(!mergedStream.isSuccess && !mergedLists.isSuccess)(isTrue) || assert(
                mergedStream
              )(
                equalTo(mergedLists)
              )
          }),
          test("fail as soon as one stream fails") {
            assertM(ZStream(1, 2, 3).merge(ZStream.fail(())).runCollect.exit.map(_.isSuccess))(
              equalTo(false)
            )
          } @@ nonFlaky(20),
          test("prioritizes failure") {
            val s1 = ZStream.never
            val s2 = ZStream.fail("Ouch")

            assertM(s1.mergeWith(s2)(_ => (), _ => ()).runCollect.either)(isLeft(equalTo("Ouch")))
          }
        ),
        suite("partitionEither")(
          test("allows repeated runs without hanging") {
            val stream = ZStream
              .fromIterable[Int](Seq.empty)
              .partitionEither(i => ZIO.succeedNow(if (i % 2 == 0) Left(i) else Right(i)))
              .map { case (evens, odds) => evens.mergeEither(odds) }
              .use(_.runCollect)
            assertM(ZIO.collectAll(Range(0, 100).toList.map(_ => stream)).map(_ => 0))(equalTo(0))
          },
          test("values") {
            ZStream
              .range(0, 6)
              .partitionEither { i =>
                if (i % 2 == 0) ZIO.succeedNow(Left(i))
                else ZIO.succeedNow(Right(i))
              }
              .use { case (s1, s2) =>
                for {
                  out1 <- s1.runCollect
                  out2 <- s2.runCollect
                } yield assert(out1)(equalTo(Chunk(0, 2, 4))) && assert(out2)(
                  equalTo(Chunk(1, 3, 5))
                )
              }
          },
          test("errors") {
            (ZStream.range(0, 1) ++ ZStream.fail("Boom")).partitionEither { i =>
              if (i % 2 == 0) ZIO.succeedNow(Left(i))
              else ZIO.succeedNow(Right(i))
            }.use { case (s1, s2) =>
              for {
                out1 <- s1.runCollect.either
                out2 <- s2.runCollect.either
              } yield assert(out1)(isLeft(equalTo("Boom"))) && assert(out2)(
                isLeft(equalTo("Boom"))
              )
            }
          },
          test("backpressure") {
            ZStream
              .range(0, 6)
              .partitionEither(
                i =>
                  if (i % 2 == 0) ZIO.succeedNow(Left(i))
                  else ZIO.succeedNow(Right(i)),
                1
              )
              .use { case (s1, s2) =>
                for {
                  ref    <- Ref.make[List[Int]](Nil)
                  latch1 <- Promise.make[Nothing, Unit]
                  fib <- s1
                           .tap(i => ref.update(i :: _) *> latch1.succeed(()).when(i == 2))
                           .runDrain
                           .fork
                  _         <- latch1.await
                  snapshot1 <- ref.get
                  other     <- s2.runCollect
                  _         <- fib.await
                  snapshot2 <- ref.get
                } yield assert(snapshot1)(equalTo(List(2, 0))) && assert(snapshot2)(
                  equalTo(List(4, 2, 0))
                ) && assert(
                  other
                )(
                  equalTo(
                    Chunk(
                      1,
                      3,
                      5
                    )
                  )
                )
              }
          }
        ),
        test("peel") {
          val sink: ZSink[Any, Nothing, Int, Nothing, Int, Any] = ZSink.take(3)

          ZStream.fromChunks(Chunk(1, 2, 3), Chunk(4, 5, 6)).peel(sink).use { case (chunk, rest) =>
            rest.runCollect.map { rest =>
              assert(chunk)(equalTo(Chunk(1, 2, 3))) &&
              assert(rest)(equalTo(Chunk(4, 5, 6)))
            }
          }
        },
        test("onError") {
          for {
            flag   <- Ref.make(false)
            exit   <- ZStream.fail("Boom").onError(_ => flag.set(true)).runDrain.exit
            called <- flag.get
          } yield assert(called)(isTrue) && assert(exit)(fails(equalTo("Boom")))
        } @@ zioTag(errors),
        test("orElse") {
          val s1 = ZStream(1, 2, 3) ++ ZStream.fail("Boom")
          val s2 = ZStream(4, 5, 6)
          s1.orElse(s2).runCollect.map(assert(_)(equalTo(Chunk(1, 2, 3, 4, 5, 6))))
        },
        test("orElseEither") {
          val s1 = ZStream.succeed(1) ++ ZStream.fail("Boom")
          val s2 = ZStream.succeed(2)
          s1.orElseEither(s2).runCollect.map(assert(_)(equalTo(Chunk(Left(1), Right(2)))))
        },
        test("orElseFail") {
          val s1 = ZStream.succeed(1) ++ ZStream.fail("Boom")
          s1.orElseFail("Boomer").runCollect.either.map(assert(_)(isLeft(equalTo("Boomer"))))
        },
        test("orElseOptional") {
          val s1 = ZStream.succeed(1) ++ ZStream.fail(None)
          val s2 = ZStream.succeed(2)
          s1.orElseOptional(s2).runCollect.map(assert(_)(equalTo(Chunk(1, 2))))
        },
        test("orElseSucceed") {
          val s1 = ZStream.succeed(1) ++ ZStream.fail("Boom")
          s1.orElseSucceed(2).runCollect.map(assert(_)(equalTo(Chunk(1, 2))))
        },
        suite("repeat")(
          test("repeat")(
            assertM(
              ZStream(1)
                .repeat(Schedule.recurs(4))
                .runCollect
            )(equalTo(Chunk(1, 1, 1, 1, 1)))
          ),
          test("short circuits")(
            for {
              ref <- Ref.make[List[Int]](Nil)
              fiber <- ZStream
                         .fromZIO(ref.update(1 :: _))
                         .repeat(Schedule.spaced(10.millis))
                         .take(2)
                         .runDrain
                         .fork
              _      <- TestClock.adjust(50.millis)
              _      <- fiber.join
              result <- ref.get
            } yield assert(result)(equalTo(List(1, 1)))
          ),
          test("does not swallow errors on a repetition") {
            Ref.make(0).flatMap { counter =>
              ZStream
                .fromZIO(
                  counter.getAndUpdate(_ + 1).flatMap {
                    case i if i <= 2 => UIO.succeed(i)
                    case otherwise   => ZIO.fail("Boom")
                  }
                )
                .repeat(Schedule.recurs(3))
                .runDrain
                .exit
                .map(assert(_)(fails(equalTo("Boom"))))
            }
          }
        ),
        suite("repeatEither")(
          test("emits schedule output")(
            assertM(
              ZStream(1L)
                .repeatEither(Schedule.recurs(4))
                .runCollect
            )(
              equalTo(
                Chunk(
                  Right(1L),
                  Right(1L),
                  Left(0L),
                  Right(1L),
                  Left(1L),
                  Right(1L),
                  Left(2L),
                  Right(1L),
                  Left(3L)
                )
              )
            )
          ),
          test("short circuits") {
            for {
              ref <- Ref.make[List[Int]](Nil)
              fiber <- ZStream
                         .fromZIO(ref.update(1 :: _))
                         .repeatEither(Schedule.spaced(10.millis))
                         .take(3) // take one schedule output
                         .runDrain
                         .fork
              _      <- TestClock.adjust(50.millis)
              _      <- fiber.join
              result <- ref.get
            } yield assert(result)(equalTo(List(1, 1)))
          }
        ),
        test("right") {
          val s1 = ZStream.succeed(Right(1)) ++ ZStream.succeed(Left(0))
          s1.right.runCollect.either.map(assert(_)(isLeft(equalTo(None))))
        },
        test("rightOrFail") {
          val s1 = ZStream.succeed(Right(1)) ++ ZStream.succeed(Left(0))
          s1.rightOrFail(-1).runCollect.either.map(assert(_)(isLeft(equalTo(-1))))
        },
        suite("runHead")(
          test("nonempty stream")(
            assertM(ZStream(1, 2, 3, 4).runHead)(equalTo(Some(1)))
          ),
          test("empty stream")(
            assertM(ZStream.empty.runHead)(equalTo(None))
          ),
          test("Pulls up to the first non-empty chunk") {
            for {
              ref <- Ref.make[List[Int]](Nil)
              head <- ZStream(
                        ZStream.fromZIO(ref.update(1 :: _)).drain,
                        ZStream.fromZIO(ref.update(2 :: _)).drain,
                        ZStream(1),
                        ZStream.fromZIO(ref.update(3 :: _))
                      ).flatten.runHead
              result <- ref.get
            } yield assert(head)(isSome(equalTo(1))) && assert(result)(equalTo(List(2, 1)))
          }
        ),
        suite("runLast")(
          test("nonempty stream")(
            assertM(ZStream(1, 2, 3, 4).runLast)(equalTo(Some(4)))
          ),
          test("empty stream")(
            assertM(ZStream.empty.runLast)(equalTo(None))
          )
        ),
        suite("runManaged")(
          test("properly closes the resources")(
            for {
              closed <- Ref.make[Boolean](false)
              res     = ZManaged.acquireReleaseWith(ZIO.succeed(1))(_ => closed.set(true))
              stream  = ZStream.managed(res).flatMap(a => ZStream(a, a, a))
              collectAndCheck <- stream
                                   .runManaged(ZSink.collectAll)
                                   .flatMap(r => closed.get.toManaged.map((r, _)))
                                   .useNow
              (result, state) = collectAndCheck
              finalState     <- closed.get
            } yield {
              assert(result)(equalTo(Chunk(1, 1, 1))) && assert(state)(isFalse) && assert(finalState)(isTrue)
            }
          )
        ),
        suite("scan")(
          test("scan")(check(pureStreamOfInts) { s =>
            for {
              streamResult <- s.scan(0)(_ + _).runCollect
              chunkResult  <- s.runCollect.map(_.scan(0)(_ + _))
            } yield assert(streamResult)(equalTo(chunkResult))
          })
        ),
        suite("scanReduce")(
          test("scanReduce")(check(pureStreamOfInts) { s =>
            for {
              streamResult <- s.scanReduce(_ + _).runCollect
              chunkResult  <- s.runCollect.map(_.scan(0)(_ + _).tail)
            } yield assert(streamResult)(equalTo(chunkResult))
          })
        ),
        suite("schedule")(
          test("scheduleWith")(
            assertM(
              ZStream("A", "B", "C", "A", "B", "C")
                .scheduleWith(Schedule.recurs(2) *> Schedule.fromFunction((_) => "Done"))(
                  _.toLowerCase,
                  identity
                )
                .runCollect
            )(equalTo(Chunk("a", "b", "c", "Done", "a", "b", "c", "Done")))
          ),
          test("scheduleEither")(
            assertM(
              ZStream("A", "B", "C")
                .scheduleEither(Schedule.recurs(2) *> Schedule.fromFunction((_) => "!"))
                .runCollect
            )(equalTo(Chunk(Right("A"), Right("B"), Right("C"), Left("!"))))
          )
        ),
        suite("repeatElements")(
          test("repeatElementsWith")(
            assertM(
              ZStream("A", "B", "C")
                .repeatElementsWith(Schedule.recurs(0) *> Schedule.fromFunction((_) => 123))(
                  identity,
                  _.toString
                )
                .runCollect
            )(equalTo(Chunk("A", "123", "B", "123", "C", "123")))
          ),
          test("repeatElementsEither")(
            assertM(
              ZStream("A", "B", "C")
                .repeatElementsEither(Schedule.recurs(0) *> Schedule.fromFunction((_) => 123))
                .runCollect
            )(equalTo(Chunk(Right("A"), Left(123), Right("B"), Left(123), Right("C"), Left(123))))
          ),
          test("repeated && assertspaced")(
            assertM(
              ZStream("A", "B", "C")
                .repeatElements(Schedule.once)
                .runCollect
            )(equalTo(Chunk("A", "A", "B", "B", "C", "C")))
          ),
          test("short circuits in schedule")(
            assertM(
              ZStream("A", "B", "C")
                .repeatElements(Schedule.once)
                .take(4)
                .runCollect
            )(equalTo(Chunk("A", "A", "B", "B")))
          ),
          test("short circuits after schedule")(
            assertM(
              ZStream("A", "B", "C")
                .repeatElements(Schedule.once)
                .take(3)
                .runCollect
            )(equalTo(Chunk("A", "A", "B")))
          )
        ),
        suite("retry")(
          test("retry a failing stream") {
            assertM(
              for {
                ref     <- Ref.make(0)
                stream   = ZStream.fromZIO(ref.getAndUpdate(_ + 1)) ++ ZStream.fail(None)
                results <- stream.retry(Schedule.forever).take(2).runCollect
              } yield results
            )(equalTo(Chunk(0, 1)))
          },
          test("cleanup resources before restarting the stream") {
            assertM(
              for {
                finalized <- Ref.make(0)
                stream = ZStream.unwrapManaged(
                           ZManaged
                             .finalizer(finalized.getAndUpdate(_ + 1))
                             .as(ZStream.fromZIO(finalized.get) ++ ZStream.fail(None))
                         )
                results <- stream.retry(Schedule.forever).take(2).runCollect
              } yield results
            )(equalTo(Chunk(0, 1)))
          },
          test("retry a failing stream according to a schedule") {
            for {
              times <- Ref.make(List.empty[java.time.Instant])
              stream =
                ZStream
                  .fromZIO(Clock.instant.flatMap(time => times.update(time +: _)))
                  .flatMap(_ => ZStream.fail(None))
              streamFib <- stream.retry(Schedule.exponential(1.second)).take(3).runDrain.fork
              _         <- TestClock.adjust(1.second)
              _         <- TestClock.adjust(2.second)
              _         <- streamFib.interrupt
              results   <- times.get.map(_.map(_.getEpochSecond.toInt))
            } yield assert(results)(equalTo(List(3, 1, 0)))
          },
          test("reset the schedule after a successful pull") {
            for {
              times <- Ref.make(List.empty[java.time.Instant])
              ref   <- Ref.make(0)
              stream =
                ZStream
                  .fromZIO(Clock.instant.flatMap(time => times.update(time +: _) *> ref.updateAndGet(_ + 1)))
                  .flatMap { attemptNr =>
                    if (attemptNr == 3 || attemptNr == 5) ZStream.succeed(attemptNr) else ZStream.fail(None)
                  }
                  .forever
              streamFib <- stream
                             .retry(Schedule.exponential(1.second))
                             .take(2)
                             .runDrain
                             .fork
              _       <- TestClock.adjust(1.second)
              _       <- TestClock.adjust(2.second)
              _       <- TestClock.adjust(1.second)
              _       <- streamFib.join
              results <- times.get.map(_.map(_.getEpochSecond.toInt))
            } yield assert(results)(equalTo(List(4, 3, 3, 1, 0)))
          }
        ),
        suite("serviceWith")(
          test("serviceWith") {
            trait A {
              def live: UIO[Int]
            }

            val ref: Chunk[Int] = Chunk(10)

            ZStream
              .serviceWith[A](_.live)
              .provideCustomLayer(ZLayer.succeed(new A {
                override def live: UIO[Int] = UIO(10)
              }))
              .runCollect
              .map(result => assertTrue(result == ref))
          },
          test("serviceWithStream") {
            trait A {
              def live: ZStream[Any, Nothing, Int]
            }

            val numbers = 0 to 10

            ZStream
              .serviceWithStream[A](_.live)
              .provideCustomLayer(ZLayer.succeed(new A {
                override def live: ZStream[Any, Nothing, Int] =
                  ZStream.fromIterable(numbers)
              }))
              .runCollect
              .map(result => assertTrue(result == Chunk.fromIterable(numbers)))
          }
        ),
        test("some") {
          val s1 = ZStream.succeed(Some(1)) ++ ZStream.succeed(None)
          s1.some.runCollect.either.map(assert(_)(isLeft(isNone)))
        },
        test("someOrElse") {
          val s1 = ZStream.succeed(Some(1)) ++ ZStream.succeed(None)
          s1.someOrElse(-1).runCollect.map(assert(_)(equalTo(Chunk(1, -1))))
        },
        test("someOrFail") {
          val s1 = ZStream.succeed(Some(1)) ++ ZStream.succeed(None)
          s1.someOrFail(-1).runCollect.either.map(assert(_)(isLeft(equalTo(-1))))
        },
        suite("splitOnChunk")(
          test("consecutive delimiter yields empty Chunk") {
            val input         = ZStream.apply(Chunk(1, 2), Chunk(1), Chunk(2, 1, 2, 3, 1, 2), Chunk(1, 2))
            val splitSequence = Chunk(1, 2)
            assertM(input.flattenChunks.splitOnChunk(splitSequence).map(_.size).runCollect)(
              equalTo(Chunk(0, 0, 0, 1, 0))
            )
          },
          test("preserves data")(check(Gen.chunkOf(Gen.byte.filter(_ != 0.toByte))) { bytes =>
            val splitSequence = Chunk[Byte](0, 1)
            val data          = bytes.flatMap(_ +: splitSequence)
            assertM(ZStream.fromChunks(data).splitOnChunk(splitSequence).runCollect.map(_.flatten))(
              equalTo(bytes)
            )
          }),
          test("handles leftovers") {
            val splitSequence = Chunk(0, 1)
            assertM(ZStream.fromChunks(Chunk(1, 0, 2, 0, 1, 2), Chunk(2)).splitOnChunk(splitSequence).runCollect)(
              equalTo(Chunk(Chunk(1, 0, 2), Chunk(2, 2)))
            )
          },
          test("works") {
            val splitSequence = Chunk(0, 1)
            assertM(
              ZStream(1, 2, 0, 1, 3, 4, 0, 1, 5, 6, 5, 6)
                .splitOnChunk(splitSequence)
                .runCollect
            )(equalTo(Chunk(Chunk(1, 2), Chunk(3, 4), Chunk(5, 6, 5, 6))))
          },
          test("works from Chunks") {
            val splitSequence = Chunk(0, 1)
            assertM(
              ZStream
                .fromChunks(Chunk(1, 2), splitSequence, Chunk(3, 4), splitSequence, Chunk(5, 6), Chunk(5, 6))
                .splitOnChunk(splitSequence)
                .runCollect
            )(equalTo(Chunk(Chunk(1, 2), Chunk(3, 4), Chunk(5, 6, 5, 6))))
          },
          test("single delimiter edgecase") {
            assertM(
              ZStream(0)
                .splitOnChunk(Chunk(0))
                .runCollect
            )(equalTo(Chunk(Chunk())))
          },
          test("no delimiter in data") {
            assertM(
              ZStream
                .fromChunks(Chunk(1, 2), Chunk(1, 2), Chunk(1, 2))
                .splitOnChunk(Chunk(1, 1))
                .runCollect
            )(equalTo(Chunk(Chunk(1, 2, 1, 2, 1, 2))))
          },
          test("delimiter on the boundary") {
            assertM(
              ZStream
                .fromChunks(Chunk(1, 2), Chunk(1, 2))
                .splitOnChunk(Chunk(2, 1))
                .runCollect
            )(equalTo(Chunk(Chunk(1), Chunk(2))))
          }
        ),
        suite("take")(
          test("take")(check(streamOfInts, Gen.int) { (s, n) =>
            for {
              takeStreamResult <- s.take(n.toLong).runCollect.exit
              takeListResult   <- s.runCollect.map(_.take(n)).exit
            } yield assert(takeListResult.isSuccess)(isTrue) implies assert(takeStreamResult)(
              equalTo(takeListResult)
            )
          }),
          test("take short circuits")(
            for {
              ran    <- Ref.make(false)
              stream  = (ZStream(1) ++ ZStream.fromZIO(ran.set(true)).drain).take(0)
              _      <- stream.runDrain
              result <- ran.get
            } yield assert(result)(isFalse)
          ),
          test("take(0) short circuits")(
            for {
              units <- ZStream.never.take(0).runCollect
            } yield assert(units)(equalTo(Chunk.empty))
          ),
          test("take(1) short circuits")(
            for {
              ints <- (ZStream(1) ++ ZStream.never).take(1).runCollect
            } yield assert(ints)(equalTo(Chunk(1)))
          )
        ),
        test("takeRight") {
          check(pureStreamOfInts, Gen.int(1, 4)) { (s, n) =>
            for {
              streamTake <- s.takeRight(n).runCollect
              chunkTake  <- s.runCollect.map(_.takeRight(n))
            } yield assert(streamTake)(equalTo(chunkTake))
          }
        },
        test("takeUntil") {
          check(streamOfInts, Gen.function(Gen.boolean)) { (s, p) =>
            for {
              streamTakeUntil <- s.takeUntil(p).runCollect.exit
              chunkTakeUntil <- s.runCollect
                                  .map(as => as.takeWhile(!p(_)) ++ as.dropWhile(!p(_)).take(1))
                                  .exit
            } yield assert(chunkTakeUntil.isSuccess)(isTrue) implies assert(streamTakeUntil)(
              equalTo(chunkTakeUntil)
            )
          }
        },
        test("takeUntilM") {
          check(streamOfInts, Gen.function(Gen.successes(Gen.boolean))) { (s, p) =>
            for {
              streamTakeUntilM <- s.takeUntilZIO(p).runCollect.exit
              chunkTakeUntilM <- s.runCollect
                                   .flatMap(as =>
                                     as.takeWhileZIO(p(_).map(!_))
                                       .zipWith(as.dropWhileZIO(p(_).map(!_)).map(_.take(1)))(_ ++ _)
                                   )
                                   .exit
            } yield assert(chunkTakeUntilM.isSuccess)(isTrue) implies assert(streamTakeUntilM)(
              equalTo(chunkTakeUntilM)
            )
          }
        },
        test("takeUntilM - laziness on chunks") {
          assertM(
            ZStream(1, 2, 3).takeUntilZIO {
              case 2 => ZIO.fail("boom")
              case _ => UIO.succeed(false)
            }.either.runCollect
          )(equalTo(Chunk(Right(1), Right(2), Left("boom"))))
        },
        suite("takeWhile")(
          test("takeWhile")(check(streamOfInts, Gen.function(Gen.boolean)) { (s, p) =>
            for {
              streamTakeWhile <- s.takeWhile(p).runCollect.exit
              chunkTakeWhile  <- s.runCollect.map(_.takeWhile(p)).exit
            } yield assert(chunkTakeWhile.isSuccess)(isTrue) implies assert(streamTakeWhile)(equalTo(chunkTakeWhile))
          }),
          test("takeWhile doesn't stop when hitting an empty chunk (#4272)") {
            ZStream
              .fromChunks(Chunk(1), Chunk(2), Chunk(3))
              .mapChunks(_.flatMap {
                case 2 => Chunk()
                case x => Chunk(x)
              })
              .takeWhile(_ != 4)
              .runCollect
              .map(assert(_)(hasSameElements(List(1, 3))))
          }
        ),
        test("takeWhile short circuits")(
          assertM(
            (ZStream(1) ++ ZStream.fail("Ouch"))
              .takeWhile(_ => false)
              .runDrain
              .either
          )(isRight(isUnit))
        ),
        suite("tap")(
          test("tap") {
            for {
              ref <- Ref.make(0)
              res <- ZStream(1, 1).tap[Any, Nothing](a => ref.update(_ + a)).runCollect
              sum <- ref.get
            } yield assert(res)(equalTo(Chunk(1, 1))) && assert(sum)(equalTo(2))
          },
          test("laziness on chunks") {
            assertM(ZStream(1, 2, 3).tap(x => IO.when(x == 3)(IO.fail("error"))).either.runCollect)(
              equalTo(Chunk(Right(1), Right(2), Left("error")))
            )
          }
        ),
        suite("tapError")(
          test("tapError") {
            for {
              ref <- Ref.make("")
              res <- (ZStream(1, 1) ++ ZStream.fail("Ouch")).tapError(err => ref.update(_ + err)).runCollect.either
              err <- ref.get
            } yield assert(res)(isLeft(equalTo("Ouch"))) && assert(err)(equalTo("Ouch"))
          }
        ),
        suite("throttleEnforce")(
          test("free elements") {
            assertM(
              ZStream(1, 2, 3, 4)
                .throttleEnforce(0, Duration.Infinity)(_ => 0)
                .runCollect
            )(equalTo(Chunk(1, 2, 3, 4)))
          },
          test("no bandwidth") {
            assertM(
              ZStream(1, 2, 3, 4)
                .throttleEnforce(0, Duration.Infinity)(_ => 1)
                .runCollect
            )(equalTo(Chunk.empty))
          }
        ),
        suite("throttleShape")(
          test("throttleShape") {
            for {
              fiber <- Queue
                         .bounded[Int](10)
                         .flatMap { queue =>
                           ZStream
                             .fromQueue(queue)
                             .throttleShape(1, 1.second)(_.sum.toLong)
                             .toPull
                             .use { pull =>
                               for {
                                 _    <- queue.offer(1)
                                 res1 <- pull
                                 _    <- queue.offer(2)
                                 res2 <- pull
                                 _    <- Clock.sleep(4.seconds)
                                 _    <- queue.offer(3)
                                 res3 <- pull
                               } yield assert(Chunk(res1, res2, res3))(
                                 equalTo(Chunk(Chunk(1), Chunk(2), Chunk(3)))
                               )
                             }
                         }
                         .fork
              _    <- TestClock.adjust(8.seconds)
              test <- fiber.join
            } yield test
          },
          test("infinite bandwidth") {
            Queue.bounded[Int](10).flatMap { queue =>
              ZStream.fromQueue(queue).throttleShape(1, 0.seconds)(_ => 100000L).toPull.use { pull =>
                for {
                  _       <- queue.offer(1)
                  res1    <- pull
                  _       <- queue.offer(2)
                  res2    <- pull
                  elapsed <- Clock.currentTime(TimeUnit.SECONDS)
                } yield assert(elapsed)(equalTo(0L)) && assert(Chunk(res1, res2))(
                  equalTo(Chunk(Chunk(1), Chunk(2)))
                )
              }
            }
          },
          test("with burst") {
            for {
              fiber <- Queue
                         .bounded[Int](10)
                         .flatMap { queue =>
                           ZStream
                             .fromQueue(queue)
                             .throttleShape(1, 1.second, 2)(_.sum.toLong)
                             .toPull
                             .use { pull =>
                               for {
                                 _    <- queue.offer(1)
                                 res1 <- pull
                                 _    <- TestClock.adjust(2.seconds)
                                 _    <- queue.offer(2)
                                 res2 <- pull
                                 _    <- TestClock.adjust(4.seconds)
                                 _    <- queue.offer(3)
                                 res3 <- pull
                               } yield assert(Chunk(res1, res2, res3))(
                                 equalTo(Chunk(Chunk(1), Chunk(2), Chunk(3)))
                               )
                             }
                         }
                         .fork
              test <- fiber.join
            } yield test
          },
          test("free elements") {
            assertM(
              ZStream(1, 2, 3, 4)
                .throttleShape(1, Duration.Infinity)(_ => 0)
                .runCollect
            )(equalTo(Chunk(1, 2, 3, 4)))
          }
        ),
        suite("debounce")(
          test("should drop earlier chunks within waitTime") {
            assertWithChunkCoordination(List(Chunk(1), Chunk(3, 4), Chunk(5), Chunk(6, 7))) { c =>
              val stream = ZStream
                .fromQueue(c.queue)
                .collectWhileSuccess
                .debounce(1.second)
                .tap(_ => c.proceed)

              assertM(for {
                fiber  <- stream.runCollect.fork
                _      <- c.offer.fork
                _      <- (Clock.sleep(500.millis) *> c.offer).fork
                _      <- (Clock.sleep(2.seconds) *> c.offer).fork
                _      <- (Clock.sleep(2500.millis) *> c.offer).fork
                _      <- TestClock.adjust(3500.millis)
                result <- fiber.join
              } yield result)(equalTo(Chunk(Chunk(3, 4), Chunk(6, 7))))
            }
          },
          test("should take latest chunk within waitTime") {
            assertWithChunkCoordination(List(Chunk(1, 2), Chunk(3, 4), Chunk(5, 6))) { c =>
              val stream = ZStream
                .fromQueue(c.queue)
                .collectWhileSuccess
                .debounce(1.second)
                .tap(_ => c.proceed)

              assertM(for {
                fiber  <- stream.runCollect.fork
                _      <- c.offer *> c.offer *> c.offer
                _      <- TestClock.adjust(1.second)
                result <- fiber.join
              } yield result)(equalTo(Chunk(Chunk(5, 6))))
            }
          },
          test("should work properly with parallelization") {
            assertWithChunkCoordination(List(Chunk(1), Chunk(2), Chunk(3))) { c =>
              val stream = ZStream
                .fromQueue(c.queue)
                .collectWhileSuccess
                .debounce(1.second)
                .tap(_ => c.proceed)

              assertM(for {
                fiber  <- stream.runCollect.fork
                _      <- ZIO.collectAllParDiscard(List(c.offer, c.offer, c.offer))
                _      <- TestClock.adjust(1.second)
                result <- fiber.join
              } yield result)(hasSize(equalTo(1)))
            }
          },
          test("should handle empty chunks properly") {
            for {
              fiber  <- ZStream(1, 2, 3).fixed(500.millis).debounce(1.second).runCollect.fork
              _      <- TestClock.adjust(3.seconds)
              result <- fiber.join
            } yield assert(result)(equalTo(Chunk(3)))
          },
          test("should fail immediately") {
            val stream = ZStream.fromZIO(IO.fail(None)).debounce(Duration.Infinity)
            assertM(stream.runCollect.either)(isLeft(equalTo(None)))
          },
          test("should work with empty streams") {
            val stream = ZStream.empty.debounce(5.seconds)
            assertM(stream.runCollect)(isEmpty)
          },
          test("should pick last element from every chunk") {
            assertM(for {
              fiber  <- ZStream(1, 2, 3).debounce(1.second).runCollect.fork
              _      <- TestClock.adjust(1.second)
              result <- fiber.join
            } yield result)(equalTo(Chunk(3)))
          },
          test("should interrupt fibers properly") {
            assertWithChunkCoordination(List(Chunk(1), Chunk(2), Chunk(3))) { c =>
              for {
                fib <- ZStream
                         .fromQueue(c.queue)
                         .tap(_ => c.proceed)
                         .flatMap(ex => ZStream.fromZIOOption(ZIO.done(ex)))
                         .flattenChunks
                         .debounce(200.millis)
                         .interruptWhen(ZIO.never)
                         .take(1)
                         .runCollect
                         .fork
                _       <- (c.offer *> TestClock.adjust(100.millis) *> c.awaitNext).repeatN(3)
                _       <- TestClock.adjust(100.millis)
                results <- fib.join
              } yield assert(results)(equalTo(Chunk(3)))
            }
          },
          test("should interrupt children fiber on stream interruption") {
            for {
              ref <- Ref.make(false)
              fiber <- (ZStream.fromZIO(ZIO.unit) ++ ZStream.fromZIO(ZIO.never.onInterrupt(ref.set(true))))
                         .debounce(800.millis)
                         .runDrain
                         .fork
              _     <- TestClock.adjust(1.minute)
              _     <- fiber.interrupt
              value <- ref.get
            } yield assert(value)(equalTo(true))
          }
        ) @@ TestAspect.timeout(15.seconds),
        suite("timeout")(
          test("succeed") {
            assertM(
              ZStream
                .succeed(1)
                .timeout(Duration.Infinity)
                .runCollect
            )(equalTo(Chunk(1)))
          },
          test("should end stream") {
            assertM(
              ZStream
                .range(0, 5)
                .tap(_ => ZIO.sleep(Duration.Infinity))
                .timeout(Duration.Zero)
                .runCollect
            )(isEmpty)
          }
        ),
        suite("timeoutFail")(
          test("succeed") {
            assertM(
              ZStream
                .range(0, 5)
                .tap(_ => ZIO.sleep(Duration.Infinity))
                .timeoutFail(false)(Duration.Zero)
                .runDrain
                .map(_ => true)
                .either
                .map(_.merge)
            )(isFalse)
          },
          test("fail") {
            for {
              error <- ZStream
                         .fail("OriginalError")
                         .timeoutFail("TimeoutFail")(15.minutes)
                         .runDrain
                         .flip
            } yield assertTrue(error == "OriginalError")
          }
        ),
        test("timeoutFailCause") {
          val throwable = new Exception("BOOM")
          assertM(
            ZStream
              .range(0, 5)
              .tap(_ => ZIO.sleep(Duration.Infinity))
              .timeoutFailCause(Cause.die(throwable))(Duration.Zero)
              .runDrain
              .sandbox
              .either
          )(equalTo(Left(Cause.Die(throwable, ZTrace.none))))
        },
        suite("timeoutTo")(
          test("succeed") {
            assertM(
              ZStream
                .range(0, 5)
                .timeoutTo(Duration.Infinity)(ZStream.succeed(-1))
                .runCollect
            )(equalTo(Chunk(0, 1, 2, 3, 4)))
          },
          test("should switch stream") {
            assertWithChunkCoordination(List(Chunk(1), Chunk(2), Chunk(3))) { c =>
              assertM(
                for {
                  fiber <- ZStream
                             .fromQueue(c.queue)
                             .collectWhileSuccess
                             .flattenChunks
                             .timeoutTo(2.seconds)(ZStream.succeed(4))
                             .tap(_ => c.proceed)
                             .runCollect
                             .fork
                  _      <- c.offer *> TestClock.adjust(1.seconds) *> c.awaitNext
                  _      <- c.offer *> TestClock.adjust(3.seconds) *> c.awaitNext
                  _      <- c.offer
                  result <- fiber.join
                } yield result
              )(equalTo(Chunk(1, 2, 4)))
            }
          },
          test("should not apply timeout after switch") {
            for {
              queue1 <- Queue.unbounded[Int]
              queue2 <- Queue.unbounded[Int]
              stream1 = ZStream.fromQueue(queue1)
              stream2 = ZStream.fromQueue(queue2)
              fiber  <- stream1.timeoutTo(2.seconds)(stream2).runCollect.fork
              _      <- queue1.offer(1) *> TestClock.adjust(1.second)
              _      <- queue1.offer(2) *> TestClock.adjust(3.second)
              _      <- queue1.offer(3)
              _      <- queue2.offer(4) *> TestClock.adjust(3.second)
              _      <- queue2.offer(5) *> queue2.shutdown
              result <- fiber.join
            } yield assert(result)(equalTo(Chunk(1, 2, 4, 5)))
          }
        ),
        suite("toInputStream")(
          test("read one-by-one") {
            check(tinyListOf(Gen.chunkOf(Gen.byte))) { chunks =>
              val content = chunks.flatMap(_.toList)
              ZStream.fromChunks(chunks: _*).toInputStream.use[Any, Throwable, TestResult] { is =>
                ZIO.succeedNow(
                  assert(Iterator.continually(is.read()).takeWhile(_ != -1).map(_.toByte).toList)(
                    equalTo(content)
                  )
                )
              }
            }
          },
          test("read in batches") {
            check(tinyListOf(Gen.chunkOf(Gen.byte))) { chunks =>
              val content = chunks.flatMap(_.toList)
              ZStream.fromChunks(chunks: _*).toInputStream.use[Any, Throwable, TestResult] { is =>
                val batches: List[(Array[Byte], Int)] = Iterator.continually {
                  val buf = new Array[Byte](10)
                  val res = is.read(buf, 0, 4)
                  (buf, res)
                }.takeWhile(_._2 != -1).toList
                val combined = batches.flatMap { case (buf, size) => buf.take(size) }
                ZIO.succeedNow(assert(combined)(equalTo(content)))
              }
            }
          },
          test("`available` returns the size of chunk's leftover") {
            ZStream
              .fromIterable((1 to 10).map(_.toByte))
              .rechunk(3)
              .toInputStream
              .use[Any, Throwable, TestResult](is =>
                ZIO.attempt {
                  val cold = is.available()
                  is.read()
                  val at1 = is.available()
                  is.read(new Array[Byte](2))
                  val at3 = is.available()
                  is.read()
                  val at4 = is.available()
                  List(
                    assert(cold)(equalTo(0)),
                    assert(at1)(equalTo(2)),
                    assert(at3)(equalTo(0)),
                    assert(at4)(equalTo(2))
                  ).reduce(_ && _)
                }
              )
          },
          test("Preserves errors") {
            assertM(
              ZStream
                .fail(new Exception("boom"))
                .toInputStream
                .use(is =>
                  Task {
                    is.read
                  }
                )
                .exit
            )(
              fails(hasMessage(equalTo("boom")))
            )
          },
          test("Be completely lazy") {
            assertM(
              ZStream
                .fail(new Exception("boom"))
                .toInputStream
                .use(_ => ZIO.succeed("ok"))
            )(equalTo("ok"))
          },
          test("Preserves errors in the middle") {
            val bytes: Seq[Byte] = (1 to 5).map(_.toByte)
            val str: ZStream[Any, Throwable, Byte] =
              ZStream.fromIterable(bytes) ++ ZStream.fail(new Exception("boom"))
            assertM(
              str.toInputStream
                .use(is =>
                  Task {
                    val buf = new Array[Byte](50)
                    is.read(buf)
                    "ok"
                  }
                )
                .exit
            )(fails(hasMessage(equalTo("boom"))))
          },
          test("Allows reading something even in case of error") {
            val bytes: Seq[Byte] = (1 to 5).map(_.toByte)
            val str: ZStream[Any, Throwable, Byte] =
              ZStream.fromIterable(bytes) ++ ZStream.fail(new Exception("boom"))
            assertM(
              str.toInputStream.use(is =>
                Task {
                  val buf = new Array[Byte](5)
                  is.read(buf)
                  buf.toList
                }
              )
            )(equalTo(bytes))
          }
        ),
        test("toIterator") {
          (for {
            counter <- Ref.make(0).toManaged //Increment and get the value
            effect    = counter.updateAndGet(_ + 1)
            iterator <- ZStream.repeatZIO(effect).toIterator
            n         = 2000
            out <- ZStream
                     .fromIterator(iterator.map(_.merge), maxChunkSize = 1)
                     .mapConcatZIO(element => effect.map(newElement => List(element, newElement)))
                     .take(n.toLong)
                     .runCollect
                     .toManaged
          } yield assert(out)(equalTo(Chunk.fromIterable(1 to n)))).use(ZIO.succeed(_))
        } @@ TestAspect.jvmOnly, // Until #3360 is solved
        suite("toQueue")(
          test("toQueue")(check(Gen.chunkOfBounded(0, 3)(Gen.int)) { (c: Chunk[Int]) =>
            val s = ZStream.fromChunk(c).flatMap(ZStream.succeed(_))
            assertM(
              s.toQueue(1000)
                .use(queue => queue.size.repeatWhile(_ != c.size + 1) *> queue.takeAll)
            )(
              equalTo(c.map(Take.single) :+ Take.end)
            )
          }),
          test("toQueueUnbounded")(check(Gen.chunkOfBounded(0, 3)(Gen.int)) { (c: Chunk[Int]) =>
            val s = ZStream.fromChunk(c).flatMap(ZStream.succeed(_))
            assertM(
              s.toQueueUnbounded.use(queue => queue.size.repeatWhile(_ != c.size + 1) *> queue.takeAll)
            )(
              equalTo(c.map(Take.single) :+ Take.end)
            )
          })
        ),
        suite("toReader")(
          test("read one-by-one") {
            check(tinyListOf(Gen.chunkOf(Gen.char))) { chunks =>
              val content = chunks.flatMap(_.toList)
              ZStream.fromChunks(chunks: _*).toReader.use[Any, Throwable, TestResult] { reader =>
                ZIO.succeedNow(
                  assert(Iterator.continually(reader.read()).takeWhile(_ != -1).map(_.toChar).toList)(
                    equalTo(content)
                  )
                )
              }
            }
          },
          test("read in batches") {
            check(tinyListOf(Gen.chunkOf(Gen.char))) { chunks =>
              val content = chunks.flatMap(_.toList)
              ZStream.fromChunks(chunks: _*).toReader.use[Any, Throwable, TestResult] { reader =>
                val batches: List[(Array[Char], Int)] = Iterator.continually {
                  val buf = new Array[Char](10)
                  val res = reader.read(buf, 0, 4)
                  (buf, res)
                }.takeWhile(_._2 != -1).toList
                val combined = batches.flatMap { case (buf, size) => buf.take(size) }
                ZIO.succeedNow(assert(combined)(equalTo(content)))
              }
            }
          },
          test("Throws mark not supported") {
            assertM(
              ZStream
                .fromChunk(Chunk.fromArray("Lorem ipsum".toArray))
                .toReader
                .use(reader =>
                  Task {
                    reader.mark(0)
                  }
                )
                .exit
            )(fails(isSubtype[IOException](anything)))
          },
          test("Throws reset not supported") {
            assertM(
              ZStream
                .fromChunk(Chunk.fromArray("Lorem ipsum".toArray))
                .toReader
                .use(reader =>
                  Task {
                    reader.reset()
                  }
                )
                .exit
            )(fails(isSubtype[IOException](anything)))
          },
          test("Does not support mark") {
            assertM(
              ZStream
                .fromChunk(Chunk.fromArray("Lorem ipsum".toArray))
                .toReader
                .use(reader => ZIO.succeed(reader.markSupported()))
            )(equalTo(false))
          },
          test("Ready is false") {
            assertM(
              ZStream
                .fromChunk(Chunk.fromArray("Lorem ipsum".toArray))
                .toReader
                .use(reader => ZIO.succeed(reader.ready()))
            )(equalTo(false))
          },
          test("Preserves errors") {
            assertM(
              ZStream
                .fail(new Exception("boom"))
                .toReader
                .use(reader =>
                  Task {
                    reader.read
                  }
                )
                .exit
            )(
              fails(hasMessage(equalTo("boom")))
            )
          },
          test("Be completely lazy") {
            assertM(
              ZStream
                .fail(new Exception("boom"))
                .toReader
                .use(_ => ZIO.succeed("ok"))
            )(equalTo("ok"))
          },
          test("Preserves errors in the middle") {
            val chars: Seq[Char] = (1 to 5).map(_.toChar)
            val str: ZStream[Any, Throwable, Char] =
              ZStream.fromIterable(chars) ++ ZStream.fail(new Exception("boom"))
            assertM(
              str.toReader
                .use(reader =>
                  Task {
                    val buf = new Array[Char](50)
                    reader.read(buf)
                    "ok"
                  }
                )
                .exit
            )(fails(hasMessage(equalTo("boom"))))
          },
          test("Allows reading something even in case of error") {
            val chars: Seq[Char] = (1 to 5).map(_.toChar)
            val str: ZStream[Any, Throwable, Char] =
              ZStream.fromIterable(chars) ++ ZStream.fail(new Exception("boom"))
            assertM(
              str.toReader.use(reader =>
                Task {
                  val buf = new Array[Char](5)
                  reader.read(buf)
                  buf.toList
                }
              )
            )(equalTo(chars))
          }
        ),
        test("zipAllSortedByKeyExecWith") {
          val genExecutionStrategy =
            Gen.elements(ExecutionStrategy.Parallel, ExecutionStrategy.Sequential)
          val genSortedByKey = for {
            map    <- Gen.mapOf(Gen.int(1, 100), Gen.int(1, 100))
            chunk   = Chunk.fromIterable(map).sorted
            chunks <- splitChunks(Chunk(chunk))
          } yield chunks
          check(genSortedByKey, genSortedByKey, genExecutionStrategy) { (as, bs, exec) =>
            val left   = ZStream.fromChunks(as: _*)
            val right  = ZStream.fromChunks(bs: _*)
            val actual = left.zipAllSortedByKeyWithExec(right)(exec)(identity, identity)(_ + _)
            val expected = Chunk.fromIterable {
              as.flatten.toMap.foldLeft(bs.flatten.toMap) { case (map, (k, v)) =>
                map.get(k).fold(map + (k -> v))(v1 => map + (k -> (v + v1)))
              }
            }.sorted
            assertM(actual.runCollect)(equalTo(expected))
          }
        },
        suite("zipWith")(
          test("zip doesn't pull too much when one of the streams is done") {
            val l = ZStream.fromChunks(Chunk(1, 2), Chunk(3, 4), Chunk(5)) ++ ZStream.fail(
              "Nothing to see here"
            )
            val r = ZStream.fromChunks(Chunk("a", "b"), Chunk("c"))
            assertM(l.zip(r).runCollect)(equalTo(Chunk((1, "a"), (2, "b"), (3, "c"))))
          },
          test("zip equivalence with Chunk#zipWith") {
            check(
              tinyListOf(Gen.chunkOf(Gen.int)),
              tinyListOf(Gen.chunkOf(Gen.int))
            ) { (l, r) =>
              val expected = Chunk.fromIterable(l).flatten.zip(Chunk.fromIterable(r).flatten)
              assertM(ZStream.fromChunks(l: _*).zip(ZStream.fromChunks(r: _*)).runCollect)(
                equalTo(expected)
              )
            }
          },
          test("zipWith prioritizes failure") {
            assertM(
              ZStream.never
                .zipWith(ZStream.fail("Ouch"))((_, _) => None)
                .runCollect
                .either
            )(isLeft(equalTo("Ouch")))
          }
        ),
        suite("zipAllWith")(
          test("zipAllWith") {
            check(
              // We're using ZStream.fromChunks in the test, and that discards empty
              // chunks; so we're only testing for non-empty chunks here.
              tinyListOf(Gen.chunkOf(Gen.int).filter(_.size > 0)),
              tinyListOf(Gen.chunkOf(Gen.int).filter(_.size > 0))
            ) { (l, r) =>
              val expected =
                Chunk
                  .fromIterable(l)
                  .flatten
                  .zipAllWith(Chunk.fromIterable(r).flatten)(Some(_) -> None, None -> Some(_))(
                    Some(_) -> Some(_)
                  )

              assertM(
                ZStream
                  .fromChunks(l: _*)
                  .map(Option(_))
                  .zipAll(ZStream.fromChunks(r: _*).map(Option(_)))(None, None)
                  .runCollect
              )(equalTo(expected))
            }
          },
          test("zipAllWith prioritizes failure") {
            assertM(
              ZStream.never
                .zipAll(ZStream.fail("Ouch"))(None, None)
                .runCollect
                .either
            )(isLeft(equalTo("Ouch")))
          }
        ),
        test("zipWithIndex")(check(pureStreamOfInts) { s =>
          for {
            res1 <- (s.zipWithIndex.runCollect)
            res2 <- (s.runCollect.map(_.zipWithIndex.map(t => (t._1, t._2.toLong))))
          } yield assert(res1)(equalTo(res2))
        }),
        suite("zipWithLatest")(
          test("succeed") {
            for {
              left  <- Queue.unbounded[Chunk[Int]]
              right <- Queue.unbounded[Chunk[Int]]
              out   <- Queue.bounded[Take[Nothing, (Int, Int)]](1)
              _ <-
                ZStream.fromChunkQueue(left).zipWithLatest(ZStream.fromChunkQueue(right))((_, _)).runIntoQueue(out).fork
              _      <- left.offer(Chunk(0))
              _      <- right.offerAll(List(Chunk(0), Chunk(1)))
              chunk1 <- ZIO.replicateZIO(2)(out.take.flatMap(_.done)).map(_.flatten)
              _      <- left.offerAll(List(Chunk(1), Chunk(2)))
              chunk2 <- ZIO.replicateZIO(2)(out.take.flatMap(_.done)).map(_.flatten)
            } yield assert(chunk1)(equalTo(List((0, 0), (0, 1)))) && assert(chunk2)(equalTo(List((1, 1), (2, 1))))
          } @@ nonFlaky(1000),
          test("handle empty pulls properly") {
            val stream0 = ZStream.fromChunks(Chunk(), Chunk(), Chunk(2))
            val stream1 = ZStream.fromChunks(Chunk(1), Chunk(1))

            assertM(
              for {
                promise <- Promise.make[Nothing, Int]
                latch   <- Promise.make[Nothing, Unit]
                fiber <- (stream0 ++ ZStream.fromZIO(promise.await) ++ ZStream(2))
                           .zipWithLatest(ZStream(1, 1).ensuring(latch.succeed(())) ++ stream1)((_, x) => x)
                           .take(3)
                           .runCollect
                           .fork
                _      <- latch.await
                _      <- promise.succeed(2)
                result <- fiber.join
              } yield result
            )(equalTo(Chunk(1, 1, 1)))
          } @@ nonFlaky(1000),
          test("handle empty pulls properly (JVM Only)") {
            assertM(
              ZStream
                .unfold(0)(n => Some((if (n < 3) Chunk.empty else Chunk.single(2), n + 1)))
                .flattenChunks
                .forever
                .zipWithLatest(ZStream(1).forever)((_, x) => x)
                .take(3)
                .runCollect
            )(equalTo(Chunk(1, 1, 1)))
          },
          test("preserves partial ordering of stream elements") {
            val genSortedStream = for {
              chunk  <- Gen.chunkOf(Gen.int(1, 100)).map(_.sorted)
              chunks <- splitChunks(Chunk(chunk))
            } yield ZStream.fromChunks(chunks: _*)
            check(genSortedStream, genSortedStream) { (left, right) =>
              for {
                out <- left.zipWithLatest(right)(_ + _).runCollect
              } yield assert(out)(isSorted)
            }
          }
        ),
        suite("zipWithNext")(
          test("should zip with next element for a single chunk") {
            for {
              result <- ZStream(1, 2, 3).zipWithNext.runCollect
            } yield assert(result)(equalTo(Chunk(1 -> Some(2), 2 -> Some(3), 3 -> None)))
          },
          test("should work with multiple chunks") {
            for {
              result <- ZStream.fromChunks(Chunk(1), Chunk(2), Chunk(3)).zipWithNext.runCollect
            } yield assert(result)(equalTo(Chunk(1 -> Some(2), 2 -> Some(3), 3 -> None)))
          },
          test("should play well with empty streams") {
            assertM(ZStream.empty.zipWithNext.runCollect)(isEmpty)
          },
          test("should output same values as zipping with tail plus last element") {
            check(tinyListOf(Gen.chunkOf(Gen.int))) { chunks =>
              val stream = ZStream.fromChunks(chunks: _*)
              for {
                result0 <- stream.zipWithNext.runCollect
                result1 <- stream.zipAll(stream.drop(1).map(Option(_)))(0, None).runCollect
              } yield assert(result0)(equalTo(result1))
            }
          }
        ) @@ TestAspect.jvmOnly,
        suite("zipWithPrevious")(
          test("should zip with previous element for a single chunk") {
            for {
              result <- ZStream(1, 2, 3).zipWithPrevious.runCollect
            } yield assert(result)(equalTo(Chunk(None -> 1, Some(1) -> 2, Some(2) -> 3)))
          },
          test("should work with multiple chunks") {
            for {
              result <- ZStream.fromChunks(Chunk(1), Chunk(2), Chunk(3)).zipWithPrevious.runCollect
            } yield assert(result)(equalTo(Chunk(None -> 1, Some(1) -> 2, Some(2) -> 3)))
          },
          test("should play well with empty streams") {
            assertM(ZStream.empty.zipWithPrevious.runCollect)(isEmpty)
          },
          test("should output same values as first element plus zipping with init") {
            check(tinyListOf(Gen.chunkOf(Gen.int))) { chunks =>
              val stream = ZStream.fromChunks(chunks: _*)
              for {
                result0 <- stream.zipWithPrevious.runCollect
                result1 <- (ZStream(None) ++ stream.map(Some(_))).zip(stream).runCollect
              } yield assert(result0)(equalTo(result1))
            }
          }
        ) @@ TestAspect.jvmOnly,
        suite("zipWithPreviousAndNext")(
          test("succeed") {
            for {
              result <- ZStream(1, 2, 3).zipWithPreviousAndNext.runCollect
            } yield assert(result)(
              equalTo(Chunk((None, 1, Some(2)), (Some(1), 2, Some(3)), (Some(2), 3, None)))
            )
          },
          test("should output same values as zipping with both previous and next element") {
            check(tinyListOf(Gen.chunkOf(Gen.int))) { chunks =>
              val stream = ZStream.fromChunks(chunks: _*)
              for {
                result0 <- stream.zipWithPreviousAndNext.runCollect
                previous = ZStream(None) ++ stream.map(Some(_))
                next     = stream.drop(1).map(Some(_)) ++ ZStream(None)
                result1 <- previous
                             .zip(stream)
                             .zip(next)
                             .runCollect
              } yield assert(result0)(equalTo(result1))
            }
          }
        ) @@ TestAspect.jvmOnly,
        suite("refineToOrDie")(
          test("does not compile when refine type is not a subtype of error type") {
            val result = typeCheck {
              """
               ZIO
                 .fail(new RuntimeException("BOO!"))
                 .refineToOrDie[Error]
                 """
            }
            val expected =
              "type arguments [Error] do not conform to method refineToOrDie's type parameter bounds [E1 <: RuntimeException]"
            assertM(result)(isLeft(equalTo(expected)))
          } @@ scala2Only
        ),
        suite("when")(
          test("returns the stream if the condition is satisfied") {
            check(pureStreamOfInts) { stream =>
              for {
                result1  <- stream.when(true).runCollect
                result2  <- ZStream.when(true)(stream).runCollect
                expected <- stream.runCollect
              } yield assert(result1)(equalTo(expected)) && assert(result2)(equalTo(expected))
            }
          },
          test("returns an empty stream if the condition is not satisfied") {
            check(pureStreamOfInts) { stream =>
              for {
                result1 <- stream.when(false).runCollect
                result2 <- ZStream.when(false)(stream).runCollect
                expected = Chunk[Int]()
              } yield assert(result1)(equalTo(expected)) && assert(result2)(equalTo(expected))
            }
          },
          test("dies if the condition throws an exception") {
            check(pureStreamOfInts) { stream =>
              val exception     = new Exception
              def cond: Boolean = throw exception
              assertM(stream.when(cond).runDrain.exit)(dies(equalTo(exception)))
            }
          }
        ),
        suite("whenCase")(
          test("returns the resulting stream if the given partial function is defined for the given value") {
            check(Gen.int) { int =>
              for {
                result  <- ZStream.whenCase(Some(int)) { case Some(v) => ZStream(v) }.runCollect
                expected = Chunk(int)
              } yield assert(result)(equalTo(expected))
            }
          },
          test("returns an empty stream if the given partial function is not defined for the given value") {
            for {
              result  <- ZStream.whenCase(Option.empty[Int]) { case Some(v) => ZStream(v) }.runCollect
              expected = Chunk.empty
            } yield assert(result)(equalTo(expected))
          },
          test("dies if evaluating the given value throws an exception") {
            val exception   = new Exception
            def badInt: Int = throw exception
            assertM(ZStream.whenCase(badInt) { case _ => ZStream.empty }.runDrain.exit)(dies(equalTo(exception)))
          },
          test("dies if the partial function throws an exception") {
            val exception = new Exception
            assertM(ZStream.whenCase(()) { case _ => throw exception }.runDrain.exit)(dies(equalTo(exception)))
          }
        ),
        suite("whenCaseZIO")(
          test("returns the resulting stream if the given partial function is defined for the given effectful value") {
            check(Gen.int) { int =>
              for {
                result  <- ZStream.whenCaseZIO(ZIO.succeed(Some(int))) { case Some(v) => ZStream(v) }.runCollect
                expected = Chunk(int)
              } yield assert(result)(equalTo(expected))
            }
          },
          test("returns an empty stream if the given partial function is not defined for the given effectful value") {
            for {
              result  <- ZStream.whenCaseZIO(ZIO.succeed(Option.empty[Int])) { case Some(v) => ZStream(v) }.runCollect
              expected = Chunk.empty
            } yield assert(result)(equalTo(expected))
          },
          test("fails if the effectful value is a failure") {
            val exception                   = new Exception
            val failure: IO[Exception, Int] = ZIO.fail(exception)
            assertM(ZStream.whenCaseZIO(failure) { case _ => ZStream.empty }.runDrain.exit)(fails(equalTo(exception)))
          },
          test("dies if the given partial function throws an exception") {
            val exception = new Exception
            assertM(ZStream.whenCaseZIO(ZIO.unit) { case _ => throw exception }.runDrain.exit)(dies(equalTo(exception)))
          },
          test("infers types correctly") {
            trait R
            trait R1 extends R
            trait E1
            trait E extends E1
            trait A
            trait O
            val o                                          = new O {}
            val b: ZIO[R, E, A]                            = ZIO.succeed(new A {})
            val pf: PartialFunction[A, ZStream[R1, E1, O]] = { case _ => ZStream(o) }
            val s: ZStream[R1, E1, O]                      = ZStream.whenCaseZIO(b)(pf)
            assertM(s.runDrain.provide(new R1 {}))(isUnit)
          }
        ),
        suite("whenZIO")(
          test("returns the stream if the effectful condition is satisfied") {
            check(pureStreamOfInts) { stream =>
              for {
                result1  <- stream.whenZIO(ZIO.succeed(true)).runCollect
                result2  <- ZStream.whenZIO(ZIO.succeed(true))(stream).runCollect
                expected <- stream.runCollect
              } yield assert(result1)(equalTo(expected)) && assert(result2)(equalTo(expected))
            }
          },
          test("returns an empty stream if the effectful condition is not satisfied") {
            check(pureStreamOfInts) { stream =>
              for {
                result1 <- stream.whenZIO(ZIO.succeed(false)).runCollect
                result2 <- ZStream.whenZIO(ZIO.succeed(false))(stream).runCollect
                expected = Chunk[Int]()
              } yield assert(result1)(equalTo(expected)) && assert(result2)(equalTo(expected))
            }
          },
          test("fails if the effectful condition fails") {
            check(pureStreamOfInts) { stream =>
              val exception = new Exception
              assertM(stream.whenZIO(ZIO.fail(exception)).runDrain.exit)(fails(equalTo(exception)))
            }
          },
          test("infers types correctly") {
            trait R
            trait R1 extends R
            trait E1
            trait E extends E1
            trait O
            val o                          = new O {}
            val b: ZIO[R, E, Boolean]      = ZIO.succeed(true)
            val stream: ZStream[R1, E1, O] = ZStream(o)
            val s1: ZStream[R1, E1, O]     = ZStream.whenZIO(b)(stream)
            val s2: ZStream[R1, E1, O]     = stream.whenZIO(b)
            assertM((s1 ++ s2).runDrain.provide(new R1 {}))(isUnit)
          }
        )
      ),
      suite("Constructors")(
        test("access") {
          for {
            result <- ZStream.access[String](identity).provide("test").runCollect.map(_.head)
          } yield assert(result)(equalTo("test"))
        },
        suite("accessZIO")(
          test("accessZIO") {
            for {
              result <- ZStream
                          .accessZIO[String](ZIO.succeedNow)
                          .provide("test")
                          .runCollect
                          .map(_.head)
            } yield assert(result)(equalTo("test"))
          },
          test("accessZIO fails") {
            for {
              result <- ZStream.accessZIO[Int](_ => ZIO.fail("fail")).provide(0).runCollect.exit
            } yield assert(result)(fails(equalTo("fail")))
          }
        ),
        suite("accessStream")(
          test("accessStream") {
            for {
              result <- ZStream
                          .accessStream[String](ZStream.succeed(_))
                          .provide("test")
                          .runCollect
                          .map(_.head)
            } yield assert(result)(equalTo("test"))
          },
          test("accessStream fails") {
            for {
              result <- ZStream
                          .accessStream[Int](_ => ZStream.fail("fail"))
                          .provide(0)
                          .runCollect
                          .exit
            } yield assert(result)(fails(equalTo("fail")))
          }
        ),
        test("rechunk") {
          check(tinyChunkOf(Gen.chunkOf(Gen.int)) <*> (Gen.int(1, 100))) { case (chunk, n) =>
            val expected = Chunk.fromIterable(chunk.flatten.grouped(n).toList)
            assertM(
              ZStream
                .fromChunks(chunk: _*)
                .rechunk(n)
                .mapChunks(ch => Chunk(ch))
                .runCollect
            )(equalTo(expected))
          }
        },
        test("concatAll") {
          check(tinyListOf(Gen.chunkOf(Gen.int))) { chunks =>
            assertM(
              ZStream.concatAll(Chunk.fromIterable(chunks.map(ZStream.fromChunk(_)))).runCollect
            )(
              equalTo(Chunk.fromIterable(chunks).flatten)
            )
          }
        },
        test("environment") {
          for {
            result <- ZStream.environment[String].provide("test").runCollect.map(_.head)
          } yield assert(result)(equalTo("test"))
        },
        suite("finalizer")(
          test("happy path") {
            for {
              log <- Ref.make[List[String]](Nil)
              _ <- (for {
                     _ <- ZStream.acquireReleaseWith(log.update("Acquire" :: _))(_ => log.update("Release" :: _))
                     _ <- ZStream.finalizer(log.update("Use" :: _))
                   } yield ()).ensuring(log.update("Ensuring" :: _)).runDrain
              execution <- log.get
            } yield assert(execution)(equalTo(List("Ensuring", "Release", "Use", "Acquire")))
          },
          test("finalizer is not run if stream is not pulled") {
            for {
              ref <- Ref.make(false)
              _   <- ZStream.finalizer(ref.set(true)).toPull.use(_ => UIO.unit)
              fin <- ref.get
            } yield assert(fin)(isFalse)
          }
        ),
        suite("from")(
          test("Chunk") {
            trait A
            lazy val chunk: Chunk[A]                    = ???
            lazy val actual                             = ZStream.from(chunk)
            lazy val expected: ZStream[Any, Nothing, A] = actual
            lazy val _                                  = expected
            assertCompletes
          },
          test("ChunkHub") {
            trait RA
            trait RB
            trait EA
            trait EB
            trait A
            trait B
            lazy val chunkHub: ZHub[RA, RB, EA, EB, A, Chunk[B]] = ???
            lazy val actual                                      = ZStream.from(chunkHub)
            lazy val expected: ZStream[RB, EB, B]                = actual
            lazy val _                                           = expected
            assertCompletes
          },
          test("ChunkQueue") {
            trait RA
            trait RB
            trait EA
            trait EB
            trait A
            trait B
            lazy val chunkQueue: ZQueue[RA, RB, EA, EB, A, Chunk[B]] = ???
            lazy val actual                                          = ZStream.from(chunkQueue)
            lazy val expected: ZStream[RB, EB, B]                    = actual
            lazy val _                                               = expected
            assertCompletes
          },
          test("Chunks") {
            trait A
            lazy val chunks: Iterable[Chunk[A]]         = ???
            lazy val actual                             = ZStream.from(chunks)
            lazy val expected: ZStream[Any, Nothing, A] = actual
            lazy val _                                  = expected
            assertCompletes
          },
          test("Hub") {
            trait RA
            trait RB
            trait EA
            trait EB
            trait A
            trait B
            lazy val hub: ZHub[RA, RB, EA, EB, A, B] = ???
            lazy val actual                          = ZStream.from(hub)
            lazy val expected: ZStream[RB, EB, B]    = actual
            lazy val _                               = expected
            assertCompletes
          },
          test("Iterable") {
            trait A
            trait Collection[Element] extends Iterable[Element]
            lazy val iterable: Collection[A]            = ???
            lazy val actual                             = ZStream.from(iterable)
            lazy val expected: ZStream[Any, Nothing, A] = actual
            lazy val _                                  = expected
            assertCompletes
          },
          test("IterableZIO") {
            trait R
            trait E
            trait A
            trait Collection[Element] extends Iterable[Element]
            lazy val iterableZIO: ZIO[R, E, Collection[A]] = ???
            lazy val actual                                = ZStream.from(iterableZIO)
            lazy val expected: ZStream[R, E, A]            = actual
            lazy val _                                     = expected
            assertCompletes
          },
          test("Iterator") {
            trait A
            trait IteratorLike[Element] extends Iterator[Element]
            lazy val iterator: IteratorLike[A]            = ???
            lazy val actual                               = ZStream.from(iterator)
            lazy val expected: ZStream[Any, Throwable, A] = actual
            lazy val _                                    = expected
            assertCompletes
          },
          test("IteratorManaged") {
            trait R
            trait A
            trait IteratorLike[Element] extends Iterator[Element]
            lazy val iteratorManaged: ZManaged[R, Throwable, IteratorLike[A]] = ???
            lazy val actual                                                   = ZStream.from(iteratorManaged)
            lazy val expected: ZStream[R, Throwable, A]                       = actual
            lazy val _                                                        = expected
            assertCompletes
          },
          test("IteratorZIO") {
            trait R
            trait A
            trait IteratorLike[Element] extends Iterator[Element]
            lazy val iteratorZIO: ZIO[R, Throwable, IteratorLike[A]] = ???
            lazy val actual                                          = ZStream.from(iteratorZIO)
            lazy val expected: ZStream[R, Throwable, A]              = actual
            lazy val _                                               = expected
            assertCompletes
          },
          test("JavaIterator") {
            trait A
            trait IteratorLike[Element] extends java.util.Iterator[Element]
            lazy val javaIterator: IteratorLike[A]        = ???
            lazy val actual                               = ZStream.from(javaIterator)
            lazy val expected: ZStream[Any, Throwable, A] = actual
            lazy val _                                    = expected
            assertCompletes
          },
          test("JavaIteratorManaged") {
            trait R
            trait A
            trait IteratorLike[Element] extends java.util.Iterator[Element]
            lazy val javaIteratorManaged: ZManaged[R, Throwable, IteratorLike[A]] = ???
            lazy val actual                                                       = ZStream.from(javaIteratorManaged)
            lazy val expected: ZStream[R, Throwable, A]                           = actual
            lazy val _                                                            = expected
            assertCompletes
          },
          test("JavaIteratorZIO") {
            trait R
            trait A
            trait IteratorLike[Element] extends java.util.Iterator[Element]
            lazy val javaIteratorZIO: ZIO[R, Throwable, IteratorLike[A]] = ???
            lazy val actual                                              = ZStream.from(javaIteratorZIO)
            lazy val expected: ZStream[R, Throwable, A]                  = actual
            lazy val _                                                   = expected
            assertCompletes
          },
          test("Queue") {
            trait RA
            trait RB
            trait EA
            trait EB
            trait A
            trait B
            lazy val queue: ZQueue[RA, RB, EA, EB, A, B] = ???
            lazy val actual                              = ZStream.from(queue)
            lazy val expected: ZStream[RB, EB, B]        = actual
            lazy val _                                   = expected
            assertCompletes
          },
          test("Schedule") {
            trait R
            trait A
            lazy val schedule: Schedule[R, Any, A]                    = ???
            lazy val actual                                           = ZStream.from(schedule)
            lazy val expected: ZStream[R with Has[Clock], Nothing, A] = actual
            lazy val _                                                = expected
            assertCompletes
          },
          test("TQueue") {
            trait A
            lazy val tQueue: TQueue[A]                  = ???
            lazy val actual                             = ZStream.from(tQueue)
            lazy val expected: ZStream[Any, Nothing, A] = actual
            lazy val _                                  = expected
            assertCompletes
          },
          test("ZIO") {
            trait R
            trait E
            trait A
            lazy val zio: ZIO[R, E, A]          = ???
            lazy val actual                     = ZStream.from(zio)
            lazy val expected: ZStream[R, E, A] = actual
            lazy val _                          = expected
            assertCompletes
          },
          test("ZIOOption") {
            trait R
            trait E
            trait A
            lazy val zioOption: ZIO[R, Option[E], A] = ???
            lazy val actual                          = ZStream.from(zioOption)
            lazy val expected: ZStream[R, E, A]      = actual
            lazy val _                               = expected
            assertCompletes
          }
        ),
        test("fromChunk") {
          check(Gen.small(Gen.chunkOfN(_)(Gen.int)))(c => assertM(ZStream.fromChunk(c).runCollect)(equalTo(c)))
        },
        suite("fromChunks")(
          test("fromChunks") {
            check(tinyListOf(Gen.chunkOf(Gen.int))) { cs =>
              assertM(ZStream.fromChunks(cs: _*).runCollect)(
                equalTo(Chunk.fromIterable(cs).flatten)
              )
            }
          },
          test("discards empty chunks") {
            ZStream.fromChunks(Chunk(1), Chunk.empty, Chunk(1)).toPull.use { pull =>
              assertM(nPulls(pull, 3))(equalTo(List(Right(Chunk(1)), Right(Chunk(1)), Left(None))))
            }
          }
        ),
        suite("fromZIO")(
          test("failure") {
            assertM(ZStream.fromZIO(ZIO.fail("error")).runCollect.either)(isLeft(equalTo("error")))
          }
        ),
        suite("fromZIOOption")(
          test("emit one element with success") {
            val fa: ZIO[Any, Option[Int], Int] = ZIO.succeed(5)
            assertM(ZStream.fromZIOOption(fa).runCollect)(equalTo(Chunk(5)))
          },
          test("emit one element with failure") {
            val fa: ZIO[Any, Option[Int], Int] = ZIO.fail(Some(5))
            assertM(ZStream.fromZIOOption(fa).runCollect.either)(isLeft(equalTo(5)))
          } @@ zioTag(errors),
          test("do not emit any element") {
            val fa: ZIO[Any, Option[Int], Int] = ZIO.fail(None)
            assertM(ZStream.fromZIOOption(fa).runCollect)(equalTo(Chunk()))
          }
        ),
        suite("fromInputStream")(
          test("example 1") {
            val chunkSize = ZStream.DefaultChunkSize
            val data      = Array.tabulate[Byte](chunkSize * 5 / 2)(_.toByte)
            def is        = new ByteArrayInputStream(data)
            ZStream.fromInputStream(is, chunkSize).runCollect map { bytes => assert(bytes.toArray)(equalTo(data)) }
          },
          test("example 2") {
            check(Gen.small(Gen.chunkOfN(_)(Gen.byte)), Gen.int(1, 10)) { (bytes, chunkSize) =>
              val is = new ByteArrayInputStream(bytes.toArray)
              ZStream.fromInputStream(is, chunkSize).runCollect.map(assert(_)(equalTo(bytes)))
            }
          }
        ),
        test("fromIterable")(check(Gen.small(Gen.chunkOfN(_)(Gen.int))) { l =>
          def lazyL = l
          assertM(ZStream.fromIterable(lazyL).runCollect)(equalTo(l))
        }),
        test("fromIterableZIO")(check(Gen.small(Gen.chunkOfN(_)(Gen.int))) { l =>
          assertM(ZStream.fromIterableZIO(UIO(l)).runCollect)(equalTo(l))
        }),
        test("fromIterator") {
          check(Gen.small(Gen.chunkOfN(_)(Gen.int)), Gen.small(Gen.const(_), 1)) { (chunk, maxChunkSize) =>
            assertM(ZStream.fromIterator(chunk.iterator, maxChunkSize).runCollect)(equalTo(chunk))
          }
        },
        test("fromIteratorSucceed") {
          check(Gen.small(Gen.chunkOfN(_)(Gen.int)), Gen.small(Gen.const(_), 1)) { (chunk, maxChunkSize) =>
            assertM(ZStream.fromIteratorSucceed(chunk.iterator, maxChunkSize).runCollect)(equalTo(chunk))
          }
        },
        test("fromBlockingIterator") {
          check(Gen.small(Gen.chunkOfN(_)(Gen.int))) { chunk =>
            assertM(ZStream.blocking(ZStream.fromIterator(chunk.iterator)).runCollect)(equalTo(chunk))
          }
        },
        suite("fromIteratorManaged")(
          test("is safe to pull again after success") {
            for {
              ref <- Ref.make(false)
              pulls <- ZStream
                         .fromIteratorManaged(
                           Managed.acquireReleaseWith(UIO.succeedNow(List(1, 2).iterator))(_ => ref.set(true)),
                           maxChunkSize = 1
                         )
                         .toPull
                         .use(nPulls(_, 4))
              fin <- ref.get
            } yield assert(fin)(isTrue) && assert(pulls)(
              equalTo(List(Right(Chunk(1)), Right(Chunk(2)), Left(None), Left(None)))
            )
          }
        ),
        test("fromSchedule") {
          val schedule = Schedule.exponential(1.second) <* Schedule.recurs(5)
          val stream   = ZStream.fromSchedule(schedule)
          val zio = for {
            fiber <- stream.runCollect.fork
            _     <- TestClock.adjust(62.seconds)
            value <- fiber.join
          } yield value
          val expected = Chunk(1.seconds, 2.seconds, 4.seconds, 8.seconds, 16.seconds)
          assertM(zio)(equalTo(expected))
        },
        suite("fromQueue")(
          test("emits queued elements") {
            assertWithChunkCoordination(List(Chunk(1, 2))) { c =>
              assertM(for {
                fiber <- ZStream
                           .fromQueue(c.queue)
                           .collectWhileSuccess
                           .flattenChunks
                           .tap(_ => c.proceed)
                           .runCollect
                           .fork
                _      <- c.offer
                result <- fiber.join
              } yield result)(equalTo(Chunk(1, 2)))
            }
          },
          test("chunks up to the max chunk size") {
            assertM(for {
              queue <- Queue.unbounded[Int]
              _     <- queue.offerAll(List(1, 2, 3, 4, 5, 6, 7))

              result <- ZStream
                          .fromQueue(queue, maxChunkSize = 2)
                          .mapChunks(Chunk.single)
                          .take(3)
                          .runCollect
            } yield result)(forall(hasSize(isLessThanEqualTo(2))))
          }
        ),
        test("fromTQueue") {
          TQueue.bounded[Int](5).commit.flatMap { tqueue =>
            ZStream.fromTQueue(tqueue).toQueueUnbounded.use { queue =>
              for {
                _      <- tqueue.offerAll(List(1, 2, 3)).commit
                first  <- ZStream.fromQueue(queue).take(3).runCollect
                _      <- tqueue.offerAll(List(4, 5)).commit
                second <- ZStream.fromQueue(queue).take(2).runCollect
              } yield assert(first)(equalTo(Chunk(1, 2, 3).map(Take.single))) &&
                assert(second)(equalTo(Chunk(4, 5).map(Take.single)))
            }
          }
        } @@ flaky,
        test("iterate")(
          assertM(ZStream.iterate(1)(_ + 1).take(10).runCollect)(
            equalTo(Chunk.fromIterable(1 to 10))
          )
        ),
        test("paginate") {
          val s = (0, List(1, 2, 3))

          ZStream
            .paginate(s) {
              case (x, Nil)      => x -> None
              case (x, x0 :: xs) => x -> Some(x0 -> xs)
            }
            .runCollect
            .map(assert(_)(equalTo(Chunk(0, 1, 2, 3))))
        },
        test("paginateM") {
          val s = (0, List(1, 2, 3))

          assertM(
            ZStream
              .paginateZIO(s) {
                case (x, Nil)      => ZIO.succeed(x -> None)
                case (x, x0 :: xs) => ZIO.succeed(x -> Some(x0 -> xs))
              }
              .runCollect
          )(equalTo(Chunk(0, 1, 2, 3)))
        },
        test("paginateChunk") {
          val s        = (Chunk.single(0), List(1, 2, 3, 4, 5))
          val pageSize = 2

          assertM(
            ZStream
              .paginateChunk(s) {
                case (x, Nil) => x -> None
                case (x, xs)  => x -> Some(Chunk.fromIterable(xs.take(pageSize)) -> xs.drop(pageSize))
              }
              .runCollect
          )(equalTo(Chunk(0, 1, 2, 3, 4, 5)))
        },
        test("paginateChunkM") {
          val s        = (Chunk.single(0), List(1, 2, 3, 4, 5))
          val pageSize = 2

          assertM(
            ZStream
              .paginateChunkZIO(s) {
                case (x, Nil) => ZIO.succeed(x -> None)
                case (x, xs)  => ZIO.succeed(x -> Some(Chunk.fromIterable(xs.take(pageSize)) -> xs.drop(pageSize)))
              }
              .runCollect
          )(equalTo(Chunk(0, 1, 2, 3, 4, 5)))
        },
        test("range") {
          assertM(ZStream.range(0, 10).runCollect)(equalTo(Chunk.fromIterable(Range(0, 10))))
        },
        test("repeat")(
          assertM(
            ZStream
              .repeat(1)
              .take(5)
              .runCollect
          )(equalTo(Chunk(1, 1, 1, 1, 1)))
        ),
        test("repeatEffect")(
          assertM(
            ZStream
              .repeatZIO(IO.succeed(1))
              .take(2)
              .runCollect
          )(equalTo(Chunk(1, 1)))
        ),
        suite("repeatEffectOption")(
          test("emit elements")(
            assertM(
              ZStream
                .repeatZIOOption(IO.succeed(1))
                .take(2)
                .runCollect
            )(equalTo(Chunk(1, 1)))
          ),
          test("emit elements until pull fails with None")(
            for {
              ref <- Ref.make(0)
              fa = for {
                     newCount <- ref.updateAndGet(_ + 1)
                     res      <- if (newCount >= 5) ZIO.fail(None) else ZIO.succeed(newCount)
                   } yield res
              res <- ZStream
                       .repeatZIOOption(fa)
                       .take(10)
                       .runCollect
            } yield assert(res)(equalTo(Chunk(1, 2, 3, 4)))
          ),
          test("stops evaluating the effect once it fails with None") {
            for {
              ref <- Ref.make(0)
              _ <- ZStream.repeatZIOOption(ref.updateAndGet(_ + 1) *> ZIO.fail(None)).toPull.use { pull =>
                     pull.ignore *> pull.ignore
                   }
              result <- ref.get
            } yield assert(result)(equalTo(1))
          }
        ),
        suite("repeatZIOWithSchedule")(
          test("succeed")(
            for {
              ref <- Ref.make[List[Int]](Nil)
              fiber <- ZStream
                         .repeatZIOWithSchedule(ref.update(1 :: _), Schedule.spaced(10.millis))
                         .take(2)
                         .runDrain
                         .fork
              _      <- TestClock.adjust(50.millis)
              _      <- fiber.join
              result <- ref.get
            } yield assert(result)(equalTo(List(1, 1)))
          ),
          test("allow schedule rely on effect value")(checkN(10)(Gen.int(1, 100)) { (length: Int) =>
            for {
              ref     <- Ref.make(0)
              effect   = ref.getAndUpdate(_ + 1).filterOrFail(_ <= length + 1)(())
              schedule = Schedule.identity[Int].whileOutput(_ < length)
              result  <- ZStream.repeatZIOWithSchedule(effect, schedule).runCollect
            } yield assert(result)(equalTo(Chunk.fromIterable(0 to length)))
          }),
          test("should perform repetitions in addition to the first execution (one repetition)") {
            assertM(ZStream.repeatZIOWithSchedule(UIO(1), Schedule.once).runCollect)(
              equalTo(Chunk(1, 1))
            )
          },
          test("should perform repetitions in addition to the first execution (zero repetitions)") {
            assertM(ZStream.repeatZIOWithSchedule(UIO(1), Schedule.stop).runCollect)(
              equalTo(Chunk(1))
            )
          },
          test("emits before delaying according to the schedule") {
            val interval = 1.second

            for {
              collected <- Ref.make(0)
              effect     = ZIO.unit
              schedule   = Schedule.spaced(interval)
              streamFiber <- ZStream
                               .repeatZIOWithSchedule(effect, schedule)
                               .tap(_ => collected.update(_ + 1))
                               .runDrain
                               .fork
              _                      <- TestClock.adjust(0.seconds)
              nrCollectedImmediately <- collected.get
              _                      <- TestClock.adjust(1.seconds)
              nrCollectedAfterDelay  <- collected.get
              _                      <- streamFiber.interrupt

            } yield assert(nrCollectedImmediately)(equalTo(1)) && assert(nrCollectedAfterDelay)(equalTo(2))
          }
        ),
        test("unfold") {
          assertM(
            ZStream
              .unfold(0) { i =>
                if (i < 10) Some((i, i + 1))
                else None
              }
              .runCollect
          )(equalTo(Chunk.fromIterable(0 to 9)))
        },
        test("unfoldChunk") {
          assertM(
            ZStream
              .unfoldChunk(0) { i =>
                if (i < 10) Some((Chunk(i, i + 1), i + 2))
                else None
              }
              .runCollect
          )(equalTo(Chunk.fromIterable(0 to 9)))
        },
        test("unfoldChunkM") {
          assertM(
            ZStream
              .unfoldChunkZIO(0) { i =>
                if (i < 10) IO.succeed(Some((Chunk(i, i + 1), i + 2)))
                else IO.succeed(None)
              }
              .runCollect
          )(equalTo(Chunk.fromIterable(0 to 9)))
        },
        test("unfoldZIO") {
          assertM(
            ZStream
              .unfoldZIO(0) { i =>
                if (i < 10) IO.succeed(Some((i, i + 1)))
                else IO.succeed(None)
              }
              .runCollect
          )(equalTo(Chunk.fromIterable(0 to 9)))
        },
        test("unwrapManaged") {
          assertM(
            ZStream.unwrapManaged {
              ZManaged.succeed {
                ZStream.fail("error")
              }
            }.runCollect.either
          )(isLeft(equalTo("error")))
        },
        suite("withRuntimeConfig")(
          test("runs the stream on the specified runtime configuration") {
            val global = RuntimeConfig.global
            for {
              default   <- ZIO.runtimeConfig
              ref1      <- Ref.make[RuntimeConfig](default)
              ref2      <- Ref.make[RuntimeConfig](default)
              stream1    = ZStream.fromZIO(ZIO.runtimeConfig.flatMap(ref1.set)).withRuntimeConfig(global)
              stream2    = ZStream.fromZIO(ZIO.runtimeConfig.flatMap(ref2.set))
              _         <- (stream1 *> stream2).runDrain
              executor1 <- ref1.get
              executor2 <- ref2.get
            } yield assert(executor1)(equalTo(global)) &&
              assert(executor2)(equalTo(default))
          }
        )
      )
    ) @@ TestAspect.timed

  trait ChunkCoordination[A] {
    def queue: Queue[Exit[Option[Nothing], Chunk[A]]]
    def offer: UIO[Boolean]
    def proceed: UIO[Unit]
    def awaitNext: UIO[Unit]
  }

  def assertWithChunkCoordination[A](
    chunks: List[Chunk[A]]
  )(
    assertion: ChunkCoordination[A] => ZIO[Has[Clock] with Has[TestClock], Nothing, TestResult]
  ): ZIO[Has[Clock] with Has[TestClock], Nothing, TestResult] =
    for {
      q  <- Queue.unbounded[Exit[Option[Nothing], Chunk[A]]]
      ps <- Queue.unbounded[Unit]
      ref <- Ref
               .make[List[List[Exit[Option[Nothing], Chunk[A]]]]](
                 chunks.init.map { chunk =>
                   List(Exit.succeed(chunk))
                 } ++ chunks.lastOption.map(chunk => List(Exit.succeed(chunk), Exit.fail(None))).toList
               )
      chunkCoordination = new ChunkCoordination[A] {
                            val queue = q
                            val offer = ref.modify {
                              case x :: xs => (x, xs)
                              case Nil     => (Nil, Nil)
                            }.flatMap(queue.offerAll)
                            val proceed   = ps.offer(()).unit
                            val awaitNext = ps.take
                          }
      testResult <- assertion(chunkCoordination)
    } yield testResult

  sealed trait Animal
  case class Dog(name: String) extends Animal
  case class Cat(name: String) extends Animal

  val dog: Animal = Dog("dog1")
  val cat1: Cat   = Cat("cat1")
  val cat2: Cat   = Cat("cat2")
}<|MERGE_RESOLUTION|>--- conflicted
+++ resolved
@@ -2119,22 +2119,7 @@
                             .runDrain
                             .either
               } yield assert(result)(isLeft(equalTo("Fail")))
-            } @@ zioTag(errors) @@ nonFlaky(1000),
-            test("preserves scope of inner fibers") {
-              for {
-                promise <- Promise.make[Nothing, Unit]
-                queue1  <- Queue.unbounded[Chunk[Int]]
-                queue2  <- Queue.unbounded[Chunk[Int]]
-                _       <- queue1.offer(Chunk(1))
-                _       <- queue2.offer(Chunk(2))
-                _       <- queue1.offer(Chunk(3)).fork
-                _       <- queue2.offer(Chunk(4)).fork
-                s1       = ZStream.fromChunkQueue(queue1)
-                s2       = ZStream.fromChunkQueue(queue2)
-                s3       = s1.zipWithLatest(s2)((_, _)).interruptWhen(promise.await).take(3)
-                _       <- s3.runDrain
-              } yield assertCompletes
-            } @@ nonFlaky
+            } @@ zioTag(errors) @@ nonFlaky(1000)
           ) @@ zioTag(interruption),
           test("preserves scope of inner fibers") {
             for {
@@ -2180,24 +2165,6 @@
                             .runDrain
                             .either
               } yield assert(result)(isLeft(equalTo("Fail")))
-<<<<<<< HEAD
-            } @@ zioTag(errors),
-            test("preserves scope of inner fibers") {
-              for {
-                queue1 <- Queue.unbounded[Chunk[Int]]
-                queue2 <- Queue.unbounded[Chunk[Int]]
-                _      <- queue1.offer(Chunk(1))
-                _      <- queue2.offer(Chunk(2))
-                _      <- queue1.offer(Chunk(3)).fork
-                _      <- queue2.offer(Chunk(4)).fork
-                s1      = ZStream.fromChunkQueue(queue1)
-                s2      = ZStream.fromChunkQueue(queue2)
-                s3      = s1.zipWithLatest(s2)((_, _)).interruptWhen(ZIO.never).take(3)
-                _      <- s3.runDrain
-              } yield assertCompletes
-            } @@ nonFlaky
-          ) @@ zioTag(interruption)
-=======
             } @@ zioTag(errors)
           ) @@ zioTag(interruption),
           test("preserves scope of inner fibers") {
@@ -2214,7 +2181,6 @@
               _      <- s3.runDrain
             } yield assertCompletes
           } @@ nonFlaky
->>>>>>> e37d2d2f
         ),
         suite("interruptAfter")(
           test("interrupts after given duration") {
