--- conflicted
+++ resolved
@@ -3632,7 +3632,6 @@
         //     } yield assert(fin)(isFalse)
         //   }
         // ),
-<<<<<<< HEAD
         suite("from")(
           test("Chunk") {
             trait A
@@ -3818,10 +3817,7 @@
             assertCompletes
           }
         ),
-        testM("fromChunk") {
-=======
         test("fromChunk") {
->>>>>>> ab2da270
           checkM(Gen.small(Gen.chunkOfN(_)(Gen.anyInt)))(c => assertM(ZStream.fromChunk(c).runCollect)(equalTo(c)))
         },
         // suite("fromChunks")(
@@ -3875,23 +3871,14 @@
         //   def lazyL = l
         //   assertM(ZStream.fromIterable(lazyL).runCollect)(equalTo(l))
         // }),
-<<<<<<< HEAD
-        // testM("fromIterableZIO")(checkM(Gen.small(Gen.chunkOfN(_)(Gen.anyInt))) { l =>
+        // test("fromIterableZIO")(checkM(Gen.small(Gen.chunkOfN(_)(Gen.anyInt))) { l =>
         //   assertM(ZStream.fromIterableZIO(UIO.effectTotal(l)).runCollect)(equalTo(l))
-=======
-        // test("fromIterableM")(checkM(Gen.small(Gen.chunkOfN(_)(Gen.anyInt))) { l =>
-        //   assertM(ZStream.fromIterableM(UIO.effectTotal(l)).runCollect)(equalTo(l))
->>>>>>> ab2da270
         // }),
         // test("fromIterator")(checkM(Gen.small(Gen.chunkOfN(_)(Gen.anyInt))) { l =>
         //   def lazyIt = l.iterator
         //   assertM(ZStream.fromIterator(lazyIt).runCollect)(equalTo(l))
         // }),
-<<<<<<< HEAD
-        testM("fromIteratorSucceed")(checkM(Gen.small(Gen.chunkOfN(_)(Gen.anyInt))) { l =>
-=======
-        test("fromIteratorTotal")(checkM(Gen.small(Gen.chunkOfN(_)(Gen.anyInt))) { l =>
->>>>>>> ab2da270
+        test("fromIteratorSucceed")(checkM(Gen.small(Gen.chunkOfN(_)(Gen.anyInt))) { l =>
           def lazyIt = l.iterator
           assertM(ZStream.fromIteratorSucceed(lazyIt).runCollect)(equalTo(l))
         }),
