package zio.stream.experimental

import zio._
import zio.stm.TQueue
import zio.stream.experimental.ZStreamGen._
import zio.test.Assertion._
import zio.test.TestAspect.{flaky, ignore, nonFlaky, scala2Only, timeout}
import zio.test._
import zio.test.environment.TestClock

import java.io.IOException
import java.util.concurrent.TimeUnit
import scala.concurrent.ExecutionContext

object ZStreamSpec extends ZIOBaseSpec {
  import ZIOTag._

  def inParallel(action: => Unit)(implicit ec: ExecutionContext): Unit =
    ec.execute(() => action)

  def spec: ZSpec[Environment, Failure] =
    suite("ZStreamSpec")(
      suite("Combinators")(
        suite("absolve")(
          test("happy path")(checkM(tinyChunkOf(Gen.int)) { xs =>
            val stream = ZStream.fromIterable(xs.map(Right(_)))
            assertM(stream.absolve.runCollect)(equalTo(xs))
          }),
          test("failure")(checkM(tinyChunkOf(Gen.int)) { xs =>
            val stream = ZStream.fromIterable(xs.map(Right(_))) ++ ZStream.succeed(Left("Ouch"))
            assertM(stream.absolve.runCollect.exit)(fails(equalTo("Ouch")))
          }),
          test("round-trip #1")(checkM(tinyChunkOf(Gen.int), Gen.string) { (xs, s) =>
            val xss    = ZStream.fromIterable(xs.map(Right(_)))
            val stream = xss ++ ZStream(Left(s)) ++ xss
            for {
              res1 <- stream.runCollect
              res2 <- stream.absolve.either.runCollect
            } yield assert(res1)(startsWith(res2))
          }),
          test("round-trip #2")(checkM(tinyChunkOf(Gen.int), Gen.string) { (xs, s) =>
            val xss    = ZStream.fromIterable(xs)
            val stream = xss ++ ZStream.fail(s)
            for {
              res1 <- stream.runCollect.exit
              res2 <- stream.either.absolve.runCollect.exit
            } yield assert(res1)(fails(equalTo(s))) && assert(res2)(fails(equalTo(s)))
          })
        ) @@ TestAspect.jvmOnly, // This is horrendously slow on Scala.js for some reason
        test("access") {
          for {
            result <- ZStream.access[String](identity).provide("test").runHead.some
          } yield assert(result)(equalTo("test"))
        },
        suite("accessZIO")(
          test("accessZIO") {
            for {
              result <- ZStream.accessZIO[String](ZIO.succeed(_)).provide("test").runHead.some
            } yield assert(result)(equalTo("test"))
          },
          test("accessZIO fails") {
            for {
              result <- ZStream.accessZIO[Int](_ => ZIO.fail("fail")).provide(0).runHead.exit
            } yield assert(result)(fails(equalTo("fail")))
          } @@ zioTag(errors)
        ),
        suite("accessStream")(
          test("accessStream") {
            for {
              result <- ZStream.accessStream[String](ZStream.succeed(_)).provide("test").runHead.some
            } yield assert(result)(equalTo("test"))
          },
          test("accessStream fails") {
            for {
              result <- ZStream.accessStream[Int](_ => ZStream.fail("fail")).provide(0).runHead.exit
            } yield assert(result)(fails(equalTo("fail")))
          } @@ zioTag(errors)
        ),
        suite("aggregateAsync")(
          test("simple example") {
            ZStream(1, 1, 1, 1)
              .aggregateAsync(ZSink.foldUntil(List[Int](), 3)((acc, el: Int) => el :: acc))
              .runCollect
              .map { result =>
                assert(result.toList.flatten)(equalTo(List(1, 1, 1, 1))) &&
                assert(result.forall(_.length <= 3))(isTrue)
              }
          },
          test("error propagation 1") {
            val e = new RuntimeException("Boom")
            assertM(
              ZStream(1, 1, 1, 1)
                .aggregateAsync(ZSink.die(e))
                .runCollect
                .exit
            )(dies(equalTo(e)))
          },
          test("error propagation 2") {
            val e = new RuntimeException("Boom")
            assertM(
              ZStream(1, 1)
                .aggregateAsync(ZSink.foldLeftZIO(Nil)((_, _: Any) => ZIO.die(e)))
                .runCollect
                .exit
            )(dies(equalTo(e)))
          },
          test("interruption propagation 1") {
            for {
              latch     <- Promise.make[Nothing, Unit]
              cancelled <- Ref.make(false)
              sink = ZSink.foldZIO(List[Int]())(_ => true) { (acc, el: Int) =>
                       if (el == 1) UIO.succeedNow(el :: acc)
                       else
                         (latch.succeed(()) *> ZIO.infinity)
                           .onInterrupt(cancelled.set(true))
                     }
              fiber  <- ZStream(1, 1, 2).aggregateAsync(sink).runCollect.untraced.fork
              _      <- latch.await
              _      <- fiber.interrupt
              result <- cancelled.get
            } yield assert(result)(isTrue)
          },
          test("interruption propagation 2") {
            for {
              latch     <- Promise.make[Nothing, Unit]
              cancelled <- Ref.make(false)
              sink = ZSink.fromZIO {
                       (latch.succeed(()) *> ZIO.infinity)
                         .onInterrupt(cancelled.set(true))
                     }
              fiber  <- ZStream(1, 1, 2).aggregateAsync(sink).runCollect.untraced.fork
              _      <- latch.await
              _      <- fiber.interrupt
              result <- cancelled.get
            } yield assert(result)(isTrue)
          },
          test("leftover handling") {
            val data = List(1, 2, 2, 3, 2, 3)
            assertM(
              ZStream(data: _*)
                .aggregateAsync(
                  ZSink.foldWeighted(List[Int]())((_, x: Int) => x.toLong, 4)((acc, el) => el :: acc)
                )
                .map(_.reverse)
                .runCollect
                .map(_.toList.flatten)
            )(equalTo(data))
          }
        ),
        suite("transduce")(
          test("simple example") {
            assertM(
              ZStream('1', '2', ',', '3', '4')
                .transduce(ZSink.collectAllWhile((_: Char).isDigit))
                .map(_.mkString.toInt)
                .runCollect
            )(equalTo(Chunk(12, 34)))
          },
          test("no remainder") {
            assertM(
              ZStream(1, 2, 3, 4)
                .transduce(ZSink.fold(100)(_ % 2 == 0)(_ + (_: Int)))
                .runCollect
            )(equalTo(Chunk(101, 105, 104)))
          },
          test("with a sink that always signals more") {
            assertM(
              ZStream(1, 2, 3)
                .transduce(ZSink.fold(0)(_ => true)(_ + (_: Int)))
                .runCollect
            )(equalTo(Chunk(1 + 2 + 3)))
          },
          test("propagate managed error") {
            val fail = "I'm such a failure!"
            val t    = ZSink.fail(fail)
            assertM(ZStream(1, 2, 3).transduce(t).runCollect.either)(isLeft(equalTo(fail)))
          }
        ),
        suite("aggregateAsyncWithinEither")(
          test("simple example") {
            assertM(
              ZStream(1, 1, 1, 1, 2, 2)
                .aggregateAsyncWithinEither(
                  ZSink
                    .fold((List[Int](), true))(_._2) { (acc, el: Int) =>
                      if (el == 1) (el :: acc._1, true)
                      else if (el == 2 && acc._1.isEmpty) (el :: acc._1, false)
                      else (el :: acc._1, false)
                    }
                    .map(_._1),
                  Schedule.spaced(30.minutes)
                )
                .runCollect
            )(
              equalTo(Chunk(Right(List(2, 1, 1, 1, 1)), Right(List(2)), Right(List())))
            )
          },
          test("fails fast") {
            for {
              queue <- Queue.unbounded[Int]
              _ <- ZStream
                     .range(1, 10)
                     .tap(i => ZIO.fail("BOOM!").when(i == 6) *> queue.offer(i))
                     .aggregateAsyncWithin(
                       ZSink.foldUntil[String, Int, Unit]((), 5)((_, _: Int) => ()),
                       Schedule.forever
                     )
                     .runDrain
                     .catchAll(_ => ZIO.succeedNow(()))
              value <- queue.takeAll
              _     <- queue.shutdown
            } yield assert(value)(equalTo(Chunk(1, 2, 3, 4, 5)))
          } @@ zioTag(errors),
          test("error propagation 1") {
            val e = new RuntimeException("Boom")
            assertM(
              ZStream(1, 1, 1, 1)
                .aggregateAsyncWithinEither(ZSink.die(e), Schedule.spaced(30.minutes))
                .runCollect
                .exit
            )(dies(equalTo(e)))
          } @@ zioTag(errors),
          test("error propagation 2") {
            val e = new RuntimeException("Boom")

            assertM(
              ZStream(1, 1)
                .aggregateAsyncWithinEither(
                  ZSink.foldZIO[Any, Nothing, Int, List[Int]](List[Int]())(_ => true)((_, _) => ZIO.die(e)),
                  Schedule.spaced(30.minutes)
                )
                .runCollect
                .exit
            )(dies(equalTo(e)))
          } @@ zioTag(errors),
          test("interruption propagation") {
            for {
              latch     <- Promise.make[Nothing, Unit]
              cancelled <- Ref.make(false)
              sink = ZSink.foldZIO(List[Int]())(_ => true) { (acc, el: Int) =>
                       if (el == 1) UIO.succeed(el :: acc)
                       else
                         (latch.succeed(()) *> ZIO.infinity)
                           .onInterrupt(cancelled.set(true))
                     }
              fiber <- ZStream(1, 1, 2)
                         .aggregateAsyncWithinEither(sink, Schedule.spaced(30.minutes))
                         .runCollect
                         .untraced
                         .fork
              _      <- latch.await
              _      <- fiber.interrupt
              result <- cancelled.get
            } yield assert(result)(isTrue)
          } @@ zioTag(interruption),
          test("interruption propagation") {
            for {
              latch     <- Promise.make[Nothing, Unit]
              cancelled <- Ref.make(false)
              sink = ZSink.fromZIO {
                       (latch.succeed(()) *> ZIO.infinity)
                         .onInterrupt(cancelled.set(true))
                     }
              fiber <- ZStream(1, 1, 2)
                         .aggregateAsyncWithinEither(sink, Schedule.spaced(30.minutes))
                         .runCollect
                         .untraced
                         .fork
              _      <- latch.await
              _      <- fiber.interrupt
              result <- cancelled.get
            } yield assert(result)(isTrue)
          } @@ zioTag(interruption),
          test("child fiber handling") {
            assertWithChunkCoordination(List(Chunk(1), Chunk(2), Chunk(3))) { c =>
              for {
                fib <- ZStream
                         .fromQueue(c.queue.map(Take(_)))
                         .tap(_ => c.proceed)
                         .flattenTake
                         .aggregateAsyncWithin(ZSink.last[Nothing, Int], Schedule.fixed(200.millis))
                         .interruptWhen(ZIO.never)
                         .take(2)
                         .runCollect
                         .fork
                _       <- (c.offer *> TestClock.adjust(100.millis) *> c.awaitNext).repeatN(3)
                results <- fib.join.map(_.collect { case Some(ex) => ex })
              } yield assert(results)(equalTo(Chunk(2, 3)))
            }
          } @@ zioTag(interruption) @@ TestAspect.jvmOnly,
          test("leftover handling") {
            val data = List(1, 2, 2, 3, 2, 3)
            assertM(
              for {
                f <- (ZStream(data: _*)
                       .aggregateAsyncWithinEither(
                         ZSink
                           .foldWeighted(List[Int]())((_, i: Int) => i.toLong, 4)((acc, el) => el :: acc)
                           .map(_.reverse),
                         Schedule.spaced(100.millis)
                       )
                       .collect { case Right(v) =>
                         v
                       }
                       .runCollect
                       .map(_.toList.flatten))
                       .fork
                _      <- TestClock.adjust(31.minutes)
                result <- f.join
              } yield result
            )(equalTo(data))
          }
        ),
        suite("acquireReleaseWith")(
          test("acquireReleaseWith")(
            for {
              done <- Ref.make(false)
              iteratorStream = ZStream
                                 .acquireReleaseWith(UIO(0 to 2))(_ => done.set(true))
                                 .flatMap(ZStream.fromIterable(_))
              result   <- iteratorStream.runCollect
              released <- done.get
            } yield assert(result)(equalTo(Chunk(0, 1, 2))) && assert(released)(isTrue)
          ),
          test("acquireReleaseWith short circuits")(
            for {
              done <- Ref.make(false)
              iteratorStream = ZStream
                                 .acquireReleaseWith(UIO(0 to 3))(_ => done.set(true))
                                 .flatMap(ZStream.fromIterable(_))
                                 .take(2)
              result   <- iteratorStream.runCollect
              released <- done.get
            } yield assert(result)(equalTo(Chunk(0, 1))) && assert(released)(isTrue)
          ),
          test("no acquisition when short circuiting")(
            for {
              acquired <- Ref.make(false)
              iteratorStream = (ZStream(1) ++ ZStream.acquireReleaseWith(acquired.set(true))(_ => UIO.unit))
                                 .take(0)
              _      <- iteratorStream.runDrain
              result <- acquired.get
            } yield assert(result)(isFalse)
          ),
          test("releases when there are defects") {
            for {
              ref <- Ref.make(false)
              _ <- ZStream
                     .acquireReleaseWith(ZIO.unit)(_ => ref.set(true))
                     .flatMap(_ => ZStream.fromZIO(ZIO.dieMessage("boom")))
                     .runDrain
                     .exit
              released <- ref.get
            } yield assert(released)(isTrue)
          },
          test("flatMap associativity doesn't affect acquire release lifetime")(
            for {
              leftAssoc <- ZStream
                             .acquireReleaseWith(Ref.make(true))(_.set(false))
                             .flatMap(ZStream.succeed(_))
                             .flatMap(r => ZStream.fromZIO(r.get))
                             .runCollect
                             .map(_.head)
              rightAssoc <- ZStream
                              .acquireReleaseWith(Ref.make(true))(_.set(false))
                              .flatMap(ZStream.succeed(_).flatMap(r => ZStream.fromZIO(r.get)))
                              .runCollect
                              .map(_.head)
            } yield assert(leftAssoc -> rightAssoc)(equalTo(true -> true))
          )
        ),
        suite("broadcast")(
          test("Values") {
            ZStream
              .range(0, 5)
              .broadcast(2, 12)
              .use {
                case s1 :: s2 :: Nil =>
                  for {
                    out1    <- s1.runCollect
                    out2    <- s2.runCollect
                    expected = Chunk.fromIterable(Range(0, 5))
                  } yield assert(out1)(equalTo(expected)) && assert(out2)(equalTo(expected))
                case _ =>
                  UIO(assert(())(Assertion.nothing))
              }
          } @@ ignore, // NOTE: blocked by ensuringFirst
          test("Errors") {
            (ZStream.range(0, 1) ++ ZStream.fail("Boom")).broadcast(2, 12).use {
              case s1 :: s2 :: Nil =>
                for {
                  out1    <- s1.runCollect.either
                  out2    <- s2.runCollect.either
                  expected = Left("Boom")
                } yield assert(out1)(equalTo(expected)) && assert(out2)(equalTo(expected))
              case _ =>
                UIO(assert(())(Assertion.nothing))
            }
          } @@ ignore, // NOTE: blocked by ensuringFirst
          test("BackPressure") {
            ZStream
              .range(0, 5)
              .broadcast(2, 2)
              .use {
                case s1 :: s2 :: Nil =>
                  for {
                    ref    <- Ref.make[List[Int]](Nil)
                    latch1 <- Promise.make[Nothing, Unit]
                    fib <- s1
                             .tap(i => ref.update(i :: _) *> latch1.succeed(()).when(i == 2))
                             .runDrain
                             .fork
                    _         <- latch1.await
                    snapshot1 <- ref.get
                    _         <- s2.runDrain
                    _         <- fib.await
                    snapshot2 <- ref.get
                  } yield assert(snapshot1)(equalTo(List(2, 1, 0))) && assert(snapshot2)(
                    equalTo(Range(0, 5).toList.reverse)
                  )
                case _ =>
                  UIO(assert(())(Assertion.nothing))
              }
          } @@ ignore // NOTE: blocked by ensuringFirst
//               test("Unsubscribe") { // TODO: implement without .process
//                 ZStream.range(0, 5).broadcast(2, 2).use {
//                   case s1 :: s2 :: Nil =>
//                     for {
//                       _ <- s1.process.useDiscard(ZIO.unit).ignore
//                       out2 <- s2.runCollect
//                     } yield assert(out2)(equalTo(Chunk.fromIterable(Range(0, 5))))
//                   case _ =>
//                     UIO(assert(())(Assertion.nothing))
//                 }
//               }
        ),
        suite("buffer")(
          test("maintains elements and ordering")(checkM(tinyChunkOf(tinyChunkOf(Gen.int))) { chunk =>
            assertM(
              ZStream
                .fromChunks(chunk: _*)
                .buffer(2)
                .runCollect
            )(equalTo(chunk.flatten))
          }),
          test("buffer the Stream with Error") {
            val e = new RuntimeException("boom")
            assertM(
              (ZStream.range(0, 10) ++ ZStream.fail(e))
                .buffer(2)
                .runCollect
                .exit
            )(fails(equalTo(e)))
          },
          test("fast producer progress independently") {
            for {
              ref   <- Ref.make(List[Int]())
              latch <- Promise.make[Nothing, Unit]
              s = ZStream
                    .range(1, 5)
                    .tap(i => ref.update(i :: _) *> latch.succeed(()).when(i == 4))
                    .buffer(2)
              l1 <- s.take(2).runCollect
              _  <- latch.await
              l2 <- ref.get
            } yield assert(l1.toList)(equalTo((1 to 2).toList)) && assert(l2.reverse)(equalTo((1 to 4).toList))
          }
        ),
        suite("bufferChunks")(
          test("maintains elements and ordering")(checkM(tinyChunkOf(tinyChunkOf(Gen.int))) { chunk =>
            assertM(
              ZStream
                .fromChunks(chunk: _*)
                .bufferChunks(2)
                .runCollect
            )(equalTo(chunk.flatten))
          }),
          test("bufferChunks the Stream with Error") {
            val e = new RuntimeException("boom")
            assertM(
              (ZStream.range(0, 10) ++ ZStream.fail(e))
                .bufferChunks(2)
                .runCollect
                .exit
            )(fails(equalTo(e)))
          },
          test("fast producer progress independently") {
            for {
              ref   <- Ref.make(List[Int]())
              latch <- Promise.make[Nothing, Unit]
              s = ZStream
                    .range(1, 5)
                    .tap(i => ref.update(i :: _) *> latch.succeed(()).when(i == 4))
                    .bufferChunks(2)
              l1 <- s.take(2).runCollect
              _  <- latch.await
              l2 <- ref.get
            } yield assert(l1.toList)(equalTo((1 to 2).toList)) && assert(l2.reverse)(equalTo((1 to 4).toList))
          }
        ),
        suite("bufferChunksDropping")(
          test("buffer the Stream with Error") {
            val e = new RuntimeException("boom")
            assertM(
              (ZStream.range(1, 1000) ++ ZStream.fail(e) ++ ZStream.range(1001, 2000))
                .bufferChunksDropping(2)
                .runCollect
                .exit
            )(fails(equalTo(e)))
          },
          test("fast producer progress independently") {
            for {
              ref    <- Ref.make(List.empty[Int])
              latch1 <- Promise.make[Nothing, Unit]
              latch2 <- Promise.make[Nothing, Unit]
              latch3 <- Promise.make[Nothing, Unit]
              latch4 <- Promise.make[Nothing, Unit]
              s1 = ZStream(0) ++ ZStream
                     .fromZIO(latch1.await)
                     .flatMap(_ => ZStream.range(1, 17).rechunk(1).ensuring(latch2.succeed(())))
              s2 = ZStream
                     .fromZIO(latch3.await)
                     .flatMap(_ => ZStream.range(17, 25).rechunk(1).ensuring(latch4.succeed(())))
              s = (s1 ++ s2).bufferChunksDropping(8)
              snapshots <- s.toPull.use { as =>
                             for {
                               zero      <- as
                               _         <- latch1.succeed(())
                               _         <- latch2.await
                               _         <- as.flatMap(a => ref.update(a.toList ::: _)).repeatN(7)
                               snapshot1 <- ref.get
                               _         <- latch3.succeed(())
                               _         <- latch4.await
                               _         <- as.flatMap(a => ref.update(a.toList ::: _)).repeatN(7)
                               snapshot2 <- ref.get
                             } yield (zero, snapshot1, snapshot2)
                           }
            } yield assert(snapshots._1)(equalTo(Chunk.single(0))) && assert(snapshots._2)(
              equalTo(List(8, 7, 6, 5, 4, 3, 2, 1))
            ) &&
              assert(snapshots._3)(
                equalTo(List(24, 23, 22, 21, 20, 19, 18, 17, 8, 7, 6, 5, 4, 3, 2, 1))
              )
          }
        ),
        suite("bufferChunksSliding")(
          test("buffer the Stream with Error") {
            val e = new RuntimeException("boom")
            assertM(
              (ZStream.range(1, 1000) ++ ZStream.fail(e) ++ ZStream.range(1001, 2000))
                .bufferChunksSliding(2)
                .runCollect
                .exit
            )(fails(equalTo(e)))
          },
          test("fast producer progress independently") {
            for {
              ref    <- Ref.make(List.empty[Int])
              latch1 <- Promise.make[Nothing, Unit]
              latch2 <- Promise.make[Nothing, Unit]
              latch3 <- Promise.make[Nothing, Unit]
              latch4 <- Promise.make[Nothing, Unit]
              s1 = ZStream(0) ++ ZStream
                     .fromZIO(latch1.await)
                     .flatMap(_ => ZStream.range(1, 17).rechunk(1).ensuring(latch2.succeed(())))
              s2 = ZStream
                     .fromZIO(latch3.await)
                     .flatMap(_ => ZStream.range(17, 25).rechunk(1).ensuring(latch4.succeed(())))
              s = (s1 ++ s2).bufferChunksSliding(8)
              snapshots <- s.toPull.use { as =>
                             for {
                               zero      <- as
                               _         <- latch1.succeed(())
                               _         <- latch2.await
                               _         <- as.flatMap(a => ref.update(a.toList ::: _)).repeatN(7)
                               snapshot1 <- ref.get
                               _         <- latch3.succeed(())
                               _         <- latch4.await
                               _         <- as.flatMap(a => ref.update(a.toList ::: _)).repeatN(7)
                               snapshot2 <- ref.get
                             } yield (zero, snapshot1, snapshot2)
                           }
            } yield assert(snapshots._1)(equalTo(Chunk.single(0))) && assert(snapshots._2)(
              equalTo(List(16, 15, 14, 13, 12, 11, 10, 9))
            ) &&
              assert(snapshots._3)(
                equalTo(List(24, 23, 22, 21, 20, 19, 18, 17, 16, 15, 14, 13, 12, 11, 10, 9))
              )
          }
        ),
        suite("bufferDropping")(
          test("buffer the Stream with Error") {
            val e = new RuntimeException("boom")
            assertM(
              (ZStream.range(1, 1000) ++ ZStream.fail(e) ++ ZStream.range(1001, 2000))
                .bufferDropping(2)
                .runCollect
                .exit
            )(fails(equalTo(e)))
          },
          test("fast producer progress independently") {
            for {
              ref    <- Ref.make(List.empty[Int])
              latch1 <- Promise.make[Nothing, Unit]
              latch2 <- Promise.make[Nothing, Unit]
              latch3 <- Promise.make[Nothing, Unit]
              latch4 <- Promise.make[Nothing, Unit]
              s1 = ZStream(0) ++ ZStream
                     .fromZIO(latch1.await)
                     .flatMap(_ => ZStream.range(1, 17).ensuring(latch2.succeed(())))
              s2 = ZStream
                     .fromZIO(latch3.await)
                     .flatMap(_ => ZStream.range(17, 25).ensuring(latch4.succeed(())))
              s = (s1 ++ s2).bufferDropping(8)
              snapshots <- s.toPull.use { as =>
                             for {
                               zero      <- as
                               _         <- latch1.succeed(())
                               _         <- latch2.await
                               _         <- as.flatMap(a => ref.update(a.toList ::: _)).repeatN(7)
                               snapshot1 <- ref.get
                               _         <- latch3.succeed(())
                               _         <- latch4.await
                               _         <- as.flatMap(a => ref.update(a.toList ::: _)).repeatN(7)
                               snapshot2 <- ref.get
                             } yield (zero, snapshot1, snapshot2)
                           }
            } yield assert(snapshots._1)(equalTo(Chunk.single(0))) && assert(snapshots._2)(
              equalTo(List(8, 7, 6, 5, 4, 3, 2, 1))
            ) &&
              assert(snapshots._3)(
                equalTo(List(24, 23, 22, 21, 20, 19, 18, 17, 8, 7, 6, 5, 4, 3, 2, 1))
              )
          }
        ),
        suite("range")(
          test("range includes min value and excludes max value") {
            assertM(
              (ZStream.range(1, 2)).runCollect
            )(equalTo(Chunk(1)))
          },
          test("two large ranges can be concatenated") {
            assertM(
              (ZStream.range(1, 1000) ++ ZStream.range(1000, 2000)).runCollect
            )(equalTo(Chunk.fromIterable(Range(1, 2000))))
          },
          test("two small ranges can be concatenated") {
            assertM(
              (ZStream.range(1, 10) ++ ZStream.range(10, 20)).runCollect
            )(equalTo(Chunk.fromIterable(Range(1, 20))))
          },
          test("range emits no values when start >= end") {
            assertM(
              (ZStream.range(1, 1) ++ ZStream.range(2, 1)).runCollect
            )(equalTo(Chunk.empty))
          },
          test("range emits values in chunks of chunkSize") {
            assertM(
              (ZStream
                .range(1, 10, 2))
                .mapChunks(c => Chunk[Int](c.sum))
                .runCollect
            )(equalTo(Chunk(1 + 2, 3 + 4, 5 + 6, 7 + 8, 9)))
          }
        ),
        suite("bufferSliding")(
          test("buffer the Stream with Error") {
            val e = new RuntimeException("boom")
            assertM(
              (ZStream.range(1, 1000) ++ ZStream.fail(e) ++ ZStream.range(1001, 2000))
                .bufferSliding(2)
                .runCollect
                .exit
            )(fails(equalTo(e)))
          },
          test("fast producer progress independently") {
            for {
              ref    <- Ref.make(List.empty[Int])
              latch1 <- Promise.make[Nothing, Unit]
              latch2 <- Promise.make[Nothing, Unit]
              latch3 <- Promise.make[Nothing, Unit]
              latch4 <- Promise.make[Nothing, Unit]
              s1 = ZStream(0) ++ ZStream
                     .fromZIO(latch1.await)
                     .flatMap(_ => ZStream.range(1, 17).ensuring(latch2.succeed(())))
              s2 = ZStream
                     .fromZIO(latch3.await)
                     .flatMap(_ => ZStream.range(17, 25).ensuring(latch4.succeed(())))
              s = (s1 ++ s2).bufferSliding(8)
              snapshots <- s.toPull.use { as =>
                             for {
                               zero      <- as
                               _         <- latch1.succeed(())
                               _         <- latch2.await
                               _         <- as.flatMap(a => ref.update(a.toList ::: _)).repeatN(7)
                               snapshot1 <- ref.get
                               _         <- latch3.succeed(())
                               _         <- latch4.await
                               _         <- as.flatMap(a => ref.update(a.toList ::: _)).repeatN(7)
                               snapshot2 <- ref.get
                             } yield (zero, snapshot1, snapshot2)
                           }
            } yield assert(snapshots._1)(equalTo(Chunk.single(0))) && assert(snapshots._2)(
              equalTo(List(16, 15, 14, 13, 12, 11, 10, 9))
            ) &&
              assert(snapshots._3)(
                equalTo(List(24, 23, 22, 21, 20, 19, 18, 17, 16, 15, 14, 13, 12, 11, 10, 9))
              )
          }
        ),
        suite("bufferUnbounded")(
          test("buffer the Stream")(checkM(Gen.chunkOf(Gen.int)) { chunk =>
            assertM(
              ZStream
                .fromIterable(chunk)
                .bufferUnbounded
                .runCollect
            )(equalTo(chunk))
          }),
          test("buffer the Stream with Error") {
            val e = new RuntimeException("boom")
            assertM((ZStream.range(0, 10) ++ ZStream.fail(e)).bufferUnbounded.runCollect.exit)(
              fails(equalTo(e))
            )
          },
          test("fast producer progress independently") {
            for {
              ref   <- Ref.make(List[Int]())
              latch <- Promise.make[Nothing, Unit]
              s = ZStream
                    .range(1, 1000)
                    .tap(i => ref.update(i :: _) *> latch.succeed(()).when(i == 999))
                    .bufferUnbounded
              l1 <- s.take(2).runCollect
              _  <- latch.await
              l2 <- ref.get
            } yield assert(l1.toList)(equalTo((1 to 2).toList)) && assert(l2.reverse)(equalTo((1 until 1000).toList))
          }
        ),
        suite("catchAllCause")(
          test("recovery from errors") {
            val s1 = ZStream(1, 2) ++ ZStream.fail("Boom")
            val s2 = ZStream(3, 4)
            s1.catchAllCause(_ => s2).runCollect.map(assert(_)(equalTo(Chunk(1, 2, 3, 4))))
          },
          test("recovery from defects") {
            val s1 = ZStream(1, 2) ++ ZStream.dieMessage("Boom")
            val s2 = ZStream(3, 4)
            s1.catchAllCause(_ => s2).runCollect.map(assert(_)(equalTo(Chunk(1, 2, 3, 4))))
          },
          test("happy path") {
            val s1 = ZStream(1, 2)
            val s2 = ZStream(3, 4)
            s1.catchAllCause(_ => s2).runCollect.map(assert(_)(equalTo(Chunk(1, 2))))
          },
          test("executes finalizers") {
            for {
              fins   <- Ref.make(List[String]())
              s1      = (ZStream(1, 2) ++ ZStream.fail("Boom")).ensuring(fins.update("s1" :: _))
              s2      = (ZStream(3, 4) ++ ZStream.fail("Boom")).ensuring(fins.update("s2" :: _))
              _      <- s1.catchAllCause(_ => s2).runCollect.exit
              result <- fins.get
            } yield assert(result)(equalTo(List("s2", "s1")))
          },
          test("releases all resources by the time the failover stream has started") {
            for {
              fins <- Ref.make(Chunk[Int]())
              s = ZStream.finalizer(fins.update(1 +: _)) *>
                    ZStream.finalizer(fins.update(2 +: _)) *>
                    ZStream.finalizer(fins.update(3 +: _)) *>
                    ZStream.fail("boom")
              result <- s.drain.catchAllCause(_ => ZStream.fromZIO(fins.get)).runCollect
            } yield assert(result.flatten)(equalTo(Chunk(1, 2, 3)))
          },
          test("propagates the right Exit value to the failing stream (#3609)") {
            for {
              ref <- Ref.make[Exit[Any, Any]](Exit.unit)
              _ <- ZStream
                     .acquireReleaseExitWith(UIO.unit)((_, exit) => ref.set(exit))
                     .flatMap(_ => ZStream.fail("boom"))
                     .either
                     .runDrain
                     .exit
              result <- ref.get
            } yield assert(result)(fails(equalTo("boom")))
          } @@ ignore // TODO: fix
        ),
        suite("catchSome")(
          test("recovery from some errors") {
            val s1 = ZStream(1, 2) ++ ZStream.fail("Boom")
            val s2 = ZStream(3, 4)
            s1.catchSome { case "Boom" => s2 }.runCollect.map(assert(_)(equalTo(Chunk(1, 2, 3, 4))))
          },
          test("fails stream when partial function does not match") {
            val s1 = ZStream(1, 2) ++ ZStream.fail("Boom")
            val s2 = ZStream(3, 4)
            s1.catchSome { case "Boomer" => s2 }.runCollect.either
              .map(assert(_)(isLeft(equalTo("Boom"))))
          }
        ),
        suite("catchSomeCause")(
          test("recovery from some errors") {
            val s1 = ZStream(1, 2) ++ ZStream.failCause(Cause.Fail("Boom"))
            val s2 = ZStream(3, 4)
            s1.catchSomeCause { case Cause.Fail("Boom") => s2 }.runCollect
              .map(assert(_)(equalTo(Chunk(1, 2, 3, 4))))
          },
          test("halts stream when partial function does not match") {
            val s1 = ZStream(1, 2) ++ ZStream.fail("Boom")
            val s2 = ZStream(3, 4)
            s1.catchSomeCause { case Cause.empty => s2 }.runCollect.either
              .map(assert(_)(isLeft(equalTo("Boom"))))
          }
        ),
        test("collect") {
          assertM(ZStream(Left(1), Right(2), Left(3)).collect { case Right(n) =>
            n
          }.runCollect)(equalTo(Chunk(2)))
        },
        test("changes") {
          checkM(pureStreamOfInts) { stream =>
            for {
              actual <- stream.changes.runCollect.map(_.toList)
              expected <- stream.runCollect.map { as =>
                            as.foldLeft[List[Int]](Nil) { (s, n) =>
                              if (s.isEmpty || s.head != n) n :: s else s
                            }.reverse
                          }
            } yield assert(actual)(equalTo(expected))
          }
        },
        test("changesWithZIO") {
          checkM(pureStreamOfInts) { stream =>
            for {
              actual <- stream.changesWithZIO((l, r) => ZIO.succeed(l == r)).runCollect.map(_.toList)
              expected <- stream.runCollect.map { as =>
                            as.foldLeft[List[Int]](Nil) { (s, n) =>
                              if (s.isEmpty || s.head != n) n :: s else s
                            }.reverse
                          }
            } yield assert(actual)(equalTo(expected))
          }
        },
        suite("collectZIO")(
          test("collectZIO") {
            assertM(
              ZStream(Left(1), Right(2), Left(3)).collectZIO { case Right(n) =>
                ZIO(n * 2)
              }.runCollect
            )(equalTo(Chunk(4)))
          },
          test("collectZIO on multiple Chunks") {
            assertM(
              ZStream
                .fromChunks(Chunk(Left(1), Right(2)), Chunk(Right(3), Left(4)))
                .collectZIO { case Right(n) =>
                  ZIO(n * 10)
                }
                .runCollect
            )(equalTo(Chunk(20, 30)))
          },
          test("collectZIO fails") {
            assertM(
              ZStream(Left(1), Right(2), Left(3)).collectZIO { case Right(_) =>
                ZIO.fail("Ouch")
              }.runDrain.either
            )(isLeft(isNonEmptyString))
          },
          test("laziness on chunks") {
            assertM(
              ZStream(1, 2, 3).collectZIO {
                case 3 => ZIO.fail("boom")
                case x => UIO.succeed(x)
              }.either.runCollect
            )(equalTo(Chunk(Right(1), Right(2), Left("boom"))))
          }
        ),
        test("collectSome")(checkM(Gen.bounded(0, 5)(pureStreamGen(Gen.option(Gen.int), _))) { s =>
          for {
            res1 <- (s.collectSome.runCollect)
            res2 <- (s.runCollect.map(_.collect { case Some(x) => x }))
          } yield assert(res1)(equalTo(res2))
        }),
        suite("collectWhile")(
          test("collectWhile") {
            assertM(ZStream(Some(1), Some(2), Some(3), None, Some(4)).collectWhile { case Some(v) =>
              v
            }.runCollect)(equalTo(Chunk(1, 2, 3)))
          },
          test("collectWhile short circuits") {
            assertM(
              (ZStream(Option(1)) ++ ZStream.fail("Ouch")).collectWhile { case None =>
                1
              }.runDrain.either
            )(isRight(isUnit))
          }
        ),
        suite("collectWhileZIO")(
          test("collectWhileZIO") {
            assertM(
              ZStream(Some(1), Some(2), Some(3), None, Some(4)).collectWhileZIO { case Some(v) =>
                ZIO(v * 2)
              }.runCollect
            )(equalTo(Chunk(2, 4, 6)))
          },
          test("collectWhileZIO short circuits") {
            assertM(
              (ZStream(Option(1)) ++ ZStream.fail("Ouch"))
                .collectWhileZIO[Any, String, Int] { case None =>
                  ZIO.succeedNow(1)
                }
                .runDrain
                .either
            )(isRight(isUnit))
          },
          test("collectWhileZIO fails") {
            assertM(
              ZStream(Some(1), Some(2), Some(3), None, Some(4)).collectWhileZIO { case Some(_) =>
                ZIO.fail("Ouch")
              }.runDrain.either
            )(isLeft(isNonEmptyString))
          },
          test("laziness on chunks") {
            assertM(
              ZStream(1, 2, 3, 4).collectWhileZIO {
                case 3 => ZIO.fail("boom")
                case x => UIO.succeed(x)
              }.either.runCollect
            )(equalTo(Chunk(Right(1), Right(2), Left("boom"))))
          }
        ),
        suite("concat")(
          test("concat")(checkM(streamOfInts, streamOfInts) { (s1, s2) =>
            for {
              chunkConcat  <- s1.runCollect.zipWith(s2.runCollect)(_ ++ _).exit
              streamConcat <- (s1 ++ s2).runCollect.exit
            } yield assert(streamConcat.isSuccess && chunkConcat.isSuccess)(isTrue) implies assert(
              streamConcat
            )(
              equalTo(chunkConcat)
            )
          }),
          test("finalizer order") {
            for {
              log <- Ref.make[List[String]](Nil)
              _ <- (ZStream.finalizer(log.update("Second" :: _)) ++ ZStream
                     .finalizer(log.update("First" :: _))).runDrain
              execution <- log.get
            } yield assert(execution)(equalTo(List("First", "Second")))
          }
        ),
        suite("distributedWithDynamic")(
          test("ensures no race between subscription and stream end") {
            ZStream.empty.distributedWithDynamic(1, _ => UIO.succeedNow(_ => true)).use { add =>
              val subscribe = ZStream.unwrap(add.map { case (_, queue) =>
                ZStream.fromQueue(queue).collectWhileSuccess
              })
              Promise.make[Nothing, Unit].flatMap { onEnd =>
                subscribe.ensuring(onEnd.succeed(())).runDrain.fork *>
                  onEnd.await *>
                  subscribe.runDrain *>
                  ZIO.succeedNow(assertCompletes)
              }
            }
          }
        ),
        suite("defaultIfEmpty")(
          test("produce default value if stream is empty")(
            assertM(ZStream().defaultIfEmpty(0).runCollect)(equalTo(Chunk(0)))
          ),
          test("consume default stream if stream is empty")(
            assertM(ZStream().defaultIfEmpty(ZStream.range(0, 5)).runCollect)(equalTo(Chunk(0, 1, 2, 3, 4)))
          ),
          test("ignore default value when stream is not empty")(
            assertM(ZStream(1).defaultIfEmpty(0).runCollect)(equalTo(Chunk(1)))
          ),
          test("should throw correct error from default stream")(
            assertM(ZStream().defaultIfEmpty(ZStream.fail("Ouch")).runCollect.either)(isLeft(equalTo("Ouch")))
          )
        ),
        suite("drain")(
          test("drain")(
            for {
              ref <- Ref.make(List[Int]())
              _   <- ZStream.range(0, 10).mapZIO(i => ref.update(i :: _)).drain.runDrain
              l   <- ref.get
            } yield assert(l.reverse)(equalTo(Range(0, 10).toList))
          ),
          test("isn't too eager") {
            for {
              ref    <- Ref.make[Int](0)
              res    <- (ZStream(1).tap(ref.set) ++ ZStream.fail("fail")).runDrain.either
              refRes <- ref.get
            } yield assert(refRes)(equalTo(1)) && assert(res)(isLeft(equalTo("fail")))
          }
        ),
        suite("drainFork")(
          test("runs the other stream in the background") {
            for {
              latch <- Promise.make[Nothing, Unit]
              _ <- ZStream
                     .fromZIO(latch.await)
                     .drainFork(ZStream.fromZIO(latch.succeed(())))
                     .runDrain
            } yield assertCompletes
          },
          test("interrupts the background stream when the foreground exits") {
            for {
              bgInterrupted <- Ref.make(false)
              latch         <- Promise.make[Nothing, Unit]
              _ <- (ZStream(1, 2, 3) ++ ZStream.fromZIO(latch.await).drain)
                     .drainFork(
                       ZStream.fromZIO(
                         (latch.succeed(()) *> ZIO.never).onInterrupt(bgInterrupted.set(true))
                       )
                     )
                     .runDrain
              result <- bgInterrupted.get
            } yield assert(result)(isTrue)
          } @@ zioTag(interruption),
          test("fails the foreground stream if the background fails with a typed error") {
            assertM(ZStream.never.drainFork(ZStream.fail("Boom")).runDrain.exit)(
              fails(equalTo("Boom"))
            )
          } @@ zioTag(errors),
          test("fails the foreground stream if the background fails with a defect") {
            val ex = new RuntimeException("Boom")
            assertM(ZStream.never.drainFork(ZStream.die(ex)).runDrain.exit)(dies(equalTo(ex)))
          } @@ zioTag(errors)
        ),
        suite("drop")(
          test("drop")(checkM(streamOfInts, Gen.int) { (s, n) =>
            for {
              dropStreamResult <- s.drop(n).runCollect.exit
              dropListResult   <- s.runCollect.map(_.drop(n)).exit
            } yield assert(dropListResult.isSuccess)(isTrue) implies assert(dropStreamResult)(
              equalTo(dropListResult)
            )
          }),
          test("doesn't swallow errors")(
            assertM(
              (ZStream.fail("Ouch") ++ ZStream(1))
                .drop(1)
                .runDrain
                .either
            )(isLeft(equalTo("Ouch")))
          )
        ),
        suite("dropRight")(
          test("dropRight")(checkM(streamOfInts, Gen.int(0, 1000)) { (s, n) =>
            for {
              dropStreamResult <- s.dropRight(n).runCollect.exit
              dropListResult   <- s.runCollect.map(_.dropRight(n)).exit
            } yield assert(dropListResult.isSuccess)(isTrue) implies assert(dropStreamResult)(
              equalTo(dropListResult)
            )
          }),
          test("doesn't swallow errors")(
            assertM(
              (ZStream(1) ++ ZStream.fail("Ouch"))
                .drop(1)
                .runDrain
                .either
            )(isLeft(equalTo("Ouch")))
          )
        ),
        test("dropUntil") {
          checkM(pureStreamOfInts, Gen.function(Gen.boolean)) { (s, p) =>
            for {
              res1 <- s.dropUntil(p).runCollect
              res2 <- s.runCollect.map(_.dropWhile(!p(_)).drop(1))
            } yield assert(res1)(equalTo(res2))
          }
        },
        suite("dropWhile")(
          test("dropWhile")(
            checkM(pureStreamOfInts, Gen.function(Gen.boolean)) { (s, p) =>
              for {
                res1 <- s.dropWhile(p).runCollect
                res2 <- s.runCollect.map(_.dropWhile(p))
              } yield assert(res1)(equalTo(res2))
            }
          ),
          test("short circuits") {
            assertM(
              (ZStream(1) ++ ZStream.fail("Ouch"))
                .take(1)
                .dropWhile(_ => true)
                .runDrain
                .either
            )(isRight(isUnit))
          }
        ),
        test("either") {
          val s = ZStream(1, 2, 3) ++ ZStream.fail("Boom")
          s.either.runCollect
            .map(assert(_)(equalTo(Chunk(Right(1), Right(2), Right(3), Left("Boom")))))
        },
        test("ensuring") {
          for {
            log <- Ref.make[List[String]](Nil)
            _ <- (for {
                   _ <- ZStream.acquireReleaseWith(log.update("Acquire" :: _))(_ => log.update("Release" :: _))
                   _ <- ZStream.fromZIO(log.update("Use" :: _))
                 } yield ()).ensuring(log.update("Ensuring" :: _)).runDrain
            execution <- log.get
          } yield assert(execution)(equalTo(List("Ensuring", "Release", "Use", "Acquire")))
        },
        test("ensuringFirst") {
          for {
            log <- Ref.make[List[String]](Nil)
            _ <- (for {
                   _ <- ZStream.acquireReleaseWith(log.update("Acquire" :: _))(_ => log.update("Release" :: _))
                   _ <- ZStream.fromZIO(log.update("Use" :: _))
                 } yield ()).ensuringFirst(log.update("Ensuring" :: _)).runDrain
            execution <- log.get
          } yield assert(execution)(equalTo(List("Release", "Ensuring", "Use", "Acquire")))
        } @@ ignore, // TODO: not implemented yet
        test("filter")(checkM(pureStreamOfInts, Gen.function(Gen.boolean)) { (s, p) =>
          for {
            res1 <- s.filter(p).runCollect
            res2 <- s.runCollect.map(_.filter(p))
          } yield assert(res1)(equalTo(res2))
        }),
        suite("filterZIO")(
          test("filterZIO")(checkM(pureStreamOfInts, Gen.function(Gen.boolean)) { (s, p) =>
            for {
              res1 <- s.filterZIO(s => IO.succeed(p(s))).runCollect
              res2 <- s.runCollect.map(_.filter(p))
            } yield assert(res1)(equalTo(res2))
          }),
          test("laziness on chunks") {
            assertM(
              ZStream(1, 2, 3).filterZIO {
                case 3 => ZIO.fail("boom")
                case _ => UIO.succeed(true)
              }.either.runCollect
            )(equalTo(Chunk(Right(1), Right(2), Left("boom"))))
          }
        ),
        test("find")(checkM(pureStreamOfInts, Gen.function(Gen.boolean)) { (s, p) =>
          for {
            res1 <- s.find(p).runHead
            res2 <- s.runCollect.map(_.find(p))
          } yield assert(res1)(equalTo(res2))
        }),
        suite("findZIO")(
          test("findZIO")(checkM(pureStreamOfInts, Gen.function(Gen.boolean)) { (s, p) =>
            for {
              res1 <- s.findZIO(s => IO.succeed(p(s))).runHead
              res2 <- s.runCollect.map(_.find(p))
            } yield assert(res1)(equalTo(res2))
          }),
          test("throws correct error") {
            assertM(
              ZStream(1, 2, 3).findZIO {
                case 3 => ZIO.fail("boom")
                case _ => UIO.succeed(false)
              }.either.runCollect
            )(equalTo(Chunk(Left("boom"))))
          }
        ),
        suite("flatMap")(
          test("deep flatMap stack safety") {
            def fib(n: Int): ZStream[Any, Nothing, Int] =
              if (n <= 1) ZStream.succeed(n)
              else
                fib(n - 1).flatMap(a => fib(n - 2).flatMap(b => ZStream.succeed(a + b)))

            val stream   = fib(20)
            val expected = 6765

            assertM(stream.runCollect)(equalTo(Chunk(expected)))
          } @@ TestAspect.jvmOnly, // Too slow on Scala.js
          test("left identity")(checkM(Gen.int, Gen.function(pureStreamOfInts)) { (x, f) =>
            for {
              res1 <- ZStream(x).flatMap(f).runCollect
              res2 <- f(x).runCollect
            } yield assert(res1)(equalTo(res2))
          }),
          test("right identity")(
            checkM(pureStreamOfInts)(m =>
              for {
                res1 <- m.flatMap(i => ZStream(i)).runCollect
                res2 <- m.runCollect
              } yield assert(res1)(equalTo(res2))
            )
          ),
          test("associativity") {
            val tinyStream = Gen.int(0, 2).flatMap(pureStreamGen(Gen.int, _))
            val fnGen      = Gen.function(tinyStream)
            checkM(tinyStream, fnGen, fnGen) { (m, f, g) =>
              for {
                leftStream  <- m.flatMap(f).flatMap(g).runCollect
                rightStream <- m.flatMap(x => f(x).flatMap(g)).runCollect
              } yield assert(leftStream)(equalTo(rightStream))
            }
          } @@ TestAspect.jvmOnly, // Too slow on Scala.js
          test("inner finalizers") {
            for {
              effects <- Ref.make(List[Int]())
              push     = (i: Int) => effects.update(i :: _)
              latch   <- Promise.make[Nothing, Unit]
              fiber <- ZStream(
                         ZStream.acquireReleaseWith(push(1))(_ => push(1)),
                         ZStream.fromZIO(push(2)),
                         ZStream.acquireReleaseWith(push(3))(_ => push(3)) *> ZStream.fromZIO(
                           latch.succeed(()) *> ZIO.never
                         )
                       ).flatMap(identity).runDrain.fork
              _      <- latch.await
              _      <- fiber.interrupt
              result <- effects.get
            } yield assert(result)(equalTo(List(3, 3, 2, 1, 1)))
          },
          test("finalizer ordering") {
            for {
              effects <- Ref.make(List[String]())
              push     = (i: String) => effects.update(i :: _)
              stream = for {
                         _ <- ZStream.acquireReleaseWith(push("open1"))(_ => push("close1"))
                         _ <- ZStream
                                .fromChunks(Chunk(()), Chunk(()))
                                .tap(_ => push("use2"))
                                .ensuring(push("close2"))
                         _ <- ZStream.acquireReleaseWith(push("open3"))(_ => push("close3"))
                         _ <- ZStream
                                .fromChunks(Chunk(()), Chunk(()))
                                .tap(_ => push("use4"))
                                .ensuring(push("close4"))
                       } yield ()
              _      <- stream.runDrain
              result <- effects.get
            } yield assert(result.reverse)(
              equalTo(
                List(
                  "open1",
                  "use2",
                  "open3",
                  "use4",
                  "use4",
                  "close4",
                  "close3",
                  "use2",
                  "open3",
                  "use4",
                  "use4",
                  "close4",
                  "close3",
                  "close2",
                  "close1"
                )
              )
            )
          },
          test("exit signal") {
            for {
              ref <- Ref.make(false)
              inner = ZStream
                        .acquireReleaseExitWith(UIO.unit)((_, e) =>
                          e match {
                            case Exit.Failure(_) => ref.set(true)
                            case Exit.Success(_) => UIO.unit
                          }
                        )
                        .flatMap(_ => ZStream.fail("Ouch"))
              _   <- ZStream.succeed(()).flatMap(_ => inner).runDrain.either.unit
              fin <- ref.get
            } yield assert(fin)(isTrue)
          } @@ ignore // TODO: investigate/fix
//          test("finalizers are registered in the proper order") { // TODO: implement without .process
//            for {
//              fins <- Ref.make(List[Int]())
//              s = ZStream.finalizer(fins.update(1 :: _)) *>
//                    ZStream.finalizer(fins.update(2 :: _))
//              _      <- s.process.withEarlyRelease.use(_._2)
//              result <- fins.get
//            } yield assert(result)(equalTo(List(1, 2)))
//          },
//          test("early release finalizer concatenation is preserved") { // TODO: implement without .process
//            for {
//              fins <- Ref.make(List[Int]())
//              s = ZStream.finalizer(fins.update(1 :: _)) *>
//                    ZStream.finalizer(fins.update(2 :: _))
//              result <- s.process.withEarlyRelease.use { case (release, pull) =>
//                          pull *> release *> fins.get
//                        }
//            } yield assert(result)(equalTo(List(1, 2)))
//          }
        ),
        suite("flatMapPar")(
          test("guarantee ordering")(checkM(tinyListOf(Gen.int)) { (m: List[Int]) =>
            for {
              flatMap    <- ZStream.fromIterable(m).flatMap(i => ZStream(i, i)).runCollect
              flatMapPar <- ZStream.fromIterable(m).flatMapPar(1)(i => ZStream(i, i)).runCollect
            } yield assert(flatMap)(equalTo(flatMapPar))
          }),
          test("consistent with flatMap")(
            checkM(Gen.int(1, Int.MaxValue), tinyListOf(Gen.int)) { (n, m) =>
              for {
                flatMap <- ZStream
                             .fromIterable(m)
                             .flatMap(i => ZStream(i, i))
                             .runCollect
                             .map(_.toSet)
                flatMapPar <- ZStream
                                .fromIterable(m)
                                .flatMapPar(n.toLong)(i => ZStream(i, i))
                                .runCollect
                                .map(_.toSet)
              } yield assert(n)(isGreaterThan(0)) implies assert(flatMap)(equalTo(flatMapPar))
            }
          ),
          test("short circuiting") {
            assertM(
              ZStream
                .mergeAll(2)(
                  ZStream.never,
                  ZStream(1)
                )
                .take(1)
                .runCollect
            )(equalTo(Chunk(1)))
          },
          test("interruption propagation") {
            for {
              substreamCancelled <- Ref.make[Boolean](false)
              latch              <- Promise.make[Nothing, Unit]
              fiber <- ZStream(())
                         .flatMapPar(1)(_ =>
                           ZStream.fromZIO(
                             (latch.succeed(()) *> ZIO.infinity).onInterrupt(substreamCancelled.set(true))
                           )
                         )
                         .runDrain
                         .fork
              _         <- latch.await
              _         <- fiber.interrupt
              cancelled <- substreamCancelled.get
            } yield assert(cancelled)(isTrue)
          },
          test("inner errors interrupt all fibers") {
            for {
              substreamCancelled <- Ref.make[Boolean](false)
              latch              <- Promise.make[Nothing, Unit]
              result <- ZStream(
                          ZStream.fromZIO(
                            (latch.succeed(()) *> ZIO.infinity).onInterrupt(substreamCancelled.set(true))
                          ),
                          ZStream.fromZIO(latch.await *> ZIO.fail("Ouch"))
                        ).flatMapPar(2)(identity).runDrain.either
              cancelled <- substreamCancelled.get
            } yield assert(cancelled)(isTrue) && assert(result)(isLeft(equalTo("Ouch")))
          },
          test("outer errors interrupt all fibers") {
            for {
              substreamCancelled <- Ref.make[Boolean](false)
              latch              <- Promise.make[Nothing, Unit]
              result <- (ZStream(()) ++ ZStream.fromZIO(latch.await *> ZIO.fail("Ouch")))
                          .flatMapPar(2) { _ =>
                            ZStream.fromZIO(
                              (latch.succeed(()) *> ZIO.infinity).onInterrupt(substreamCancelled.set(true))
                            )
                          }
                          .runDrain
                          .either
              cancelled <- substreamCancelled.get
            } yield assert(cancelled)(isTrue) && assert(result)(isLeft(equalTo("Ouch")))
          } @@ nonFlaky,
          test("inner defects interrupt all fibers") {
            val ex = new RuntimeException("Ouch")

            for {
              substreamCancelled <- Ref.make[Boolean](false)
              latch              <- Promise.make[Nothing, Unit]
              result <- ZStream(
                          ZStream.fromZIO(
                            (latch.succeed(()) *> ZIO.infinity).onInterrupt(substreamCancelled.set(true))
                          ),
                          ZStream.fromZIO(latch.await *> ZIO.die(ex))
                        ).flatMapPar(2)(identity).runDrain.exit
              cancelled <- substreamCancelled.get
            } yield assert(cancelled)(isTrue) && assert(result)(dies(equalTo(ex)))
          },
          test("outer defects interrupt all fibers") {
            val ex = new RuntimeException()

            for {
              substreamCancelled <- Ref.make[Boolean](false)
              latch              <- Promise.make[Nothing, Unit]
              result <- (ZStream(()) ++ ZStream.fromZIO(latch.await *> ZIO.die(ex)))
                          .flatMapPar(2) { _ =>
                            ZStream.fromZIO(
                              (latch.succeed(()) *> ZIO.infinity).onInterrupt(substreamCancelled.set(true))
                            )
                          }
                          .runDrain
                          .exit
              cancelled <- substreamCancelled.get
            } yield assert(cancelled)(isTrue) && assert(result)(dies(equalTo(ex)))
          } @@ nonFlaky,
          test("finalizer ordering") {
            for {
              execution <- Ref.make[List[String]](Nil)
              inner =
                ZStream
                  .acquireReleaseWith(execution.update("InnerAcquire" :: _))(_ => execution.update("InnerRelease" :: _))
              _ <-
                ZStream
                  .acquireReleaseWith(execution.update("OuterAcquire" :: _).as(inner))(_ =>
                    execution.update("OuterRelease" :: _)
                  )
                  .flatMapPar(2)(identity)
                  .runDrain
              results <- execution.get
            } yield assert(results)(
              equalTo(List("OuterRelease", "InnerRelease", "InnerAcquire", "OuterAcquire"))
            )
          }
        ) @@ ignore, // TODO: needs mergeAllWith (#5172)
        suite("flatMapParSwitch")(
          test("guarantee ordering no parallelism") {
            for {
              lastExecuted <- Ref.make(false)
              semaphore    <- Semaphore.make(1)
              _ <- ZStream(1, 2, 3, 4)
                     .flatMapParSwitch(1) { i =>
                       if (i > 3)
                         ZStream
                           .acquireReleaseWith(UIO.unit)(_ => lastExecuted.set(true))
                           .flatMap(_ => ZStream.empty)
                       else ZStream.managed(semaphore.withPermitManaged).flatMap(_ => ZStream.never)
                     }
                     .runDrain
              result <- semaphore.withPermit(lastExecuted.get)
            } yield assert(result)(isTrue)
          },
          test("guarantee ordering with parallelism") {
            for {
              lastExecuted <- Ref.make(0)
              semaphore    <- Semaphore.make(4)
              _ <- ZStream(1, 2, 3, 4, 5, 6, 7, 8, 9, 10, 11, 12)
                     .flatMapParSwitch(4) { i =>
                       if (i > 8)
                         ZStream
                           .acquireReleaseWith(UIO.unit)(_ => lastExecuted.update(_ + 1))
                           .flatMap(_ => ZStream.empty)
                       else ZStream.managed(semaphore.withPermitManaged).flatMap(_ => ZStream.never)
                     }
                     .runDrain
              result <- semaphore.withPermits(4)(lastExecuted.get)
            } yield assert(result)(equalTo(4))
          },
          test("short circuiting") {
            assertM(
              ZStream(ZStream.never, ZStream(1))
                .flatMapParSwitch(2)(identity)
                .take(1)
                .runCollect
            )(equalTo(Chunk(1)))
          },
          test("interruption propagation") {
            for {
              substreamCancelled <- Ref.make[Boolean](false)
              latch              <- Promise.make[Nothing, Unit]
              fiber <- ZStream(())
                         .flatMapParSwitch(1)(_ =>
                           ZStream.fromZIO(
                             (latch.succeed(()) *> ZIO.infinity).onInterrupt(substreamCancelled.set(true))
                           )
                         )
                         .runCollect
                         .fork
              _         <- latch.await
              _         <- fiber.interrupt
              cancelled <- substreamCancelled.get
            } yield assert(cancelled)(isTrue)
          } @@ flaky,
          test("inner errors interrupt all fibers") {
            for {
              substreamCancelled <- Ref.make[Boolean](false)
              latch              <- Promise.make[Nothing, Unit]
              result <- ZStream(
                          ZStream.fromZIO(
                            (latch.succeed(()) *> ZIO.infinity).onInterrupt(substreamCancelled.set(true))
                          ),
                          ZStream.fromZIO(latch.await *> IO.fail("Ouch"))
                        ).flatMapParSwitch(2)(identity).runDrain.either
              cancelled <- substreamCancelled.get
            } yield assert(cancelled)(isTrue) && assert(result)(isLeft(equalTo("Ouch")))
          } @@ flaky,
          test("outer errors interrupt all fibers") {
            for {
              substreamCancelled <- Ref.make[Boolean](false)
              latch              <- Promise.make[Nothing, Unit]
              result <- (ZStream(()) ++ ZStream.fromZIO(latch.await *> IO.fail("Ouch")))
                          .flatMapParSwitch(2) { _ =>
                            ZStream.fromZIO(
                              (latch.succeed(()) *> ZIO.infinity).onInterrupt(substreamCancelled.set(true))
                            )
                          }
                          .runDrain
                          .either
              cancelled <- substreamCancelled.get
            } yield assert(cancelled)(isTrue) && assert(result)(isLeft(equalTo("Ouch")))
          } @@ nonFlaky,
          test("inner defects interrupt all fibers") {
            val ex = new RuntimeException("Ouch")

            for {
              substreamCancelled <- Ref.make[Boolean](false)
              latch              <- Promise.make[Nothing, Unit]
              result <- ZStream(
                          ZStream.fromZIO(
                            (latch.succeed(()) *> ZIO.infinity).onInterrupt(substreamCancelled.set(true))
                          ),
                          ZStream.fromZIO(latch.await *> ZIO.die(ex))
                        ).flatMapParSwitch(2)(identity).runDrain.exit
              cancelled <- substreamCancelled.get
            } yield assert(cancelled)(isTrue) && assert(result)(dies(equalTo(ex)))
          },
          test("outer defects interrupt all fibers") {
            val ex = new RuntimeException()

            for {
              substreamCancelled <- Ref.make[Boolean](false)
              latch              <- Promise.make[Nothing, Unit]
              result <- (ZStream(()) ++ ZStream.fromZIO(latch.await *> ZIO.die(ex)))
                          .flatMapParSwitch(2) { _ =>
                            ZStream.fromZIO(
                              (latch.succeed(()) *> ZIO.infinity).onInterrupt(substreamCancelled.set(true))
                            )
                          }
                          .runDrain
                          .exit
              cancelled <- substreamCancelled.get
            } yield assert(cancelled)(isTrue) && assert(result)(dies(equalTo(ex)))
          } @@ nonFlaky,
          test("finalizer ordering") {
            for {
              execution <- Ref.make(List.empty[String])
              inner = ZStream.acquireReleaseWith(execution.update("InnerAcquire" :: _))(_ =>
                        execution.update("InnerRelease" :: _)
                      )
              _ <-
                ZStream
                  .acquireReleaseWith(execution.update("OuterAcquire" :: _).as(inner))(_ =>
                    execution.update("OuterRelease" :: _)
                  )
                  .flatMapParSwitch(2)(identity)
                  .runDrain
              results <- execution.get
            } yield assert(results)(
              equalTo(List("OuterRelease", "InnerRelease", "InnerAcquire", "OuterAcquire"))
            )
          }
        ) @@ ignore, // TODO: needs flatMapParSwitch (#5172)
        suite("flattenExitOption")(
          test("happy path") {
            assertM(
              ZStream
                .range(0, 10)
                .toQueue(1)
                .use(q => ZStream.fromQueue(q).map(_.exit).flattenExitOption.runCollect)
                .map(_.flatMap(_.toList))
            )(equalTo(Chunk.fromIterable(Range(0, 10))))
          },
          test("errors") {
            val e = new RuntimeException("boom")
            assertM(
              (ZStream.range(0, 10) ++ ZStream.fail(e))
                .toQueue(1)
                .use(q => ZStream.fromQueue(q).map(_.exit).flattenExitOption.runCollect)
                .exit
            )(fails(equalTo(e)))
          } @@ zioTag(errors)
        ),
        test("flattenIterables")(checkM(tinyListOf(tinyListOf(Gen.int))) { lists =>
          assertM(ZStream.fromIterable(lists).flattenIterables.runCollect)(equalTo(Chunk.fromIterable(lists.flatten)))
        }),
        suite("flattenTake")(
          test("happy path")(checkM(tinyListOf(Gen.chunkOf(Gen.int))) { chunks =>
            assertM(
              ZStream
                .fromChunks(chunks: _*)
                .mapChunks(chunk => Chunk.single(Take.chunk(chunk)))
                .flattenTake
                .runCollect
            )(equalTo(chunks.fold(Chunk.empty)(_ ++ _)))
          }),
          test("stop collecting on Exit.Failure") {
            assertM(
              ZStream(
                Take.chunk(Chunk(1, 2)),
                Take.single(3),
                Take.end
              ).flattenTake.runCollect
            )(equalTo(Chunk(1, 2, 3)))
          },
          test("work with empty chunks") {
            assertM(
              ZStream(Take.chunk(Chunk.empty), Take.chunk(Chunk.empty)).flattenTake.runCollect
            )(isEmpty)
          },
          test("work with empty streams") {
            assertM(ZStream.fromIterable[Take[Nothing, Nothing]](Nil).flattenTake.runCollect)(
              isEmpty
            )
          }
        ),
        suite("foreach")(
          test("foreach") {
            for {
              ref <- Ref.make(0)
              _   <- ZStream(1, 1, 1, 1, 1).foreach[Any, Nothing](a => ref.update(_ + a))
              sum <- ref.get
            } yield assert(sum)(equalTo(5))
          },
          test("foreachWhile") {
            for {
              ref <- Ref.make(0)
              _ <- ZStream(1, 1, 1, 1, 1, 1).runForeachWhile[Any, Nothing](a =>
                     ref.modify(sum =>
                       if (sum >= 3) (false, sum)
                       else (true, sum + a)
                     )
                   )
              sum <- ref.get
            } yield assert(sum)(equalTo(3))
          },
          test("foreachWhile short circuits") {
            for {
              flag <- Ref.make(true)
              _ <- (ZStream(true, true, false) ++ ZStream.fromZIO(flag.set(false)).drain)
                     .runForeachWhile(ZIO.succeedNow)
              skipped <- flag.get
            } yield assert(skipped)(isTrue)
          }
        ),
        test("forever") {
          for {
            ref <- Ref.make(0)
            _ <- ZStream(1).forever.runForeachWhile[Any, Nothing](_ =>
                   ref.modify(sum => (if (sum >= 9) false else true, sum + 1))
                 )
            sum <- ref.get
          } yield assert(sum)(equalTo(10))
        },
        //     suite("groupBy")(
        //       test("values") {
        //         val words = List.fill(1000)(0 to 100).flatten.map(_.toString())
        //         assertM(
        //           ZStream
        //             .fromIterable(words)
        //             .groupByKey(identity, 8192) { case (k, s) =>
        //               ZStream.fromZIO(s.runCollect.map(l => k -> l.size))
        //             }
        //             .runCollect
        //             .map(_.toMap)
        //         )(equalTo((0 to 100).map((_.toString -> 1000)).toMap))
        //       },
        //       test("first") {
        //         val words = List.fill(1000)(0 to 100).flatten.map(_.toString())
        //         assertM(
        //           ZStream
        //             .fromIterable(words)
        //             .groupByKey(identity, 1050)
        //             .first(2) { case (k, s) =>
        //               ZStream.fromZIO(s.runCollect.map(l => k -> l.size))
        //             }
        //             .runCollect
        //             .map(_.toMap)
        //         )(equalTo((0 to 1).map((_.toString -> 1000)).toMap))
        //       },
        //       test("filter") {
        //         val words = List.fill(1000)(0 to 100).flatten
        //         assertM(
        //           ZStream
        //             .fromIterable(words)
        //             .groupByKey(identity, 1050)
        //             .filter(_ <= 5) { case (k, s) =>
        //               ZStream.fromZIO(s.runCollect.map(l => k -> l.size))
        //             }
        //             .runCollect
        //             .map(_.toMap)
        //         )(equalTo((0 to 5).map((_ -> 1000)).toMap))
        //       },
        //       test("outer errors") {
        //         val words = List("abc", "test", "test", "foo")
        //         assertM(
        //           (ZStream.fromIterable(words) ++ ZStream.fail("Boom"))
        //             .groupByKey(identity) { case (_, s) => s.drain }
        //             .runCollect
        //             .either
        //         )(isLeft(equalTo("Boom")))
        //       }
        //     ) @@ TestAspect.jvmOnly,
        suite("haltWhen")(
          suite("haltWhen(Promise)")(
            test("halts after the current element") {
              for {
                interrupted <- Ref.make(false)
                latch       <- Promise.make[Nothing, Unit]
                halt        <- Promise.make[Nothing, Unit]
                _ <- ZStream
                       .fromZIO(latch.await.onInterrupt(interrupted.set(true)))
                       .haltWhen(halt)
                       .runDrain
                       .fork
                _      <- halt.succeed(())
                _      <- latch.succeed(())
                result <- interrupted.get
              } yield assert(result)(isFalse)
            },
            test("propagates errors") {
              for {
                halt <- Promise.make[String, Nothing]
                _    <- halt.fail("Fail")
                result <- ZStream(1)
                            .haltWhen(halt)
                            .runDrain
                            .either
              } yield assert(result)(isLeft(equalTo("Fail")))
            } @@ zioTag(errors)
          ),
          suite("haltWhen(IO)")(
            test("halts after the current element") {
              for {
                interrupted <- Ref.make(false)
                latch       <- Promise.make[Nothing, Unit]
                halt        <- Promise.make[Nothing, Unit]
                _ <- ZStream
                       .fromZIO(latch.await.onInterrupt(interrupted.set(true)))
                       .haltWhen(halt.await)
                       .runDrain
                       .fork
                _      <- halt.succeed(())
                _      <- latch.succeed(())
                result <- interrupted.get
              } yield assert(result)(isFalse)
            },
            test("propagates errors") {
              for {
                halt <- Promise.make[String, Nothing]
                _    <- halt.fail("Fail")
                result <- ZStream(0).forever
                            .haltWhen(halt.await)
                            .runDrain
                            .either
              } yield assert(result)(isLeft(equalTo("Fail")))
            } @@ zioTag(errors)
          )
        ),
        suite("haltAfter")(
          test("halts after given duration") {
            assertWithChunkCoordination(List(Chunk(1), Chunk(2), Chunk(3), Chunk(4))) { c =>
              assertM(
                for {
                  fiber <- ZStream
                             .fromQueue(c.queue)
                             .collectWhileSuccess
                             .haltAfter(5.seconds)
                             .tap(_ => c.proceed)
                             .runCollect
                             .fork
                  _      <- c.offer *> TestClock.adjust(3.seconds) *> c.awaitNext
                  _      <- c.offer *> TestClock.adjust(3.seconds) *> c.awaitNext
                  _      <- c.offer *> TestClock.adjust(3.seconds) *> c.awaitNext
                  _      <- c.offer
                  result <- fiber.join
                } yield result
              )(equalTo(Chunk(Chunk(1), Chunk(2), Chunk(3))))
            }
          },
          test("will process first chunk") {
            for {
              queue  <- Queue.unbounded[Int]
              fiber  <- ZStream.fromQueue(queue).haltAfter(5.seconds).runCollect.fork
              _      <- TestClock.adjust(6.seconds)
              _      <- queue.offer(1)
              result <- fiber.join
            } yield assert(result)(equalTo(Chunk(1)))
          }
        ),
        suite("grouped")(
          test("sanity") {
            assertM(ZStream(1, 2, 3, 4, 5).grouped(2).runCollect)(equalTo(Chunk(Chunk(1, 2), Chunk(3, 4), Chunk(5))))
          },
          test("group size is correct") {
            assertM(ZStream.range(0, 100).grouped(10).map(_.size).runCollect)(equalTo(Chunk.fill(10)(10) :+ 0))
          },
          test("doesn't emit empty chunks") {
            assertM(ZStream.fromIterable(List.empty[Int]).grouped(5).runCollect)(equalTo(Chunk(Chunk.empty)))
          }
        ),
        suite("groupedWithin")(
          test("group based on time passed") {
            assertWithChunkCoordination(List(Chunk(1, 2), Chunk(3, 4), Chunk.single(5))) { c =>
              val stream = ZStream
                .fromQueue(c.queue)
                .collectWhileSuccess
                .flattenChunks
                .groupedWithin(10, 2.seconds)
                .tap(_ => c.proceed)

              assertM(for {
                f      <- stream.runCollect.fork
                _      <- c.offer *> TestClock.adjust(2.seconds) *> c.awaitNext
                _      <- c.offer *> TestClock.adjust(2.seconds) *> c.awaitNext
                _      <- c.offer
                result <- f.join
              } yield result)(equalTo(Chunk(Chunk(1, 2), Chunk(3, 4), Chunk(5))))
            }
          } @@ timeout(10.seconds) @@ flaky,
          test("group based on time passed (#5013)") {
            val chunkResult = Chunk(
              Chunk(1, 2, 3),
              Chunk(4, 5, 6),
              Chunk(7, 8, 9),
              Chunk(10, 11, 12, 13, 14, 15, 16, 17, 18, 19),
              Chunk(20, 21, 22, 23, 24, 25, 26, 27, 28, 29)
            )

            assertWithChunkCoordination((1 to 29).map(Chunk.single).toList) { c =>
              for {
                latch <- ZStream.Handoff.make[Unit]
                ref   <- Ref.make(0)
                fiber <- ZStream
                           .fromQueue(c.queue)
                           .collectWhileSuccess
                           .flattenChunks
                           .tap(_ => c.proceed)
                           .groupedWithin(10, 3.seconds)
                           .tap(chunk => ref.update(_ + chunk.size) *> latch.offer(()))
                           .run(ZSink.take(5))
                           .fork
                _       <- c.offer *> TestClock.adjust(1.second) *> c.awaitNext
                _       <- c.offer *> TestClock.adjust(1.second) *> c.awaitNext
                _       <- c.offer *> TestClock.adjust(1.second) *> c.awaitNext
                result0 <- latch.take *> ref.get
                _       <- c.offer *> TestClock.adjust(1.second) *> c.awaitNext
                _       <- c.offer *> TestClock.adjust(1.second) *> c.awaitNext
                _       <- c.offer *> TestClock.adjust(1.second) *> c.awaitNext
                result1 <- latch.take *> ref.get
                _       <- c.offer *> TestClock.adjust(1.second) *> c.awaitNext
                _       <- c.offer *> TestClock.adjust(1.second) *> c.awaitNext
                _       <- c.offer *> TestClock.adjust(1.second) *> c.awaitNext
                result2 <- latch.take *> ref.get
                // This part is to make sure schedule clock is being restarted
                // when the specified amount of elements has been reached
                _       <- TestClock.adjust(2.second) *> (c.offer *> c.awaitNext).repeatN(9)
                result3 <- latch.take *> ref.get
                _       <- c.offer *> c.awaitNext *> TestClock.adjust(2.second) *> (c.offer *> c.awaitNext).repeatN(8)
                result4 <- latch.take *> ref.get
                result  <- fiber.join
              } yield assert(result)(equalTo(chunkResult)) &&
                assert(result0)(equalTo(3)) &&
                assert(result1)(equalTo(6)) &&
                assert(result2)(equalTo(9)) &&
                assert(result3)(equalTo(19)) &&
                assert(result4)(equalTo(29))
            }
          },
          test("group immediately when chunk size is reached") {
            assertM(ZStream(1, 2, 3, 4).groupedWithin(2, 10.seconds).runCollect)(
              equalTo(Chunk(Chunk(1, 2), Chunk(3, 4), Chunk()))
            )
          }
        ),
        test("interleave") {
          val s1 = ZStream(2, 3)
          val s2 = ZStream(5, 6, 7)

          assertM(s1.interleave(s2).runCollect)(equalTo(Chunk(2, 5, 3, 6, 7)))
        },
        test("interleaveWith") {
          def interleave(b: Chunk[Boolean], s1: => Chunk[Int], s2: => Chunk[Int]): Chunk[Int] =
            b.headOption.map { hd =>
              if (hd) s1 match {
                case h +: t =>
                  h +: interleave(b.tail, t, s2)
                case _ =>
                  if (s2.isEmpty) Chunk.empty
                  else interleave(b.tail, Chunk.empty, s2)
              }
              else
                s2 match {
                  case h +: t =>
                    h +: interleave(b.tail, s1, t)
                  case _ =>
                    if (s1.isEmpty) Chunk.empty
                    else interleave(b.tail, s1, Chunk.empty)
                }
            }.getOrElse(Chunk.empty)

          val int = Gen.int(0, 5)

          checkM(
            int.flatMap(pureStreamGen(Gen.boolean, _)),
            int.flatMap(pureStreamGen(Gen.int, _)),
            int.flatMap(pureStreamGen(Gen.int, _))
          ) { (b, s1, s2) =>
            for {
              interleavedStream <- s1.interleaveWith(s2)(b).runCollect
              b                 <- b.runCollect
              s1                <- s1.runCollect
              s2                <- s2.runCollect
              interleavedLists   = interleave(b, s1, s2)
            } yield assert(interleavedStream)(equalTo(interleavedLists))
          }
        },
        suite("Stream.intersperse")(
          test("intersperse several") {
            ZStream(1, 2, 3, 4)
              .map(_.toString)
              .intersperse("@")
              .runCollect
              .map(result => assert(result)(equalTo(Chunk("1", "@", "2", "@", "3", "@", "4"))))
          },
          test("intersperse several with begin and end") {
            ZStream(1, 2, 3, 4)
              .map(_.toString)
              .intersperse("[", "@", "]")
              .runCollect
              .map(result => assert(result)(equalTo(Chunk("[", "1", "@", "2", "@", "3", "@", "4", "]"))))
          },
          test("intersperse single") {
            ZStream(1)
              .map(_.toString)
              .intersperse("@")
              .runCollect
              .map(result => assert(result)(equalTo(Chunk("1"))))
          },
          test("intersperse single with begin and end") {
            ZStream(1)
              .map(_.toString)
              .intersperse("[", "@", "]")
              .runCollect
              .map(result => assert(result)(equalTo(Chunk("[", "1", "]"))))
          },
          test("mkString(Sep) equivalence") {
            checkM(
              Gen
                .int(0, 10)
                .flatMap(Gen.listOfN(_)(Gen.small(Gen.chunkOfN(_)(Gen.int))))
            ) { chunks =>
              val stream = ZStream.fromChunks(chunks: _*)

              for {
                interspersed <- stream.map(_.toString).intersperse("@").runCollect.map(_.mkString)
                regular      <- stream.map(_.toString).runCollect.map(_.mkString("@"))
              } yield assert(interspersed)(equalTo(regular))
            }
          },
          test("mkString(Before, Sep, After) equivalence") {
            checkM(
              Gen
                .int(0, 10)
                .flatMap(Gen.listOfN(_)(Gen.small(Gen.chunkOfN(_)(Gen.int))))
            ) { chunks =>
              val stream = ZStream.fromChunks(chunks: _*)

              for {
                interspersed <- stream.map(_.toString).intersperse("[", "@", "]").runCollect.map(_.mkString)
                regular      <- stream.map(_.toString).runCollect.map(_.mkString("[", "@", "]"))
              } yield assert(interspersed)(equalTo(regular))
            }
          },
          test("intersperse several from repeat effect (#3729)") {
            ZStream
              .repeatZIO(ZIO.succeed(42))
              .map(_.toString)
              .take(4)
              .intersperse("@")
              .runCollect
              .map(result => assert(result)(equalTo(Chunk("42", "@", "42", "@", "42", "@", "42"))))
          },
          test("intersperse several from repeat effect chunk single element (#3729)") {
            ZStream
              .repeatZIOChunk(ZIO.succeed(Chunk(42)))
              .map(_.toString)
              .intersperse("@")
              .take(4)
              .runCollect
              .map(result => assert(result)(equalTo(Chunk("42", "@", "42", "@"))))
          }
        ),
        suite("interruptWhen")(
          suite("interruptWhen(Promise)")(
            test("interrupts the current element") {
              for {
                interrupted <- Ref.make(false)
                latch       <- Promise.make[Nothing, Unit]
                halt        <- Promise.make[Nothing, Unit]
                started     <- Promise.make[Nothing, Unit]
                fiber <- ZStream
                           .fromZIO(
                             (started.succeed(()) *> latch.await).onInterrupt(interrupted.set(true))
                           )
                           .interruptWhen(halt)
                           .runDrain
                           .fork
                _      <- started.await *> halt.succeed(())
                _      <- fiber.await
                result <- interrupted.get
              } yield assert(result)(isTrue)
            },
            test("propagates errors") {
              for {
                halt <- Promise.make[String, Nothing]
                _    <- halt.fail("Fail")
                result <- ZStream(1)
                            .interruptWhen(halt)
                            .runDrain
                            .either
              } yield assert(result)(isLeft(equalTo("Fail")))
            } @@ zioTag(errors) @@ nonFlaky(1000) @@ ignore // TODO: fix
          ) @@ zioTag(interruption),
          suite("interruptWhen(IO)")(
            test("interrupts the current element") {
              for {
                interrupted <- Ref.make(false)
                latch       <- Promise.make[Nothing, Unit]
                halt        <- Promise.make[Nothing, Unit]
                started     <- Promise.make[Nothing, Unit]
                fiber <- ZStream
                           .fromZIO(
                             (started.succeed(()) *> latch.await).onInterrupt(interrupted.set(true))
                           )
                           .interruptWhen(halt.await)
                           .runDrain
                           .fork
                _      <- started.await *> halt.succeed(())
                _      <- fiber.await
                result <- interrupted.get
              } yield assert(result)(isTrue)
            },
            test("propagates errors") {
              for {
                halt <- Promise.make[String, Nothing]
                _    <- halt.fail("Fail")
                result <- ZStream
                            .fromZIO(ZIO.never)
                            .interruptWhen(halt.await)
                            .runDrain
                            .either
              } yield assert(result)(isLeft(equalTo("Fail")))
            } @@ zioTag(errors)
          ) @@ zioTag(interruption)
        ),
        suite("interruptAfter")(
          test("interrupts after given duration") {
            assertWithChunkCoordination(List(Chunk(1), Chunk(2), Chunk(3))) { c =>
              assertM(
                for {
                  fiber <- ZStream
                             .fromQueue(c.queue)
                             .collectWhileSuccess
                             .interruptAfter(5.seconds)
                             .tap(_ => c.proceed)
                             .runCollect
                             .fork
                  _      <- c.offer *> TestClock.adjust(3.seconds) *> c.awaitNext
                  _      <- c.offer *> TestClock.adjust(3.seconds) *> c.awaitNext
                  _      <- c.offer
                  result <- fiber.join
                } yield result
              )(equalTo(Chunk(Chunk(1), Chunk(2))))
            }
          },
          test("interrupts before first chunk") {
            for {
              queue  <- Queue.unbounded[Int]
              fiber  <- ZStream.fromQueue(queue).interruptAfter(5.seconds).runCollect.fork
              _      <- TestClock.adjust(6.seconds)
              _      <- queue.offer(1)
              result <- fiber.join
            } yield assert(result)(isEmpty)
          } @@ timeout(10.seconds) @@ flaky
        ) @@ zioTag(interruption),
        suite("onExecutor")(
          test("shifts and shifts back if there is a previous locked executor") {
            val global = Executor.fromExecutionContext(100)(ExecutionContext.global)
            for {
              default   <- ZIO.executor
              ref1      <- Ref.make[Executor](default)
              ref2      <- Ref.make[Executor](default)
              stream1    = ZStream.fromZIO(ZIO.executor.flatMap(ref1.set)).onExecutor(global)
              stream2    = ZStream.fromZIO(ZIO.executor.flatMap(ref2.set))
              _         <- (stream1 *> stream2).runDrain.onExecutor(default)
              executor1 <- ref1.get
              executor2 <- ref2.get
            } yield assert(executor1)(equalTo(global)) &&
              assert(executor2)(equalTo(default))
          },
          test("shifts and does not shift back if there is no previous locked executor") {
            val global = Executor.fromExecutionContext(100)(ExecutionContext.global)
            for {
              default   <- ZIO.executor
              ref1      <- Ref.make[Executor](default)
              ref2      <- Ref.make[Executor](default)
              stream1    = ZStream.fromZIO(ZIO.executor.flatMap(ref1.set)).onExecutor(global)
              stream2    = ZStream.fromZIO(ZIO.executor.flatMap(ref2.set))
              _         <- (stream1 *> stream2).runDrain
              executor1 <- ref1.get
              executor2 <- ref2.get
            } yield assert(executor1)(equalTo(global)) &&
              assert(executor2)(equalTo(global))
          }
        ),
        suite("managed")(
          test("preserves failure of effect") {
            assertM(
              ZStream.managed(ZManaged.fail("error")).runCollect.either
            )(isLeft(equalTo("error")))
          },
          test("preserves interruptibility of effect") {
            for {
              interruptible <- ZStream
                                 .managed(ZManaged.fromZIO(ZIO.checkInterruptible(UIO.succeed(_))))
                                 .runHead
              uninterruptible <- ZStream
                                   .managed(ZManaged.fromZIOUninterruptible(ZIO.checkInterruptible(UIO.succeed(_))))
                                   .runHead
            } yield assert(interruptible)(isSome(equalTo(InterruptStatus.Interruptible))) &&
              assert(uninterruptible)(isSome(equalTo(InterruptStatus.Uninterruptible)))
          }
        ),
        test("map")(checkM(pureStreamOfInts, Gen.function(Gen.int)) { (s, f) =>
          for {
            res1 <- s.map(f).runCollect
            res2 <- s.runCollect.map(_.map(f))
          } yield assert(res1)(equalTo(res2))
        }),
        test("mapAccum") {
          assertM(ZStream(1, 1, 1).mapAccum(0)((acc, el) => (acc + el, acc + el)).runCollect)(
            equalTo(Chunk(1, 2, 3))
          )
        },
        suite("mapAccumZIO")(
          test("mapAccumZIO happy path") {
            assertM(
              ZStream(1, 1, 1)
                .mapAccumZIO[Any, Nothing, Int, Int](0)((acc, el) => IO.succeed((acc + el, acc + el)))
                .runCollect
            )(equalTo(Chunk(1, 2, 3)))
          },
          test("mapAccumZIO error") {
            ZStream(1, 1, 1)
              .mapAccumZIO(0)((_, _) => IO.fail("Ouch"))
              .runCollect
              .either
              .map(assert(_)(isLeft(equalTo("Ouch"))))
          } @@ zioTag(errors),
          test("laziness on chunks") {
            assertM(
              ZStream(1, 2, 3)
                .mapAccumZIO(()) {
                  case (_, 3) => ZIO.fail("boom")
                  case (_, x) => UIO.succeed(((), x))
                }
                .either
                .runCollect
            )(equalTo(Chunk(Right(1), Right(2), Left("boom"))))
          }
        ),
        test("mapConcat")(checkM(pureStreamOfInts, Gen.function(Gen.listOf(Gen.int))) { (s, f) =>
          for {
            res1 <- s.mapConcat(f).runCollect
            res2 <- s.runCollect.map(_.flatMap(v => f(v).toSeq))
          } yield assert(res1)(equalTo(res2))
        }),
        test("mapConcatChunk")(checkM(pureStreamOfInts, Gen.function(Gen.chunkOf(Gen.int))) { (s, f) =>
          for {
            res1 <- s.mapConcatChunk(f).runCollect
            res2 <- s.runCollect.map(_.flatMap(v => f(v).toSeq))
          } yield assert(res1)(equalTo(res2))
        }),
        suite("mapConcatChunkM")(
          test("mapConcatChunkM happy path") {
            checkM(pureStreamOfInts, Gen.function(Gen.chunkOf(Gen.int))) { (s, f) =>
              for {
                res1 <- s.mapConcatChunkZIO(b => UIO.succeedNow(f(b))).runCollect
                res2 <- s.runCollect.map(_.flatMap(v => f(v).toSeq))
              } yield assert(res1)(equalTo(res2))
            }
          },
          test("mapConcatChunkM error") {
            ZStream(1, 2, 3)
              .mapConcatChunkZIO(_ => IO.fail("Ouch"))
              .runCollect
              .either
              .map(assert(_)(equalTo(Left("Ouch"))))
          }
        ),
        suite("mapConcatM")(
          test("mapConcatM happy path") {
            checkM(pureStreamOfInts, Gen.function(Gen.listOf(Gen.int))) { (s, f) =>
              for {
                res1 <- s.mapConcatZIO(b => UIO.succeedNow(f(b))).runCollect
                res2 <- s.runCollect.map(_.flatMap(v => f(v).toSeq))
              } yield assert(res1)(equalTo(res2))
            }
          },
          test("mapConcatM error") {
            ZStream(1, 2, 3)
              .mapConcatZIO(_ => IO.fail("Ouch"))
              .runCollect
              .either
              .map(assert(_)(equalTo(Left("Ouch"))))
          }
        ),
        test("mapError") {
          ZStream
            .fail("123")
            .mapError(_.toInt)
            .runCollect
            .either
            .map(assert(_)(isLeft(equalTo(123))))
        },
        test("mapErrorCause") {
          ZStream
            .failCause(Cause.fail("123"))
            .mapErrorCause(_.map(_.toInt))
            .runCollect
            .either
            .map(assert(_)(isLeft(equalTo(123))))
        },
        suite("mapZIO")(
          test("ZIO#foreach equivalence") {
            checkM(Gen.small(Gen.listOfN(_)(Gen.byte)), Gen.function(Gen.successes(Gen.byte))) { (data, f) =>
              val s = ZStream.fromIterable(data)

              for {
                l <- s.mapZIO(f).runCollect
                r <- IO.foreach(data)(f)
              } yield assert(l.toList)(equalTo(r))
            }
          },
          test("laziness on chunks") {
            assertM(
              ZStream(1, 2, 3).mapZIO {
                case 3 => ZIO.fail("boom")
                case x => UIO.succeed(x)
              }.either.runCollect
            )(equalTo(Chunk(Right(1), Right(2), Left("boom"))))
          }
        ),
        suite("mapZIOPar")(
          test("foreachParN equivalence") {
            checkNM(10)(Gen.small(Gen.listOfN(_)(Gen.byte)), Gen.function(Gen.successes(Gen.byte))) { (data, f) =>
              val s = ZStream.fromIterable(data)

              for {
                l <- s.mapZIOPar(8)(f).runCollect
                r <- IO.foreachParN(8)(data)(f)
              } yield assert(l.toList)(equalTo(r))
            }
          },
          test("order when n = 1") {
            for {
              queue  <- Queue.unbounded[Int]
              _      <- ZStream.range(0, 9).mapZIOPar(1)(queue.offer).runDrain
              result <- queue.takeAll
            } yield assert(result)(equalTo(result.sorted))
          },
          test("interruption propagation") {
            for {
              interrupted <- Ref.make(false)
              latch       <- Promise.make[Nothing, Unit]
              fib <- ZStream(())
                       .mapZIOPar(1)(_ => (latch.succeed(()) *> ZIO.infinity).onInterrupt(interrupted.set(true)))
                       .runDrain
                       .fork
              _      <- latch.await
              _      <- fib.interrupt
              result <- interrupted.get
            } yield assert(result)(isTrue)
          },
          test("guarantee ordering")(checkM(Gen.int(1, 4096), Gen.listOf(Gen.int)) { (n: Int, m: List[Int]) =>
            for {
              mapZIO    <- ZStream.fromIterable(m).mapZIO(UIO.succeedNow).runCollect
              mapZIOPar <- ZStream.fromIterable(m).mapZIOPar(n)(UIO.succeedNow).runCollect
            } yield assert(n)(isGreaterThan(0)) implies assert(mapZIO)(equalTo(mapZIOPar))
          }),
          test("awaits children fibers properly") {
            assertM(
              ZStream
                .fromIterable((0 to 100))
                .interruptWhen(ZIO.never)
                .mapZIOPar(8)(_ => ZIO(1).repeatN(2000))
                .runDrain
                .exit
                .map(_.isInterrupted)
            )(equalTo(false))
          } @@ TestAspect.ignore,
          test("interrupts pending tasks when one of the tasks fails") {
            for {
              interrupted <- Ref.make(0)
              latch1      <- Promise.make[Nothing, Unit]
              latch2      <- Promise.make[Nothing, Unit]
              result <- ZStream(1, 2, 3)
                          .mapZIOPar(3) {
                            case 1 => (latch1.succeed(()) *> ZIO.never).onInterrupt(interrupted.update(_ + 1))
                            case 2 => (latch2.succeed(()) *> ZIO.never).onInterrupt(interrupted.update(_ + 1))
                            case 3 => latch1.await *> latch2.await *> ZIO.fail("Boom")
                          }
                          .runDrain
                          .exit
              count <- interrupted.get
            } yield assert(count)(equalTo(2)) && assert(result)(fails(equalTo("Boom")))
          } @@ nonFlaky(1000),
          test("propagates correct error with subsequent mapZIOPar call (#4514)") {
            assertM(
              ZStream
                .fromIterable(1 to 50)
                .mapZIOPar(20)(i => if (i < 10) UIO(i) else ZIO.fail("Boom"))
                .mapZIOPar(20)(UIO(_))
                .runCollect
                .either
            )(isLeft(equalTo("Boom")))
          } @@ nonFlaky(1000)
        ),
        //     suite("mergeTerminateLeft")(
        //       test("terminates as soon as the first stream terminates") {
        //         for {
        //           queue1 <- Queue.unbounded[Int]
        //           queue2 <- Queue.unbounded[Int]
        //           stream1 = ZStream.fromQueue(queue1)
        //           stream2 = ZStream.fromQueue(queue2)
        //           fiber  <- stream1.mergeTerminateLeft(stream2).runCollect.fork
        //           _      <- queue1.offer(1) *> TestClock.adjust(1.second)
        //           _      <- queue1.offer(2) *> TestClock.adjust(1.second)
        //           _      <- queue1.shutdown *> TestClock.adjust(1.second)
        //           _      <- queue2.offer(3)
        //           result <- fiber.join
        //         } yield assert(result)(equalTo(Chunk(1, 2)))
        //       },
        //       test("interrupts pulling on finish") {
        //         val s1 = ZStream(1, 2, 3)
        //         val s2 = ZStream.fromZIO(Clock.sleep(5.seconds).as(4))
        //         assertM(s1.mergeTerminateLeft(s2).runCollect)(equalTo(Chunk(1, 2, 3)))
        //       }
        //     ),
        //     suite("mergeTerminateRight")(
        //       test("terminates as soon as the second stream terminates") {
        //         for {
        //           queue1 <- Queue.unbounded[Int]
        //           queue2 <- Queue.unbounded[Int]
        //           stream1 = ZStream.fromQueue(queue1)
        //           stream2 = ZStream.fromQueue(queue2)
        //           fiber  <- stream1.mergeTerminateRight(stream2).runCollect.fork
        //           _      <- queue2.offer(2) *> TestClock.adjust(1.second)
        //           _      <- queue2.offer(3) *> TestClock.adjust(1.second)
        //           _      <- queue2.shutdown *> TestClock.adjust(1.second)
        //           _      <- queue1.offer(1)
        //           result <- fiber.join
        //         } yield assert(result)(equalTo(Chunk(2, 3)))
        //       } @@ exceptJS
        //     ),
        //     suite("mergeTerminateEither")(
        //       test("terminates as soon as either stream terminates") {
        //         for {
        //           queue1 <- Queue.unbounded[Int]
        //           queue2 <- Queue.unbounded[Int]
        //           stream1 = ZStream.fromQueue(queue1)
        //           stream2 = ZStream.fromQueue(queue2)
        //           fiber  <- stream1.mergeTerminateEither(stream2).runCollect.fork
        //           _      <- queue1.shutdown
        //           _      <- TestClock.adjust(1.second)
        //           _      <- queue2.offer(1)
        //           result <- fiber.join
        //         } yield assert(result)(isEmpty)
        //       }
        //     ),
        suite("mergeWith")(
          test("equivalence with set union")(checkM(streamOfInts, streamOfInts) {
            (s1: ZStream[Any, String, Int], s2: ZStream[Any, String, Int]) =>
              for {
                mergedStream <- (s1 merge s2).runCollect.map(_.toSet).exit
                mergedLists <- s1.runCollect
                                 .zipWith(s2.runCollect)((left, right) => left ++ right)
                                 .map(_.toSet)
                                 .exit
              } yield assert(!mergedStream.isSuccess && !mergedLists.isSuccess)(isTrue) || assert(
                mergedStream
              )(
                equalTo(mergedLists)
              )
          }),
          test("fail as soon as one stream fails") {
            assertM(ZStream(1, 2, 3).merge(ZStream.fail(())).runCollect.exit.map(_.isSuccess))(
              equalTo(false)
            )
          } @@ nonFlaky(20),
          test("prioritizes failure") {
            val s1 = ZStream.never
            val s2 = ZStream.fail("Ouch")

            assertM(s1.mergeWith(s2)(_ => (), _ => ()).runCollect.either)(isLeft(equalTo("Ouch")))
          }
        ),
        //     suite("partitionEither")(
        //       test("allows repeated runs without hanging") {
        //         val stream = ZStream
        //           .fromIterable[Int](Seq.empty)
        //           .partitionEither(i => ZIO.succeedNow(if (i % 2 == 0) Left(i) else Right(i)))
        //           .map { case (evens, odds) => evens.mergeEither(odds) }
        //           .use(_.runCollect)
        //         assertM(ZIO.collectAll(Range(0, 100).toList.map(_ => stream)).map(_ => 0))(equalTo(0))
        //       },
        //       test("values") {
        //         ZStream
        //           .range(0, 6)
        //           .partitionEither { i =>
        //             if (i % 2 == 0) ZIO.succeedNow(Left(i))
        //             else ZIO.succeedNow(Right(i))
        //           }
        //           .use { case (s1, s2) =>
        //             for {
        //               out1 <- s1.runCollect
        //               out2 <- s2.runCollect
        //             } yield assert(out1)(equalTo(Chunk(0, 2, 4))) && assert(out2)(
        //               equalTo(Chunk(1, 3, 5))
        //             )
        //           }
        //       },
        //       test("errors") {
        //         (ZStream.range(0, 1) ++ ZStream.fail("Boom")).partitionEither { i =>
        //           if (i % 2 == 0) ZIO.succeedNow(Left(i))
        //           else ZIO.succeedNow(Right(i))
        //         }.use { case (s1, s2) =>
        //           for {
        //             out1 <- s1.runCollect.either
        //             out2 <- s2.runCollect.either
        //           } yield assert(out1)(isLeft(equalTo("Boom"))) && assert(out2)(
        //             isLeft(equalTo("Boom"))
        //           )
        //         }
        //       },
        //       test("backpressure") {
        //         ZStream
        //           .range(0, 6)
        //           .partitionEither(
        //             i =>
        //               if (i % 2 == 0) ZIO.succeedNow(Left(i))
        //               else ZIO.succeedNow(Right(i)),
        //             1
        //           )
        //           .use { case (s1, s2) =>
        //             for {
        //               ref    <- Ref.make[List[Int]](Nil)
        //               latch1 <- Promise.make[Nothing, Unit]
        //               fib <- s1
        //                        .tap(i => ref.update(i :: _) *> latch1.succeed(()).when(i == 2))
        //                        .runDrain
        //                        .fork
        //               _         <- latch1.await
        //               snapshot1 <- ref.get
        //               other     <- s2.runCollect
        //               _         <- fib.await
        //               snapshot2 <- ref.get
        //             } yield assert(snapshot1)(equalTo(List(2, 0))) && assert(snapshot2)(
        //               equalTo(List(4, 2, 0))
        //             ) && assert(
        //               other
        //             )(
        //               equalTo(
        //                 Chunk(
        //                   1,
        //                   3,
        //                   5
        //                 )
        //               )
        //             )
        //           }
        //       }
        //     ),
        test("peel") {
          val sink: ZSink[Any, Nothing, Int, Nothing, Int, Any] = ZSink.take(3)

          ZStream.fromChunks(Chunk(1, 2, 3), Chunk(4, 5, 6)).peel(sink).use { case (chunk, rest) =>
            rest.runCollect.map { rest =>
              assert(chunk)(equalTo(Chunk(1, 2, 3))) &&
              assert(rest)(equalTo(Chunk(4, 5, 6)))
            }
          }
        },
        test("onError") {
          for {
            flag   <- Ref.make(false)
            exit   <- ZStream.fail("Boom").onError(_ => flag.set(true)).runDrain.exit
            called <- flag.get
          } yield assert(called)(isTrue) && assert(exit)(fails(equalTo("Boom")))
        } @@ zioTag(errors),
        test("orElse") {
          val s1 = ZStream(1, 2, 3) ++ ZStream.fail("Boom")
          val s2 = ZStream(4, 5, 6)
          s1.orElse(s2).runCollect.map(assert(_)(equalTo(Chunk(1, 2, 3, 4, 5, 6))))
        },
        test("orElseEither") {
          val s1 = ZStream.succeed(1) ++ ZStream.fail("Boom")
          val s2 = ZStream.succeed(2)
          s1.orElseEither(s2).runCollect.map(assert(_)(equalTo(Chunk(Left(1), Right(2)))))
        },
        test("orElseFail") {
          val s1 = ZStream.succeed(1) ++ ZStream.fail("Boom")
          s1.orElseFail("Boomer").runCollect.either.map(assert(_)(isLeft(equalTo("Boomer"))))
        },
        test("orElseOptional") {
          val s1 = ZStream.succeed(1) ++ ZStream.fail(None)
          val s2 = ZStream.succeed(2)
          s1.orElseOptional(s2).runCollect.map(assert(_)(equalTo(Chunk(1, 2))))
        },
        test("orElseSucceed") {
          val s1 = ZStream.succeed(1) ++ ZStream.fail("Boom")
          s1.orElseSucceed(2).runCollect.map(assert(_)(equalTo(Chunk(1, 2))))
        },
        suite("repeat")(
          test("repeat")(
            assertM(
              ZStream(1)
                .repeat(Schedule.recurs(4))
                .runCollect
            )(equalTo(Chunk(1, 1, 1, 1, 1)))
          ),
          test("short circuits")(
            for {
              ref <- Ref.make[List[Int]](Nil)
              fiber <- ZStream
                         .fromZIO(ref.update(1 :: _))
                         .repeat(Schedule.spaced(10.millis))
                         .take(2)
                         .runDrain
                         .fork
              _      <- TestClock.adjust(50.millis)
              _      <- fiber.join
              result <- ref.get
            } yield assert(result)(equalTo(List(1, 1)))
          )
        ),
        suite("repeatEither")(
          test("emits schedule output")(
            assertM(
              ZStream(1L)
                .repeatEither(Schedule.recurs(4))
                .runCollect
            )(
              equalTo(
                Chunk(
                  Right(1L),
                  Right(1L),
                  Left(0L),
                  Right(1L),
                  Left(1L),
                  Right(1L),
                  Left(2L),
                  Right(1L),
                  Left(3L)
                )
              )
            )
          ),
          test("short circuits") {
            for {
              ref <- Ref.make[List[Int]](Nil)
              fiber <- ZStream
                         .fromZIO(ref.update(1 :: _))
                         .repeatEither(Schedule.spaced(10.millis))
                         .take(3) // take one schedule output
                         .runDrain
                         .fork
              _      <- TestClock.adjust(50.millis)
              _      <- fiber.join
              result <- ref.get
            } yield assert(result)(equalTo(List(1, 1)))
          }
        ),
        //     test("right") {
        //       val s1 = ZStream.succeed(Right(1)) ++ ZStream.succeed(Left(0))
        //       s1.right.runCollect.either.map(assert(_)(isLeft(equalTo(None))))
        //     },
        //     test("rightOrFail") {
        //       val s1 = ZStream.succeed(Right(1)) ++ ZStream.succeed(Left(0))
        //       s1.rightOrFail(-1).runCollect.either.map(assert(_)(isLeft(equalTo(-1))))
        //     },
        //     suite("runHead")(
        //       test("nonempty stream")(
        //         assertM(ZStream(1, 2, 3, 4).runHead)(equalTo(Some(1)))
        //       ),
        //       test("empty stream")(
        //         assertM(ZStream.empty.runHead)(equalTo(None))
        //       ),
        //       test("Pulls up to the first non-empty chunk") {
        //         for {
        //           ref <- Ref.make[List[Int]](Nil)
        //           head <- ZStream(
        //                     ZStream.fromZIO(ref.update(1 :: _)).drain,
        //                     ZStream.fromZIO(ref.update(2 :: _)).drain,
        //                     ZStream(1),
        //                     ZStream.fromZIO(ref.update(3 :: _))
        //                   ).flatten.runHead
        //           result <- ref.get
        //         } yield assert(head)(isSome(equalTo(1))) && assert(result)(equalTo(List(2, 1)))
        //       }
        //     ),
        //     suite("runLast")(
        //       test("nonempty stream")(
        //         assertM(ZStream(1, 2, 3, 4).runLast)(equalTo(Some(4)))
        //       ),
        //       test("empty stream")(
        //         assertM(ZStream.empty.runLast)(equalTo(None))
        //       )
        //     ),
        //     suite("runManaged")(
        //       test("properly closes the resources")(
        //         for {
        //           closed <- Ref.make[Boolean](false)
        //           res     = ZManaged.make(ZIO.succeed(1))(_ => closed.set(true))
        //           stream  = ZStream.managed(res).flatMap(a => ZStream(a, a, a))
        //           collectAndCheck <- stream
        //                                .runManaged(ZSink.collectAll)
        //                                .flatMap(r => closed.get.toManaged.map((r, _)))
        //                                .useNow
        //           (result, state) = collectAndCheck
        //           finalState     <- closed.get
        //         } yield {
        //           assert(result)(equalTo(Chunk(1, 1, 1))) && assert(state)(isFalse) && assert(finalState)(isTrue)
        //         }
        //       )
        //     ),
        suite("scan")(
          test("scan")(checkM(pureStreamOfInts) { s =>
            for {
              streamResult <- s.scan(0)(_ + _).runCollect
              chunkResult  <- s.runCollect.map(_.scan(0)(_ + _))
            } yield assert(streamResult)(equalTo(chunkResult))
          })
        ),
        suite("scanReduce")(
          test("scanReduce")(checkM(pureStreamOfInts) { s =>
            for {
              streamResult <- s.scanReduce(_ + _).runCollect
              chunkResult  <- s.runCollect.map(_.scan(0)(_ + _).tail)
            } yield assert(streamResult)(equalTo(chunkResult))
          })
        ),
        suite("schedule")(
          test("scheduleWith")(
            assertM(
              ZStream("A", "B", "C", "A", "B", "C")
                .scheduleWith(Schedule.recurs(2) *> Schedule.fromFunction((_) => "Done"))(
                  _.toLowerCase,
                  identity
                )
                .runCollect
            )(equalTo(Chunk("a", "b", "c", "Done", "a", "b", "c", "Done")))
          ),
          test("scheduleEither")(
            assertM(
              ZStream("A", "B", "C")
                .scheduleEither(Schedule.recurs(2) *> Schedule.fromFunction((_) => "!"))
                .runCollect
            )(equalTo(Chunk(Right("A"), Right("B"), Right("C"), Left("!"))))
          )
        ),
        suite("repeatElements")(
          test("repeatElementsWith")(
            assertM(
              ZStream("A", "B", "C")
                .repeatElementsWith(Schedule.recurs(0) *> Schedule.fromFunction((_) => 123))(
                  identity,
                  _.toString
                )
                .runCollect
            )(equalTo(Chunk("A", "123", "B", "123", "C", "123")))
          ),
          test("repeatElementsEither")(
            assertM(
              ZStream("A", "B", "C")
                .repeatElementsEither(Schedule.recurs(0) *> Schedule.fromFunction((_) => 123))
                .runCollect
            )(equalTo(Chunk(Right("A"), Left(123), Right("B"), Left(123), Right("C"), Left(123))))
          ),
          test("repeated && assertspaced")(
            assertM(
              ZStream("A", "B", "C")
                .repeatElements(Schedule.once)
                .runCollect
            )(equalTo(Chunk("A", "A", "B", "B", "C", "C")))
          ),
          test("short circuits in schedule")(
            assertM(
              ZStream("A", "B", "C")
                .repeatElements(Schedule.once)
                .take(4)
                .runCollect
            )(equalTo(Chunk("A", "A", "B", "B")))
          ),
          test("short circuits after schedule")(
            assertM(
              ZStream("A", "B", "C")
                .repeatElements(Schedule.once)
                .take(3)
                .runCollect
            )(equalTo(Chunk("A", "A", "B")))
          )
        ),
        test("some") {
          val s1 = ZStream.succeed(Some(1)) ++ ZStream.succeed(None)
          s1.some.runCollect.either.map(assert(_)(isLeft(isNone)))
        },
        test("someOrElse") {
          val s1 = ZStream.succeed(Some(1)) ++ ZStream.succeed(None)
          s1.someOrElse(-1).runCollect.map(assert(_)(equalTo(Chunk(1, -1))))
        },
        test("someOrFail") {
          val s1 = ZStream.succeed(Some(1)) ++ ZStream.succeed(None)
          s1.someOrFail(-1).runCollect.either.map(assert(_)(isLeft(equalTo(-1))))
        },
        suite("take")(
          test("take")(checkM(streamOfInts, Gen.int) { (s, n) =>
            for {
              takeStreamResult <- s.take(n.toLong).runCollect.exit
              takeListResult   <- s.runCollect.map(_.take(n)).exit
            } yield assert(takeListResult.isSuccess)(isTrue) implies assert(takeStreamResult)(
              equalTo(takeListResult)
            )
          }),
          // test("take short circuits")(
          //   for {
          //     ran    <- Ref.make(false)
          //     stream  = (ZStream(1) ++ ZStream.fromZIO(ran.set(true)).drain).take(0)
          //     _      <- stream.runDrain
          //     result <- ran.get
          //   } yield assert(result)(isFalse)
          // ),
          test("take(0) short circuits")(
            for {
              units <- ZStream.never.take(0).runCollect
            } yield assert(units)(equalTo(Chunk.empty))
          ),
          test("take(1) short circuits")(
            for {
              ints <- (ZStream(1) ++ ZStream.never).take(1).runCollect
            } yield assert(ints)(equalTo(Chunk(1)))
          )
        ),
        test("takeRight") {
          checkM(pureStreamOfInts, Gen.int(1, 4)) { (s, n) =>
            for {
              streamTake <- s.takeRight(n).runCollect
              chunkTake  <- s.runCollect.map(_.takeRight(n))
            } yield assert(streamTake)(equalTo(chunkTake))
          }
        },
        test("takeUntil") {
          checkM(streamOfInts, Gen.function(Gen.boolean)) { (s, p) =>
            for {
              streamTakeUntil <- s.takeUntil(p).runCollect.exit
              chunkTakeUntil <- s.runCollect
                                  .map(as => as.takeWhile(!p(_)) ++ as.dropWhile(!p(_)).take(1))
                                  .exit
            } yield assert(chunkTakeUntil.isSuccess)(isTrue) implies assert(streamTakeUntil)(
              equalTo(chunkTakeUntil)
            )
          }
        },
        test("takeUntilM") {
          checkM(streamOfInts, Gen.function(Gen.successes(Gen.boolean))) { (s, p) =>
            for {
              streamTakeUntilM <- s.takeUntilZIO(p).runCollect.exit
              chunkTakeUntilM <- s.runCollect
                                   .flatMap(as =>
                                     as.takeWhileZIO(p(_).map(!_))
                                       .zipWith(as.dropWhileZIO(p(_).map(!_)).map(_.take(1)))(_ ++ _)
                                   )
                                   .exit
            } yield assert(chunkTakeUntilM.isSuccess)(isTrue) implies assert(streamTakeUntilM)(
              equalTo(chunkTakeUntilM)
            )
          }
        },
        test("takeUntilM - laziness on chunks") {
          assertM(
            ZStream(1, 2, 3).takeUntilZIO {
              case 2 => ZIO.fail("boom")
              case _ => UIO.succeed(false)
            }.either.runCollect
          )(equalTo(Chunk(Right(1), Right(2), Left("boom"))))
        },
        suite("takeWhile")(
          test("takeWhile")(checkM(streamOfInts, Gen.function(Gen.boolean)) { (s, p) =>
            for {
              streamTakeWhile <- s.takeWhile(p).runCollect.exit
              chunkTakeWhile  <- s.runCollect.map(_.takeWhile(p)).exit
            } yield assert(chunkTakeWhile.isSuccess)(isTrue) implies assert(streamTakeWhile)(equalTo(chunkTakeWhile))
          }),
          test("takeWhile doesn't stop when hitting an empty chunk (#4272)") {
            ZStream
              .fromChunks(Chunk(1), Chunk(2), Chunk(3))
              .mapChunks(_.flatMap {
                case 2 => Chunk()
                case x => Chunk(x)
              })
              .takeWhile(_ != 4)
              .runCollect
              .map(assert(_)(hasSameElements(List(1, 3))))
          }
        ),
        test("takeWhile short circuits")(
          assertM(
            (ZStream(1) ++ ZStream.fail("Ouch"))
              .takeWhile(_ => false)
              .runDrain
              .either
          )(isRight(isUnit))
        ),
        //     suite("tap")(
        //       test("tap") {
        //         for {
        //           ref <- Ref.make(0)
        //           res <- ZStream(1, 1).tap[Any, Nothing](a => ref.update(_ + a)).runCollect
        //           sum <- ref.get
        //         } yield assert(res)(equalTo(Chunk(1, 1))) && assert(sum)(equalTo(2))
        //       },
        //       test("laziness on chunks") {
        //         assertM(Stream(1, 2, 3).tap(x => IO.when(x == 3)(IO.fail("error"))).either.runCollect)(
        //           equalTo(Chunk(Right(1), Right(2), Left("error")))
        //         )
        //       }
        //     ),
        suite("tapError")(
          test("tapError") {
            for {
              ref <- Ref.make("")
              res <- (ZStream(1, 1) ++ ZStream.fail("Ouch")).tapError(err => ref.update(_ + err)).runCollect.either
              err <- ref.get
            } yield assert(res)(isLeft(equalTo("Ouch"))) && assert(err)(equalTo("Ouch"))
          }
        ),
        suite("throttleEnforce")(
          test("free elements") {
            assertM(
              ZStream(1, 2, 3, 4)
                .throttleEnforce(0, Duration.Infinity)(_ => 0)
                .runCollect
            )(equalTo(Chunk(1, 2, 3, 4)))
          },
          test("no bandwidth") {
            assertM(
              ZStream(1, 2, 3, 4)
                .throttleEnforce(0, Duration.Infinity)(_ => 1)
                .runCollect
            )(equalTo(Chunk.empty))
          }
        ),
        suite("throttleShape")(
          test("throttleShape") {
            for {
              fiber <- Queue
                         .bounded[Int](10)
                         .flatMap { queue =>
                           ZStream
                             .fromQueue(queue)
                             .throttleShape(1, 1.second)(_.sum.toLong)
                             .toPull
                             .use { pull =>
                               for {
                                 _    <- queue.offer(1)
                                 res1 <- pull
                                 _    <- queue.offer(2)
                                 res2 <- pull
                                 _    <- Clock.sleep(4.seconds)
                                 _    <- queue.offer(3)
                                 res3 <- pull
                               } yield assert(Chunk(res1, res2, res3))(
                                 equalTo(Chunk(Chunk(1), Chunk(2), Chunk(3)))
                               )
                             }
                         }
                         .fork
              _    <- TestClock.adjust(8.seconds)
              test <- fiber.join
            } yield test
          },
          test("infinite bandwidth") {
            Queue.bounded[Int](10).flatMap { queue =>
              ZStream.fromQueue(queue).throttleShape(1, 0.seconds)(_ => 100000L).toPull.use { pull =>
                for {
                  _       <- queue.offer(1)
                  res1    <- pull
                  _       <- queue.offer(2)
                  res2    <- pull
                  elapsed <- Clock.currentTime(TimeUnit.SECONDS)
                } yield assert(elapsed)(equalTo(0L)) && assert(Chunk(res1, res2))(
                  equalTo(Chunk(Chunk(1), Chunk(2)))
                )
              }
            }
          },
          test("with burst") {
            for {
              fiber <- Queue
                         .bounded[Int](10)
                         .flatMap { queue =>
                           ZStream
                             .fromQueue(queue)
                             .throttleShape(1, 1.second, 2)(_.sum.toLong)
                             .toPull
                             .use { pull =>
                               for {
                                 _    <- queue.offer(1)
                                 res1 <- pull
                                 _    <- TestClock.adjust(2.seconds)
                                 _    <- queue.offer(2)
                                 res2 <- pull
                                 _    <- TestClock.adjust(4.seconds)
                                 _    <- queue.offer(3)
                                 res3 <- pull
                               } yield assert(Chunk(res1, res2, res3))(
                                 equalTo(Chunk(Chunk(1), Chunk(2), Chunk(3)))
                               )
                             }
                         }
                         .fork
              test <- fiber.join
            } yield test
          },
          test("free elements") {
            assertM(
              ZStream(1, 2, 3, 4)
                .throttleShape(1, Duration.Infinity)(_ => 0)
                .runCollect
            )(equalTo(Chunk(1, 2, 3, 4)))
          }
        ),
        suite("debounce")(
          test("should drop earlier chunks within waitTime") {
            assertWithChunkCoordination(List(Chunk(1), Chunk(3, 4), Chunk(5), Chunk(6, 7))) { c =>
              val stream = ZStream
                .fromQueue(c.queue)
                .collectWhileSuccess
                .debounce(1.second)
                .tap(_ => c.proceed)

              assertM(for {
                fiber  <- stream.runCollect.fork
                _      <- c.offer.fork
                _      <- (Clock.sleep(500.millis) *> c.offer).fork
                _      <- (Clock.sleep(2.seconds) *> c.offer).fork
                _      <- (Clock.sleep(2500.millis) *> c.offer).fork
                _      <- TestClock.adjust(3500.millis)
                result <- fiber.join
              } yield result)(equalTo(Chunk(Chunk(3, 4), Chunk(6, 7))))
            }
          } @@ TestAspect.ignore,
          test("should take latest chunk within waitTime") {
            assertWithChunkCoordination(List(Chunk(1, 2), Chunk(3, 4), Chunk(5, 6))) { c =>
              val stream = ZStream
                .fromQueue(c.queue)
                .collectWhileSuccess
                .debounce(1.second)
                .tap(_ => c.proceed)

              assertM(for {
                fiber  <- stream.runCollect.fork
                _      <- c.offer *> c.offer *> c.offer
                _      <- TestClock.adjust(1.second)
                result <- fiber.join
              } yield result)(equalTo(Chunk(Chunk(5, 6))))
            }
          },
          test("should work properly with parallelization") {
            assertWithChunkCoordination(List(Chunk(1), Chunk(2), Chunk(3))) { c =>
              val stream = ZStream
                .fromQueue(c.queue)
                .collectWhileSuccess
                .debounce(1.second)
                .tap(_ => c.proceed)

              assertM(for {
                fiber  <- stream.runCollect.fork
                _      <- ZIO.collectAllParDiscard(List(c.offer, c.offer, c.offer))
                _      <- TestClock.adjust(1.second)
                result <- fiber.join
              } yield result)(hasSize(equalTo(1)))
            }
          },
          test("should handle empty chunks properly") {
            for {
              fiber  <- ZStream(1, 2, 3).fixed(500.millis).debounce(1.second).runCollect.fork
              _      <- TestClock.adjust(3.seconds)
              result <- fiber.join
            } yield assert(result)(equalTo(Chunk(3)))
          } @@ TestAspect.ignore,
          test("should fail immediately") {
            val stream = ZStream.fromZIO(IO.fail(None)).debounce(Duration.Infinity)
            assertM(stream.runCollect.either)(isLeft(equalTo(None)))
          },
          test("should work with empty streams") {
            val stream = ZStream.empty.debounce(5.seconds)
            assertM(stream.runCollect)(isEmpty)
          },
          test("should pick last element from every chunk") {
            assertM(for {
              fiber  <- ZStream(1, 2, 3).debounce(1.second).runCollect.fork
              _      <- TestClock.adjust(1.second)
              result <- fiber.join
            } yield result)(equalTo(Chunk(3)))
          } @@ TestAspect.ignore,
          test("should interrupt fibers properly") {
            assertWithChunkCoordination(List(Chunk(1), Chunk(2), Chunk(3))) { c =>
              for {
                fib <- ZStream
                         .fromQueue(c.queue)
                         .tap(_ => c.proceed)
                         .flatMap(ex => ZStream.fromZIOOption(ZIO.done(ex)))
                         .flattenChunks
                         .debounce(200.millis)
                         .interruptWhen(ZIO.never)
                         .take(1)
                         .runCollect
                         .fork
                _       <- (c.offer *> TestClock.adjust(100.millis) *> c.awaitNext).repeatN(3)
                _       <- TestClock.adjust(100.millis)
                results <- fib.join
              } yield assert(results)(equalTo(Chunk(3)))
            }
          } @@ TestAspect.ignore,
          test("should interrupt children fiber on stream interruption") {
            for {
              ref <- Ref.make(false)
              fiber <- (ZStream.fromZIO(ZIO.unit) ++ ZStream.fromZIO(ZIO.never.onInterrupt(ref.set(true))))
                         .debounce(800.millis)
                         .runDrain
                         .fork
              _     <- TestClock.adjust(1.minute)
              _     <- fiber.interrupt
              value <- ref.get
            } yield assert(value)(equalTo(true))
          }
        ) @@ TestAspect.timeout(15.seconds),
        suite("timeout")(
          test("succeed") {
            assertM(
              ZStream
                .succeed(1)
                .timeout(Duration.Infinity)
                .runCollect
            )(equalTo(Chunk(1)))
          },
          test("should end stream") {
            assertM(
              ZStream
                .range(0, 5)
                .tap(_ => ZIO.sleep(Duration.Infinity))
                .timeout(Duration.Zero)
                .runCollect
            )(isEmpty)
          }
        ),
        test("timeoutFail") {
          assertM(
            ZStream
              .range(0, 5)
              .tap(_ => ZIO.sleep(Duration.Infinity))
              .timeoutFail(false)(Duration.Zero)
              .runDrain
              .map(_ => true)
              .either
              .map(_.merge)
          )(isFalse)
        },
        test("timeoutFailCause") {
          val throwable = new Exception("BOOM")
          assertM(
            ZStream
              .range(0, 5)
              .tap(_ => ZIO.sleep(Duration.Infinity))
              .timeoutFailCause(Cause.die(throwable))(Duration.Zero)
              .runDrain
              .sandbox
              .either
          )(equalTo(Left(Cause.Die(throwable))))
        },
        suite("timeoutTo")(
          test("succeed") {
            assertM(
              ZStream
                .range(0, 5)
                .timeoutTo(Duration.Infinity)(ZStream.succeed(-1))
                .runCollect
            )(equalTo(Chunk(0, 1, 2, 3, 4)))
          },
          test("should switch stream") {
            assertWithChunkCoordination(List(Chunk(1), Chunk(2), Chunk(3))) { c =>
              assertM(
                for {
                  fiber <- ZStream
                             .fromQueue(c.queue)
                             .collectWhileSuccess
                             .flattenChunks
                             .timeoutTo(2.seconds)(ZStream.succeed(4))
                             .tap(_ => c.proceed)
                             .runCollect
                             .fork
                  _      <- c.offer *> TestClock.adjust(1.seconds) *> c.awaitNext
                  _      <- c.offer *> TestClock.adjust(3.seconds) *> c.awaitNext
                  _      <- c.offer
                  result <- fiber.join
                } yield result
              )(equalTo(Chunk(1, 2, 4)))
            }
          },
          test("should not apply timeout after switch") {
            for {
              queue1 <- Queue.unbounded[Int]
              queue2 <- Queue.unbounded[Int]
              stream1 = ZStream.fromQueue(queue1)
              stream2 = ZStream.fromQueue(queue2)
              fiber  <- stream1.timeoutTo(2.seconds)(stream2).runCollect.fork
              _      <- queue1.offer(1) *> TestClock.adjust(1.second)
              _      <- queue1.offer(2) *> TestClock.adjust(3.second)
              _      <- queue1.offer(3)
              _      <- queue2.offer(4) *> TestClock.adjust(3.second)
              _      <- queue2.offer(5) *> queue2.shutdown
              result <- fiber.join
            } yield assert(result)(equalTo(Chunk(1, 2, 4, 5)))
          }
        ),
        suite("toInputStream")(
          test("read one-by-one") {
            checkM(tinyListOf(Gen.chunkOf(Gen.byte))) { chunks =>
              val content = chunks.flatMap(_.toList)
              ZStream.fromChunks(chunks: _*).toInputStream.use[Any, Throwable, TestResult] { is =>
                ZIO.succeedNow(
                  assert(Iterator.continually(is.read()).takeWhile(_ != -1).map(_.toByte).toList)(
                    equalTo(content)
                  )
                )
              }
            }
          },
          test("read in batches") {
            checkM(tinyListOf(Gen.chunkOf(Gen.byte))) { chunks =>
              val content = chunks.flatMap(_.toList)
              ZStream.fromChunks(chunks: _*).toInputStream.use[Any, Throwable, TestResult] { is =>
                val batches: List[(Array[Byte], Int)] = Iterator.continually {
                  val buf = new Array[Byte](10)
                  val res = is.read(buf, 0, 4)
                  (buf, res)
                }.takeWhile(_._2 != -1).toList
                val combined = batches.flatMap { case (buf, size) => buf.take(size) }
                ZIO.succeedNow(assert(combined)(equalTo(content)))
              }
            }
          },
          test("`available` returns the size of chunk's leftover") {
            ZStream
              .fromIterable((1 to 10).map(_.toByte))
              .rechunk(3)
              .toInputStream
              .use[Any, Throwable, TestResult](is =>
                ZIO.attempt {
                  val cold = is.available()
                  is.read()
                  val at1 = is.available()
                  is.read(new Array[Byte](2))
                  val at3 = is.available()
                  is.read()
                  val at4 = is.available()
                  List(
                    assert(cold)(equalTo(0)),
                    assert(at1)(equalTo(2)),
                    assert(at3)(equalTo(0)),
                    assert(at4)(equalTo(2))
                  ).reduce(_ && _)
                }
              )
          },
          test("Preserves errors") {
            assertM(
              ZStream
                .fail(new Exception("boom"))
                .toInputStream
                .use(is =>
                  Task {
                    is.read
                  }
                )
                .exit
            )(
              fails(hasMessage(equalTo("boom")))
            )
          },
          test("Be completely lazy") {
            assertM(
              ZStream
                .fail(new Exception("boom"))
                .toInputStream
                .use(_ => ZIO.succeed("ok"))
            )(equalTo("ok"))
          },
          test("Preserves errors in the middle") {
            val bytes: Seq[Byte] = (1 to 5).map(_.toByte)
            val str: ZStream[Any, Throwable, Byte] =
              ZStream.fromIterable(bytes) ++ ZStream.fail(new Exception("boom"))
            assertM(
              str.toInputStream
                .use(is =>
                  Task {
                    val buf = new Array[Byte](50)
                    is.read(buf)
                    "ok"
                  }
                )
                .exit
            )(fails(hasMessage(equalTo("boom"))))
          },
          test("Allows reading something even in case of error") {
            val bytes: Seq[Byte] = (1 to 5).map(_.toByte)
            val str: ZStream[Any, Throwable, Byte] =
              ZStream.fromIterable(bytes) ++ ZStream.fail(new Exception("boom"))
            assertM(
              str.toInputStream.use(is =>
                Task {
                  val buf = new Array[Byte](5)
                  is.read(buf)
                  buf.toList
                }
              )
            )(equalTo(bytes))
          }
        ),
        test("toIterator") {
          (for {
            counter  <- Ref.make(0).toManaged //Increment and get the value
            effect    = counter.updateAndGet(_ + 1)
            iterator <- ZStream.repeatZIO(effect).toIterator
            n         = 2000
            out <- ZStream
                     .fromIterator(iterator.map(_.merge))
                     .mapConcatZIO(element => effect.map(newElement => List(element, newElement)))
                     .take(n.toLong)
                     .runCollect
                     .toManaged
          } yield assert(out)(equalTo(Chunk.fromIterable(1 to n)))).use(ZIO.succeed(_))
        } @@ TestAspect.jvmOnly, // Until #3360 is solved
        //     suite("toQueue")(
        //       test("toQueue")(checkM(Gen.chunkOfBounded(0, 3)(Gen.int)) { (c: Chunk[Int]) =>
        //         val s = ZStream.fromChunk(c).flatMap(ZStream.succeed(_))
        //         assertM(
        //           s.toQueue(1000)
        //             .use(queue => queue.size.repeatWhile(_ != c.size + 1) *> queue.takeAll)
        //         )(
        //           equalTo(c.toSeq.toList.map(Take.single) :+ Take.end)
        //         )
        //       }),
        //       test("toQueueUnbounded")(checkM(Gen.chunkOfBounded(0, 3)(Gen.int)) { (c: Chunk[Int]) =>
        //         val s = ZStream.fromChunk(c).flatMap(ZStream.succeed(_))
        //         assertM(
        //           s.toQueueUnbounded.use(queue => queue.size.repeatWhile(_ != c.size + 1) *> queue.takeAll)
        //         )(
        //           equalTo(c.toSeq.toList.map(Take.single) :+ Take.end)
        //         )
        //       })
        //     ),
        suite("toReader")(
          test("read one-by-one") {
            checkM(tinyListOf(Gen.chunkOf(Gen.char))) { chunks =>
              val content = chunks.flatMap(_.toList)
              ZStream.fromChunks(chunks: _*).toReader.use[Any, Throwable, TestResult] { reader =>
                ZIO.succeedNow(
                  assert(Iterator.continually(reader.read()).takeWhile(_ != -1).map(_.toChar).toList)(
                    equalTo(content)
                  )
                )
              }
            }
          },
          test("read in batches") {
            checkM(tinyListOf(Gen.chunkOf(Gen.char))) { chunks =>
              val content = chunks.flatMap(_.toList)
              ZStream.fromChunks(chunks: _*).toReader.use[Any, Throwable, TestResult] { reader =>
                val batches: List[(Array[Char], Int)] = Iterator.continually {
                  val buf = new Array[Char](10)
                  val res = reader.read(buf, 0, 4)
                  (buf, res)
                }.takeWhile(_._2 != -1).toList
                val combined = batches.flatMap { case (buf, size) => buf.take(size) }
                ZIO.succeedNow(assert(combined)(equalTo(content)))
              }
            }
          },
          test("Throws mark not supported") {
            assertM(
              ZStream
                .fromChunk(Chunk.fromArray("Lorem ipsum".toArray))
                .toReader
                .use(reader =>
                  Task {
                    reader.mark(0)
                  }
                )
                .exit
            )(fails(isSubtype[IOException](anything)))
          },
          test("Throws reset not supported") {
            assertM(
              ZStream
                .fromChunk(Chunk.fromArray("Lorem ipsum".toArray))
                .toReader
                .use(reader =>
                  Task {
                    reader.reset()
                  }
                )
                .exit
            )(fails(isSubtype[IOException](anything)))
          },
          test("Does not support mark") {
            assertM(
              ZStream
                .fromChunk(Chunk.fromArray("Lorem ipsum".toArray))
                .toReader
                .use(reader => ZIO.succeed(reader.markSupported()))
            )(equalTo(false))
          },
          test("Ready is false") {
            assertM(
              ZStream
                .fromChunk(Chunk.fromArray("Lorem ipsum".toArray))
                .toReader
                .use(reader => ZIO.succeed(reader.ready()))
            )(equalTo(false))
          },
          test("Preserves errors") {
            assertM(
              ZStream
                .fail(new Exception("boom"))
                .toReader
                .use(reader =>
                  Task {
                    reader.read
                  }
                )
                .exit
            )(
              fails(hasMessage(equalTo("boom")))
            )
          },
          test("Be completely lazy") {
            assertM(
              ZStream
                .fail(new Exception("boom"))
                .toReader
                .use(_ => ZIO.succeed("ok"))
            )(equalTo("ok"))
          },
          test("Preserves errors in the middle") {
            val chars: Seq[Char] = (1 to 5).map(_.toChar)
            val str: ZStream[Any, Throwable, Char] =
              ZStream.fromIterable(chars) ++ ZStream.fail(new Exception("boom"))
            assertM(
              str.toReader
                .use(reader =>
                  Task {
                    val buf = new Array[Char](50)
                    reader.read(buf)
                    "ok"
                  }
                )
                .exit
            )(fails(hasMessage(equalTo("boom"))))
          },
          test("Allows reading something even in case of error") {
            val chars: Seq[Char] = (1 to 5).map(_.toChar)
            val str: ZStream[Any, Throwable, Char] =
              ZStream.fromIterable(chars) ++ ZStream.fail(new Exception("boom"))
            assertM(
              str.toReader.use(reader =>
                Task {
                  val buf = new Array[Char](5)
                  reader.read(buf)
                  buf.toList
                }
              )
            )(equalTo(chars))
          }
        ),
        test("zipAllSortedByKeyExecWith") {
          val genExecutionStrategy =
            Gen.elements(ExecutionStrategy.Parallel, ExecutionStrategy.Sequential)
          val genSortedByKey = for {
            map    <- Gen.mapOf(Gen.int(1, 100), Gen.int(1, 100))
            chunk   = Chunk.fromIterable(map).sorted
            chunks <- splitChunks(Chunk(chunk))
          } yield chunks
          checkM(genSortedByKey, genSortedByKey, genExecutionStrategy) { (as, bs, exec) =>
            val left   = ZStream.fromChunks(as: _*)
            val right  = ZStream.fromChunks(bs: _*)
            val actual = left.zipAllSortedByKeyWithExec(right)(exec)(identity, identity)(_ + _)
            val expected = Chunk.fromIterable {
              as.flatten.toMap.foldLeft(bs.flatten.toMap) { case (map, (k, v)) =>
                map.get(k).fold(map + (k -> v))(v1 => map + (k -> (v + v1)))
              }
            }.sorted
            assertM(actual.runCollect)(equalTo(expected))
          }
        },
        suite("zipWith")(
          test("zip doesn't pull too much when one of the streams is done") {
            val l = ZStream.fromChunks(Chunk(1, 2), Chunk(3, 4), Chunk(5)) ++ ZStream.fail(
              "Nothing to see here"
            )
            val r = ZStream.fromChunks(Chunk("a", "b"), Chunk("c"))
            assertM(l.zip(r).runCollect)(equalTo(Chunk((1, "a"), (2, "b"), (3, "c"))))
          },
          test("zip equivalence with Chunk#zipWith") {
            checkM(
              tinyListOf(Gen.chunkOf(Gen.int)),
              tinyListOf(Gen.chunkOf(Gen.int))
            ) { (l, r) =>
              val expected = Chunk.fromIterable(l).flatten.zip(Chunk.fromIterable(r).flatten)
              assertM(ZStream.fromChunks(l: _*).zip(ZStream.fromChunks(r: _*)).runCollect)(
                equalTo(expected)
              )
            }
          },
          test("zipWith prioritizes failure") {
            assertM(
              ZStream.never
                .zipWith(ZStream.fail("Ouch"))((_, _) => None)
                .runCollect
                .either
            )(isLeft(equalTo("Ouch")))
          }
        ),
        suite("zipAllWith")(
          test("zipAllWith") {
            checkM(
              // We're using ZStream.fromChunks in the test, and that discards empty
              // chunks; so we're only testing for non-empty chunks here.
              tinyListOf(Gen.chunkOf(Gen.int).filter(_.size > 0)),
              tinyListOf(Gen.chunkOf(Gen.int).filter(_.size > 0))
            ) { (l, r) =>
              val expected =
                Chunk
                  .fromIterable(l)
                  .flatten
                  .zipAllWith(Chunk.fromIterable(r).flatten)(Some(_) -> None, None -> Some(_))(
                    Some(_) -> Some(_)
                  )

              assertM(
                ZStream
                  .fromChunks(l: _*)
                  .map(Option(_))
                  .zipAll(ZStream.fromChunks(r: _*).map(Option(_)))(None, None)
                  .runCollect
              )(equalTo(expected))
            }
          },
          test("zipAllWith prioritizes failure") {
            assertM(
              ZStream.never
                .zipAll(ZStream.fail("Ouch"))(None, None)
                .runCollect
                .either
            )(isLeft(equalTo("Ouch")))
          }
        ),
        test("zipWithIndex")(checkM(pureStreamOfInts) { s =>
          for {
            res1 <- (s.zipWithIndex.runCollect)
            res2 <- (s.runCollect.map(_.zipWithIndex.map(t => (t._1, t._2.toLong))))
          } yield assert(res1)(equalTo(res2))
        }),
        suite("zipWithLatest")(
          test("succeed") {
            for {
              left  <- Queue.unbounded[Chunk[Int]]
              right <- Queue.unbounded[Chunk[Int]]
              out   <- Queue.bounded[Take[Nothing, (Int, Int)]](1)
              _ <-
                ZStream.fromChunkQueue(left).zipWithLatest(ZStream.fromChunkQueue(right))((_, _)).runIntoQueue(out).fork
              _      <- left.offer(Chunk(0))
              _      <- right.offerAll(List(Chunk(0), Chunk(1)))
              chunk1 <- ZIO.collectAll(ZIO.replicate(2)(out.take.flatMap(_.done))).map(_.flatten)
              _      <- left.offerAll(List(Chunk(1), Chunk(2)))
              chunk2 <- ZIO.collectAll(ZIO.replicate(2)(out.take.flatMap(_.done))).map(_.flatten)
            } yield assert(chunk1)(equalTo(List((0, 0), (0, 1)))) && assert(chunk2)(equalTo(List((1, 1), (2, 1))))
          } @@ nonFlaky(1000) @@ ignore, // TODO: fix
          test("handle empty pulls properly") {
            val stream0 = ZStream.fromChunks(Chunk(), Chunk(), Chunk(2))
            val stream1 = ZStream.fromChunks(Chunk(1), Chunk(1))

            assertM(
              for {
                promise <- Promise.make[Nothing, Int]
                latch   <- Promise.make[Nothing, Unit]
                fiber <- (stream0 ++ ZStream.fromZIO(promise.await) ++ ZStream(2))
                           .zipWithLatest(ZStream(1, 1).ensuring(latch.succeed(())) ++ stream1)((_, x) => x)
                           .take(3)
                           .runCollect
                           .fork
                _      <- latch.await
                _      <- promise.succeed(2)
                result <- fiber.join
              } yield result
            )(equalTo(Chunk(1, 1, 1)))
          } @@ nonFlaky(1000) @@ ignore, // TODO: fix
          test("handle empty pulls properly (JVM Only)") {
            assertM(
              ZStream
                .unfold(0)(n => Some((if (n < 3) Chunk.empty else Chunk.single(2), n + 1)))
                .flattenChunks
                .forever
                .zipWithLatest(ZStream(1).forever)((_, x) => x)
                .take(3)
                .runCollect
            )(equalTo(Chunk(1, 1, 1)))
          } @@ TestAspect.ignore
        ),
        suite("zipWithNext")(
          test("should zip with next element for a single chunk") {
            for {
              result <- ZStream(1, 2, 3).zipWithNext.runCollect
            } yield assert(result)(equalTo(Chunk(1 -> Some(2), 2 -> Some(3), 3 -> None)))
          },
          test("should work with multiple chunks") {
            for {
              result <- ZStream.fromChunks(Chunk(1), Chunk(2), Chunk(3)).zipWithNext.runCollect
            } yield assert(result)(equalTo(Chunk(1 -> Some(2), 2 -> Some(3), 3 -> None)))
          },
          test("should play well with empty streams") {
            assertM(ZStream.empty.zipWithNext.runCollect)(isEmpty)
          },
          test("should output same values as zipping with tail plus last element") {
            checkM(tinyListOf(Gen.chunkOf(Gen.int))) { chunks =>
              val stream = ZStream.fromChunks(chunks: _*)
              for {
                result0 <- stream.zipWithNext.runCollect
                result1 <- stream.zipAll(stream.drop(1).map(Option(_)))(0, None).runCollect
              } yield assert(result0)(equalTo(result1))
            }
          }
        ) @@ TestAspect.jvmOnly,
        suite("zipWithPrevious")(
          test("should zip with previous element for a single chunk") {
            for {
              result <- ZStream(1, 2, 3).zipWithPrevious.runCollect
            } yield assert(result)(equalTo(Chunk(None -> 1, Some(1) -> 2, Some(2) -> 3)))
          },
          test("should work with multiple chunks") {
            for {
              result <- ZStream.fromChunks(Chunk(1), Chunk(2), Chunk(3)).zipWithPrevious.runCollect
            } yield assert(result)(equalTo(Chunk(None -> 1, Some(1) -> 2, Some(2) -> 3)))
          },
          test("should play well with empty streams") {
            assertM(ZStream.empty.zipWithPrevious.runCollect)(isEmpty)
          },
          test("should output same values as first element plus zipping with init") {
            checkM(tinyListOf(Gen.chunkOf(Gen.int))) { chunks =>
              val stream = ZStream.fromChunks(chunks: _*)
              for {
                result0 <- stream.zipWithPrevious.runCollect
                result1 <- (ZStream(None) ++ stream.map(Some(_))).zip(stream).runCollect
              } yield assert(result0)(equalTo(result1))
            }
          }
        ) @@ TestAspect.jvmOnly,
        suite("zipWithPreviousAndNext")(
          test("succeed") {
            for {
              result <- ZStream(1, 2, 3).zipWithPreviousAndNext.runCollect
            } yield assert(result)(
              equalTo(Chunk((None, 1, Some(2)), (Some(1), 2, Some(3)), (Some(2), 3, None)))
            )
          },
          test("should output same values as zipping with both previous and next element") {
            checkM(tinyListOf(Gen.chunkOf(Gen.int))) { chunks =>
              val stream = ZStream.fromChunks(chunks: _*)
              for {
                result0 <- stream.zipWithPreviousAndNext.runCollect
                previous = ZStream(None) ++ stream.map(Some(_))
                next     = stream.drop(1).map(Some(_)) ++ ZStream(None)
                result1 <- previous
                             .zip(stream)
                             .zip(next)
                             .runCollect
              } yield assert(result0)(equalTo(result1))
            }
          }
        ) @@ TestAspect.jvmOnly,
        suite("refineToOrDie")(
          test("does not compile when refine type is not a subtype of error type") {
            val result = typeCheck {
              """
               ZIO
                 .fail(new RuntimeException("BOO!"))
                 .refineToOrDie[Error]
                 """
            }
            val expected =
              "type arguments [Error] do not conform to method refineToOrDie's type parameter bounds [E1 <: RuntimeException]"
            assertM(result)(isLeft(equalTo(expected)))
          } @@ scala2Only
        )
      ),
      suite("Constructors")(
        test("access") {
          for {
            result <- ZStream.access[String](identity).provide("test").runCollect.map(_.head)
          } yield assert(result)(equalTo("test"))
        },
        suite("accessZIO")(
          test("accessZIO") {
            for {
              result <- ZStream
                          .accessZIO[String](ZIO.succeedNow)
                          .provide("test")
                          .runCollect
                          .map(_.head)
            } yield assert(result)(equalTo("test"))
          },
          test("accessZIO fails") {
            for {
              result <- ZStream.accessZIO[Int](_ => ZIO.fail("fail")).provide(0).runCollect.exit
            } yield assert(result)(fails(equalTo("fail")))
          }
        ),
        suite("accessStream")(
          test("accessStream") {
            for {
              result <- ZStream
                          .accessStream[String](ZStream.succeed(_))
                          .provide("test")
                          .runCollect
                          .map(_.head)
            } yield assert(result)(equalTo("test"))
          },
          test("accessStream fails") {
            for {
              result <- ZStream
                          .accessStream[Int](_ => ZStream.fail("fail"))
                          .provide(0)
                          .runCollect
                          .exit
            } yield assert(result)(fails(equalTo("fail")))
          }
        ),
        test("rechunk") {
          checkM(tinyChunkOf(Gen.chunkOf(Gen.int)) <*> (Gen.int(1, 100))) { case (chunk, n) =>
            val expected = Chunk.fromIterable(chunk.flatten.grouped(n).toList)
            assertM(
              ZStream
                .fromChunks(chunk: _*)
                .rechunk(n)
                .mapChunks(ch => Chunk(ch))
                .runCollect
            )(equalTo(expected))
          }
        },
        test("concatAll") {
          checkM(tinyListOf(Gen.chunkOf(Gen.int))) { chunks =>
            assertM(
              ZStream.concatAll(Chunk.fromIterable(chunks.map(ZStream.fromChunk(_)))).runCollect
            )(
              equalTo(Chunk.fromIterable(chunks).flatten)
            )
          }
        },
        test("environment") {
          for {
            result <- ZStream.environment[String].provide("test").runCollect.map(_.head)
          } yield assert(result)(equalTo("test"))
        },
        suite("finalizer")(
          test("happy path") {
            for {
              log <- Ref.make[List[String]](Nil)
              _ <- (for {
                     _ <- ZStream.acquireReleaseWith(log.update("Acquire" :: _))(_ => log.update("Release" :: _))
                     _ <- ZStream.finalizer(log.update("Use" :: _))
                   } yield ()).ensuring(log.update("Ensuring" :: _)).runDrain
              execution <- log.get
            } yield assert(execution)(equalTo(List("Ensuring", "Release", "Use", "Acquire")))
          }
//           test("finalizer is not run if stream is not pulled") { // TODO: implement without .process
//             for {
//               ref <- Ref.make(false)
//               _   <- ZStream.finalizer(ref.set(true)).process.use(_ => UIO.unit)
//               fin <- ref.get
//             } yield assert(fin)(isFalse)
//           }
        ),
        suite("from")(
          test("Chunk") {
            trait A
            lazy val chunk: Chunk[A]                    = ???
            lazy val actual                             = ZStream.from(chunk)
            lazy val expected: ZStream[Any, Nothing, A] = actual
            lazy val _                                  = expected
            assertCompletes
          },
          test("ChunkHub") {
            trait RA
            trait RB
            trait EA
            trait EB
            trait A
            trait B
            lazy val chunkHub: ZHub[RA, RB, EA, EB, A, Chunk[B]] = ???
            lazy val actual                                      = ZStream.from(chunkHub)
            lazy val expected: ZStream[RB, EB, B]                = actual
            lazy val _                                           = expected
            assertCompletes
          },
          test("ChunkQueue") {
            trait RA
            trait RB
            trait EA
            trait EB
            trait A
            trait B
            lazy val chunkQueue: ZQueue[RA, RB, EA, EB, A, Chunk[B]] = ???
            lazy val actual                                          = ZStream.from(chunkQueue)
            lazy val expected: ZStream[RB, EB, B]                    = actual
            lazy val _                                               = expected
            assertCompletes
          },
          test("Chunks") {
            trait A
            lazy val chunks: Iterable[Chunk[A]]         = ???
            lazy val actual                             = ZStream.from(chunks)
            lazy val expected: ZStream[Any, Nothing, A] = actual
            lazy val _                                  = expected
            assertCompletes
          },
          test("Hub") {
            trait RA
            trait RB
            trait EA
            trait EB
            trait A
            trait B
            lazy val hub: ZHub[RA, RB, EA, EB, A, B] = ???
            lazy val actual                          = ZStream.from(hub)
            lazy val expected: ZStream[RB, EB, B]    = actual
            lazy val _                               = expected
            assertCompletes
          },
          test("Iterable") {
            trait A
            trait Collection[Element] extends Iterable[Element]
            lazy val iterable: Collection[A]            = ???
            lazy val actual                             = ZStream.from(iterable)
            lazy val expected: ZStream[Any, Nothing, A] = actual
            lazy val _                                  = expected
            assertCompletes
          },
          test("IterableZIO") {
            trait R
            trait E
            trait A
            trait Collection[Element] extends Iterable[Element]
            lazy val iterableZIO: ZIO[R, E, Collection[A]] = ???
            lazy val actual                                = ZStream.from(iterableZIO)
            lazy val expected: ZStream[R, E, A]            = actual
            lazy val _                                     = expected
            assertCompletes
          },
          test("Iterator") {
            trait A
            trait IteratorLike[Element] extends Iterator[Element]
            lazy val iterator: IteratorLike[A]            = ???
            lazy val actual                               = ZStream.from(iterator)
            lazy val expected: ZStream[Any, Throwable, A] = actual
            lazy val _                                    = expected
            assertCompletes
          },
          test("IteratorManaged") {
            trait R
            trait A
            trait IteratorLike[Element] extends Iterator[Element]
            lazy val iteratorManaged: ZManaged[R, Throwable, IteratorLike[A]] = ???
            lazy val actual                                                   = ZStream.from(iteratorManaged)
            lazy val expected: ZStream[R, Throwable, A]                       = actual
            lazy val _                                                        = expected
            assertCompletes
          },
          test("IteratorZIO") {
            trait R
            trait A
            trait IteratorLike[Element] extends Iterator[Element]
            lazy val iteratorZIO: ZIO[R, Throwable, IteratorLike[A]] = ???
            lazy val actual                                          = ZStream.from(iteratorZIO)
            lazy val expected: ZStream[R, Throwable, A]              = actual
            lazy val _                                               = expected
            assertCompletes
          },
          test("JavaIterator") {
            trait A
            trait IteratorLike[Element] extends java.util.Iterator[Element]
            lazy val javaIterator: IteratorLike[A]        = ???
            lazy val actual                               = ZStream.from(javaIterator)
            lazy val expected: ZStream[Any, Throwable, A] = actual
            lazy val _                                    = expected
            assertCompletes
          },
          test("JavaIteratorManaged") {
            trait R
            trait A
            trait IteratorLike[Element] extends java.util.Iterator[Element]
            lazy val javaIteratorManaged: ZManaged[R, Throwable, IteratorLike[A]] = ???
            lazy val actual                                                       = ZStream.from(javaIteratorManaged)
            lazy val expected: ZStream[R, Throwable, A]                           = actual
            lazy val _                                                            = expected
            assertCompletes
          },
          test("JavaIteratorZIO") {
            trait R
            trait A
            trait IteratorLike[Element] extends java.util.Iterator[Element]
            lazy val javaIteratorZIO: ZIO[R, Throwable, IteratorLike[A]] = ???
            lazy val actual                                              = ZStream.from(javaIteratorZIO)
            lazy val expected: ZStream[R, Throwable, A]                  = actual
            lazy val _                                                   = expected
            assertCompletes
          },
          test("Queue") {
            trait RA
            trait RB
            trait EA
            trait EB
            trait A
            trait B
            lazy val queue: ZQueue[RA, RB, EA, EB, A, B] = ???
            lazy val actual                              = ZStream.from(queue)
            lazy val expected: ZStream[RB, EB, B]        = actual
            lazy val _                                   = expected
            assertCompletes
          },
          test("Schedule") {
            trait R
            trait A
            lazy val schedule: Schedule[R, Any, A]                    = ???
            lazy val actual                                           = ZStream.from(schedule)
            lazy val expected: ZStream[R with Has[Clock], Nothing, A] = actual
            lazy val _                                                = expected
            assertCompletes
          },
          test("TQueue") {
            trait A
            lazy val tQueue: TQueue[A]                  = ???
            lazy val actual                             = ZStream.from(tQueue)
            lazy val expected: ZStream[Any, Nothing, A] = actual
            lazy val _                                  = expected
            assertCompletes
          },
          test("ZIO") {
            trait R
            trait E
            trait A
            lazy val zio: ZIO[R, E, A]          = ???
            lazy val actual                     = ZStream.from(zio)
            lazy val expected: ZStream[R, E, A] = actual
            lazy val _                          = expected
            assertCompletes
          },
          test("ZIOOption") {
            trait R
            trait E
            trait A
            lazy val zioOption: ZIO[R, Option[E], A] = ???
            lazy val actual                          = ZStream.from(zioOption)
            lazy val expected: ZStream[R, E, A]      = actual
            lazy val _                               = expected
            assertCompletes
          }
        ),
        test("fromChunk") {
          checkM(Gen.small(Gen.chunkOfN(_)(Gen.int)))(c => assertM(ZStream.fromChunk(c).runCollect)(equalTo(c)))
        },
        suite("fromChunks")(
          test("fromChunks") {
            checkM(tinyListOf(Gen.chunkOf(Gen.int))) { cs =>
              assertM(ZStream.fromChunks(cs: _*).runCollect)(
                equalTo(Chunk.fromIterable(cs).flatten)
              )
            }
          }
//           test("discards empty chunks") { // TODO: implement without .process
//             ZStream.fromChunks(Chunk(1), Chunk.empty, Chunk(1)).process.use { pull =>
//               assertM(nPulls(pull, 3))(equalTo(List(Right(Chunk(1)), Right(Chunk(1)), Left(None))))
//             }
//           }
        ),
        suite("fromZIO")(
          test("failure") {
            assertM(ZStream.fromZIO(ZIO.fail("error")).runCollect.either)(isLeft(equalTo("error")))
          }
        ),
        suite("fromZIOOption")(
          test("emit one element with success") {
            val fa: ZIO[Any, Option[Int], Int] = ZIO.succeed(5)
            assertM(ZStream.fromZIOOption(fa).runCollect)(equalTo(Chunk(5)))
          },
          test("emit one element with failure") {
            val fa: ZIO[Any, Option[Int], Int] = ZIO.fail(Some(5))
            assertM(ZStream.fromZIOOption(fa).runCollect.either)(isLeft(equalTo(5)))
          } @@ zioTag(errors),
          test("do not emit any element") {
            val fa: ZIO[Any, Option[Int], Int] = ZIO.fail(None)
            assertM(ZStream.fromZIOOption(fa).runCollect)(equalTo(Chunk()))
          }
        ),
//         suite("fromInputStream")( // TODO: enabled by #5175
//           test("example 1") {
//             val chunkSize = ZStream.DefaultChunkSize
//             val data      = Array.tabulate[Byte](chunkSize * 5 / 2)(_.toByte)
//             def is        = new ByteArrayInputStream(data)
//             ZStream.fromInputStream(is, chunkSize).runCollect map { bytes => assert(bytes.toArray)(equalTo(data)) }
//           },
//           test("example 2") {
//             checkM(Gen.small(Gen.chunkOfN(_)(Gen.byte)), Gen.int(1, 10)) { (bytes, chunkSize) =>
//               val is = new ByteArrayInputStream(bytes.toArray)
//               ZStream.fromInputStream(is, chunkSize).runCollect.map(assert(_)(equalTo(bytes)))
//             }
//           }
//         ),
        test("fromIterable")(checkM(Gen.small(Gen.chunkOfN(_)(Gen.int))) { l =>
          def lazyL = l
          assertM(ZStream.fromIterable(lazyL).runCollect)(equalTo(l))
        }),
        test("fromIterableZIO")(checkM(Gen.small(Gen.chunkOfN(_)(Gen.int))) { l =>
          assertM(ZStream.fromIterableZIO(UIO(l)).runCollect)(equalTo(l))
        }),
        test("fromIterator")(checkM(Gen.small(Gen.chunkOfN(_)(Gen.int))) { l =>
          def lazyIt = l.iterator
          assertM(ZStream.fromIterator(lazyIt).runCollect)(equalTo(l))
        }),
        test("fromIteratorSucceed")(checkM(Gen.small(Gen.chunkOfN(_)(Gen.int))) { l =>
          def lazyIt = l.iterator
          assertM(ZStream.fromIteratorSucceed(lazyIt).runCollect)(equalTo(l))
        }),
<<<<<<< HEAD
        // suite("fromIteratorManaged")( // TODO: implement these without .process
=======
        test("fromBlockingIterator") {
          checkM(Gen.small(Gen.chunkOfN(_)(Gen.int))) { chunk =>
            assertM(ZStream.blocking(ZStream.fromIterator(chunk.iterator)).runCollect)(equalTo(chunk))
          }
        },
        // suite("fromIteratorManaged")(
>>>>>>> 28f2cfd9
        //   test("is safe to pull again after success") {
        //     for {
        //       ref <- Ref.make(false)
        //       pulls <- ZStream
        //                  .fromIteratorManaged(
        //                    Managed.make(UIO.succeedNow(List(1, 2).iterator))(_ => ref.set(true))
        //                  )
        //                  .process
        //                  .use(nPulls(_, 4))
        //       fin <- ref.get
        //     } yield assert(fin)(isTrue) && assert(pulls)(
        //       equalTo(List(Right(Chunk(1)), Right(Chunk(2)), Left(None), Left(None)))
        //     )
        //   },
        //   test("is safe to pull again after failed acquisition") {
        //     val ex = new Exception("Ouch")

        //     for {
        //       ref <- Ref.make(false)
        //       pulls <- ZStream
        //                  .fromIteratorManaged(Managed.make(IO.fail(ex))(_ => ref.set(true)))
        //                  .process
        //                  .use(nPulls(_, 3))
        //       fin <- ref.get
        //     } yield assert(fin)(isFalse) && assert(pulls)(
        //       equalTo(List(Left(Some(ex)), Left(None), Left(None)))
        //     )
        //   },
        //   test("is safe to pull again after inner failure") {
        //     val ex = new Exception("Ouch")
        //     for {
        //       ref <- Ref.make(false)
        //       pulls <- ZStream
        //                  .fromIteratorManaged(
        //                    Managed.make(UIO.succeedNow(List(1, 2).iterator))(_ => ref.set(true))
        //                  )
        //                  .flatMap(n =>
        //                    ZStream.succeed((n * 2).toString) ++ ZStream.fail(ex) ++ ZStream.succeed(
        //                      (n * 3).toString
        //                    )
        //                  )
        //                  .process
        //                  .use(nPulls(_, 8))
        //       fin <- ref.get
        //     } yield assert(fin)(isTrue) && assert(pulls)(
        //       equalTo(
        //         List(
        //           Right(Chunk("2")),
        //           Left(Some(ex)),
        //           Right(Chunk("3")),
        //           Right(Chunk("4")),
        //           Left(Some(ex)),
        //           Right(Chunk("6")),
        //           Left(None),
        //           Left(None)
        //         )
        //       )
        //     )
        //   },
        //   test("is safe to pull again from a failed Managed") {
        //     val ex = new Exception("Ouch")
        //     ZStream
        //       .fromIteratorManaged(Managed.fail(ex))
        //       .process
        //       .use(nPulls(_, 3))
        //       .map(assert(_)(equalTo(List(Left(Some(ex)), Left(None), Left(None)))))
        //   }
        // ),
        test("fromSchedule") {
          val schedule = Schedule.exponential(1.second) <* Schedule.recurs(5)
          val stream   = ZStream.fromSchedule(schedule)
          val zio = for {
            fiber <- stream.runCollect.fork
            _     <- TestClock.adjust(62.seconds)
            value <- fiber.join
          } yield value
          val expected = Chunk(1.seconds, 2.seconds, 4.seconds, 8.seconds, 16.seconds)
          assertM(zio)(equalTo(expected))
        },
        suite("fromQueue")(
          test("emits queued elements") {
            assertWithChunkCoordination(List(Chunk(1, 2))) { c =>
              assertM(for {
                fiber <- ZStream
                           .fromQueue(c.queue)
                           .collectWhileSuccess
                           .flattenChunks
                           .tap(_ => c.proceed)
                           .runCollect
                           .fork
                _      <- c.offer
                result <- fiber.join
              } yield result)(equalTo(Chunk(1, 2)))
            }
          },
          test("chunks up to the max chunk size") {
            assertM(for {
              queue <- Queue.unbounded[Int]
              _     <- queue.offerAll(List(1, 2, 3, 4, 5, 6, 7))

              result <- ZStream
                          .fromQueue(queue, maxChunkSize = 2)
                          .mapChunks(Chunk.single)
                          .take(3)
                          .runCollect
            } yield result)(forall(hasSize(isLessThanEqualTo(2))))
          }
        ),
        test("fromTQueue") {
          TQueue.bounded[Int](5).commit.flatMap { tqueue =>
            ZStream.fromTQueue(tqueue).toQueueUnbounded.use { queue =>
              for {
                _      <- tqueue.offerAll(List(1, 2, 3)).commit
                first  <- ZStream.fromQueue(queue).take(3).runCollect
                _      <- tqueue.offerAll(List(4, 5)).commit
                second <- ZStream.fromQueue(queue).take(2).runCollect
              } yield assert(first)(equalTo(Chunk(1, 2, 3).map(Take.single))) &&
                assert(second)(equalTo(Chunk(4, 5).map(Take.single)))
            }
          }
        } @@ flaky,
        test("iterate")(
          assertM(ZStream.iterate(1)(_ + 1).take(10).runCollect)(
            equalTo(Chunk.fromIterable(1 to 10))
          )
        ),
        test("paginate") {
          val s = (0, List(1, 2, 3))

          ZStream
            .paginate(s) {
              case (x, Nil)      => x -> None
              case (x, x0 :: xs) => x -> Some(x0 -> xs)
            }
            .runCollect
            .map(assert(_)(equalTo(Chunk(0, 1, 2, 3))))
        },
        test("paginateM") {
          val s = (0, List(1, 2, 3))

          assertM(
            ZStream
              .paginateZIO(s) {
                case (x, Nil)      => ZIO.succeed(x -> None)
                case (x, x0 :: xs) => ZIO.succeed(x -> Some(x0 -> xs))
              }
              .runCollect
          )(equalTo(Chunk(0, 1, 2, 3)))
        },
        test("paginateChunk") {
          val s        = (Chunk.single(0), List(1, 2, 3, 4, 5))
          val pageSize = 2

          assertM(
            ZStream
              .paginateChunk(s) {
                case (x, Nil) => x -> None
                case (x, xs)  => x -> Some(Chunk.fromIterable(xs.take(pageSize)) -> xs.drop(pageSize))
              }
              .runCollect
          )(equalTo(Chunk(0, 1, 2, 3, 4, 5)))
        },
        test("paginateChunkM") {
          val s        = (Chunk.single(0), List(1, 2, 3, 4, 5))
          val pageSize = 2

          assertM(
            ZStream
              .paginateChunkZIO(s) {
                case (x, Nil) => ZIO.succeed(x -> None)
                case (x, xs)  => ZIO.succeed(x -> Some(Chunk.fromIterable(xs.take(pageSize)) -> xs.drop(pageSize)))
              }
              .runCollect
          )(equalTo(Chunk(0, 1, 2, 3, 4, 5)))
        },
        test("range") {
          assertM(ZStream.range(0, 10).runCollect)(equalTo(Chunk.fromIterable(Range(0, 10))))
        },
        test("repeat")(
          assertM(
            ZStream
              .repeat(1)
              .take(5)
              .runCollect
          )(equalTo(Chunk(1, 1, 1, 1, 1)))
        ),
        test("repeatEffect")(
          assertM(
            ZStream
              .repeatZIO(IO.succeed(1))
              .take(2)
              .runCollect
          )(equalTo(Chunk(1, 1)))
        ),
        suite("repeatEffectOption")(
          test("emit elements")(
            assertM(
              ZStream
                .repeatZIOOption(IO.succeed(1))
                .take(2)
                .runCollect
            )(equalTo(Chunk(1, 1)))
          ),
          test("emit elements until pull fails with None")(
            for {
              ref <- Ref.make(0)
              fa = for {
                     newCount <- ref.updateAndGet(_ + 1)
                     res      <- if (newCount >= 5) ZIO.fail(None) else ZIO.succeed(newCount)
                   } yield res
              res <- ZStream
                       .repeatZIOOption(fa)
                       .take(10)
                       .runCollect
            } yield assert(res)(equalTo(Chunk(1, 2, 3, 4)))
          )
//           test("stops evaluating the effect once it fails with None") { // TODO: implement without .process
//             for {
//               ref <- Ref.make(0)
//               _ <- ZStream.repeatEffectOption(ref.updateAndGet(_ + 1) *> ZIO.fail(None)).process.use { pull =>
//                      pull.ignore *> pull.ignore
//                    }
//               result <- ref.get
//             } yield assert(result)(equalTo(1))
//           }
        ),
        suite("repeatZIOWithSchedule")(
          test("succeed")(
            for {
              ref <- Ref.make[List[Int]](Nil)
              fiber <- ZStream
                         .repeatZIOWithSchedule(ref.update(1 :: _), Schedule.spaced(10.millis))
                         .take(2)
                         .runDrain
                         .fork
              _      <- TestClock.adjust(50.millis)
              _      <- fiber.join
              result <- ref.get
            } yield assert(result)(equalTo(List(1, 1)))
          ),
          test("allow schedule rely on effect value")(checkNM(10)(Gen.int(1, 100)) { (length: Int) =>
            for {
              ref     <- Ref.make(0)
              effect   = ref.getAndUpdate(_ + 1).filterOrFail(_ <= length + 1)(())
              schedule = Schedule.identity[Int].whileOutput(_ < length)
              result  <- ZStream.repeatZIOWithSchedule(effect, schedule).runCollect
            } yield assert(result)(equalTo(Chunk.fromIterable(0 to length)))
          }),
          test("should perform repetitions in addition to the first execution (one repetition)") {
            assertM(ZStream.repeatZIOWithSchedule(UIO(1), Schedule.once).runCollect)(
              equalTo(Chunk(1, 1))
            )
          },
          test("should perform repetitions in addition to the first execution (zero repetitions)") {
            assertM(ZStream.repeatZIOWithSchedule(UIO(1), Schedule.stop).runCollect)(
              equalTo(Chunk(1))
            )
          },
          test("emits before delaying according to the schedule") {
            val interval = 1.second

            for {
              collected <- Ref.make(0)
              effect     = ZIO.unit
              schedule   = Schedule.spaced(interval)
              streamFiber <- ZStream
                               .repeatZIOWithSchedule(effect, schedule)
                               .tap(_ => collected.update(_ + 1))
                               .runDrain
                               .fork
              _                      <- TestClock.adjust(0.seconds)
              nrCollectedImmediately <- collected.get
              _                      <- TestClock.adjust(1.seconds)
              nrCollectedAfterDelay  <- collected.get
              _                      <- streamFiber.interrupt

            } yield assert(nrCollectedImmediately)(equalTo(1)) && assert(nrCollectedAfterDelay)(equalTo(2))
          }
        ),
        test("unfold") {
          assertM(
            ZStream
              .unfold(0) { i =>
                if (i < 10) Some((i, i + 1))
                else None
              }
              .runCollect
          )(equalTo(Chunk.fromIterable(0 to 9)))
        },
        test("unfoldChunk") {
          assertM(
            ZStream
              .unfoldChunk(0) { i =>
                if (i < 10) Some((Chunk(i, i + 1), i + 2))
                else None
              }
              .runCollect
          )(equalTo(Chunk.fromIterable(0 to 9)))
        },
        test("unfoldChunkM") {
          assertM(
            ZStream
              .unfoldChunkZIO(0) { i =>
                if (i < 10) IO.succeed(Some((Chunk(i, i + 1), i + 2)))
                else IO.succeed(None)
              }
              .runCollect
          )(equalTo(Chunk.fromIterable(0 to 9)))
        },
        test("unfoldZIO") {
          assertM(
            ZStream
              .unfoldZIO(0) { i =>
                if (i < 10) IO.succeed(Some((i, i + 1)))
                else IO.succeed(None)
              }
              .runCollect
          )(equalTo(Chunk.fromIterable(0 to 9)))
        },
        test("unwrapManaged") {
          assertM(
            ZStream.unwrapManaged {
              ZManaged.succeed {
                ZStream.fail("error")
              }
            }.runCollect.either
          )(isLeft(equalTo("error")))
        },
        suite("withRuntimeConfig")(
          test("runs the stream on the specified runtime configuration") {
            val global = RuntimeConfig.global
            for {
              default   <- ZIO.runtimeConfig
              ref1      <- Ref.make[RuntimeConfig](default)
              ref2      <- Ref.make[RuntimeConfig](default)
              stream1    = ZStream.fromZIO(ZIO.runtimeConfig.flatMap(ref1.set)).withRuntimeConfig(global)
              stream2    = ZStream.fromZIO(ZIO.runtimeConfig.flatMap(ref2.set))
              _         <- (stream1 *> stream2).runDrain
              executor1 <- ref1.get
              executor2 <- ref2.get
            } yield assert(executor1)(equalTo(global)) &&
              assert(executor2)(equalTo(default))
          }
        )
      )
    ) @@ TestAspect.timed

  trait ChunkCoordination[A] {
    def queue: Queue[Exit[Option[Nothing], Chunk[A]]]
    def offer: UIO[Boolean]
    def proceed: UIO[Unit]
    def awaitNext: UIO[Unit]
  }

  def assertWithChunkCoordination[A](
    chunks: List[Chunk[A]]
  )(
    assertion: ChunkCoordination[A] => ZIO[Has[Clock] with Has[TestClock], Nothing, TestResult]
  ): ZIO[Has[Clock] with Has[TestClock], Nothing, TestResult] =
    for {
      q  <- Queue.unbounded[Exit[Option[Nothing], Chunk[A]]]
      ps <- Queue.unbounded[Unit]
      ref <- Ref
               .make[List[List[Exit[Option[Nothing], Chunk[A]]]]](
                 chunks.init.map { chunk =>
                   List(Exit.succeed(chunk))
                 } ++ chunks.lastOption.map(chunk => List(Exit.succeed(chunk), Exit.fail(None))).toList
               )
      chunkCoordination = new ChunkCoordination[A] {
                            val queue = q
                            val offer = ref.modify {
                              case x :: xs => (x, xs)
                              case Nil     => (Nil, Nil)
                            }.flatMap(queue.offerAll)
                            val proceed   = ps.offer(()).unit
                            val awaitNext = ps.take
                          }
      testResult <- assertion(chunkCoordination)
    } yield testResult
}<|MERGE_RESOLUTION|>--- conflicted
+++ resolved
@@ -3946,16 +3946,12 @@
           def lazyIt = l.iterator
           assertM(ZStream.fromIteratorSucceed(lazyIt).runCollect)(equalTo(l))
         }),
-<<<<<<< HEAD
-        // suite("fromIteratorManaged")( // TODO: implement these without .process
-=======
         test("fromBlockingIterator") {
           checkM(Gen.small(Gen.chunkOfN(_)(Gen.int))) { chunk =>
             assertM(ZStream.blocking(ZStream.fromIterator(chunk.iterator)).runCollect)(equalTo(chunk))
           }
         },
-        // suite("fromIteratorManaged")(
->>>>>>> 28f2cfd9
+        // suite("fromIteratorManaged")( // TODO: implement these without .process
         //   test("is safe to pull again after success") {
         //     for {
         //       ref <- Ref.make(false)
