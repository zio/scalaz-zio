package zio.stream.experimental

import zio._
import zio.stream.experimental.SinkUtils._
import zio.test.Assertion._
import zio.test.TestAspect.jvmOnly
import zio.test._

object ZSinkSpec extends ZIOBaseSpec {

  import ZIOTag._

<<<<<<< HEAD
  private def stringToByteChunkOf(charset: Charset, source: String): Chunk[Byte] =
    Chunk.fromArray(source.getBytes(charset))

  private def testDecoderWithRandomStringUsing[Err](
    decoderUnderTest: => ZSink[Any, Err, Byte, Err, Byte, Option[String]],
    sourceCharset: Charset,
    withBom: Chunk[Byte] => Chunk[Byte] = identity
  ) =
    check(
      Gen.string.map(stringToByteChunkOf(sourceCharset, _)),
      Gen.int
    ) {
      // Enabling `rechunk(chunkSize)` makes this suite run for too long and
      // could potentially cause OOM during builds. However, running the tests with
      // `rechunk(chunkSize)` can guarantee that different chunks have no impact on
      // the functionality of decoders. You should run it at least once locally before
      // pushing your commit.
      (originalBytes, _ /*chunkSize*/ ) =>
        ZStream
          .fromChunk(withBom(originalBytes))
//        .rechunk(chunkSize)
          .transduce(decoderUnderTest.map(_.getOrElse("")))
          .mkString
          .map { decodedString =>
            assertTrue(originalBytes == stringToByteChunkOf(sourceCharset, decodedString))
          }
    }

  private def runOnlyIfSupporting(charset: String) =
    if (Charset.isSupported(charset)) TestAspect.jvmOnly
    else TestAspect.ignore

  def spec = {
=======
  def spec: ZSpec[Environment, Failure] = {
>>>>>>> caac5e14
    suite("ZSinkSpec")(
      suite("Constructors")(
        suite("collectAllN")(
          test("respects the given limit") {
            ZStream
              .fromChunk(Chunk(1, 2, 3, 4))
              .transduce(ZSink.collectAllN[Nothing, Int](3))
              .runCollect
              .map(assert(_)(equalTo(Chunk(Chunk(1, 2, 3), Chunk(4)))))
          },
          test("produces empty trailing chunks") {
            ZStream
              .fromChunk(Chunk(1, 2, 3, 4))
              .transduce(ZSink.collectAllN[Nothing, Int](4))
              .runCollect
              .map(assert(_)(equalTo(Chunk(Chunk(1, 2, 3, 4), Chunk()))))
          },
          test("handles empty input") {
            ZStream
              .fromChunk(Chunk.empty: Chunk[Int])
              .transduce(ZSink.collectAllN[Nothing, Int](3))
              .runCollect
              .map(assert(_)(equalTo(Chunk(Chunk()))))
          }
        ),
        test("collectAllToSet")(
          assertM(
            ZStream(1, 2, 3, 3, 4)
              .run(ZSink.collectAllToSet[Nothing, Int])
          )(equalTo(Set(1, 2, 3, 4)))
        ),
        suite("collectAllToSetN")(
          test("respect the given limit") {
            ZStream
              .fromChunks(Chunk(1, 2, 1), Chunk(2, 3, 3, 4))
              .transduce(ZSink.collectAllToSetN[Nothing, Int](3))
              .runCollect
              .map(assert(_)(equalTo(Chunk(Set(1, 2, 3), Set(4)))))
          },
          test("handles empty input") {
            ZStream
              .fromChunk(Chunk.empty: Chunk[Int])
              .transduce(ZSink.collectAllToSetN[Nothing, Int](3))
              .runCollect
              .map(assert(_)(equalTo(Chunk(Set.empty[Int]))))
          }
        ),
        test("collectAllToMap")(
          assertM(
            ZStream
              .range(0, 10)
              .run(ZSink.collectAllToMap((_: Int) % 3)(_ + _))
          )(equalTo(Map[Int, Int](0 -> 18, 1 -> 12, 2 -> 15)))
        ),
        suite("collectAllToMapN")(
          test("respects the given limit") {
            ZStream
              .fromChunk(Chunk(1, 1, 2, 2, 3, 2, 4, 5))
              .transduce(ZSink.collectAllToMapN(2)((_: Int) % 3)(_ + _))
              .runCollect
              .map(assert(_)(equalTo(Chunk(Map(1 -> 2, 2 -> 4), Map(0 -> 3, 2 -> 2), Map(1 -> 4, 2 -> 5)))))
          },
          test("collects as long as map size doesn't exceed the limit") {
            ZStream
              .fromChunks(Chunk(0, 1, 2), Chunk(3, 4, 5), Chunk(6, 7, 8, 9))
              .transduce(ZSink.collectAllToMapN(3)((_: Int) % 3)(_ + _))
              .runCollect
              .map(assert(_)(equalTo(Chunk(Map(0 -> 18, 1 -> 12, 2 -> 15)))))
          },
          test("handles empty input") {
            ZStream
              .fromChunk(Chunk.empty: Chunk[Int])
              .transduce(ZSink.collectAllToMapN(2)((_: Int) % 3)(_ + _))
              .runCollect
              .map(assert(_)(equalTo(Chunk(Map.empty[Int, Int]))))
          }
        ),
        test("dropWhile")(
          assertM(
            ZStream(1, 2, 3, 4, 5, 1, 2, 3, 4, 5)
              .pipeThrough(ZSink.dropWhile[Nothing, Int](_ < 3))
              .runCollect
          )(equalTo(Chunk(3, 4, 5, 1, 2, 3, 4, 5)))
        ),
        suite("dropWhileZIO")(
          test("happy path")(
            assertM(
              ZStream(1, 2, 3, 4, 5, 1, 2, 3, 4, 5)
                .dropWhileZIO(x => UIO(x < 3))
                .runCollect
            )(equalTo(Chunk(3, 4, 5, 1, 2, 3, 4, 5)))
          ),
          test("error")(
            assertM {
              (ZStream(1, 2, 3) ++ ZStream.fail("Aie") ++ ZStream(5, 1, 2, 3, 4, 5))
                .pipeThrough(ZSink.dropWhileZIO[Any, String, Int](x => UIO(x < 3)))
                .either
                .runCollect
            }(equalTo(Chunk(Right(3), Left("Aie"))))
          )
        ),
        suite("accessSink")(
          test("accessSink") {
            assertM(
              ZStream("ignore this")
                .run(ZSink.accessSink[String](ZSink.succeed(_)).provide("use this"))
            )(equalTo("use this"))
          }
        ),
        suite("collectAllWhileWith")(
          test("example 1") {
            ZIO
              .foreach(List(1, 3, 20)) { chunkSize =>
                assertM(
                  ZStream
                    .fromChunk(Chunk.fromIterable(1 to 10))
                    .rechunk(chunkSize)
                    .run(ZSink.sum[Nothing, Int].collectAllWhileWith(-1)((s: Int) => s == s)(_ + _))
                )(equalTo(54))
              }
              .map(_.reduce(_ && _))
          },
          test("example 2") {
            val sink = ZSink
              .head[Nothing, Int]
              .collectAllWhileWith[List[Int]](Nil)((a: Option[Int]) => a.fold(true)(_ < 5))(
                (a: List[Int], b: Option[Int]) => a ++ b.toList
              )
            val stream = ZStream.fromChunk(Chunk.fromIterable(1 to 100))
            assertM((stream ++ stream).rechunk(3).run(sink))(equalTo(List(1, 2, 3, 4)))
          }
        ),
        test("head")(
          check(Gen.listOf(Gen.small(Gen.chunkOfN(_)(Gen.int)))) { chunks =>
            val headOpt = ZStream.fromChunks(chunks: _*).run(ZSink.head[Nothing, Int])
            assertM(headOpt)(equalTo(chunks.flatMap(_.toSeq).headOption))
          }
        ),
        test("last")(
          check(Gen.listOf(Gen.small(Gen.chunkOfN(_)(Gen.int)))) { chunks =>
            val lastOpt = ZStream.fromChunks(chunks: _*).run(ZSink.last)
            assertM(lastOpt)(equalTo(chunks.flatMap(_.toSeq).lastOption))
          }
        ),
        suite("unwrapManaged")(
          test("happy path") {
            for {
              closed <- Ref.make[Boolean](false)
              res     = ZManaged.acquireReleaseWith(ZIO.succeed(100))(_ => closed.set(true))
              sink =
                ZSink.unwrapManaged(res.map(m => ZSink.count[Any].mapZIO(cnt => closed.get.map(cl => (cnt + m, cl)))))
              resAndState <- ZStream(1, 2, 3).run(sink)
              finalState  <- closed.get
            } yield {
              assert(resAndState._1)(equalTo(103L)) && assert(resAndState._2)(isFalse) && assert(finalState)(isTrue)
            }
          },
          test("sad path") {
            for {
              closed     <- Ref.make[Boolean](false)
              res         = ZManaged.acquireReleaseWith(ZIO.succeed(100))(_ => closed.set(true))
              sink        = ZSink.unwrapManaged(res.map(_ => ZSink.succeed("ok")))
              r          <- ZStream.fail("fail").run(sink)
              finalState <- closed.get
            } yield assert(r)(equalTo("ok")) && assert(finalState)(isTrue)
          }
        )
      ),
      test("map")(
        assertM(ZStream.range(1, 10).run(ZSink.succeed(1).map(_.toString)))(
          equalTo("1")
        )
      ),
      suite("mapZIO")(
        test("happy path")(
          assertM(ZStream.range(1, 10).run(ZSink.succeed(1).mapZIO(e => ZIO.succeed(e + 1))))(
            equalTo(2)
          )
        ),
        test("failure")(
          assertM(ZStream.range(1, 10).run(ZSink.succeed(1).mapZIO(_ => ZIO.fail("fail"))).flip)(
            equalTo("fail")
          )
        )
      ),
      test("filterInput")(
        assertM(ZStream.range(1, 10).run(ZSink.collectAll.filterInput(_ % 2 == 0)))(
          equalTo(Chunk(2, 4, 6, 8))
        )
      ),
      suite("filterInputZIO")(
        test("happy path")(
          assertM(ZStream.range(1, 10).run(ZSink.collectAll.filterInputZIO(i => ZIO.succeed(i % 2 == 0))))(
            equalTo(Chunk(2, 4, 6, 8))
          )
        ),
        test("failure")(
          assertM(ZStream.range(1, 10).run(ZSink.collectAll.filterInputZIO(_ => ZIO.fail("fail"))).flip)(
            equalTo("fail")
          )
        )
      ),
      test("mapError")(
        assertM(ZStream.range(1, 10).run(ZSink.fail("fail").mapError(s => s + "!")).either)(
          equalTo(Left("fail!"))
        )
      ),
      test("as")(
        assertM(ZStream.range(1, 10).run(ZSink.succeed(1).as("as")))(
          equalTo("as")
        )
      ),
      suite("contramap")(
        test("happy path") {
          val parser = ZSink.collectAll[Nothing, Int].contramap[String](_.toInt)
          assertM(ZStream("1", "2", "3").run(parser))(equalTo(Chunk(1, 2, 3)))
        },
        test("error") {
          val parser = ZSink.fail("Ouch").contramap[String](_.toInt)
          assertM(ZStream("1", "2", "3").run(parser).either)(isLeft(equalTo("Ouch")))
        } @@ zioTag(errors)
      ),
      suite("contramapChunks")(
        test("happy path") {
          val parser = ZSink.collectAll[Nothing, Int].contramapChunks[String](_.map(_.toInt))
          assertM(ZStream("1", "2", "3").run(parser))(equalTo(Chunk(1, 2, 3)))
        },
        test("error") {
          val parser = ZSink.fail("Ouch").contramapChunks[String](_.map(_.toInt))
          assertM(ZStream("1", "2", "3").run(parser).either)(isLeft(equalTo("Ouch")))
        } @@ zioTag(errors)
      ),
      suite("contramapZIO")(
        test("happy path") {
          val parser = ZSink.collectAll[Throwable, Int].contramapZIO[Any, Throwable, String](a => ZIO.attempt(a.toInt))
          assertM(ZStream("1", "2", "3").run(parser))(equalTo(Chunk(1, 2, 3)))
        },
        test("error") {
          val parser = ZSink.fail("Ouch").contramapZIO[Any, Throwable, String](a => ZIO.attempt(a.toInt))
          assertM(ZStream("1", "2", "3").run(parser).either)(isLeft(equalTo("Ouch")))
        } @@ zioTag(errors),
        test("error in transformation") {
          val parser = ZSink.collectAll[Throwable, Int].contramapZIO[Any, Throwable, String](a => ZIO.attempt(a.toInt))
          assertM(ZStream("1", "a").run(parser).either)(isLeft(hasMessage(equalTo("For input string: \"a\""))))
        } @@ zioTag(errors)
      ),
      suite("contramapChunksZIO")(
        test("happy path") {
          val parser =
            ZSink
              .collectAll[Throwable, Int]
              .contramapChunksZIO[Any, Throwable, String](_.mapZIO(a => ZIO.attempt(a.toInt)))
          assertM(ZStream("1", "2", "3").run(parser))(equalTo(Chunk(1, 2, 3)))
        },
        test("error") {
          val parser =
            ZSink.fail("Ouch").contramapChunksZIO[Any, Throwable, String](_.mapZIO(a => ZIO.attempt(a.toInt)))
          assertM(ZStream("1", "2", "3").run(parser).either)(isLeft(equalTo("Ouch")))
        } @@ zioTag(errors),
        test("error in transformation") {
          val parser =
            ZSink
              .collectAll[Throwable, Int]
              .contramapChunksZIO[Any, Throwable, String](_.mapZIO(a => ZIO.attempt(a.toInt)))
          assertM(ZStream("1", "a").run(parser).either)(isLeft(hasMessage(equalTo("For input string: \"a\""))))
        } @@ zioTag(errors)
      ),
      test("collectAllWhile") {
        val sink   = ZSink.collectAllWhile[Nothing, Int](_ < 5)
        val input  = List(Chunk(3, 4, 5, 6, 7, 2), Chunk.empty, Chunk(3, 4, 5, 6, 5, 4, 3, 2), Chunk.empty)
        val result = ZStream.fromChunks(input: _*).transduce(sink).runCollect
        assertM(result)(equalTo(Chunk(Chunk(3, 4), Chunk(), Chunk(), Chunk(2, 3, 4), Chunk(), Chunk(), Chunk(4, 3, 2))))
      },
      test("collectAllWhileM") {
        val sink   = ZSink.collectAllWhileZIO[Any, Nothing, Int]((i: Int) => ZIO.succeed(i < 5))
        val input  = List(Chunk(3, 4, 5, 6, 7, 2), Chunk.empty, Chunk(3, 4, 5, 6, 5, 4, 3, 2), Chunk.empty)
        val result = ZStream.fromChunks(input: _*).transduce(sink).runCollect
        assertM(result)(equalTo(Chunk(Chunk(3, 4), Chunk(), Chunk(), Chunk(2, 3, 4), Chunk(), Chunk(), Chunk(4, 3, 2))))
      },
      test("foldLeft equivalence with Chunk#foldLeft")(
        check(
          Gen.small(ZStreamGen.pureStreamGen(Gen.int, _)),
          Gen.function2(Gen.string),
          Gen.string
        ) { (s, f, z) =>
          for {
            xs <- s.run(ZSink.foldLeft(z)(f))
            ys <- s.runCollect.map(_.foldLeft(z)(f))
          } yield assert(xs)(equalTo(ys))
        }
      ),
      suite("foldZIO")(
        test("empty")(
          assertM(
            ZStream.empty
              .transduce(
                ZSink.foldZIO(0)(_ => true)((x, y: Int) => ZIO.succeed(x + y))
              )
              .runCollect
          )(equalTo(Chunk(0)))
        ),
        test("short circuits") {
          val empty: ZStream[Any, Nothing, Int]     = ZStream.empty
          val single: ZStream[Any, Nothing, Int]    = ZStream.succeed(1)
          val double: ZStream[Any, Nothing, Int]    = ZStream(1, 2)
          val failed: ZStream[Any, String, Nothing] = ZStream.fail("Ouch")

          def run[E](stream: ZStream[Any, E, Int]) =
            (for {
              effects <- Ref.make[List[Int]](Nil)
              exit <- stream
                        .transduce(ZSink.foldZIO(0)(_ => true) { (_, a: Int) =>
                          effects.update(a :: _) *> UIO.succeed(30)
                        })
                        .runCollect
              result <- effects.get
            } yield exit -> result).exit

          (assertM(run(empty))(succeeds(equalTo((Chunk(0), Nil)))) <*>
            assertM(run(single))(succeeds(equalTo((Chunk(30), List(1))))) <*>
            assertM(run(double))(succeeds(equalTo((Chunk(30), List(2, 1))))) <*>
            assertM(run(failed))(fails(equalTo("Ouch")))).map { case (r1, r2, r3, r4) =>
            r1 && r2 && r3 && r4
          }
        },
        test("equivalence with List#foldLeft") {
          val ioGen = ZStreamGen.successes(Gen.string)
          check(Gen.small(ZStreamGen.pureStreamGen(Gen.int, _)), Gen.function2(ioGen), ioGen) { (s, f, z) =>
            for {
              sinkResult <- z.flatMap(z => s.run(ZSink.foldLeftZIO(z)(f)))
              foldResult <- s.runFold(List[Int]())((acc, el) => el :: acc)
                              .map(_.reverse)
                              .flatMap(_.foldLeft(z)((acc, el) => acc.flatMap(f(_, el))))
                              .exit
            } yield assert(foldResult.isSuccess)(isTrue) implies assert(foldResult)(succeeds(equalTo(sinkResult)))
          }
        }
      ),
      suite("fold")(
        test("empty")(
          assertM(
            ZStream.empty
              .transduce(ZSink.fold[Nothing, Int, Int](0)(_ => true)(_ + _))
              .runCollect
          )(equalTo(Chunk(0)))
        ),
        test("short circuits") {
          val empty: ZStream[Any, Nothing, Int]     = ZStream.empty
          val single: ZStream[Any, Nothing, Int]    = ZStream.succeed(1)
          val double: ZStream[Any, Nothing, Int]    = ZStream(1, 2)
          val failed: ZStream[Any, String, Nothing] = ZStream.fail("Ouch")

          def run[E](stream: ZStream[Any, E, Int]) =
            (for {
              effects <- Ref.make[List[Int]](Nil)
              exit <- stream
                        .transduce(ZSink.foldZIO(0)(_ => true) { (_, a: Int) =>
                          effects.update(a :: _) *> UIO.succeed(30)
                        })
                        .runCollect
              result <- effects.get
            } yield (exit, result)).exit

          (assertM(run(empty))(succeeds(equalTo((Chunk(0), Nil)))) <*>
            assertM(run(single))(succeeds(equalTo((Chunk(30), List(1))))) <*>
            assertM(run(double))(succeeds(equalTo((Chunk(30), List(2, 1))))) <*>
            assertM(run(failed))(fails(equalTo("Ouch")))).map { case (r1, r2, r3, r4) =>
            r1 && r2 && r3 && r4
          }
        },
        test("termination in the middle")(
          assertM(ZStream.range(1, 10).run(ZSink.fold[Nothing, Int, Int](0)(_ <= 5)((a, b) => a + b)))(equalTo(6))
        ),
        test("immediate termination")(
          assertM(ZStream.range(1, 10).run(ZSink.fold[Nothing, Int, Int](0)(_ <= -1)((a, b) => a + b)))(equalTo(0))
        ),
        test("termination in the middle")(
          assertM(ZStream.range(1, 10).run(ZSink.fold[Nothing, Int, Int](0)(_ <= 500)((a, b) => a + b)))(equalTo(45))
        )
      ),
      test("foldUntil")(
        assertM(
          ZStream[Long](1, 1, 1, 1, 1, 1)
            .transduce(ZSink.foldUntil(0L, 3)(_ + (_: Long)))
            .runCollect
        )(equalTo(Chunk(3L, 3L, 0L)))
      ),
      test("foldUntilM")(
        assertM(
          ZStream[Long](1, 1, 1, 1, 1, 1)
            .transduce(ZSink.foldUntilZIO(0L, 3)((s, a: Long) => UIO.succeedNow(s + a)))
            .runCollect
        )(equalTo(Chunk(3L, 3L, 0L)))
      ),
      test("foldWeighted")(
        assertM(
          ZStream[Long](1, 5, 2, 3)
            .transduce(
              ZSink.foldWeighted(List[Long]())((_, x: Long) => x * 2, 12)((acc, el) => el :: acc).map(_.reverse)
            )
            .runCollect
        )(equalTo(Chunk(List(1L, 5L), List(2L, 3L))))
      ),
      suite("foldWeightedDecompose")(
        test("simple example")(
          assertM(
            ZStream(1, 5, 1)
              .transduce(
                ZSink
                  .foldWeightedDecompose(List[Int]())(
                    (_, i: Int) => i.toLong,
                    4,
                    (i: Int) =>
                      if (i > 1) Chunk(i - 1, 1)
                      else Chunk(i)
                  )((acc, el) => el :: acc)
                  .map(_.reverse)
              )
              .runCollect
          )(equalTo(Chunk(List(1, 3), List(1, 1, 1))))
        ),
        test("empty stream")(
          assertM(
            ZStream.empty
              .transduce(
                ZSink.foldWeightedDecompose(0)((_, x: Int) => x.toLong, 1000, Chunk.single(_: Int))(_ + _)
              )
              .runCollect
          )(equalTo(Chunk(0)))
        )
      ),
      test("foldWeightedM")(
        assertM(
          ZStream[Long](1, 5, 2, 3)
            .transduce(
              ZSink
                .foldWeightedZIO(List.empty[Long])((_, a: Long) => UIO.succeedNow(a * 2), 12)((acc, el) =>
                  UIO.succeedNow(el :: acc)
                )
                .map(_.reverse)
            )
            .runCollect
        )(equalTo(Chunk(List(1L, 5L), List(2L, 3L))))
      ),
      suite("foldWeightedDecomposeM")(
        test("simple example")(
          assertM(
            ZStream(1, 5, 1)
              .transduce(
                ZSink
                  .foldWeightedDecomposeZIO(List.empty[Int])(
                    (_, i: Int) => UIO.succeedNow(i.toLong),
                    4,
                    (i: Int) =>
                      UIO.succeedNow(
                        if (i > 1) Chunk(i - 1, 1)
                        else Chunk(i)
                      )
                  )((acc, el) => UIO.succeedNow(el :: acc))
                  .map(_.reverse)
              )
              .runCollect
          )(equalTo(Chunk(List(1, 3), List(1, 1, 1))))
        ),
        test("empty stream")(
          assertM(
            ZStream.empty
              .transduce(
                ZSink.foldWeightedDecomposeZIO[Any, Nothing, Int, Int](0)(
                  (_, x) => ZIO.succeed(x.toLong),
                  1000,
                  x => ZIO.succeed(Chunk.single(x))
                )((x, y) => ZIO.succeed(x + y))
              )
              .runCollect
          )(equalTo(Chunk(0)))
        )
      ),
      suite("fail")(
        test("handles leftovers") {
          val s =
            ZSink
              .fail("boom")
              .foldSink(err => ZSink.collectAll[String, Int].map(c => (c, err)), _ => sys.error("impossible"))
          assertM(ZStream(1, 2, 3).run(s))(equalTo((Chunk(1, 2, 3), "boom")))
        }
      ),
      // suite("foreach")(
      //   test("preserves leftovers in case of failure") {
      //     for {
      //       acc <- Ref.make[Int](0)
      //       s    = ZSink.foreach[Any, String, Int]((i: Int) => if (i == 4) ZIO.fail("boom") else acc.update(_ + i))
      //       sink = s.foldSink(_ => ZSink.collectAll[String, Int], _ => sys.error("impossible"))
      //       leftover <- ZStream.fromChunks(Chunk(1, 2), Chunk(3, 4, 5)).run(sink)
      //       sum      <- acc.get
      //     } yield {
      //       assert(sum)(equalTo(6)) && assert(leftover)(equalTo(Chunk(5)))
      //     }
      //   }
      // ),
      suite("foreachWhile")(
        test("handles leftovers") {
          val leftover = ZStream
            .fromIterable(1 to 5)
            .run(ZSink.foreachWhile((n: Int) => ZIO.succeed(n <= 3)).exposeLeftover)
            .map(_._2)
          assertM(leftover)(equalTo(Chunk(4, 5)))
        }
      ),
      suite("fromZIO")(
        test("result is ok") {
          val s = ZSink.fromZIO(ZIO.succeed("ok"))
          assertM(ZStream(1, 2, 3).run(s))(
            equalTo("ok")
          )
        }
      ),
      suite("fromQueue")(
        test("should enqueue all elements") {

          for {
            queue          <- ZQueue.unbounded[Int]
            _              <- ZStream(1, 2, 3).run(ZSink.fromQueue(queue))
            enqueuedValues <- queue.takeAll
          } yield {
            assert(enqueuedValues)(hasSameElementsDistinct(List(1, 2, 3)))
          }

        }
      ),
      suite("fromQueueWithShutdown")(
        test("should enqueue all elements and shutsdown queue") {

          def createQueueSpy[A](q: Queue[A]) = new ZQueue[Any, Any, Nothing, Nothing, A, A] {

            @volatile
            private var isShutDown = false

            override def awaitShutdown(implicit trace: ZTraceElement): UIO[Unit] = q.awaitShutdown

            override def capacity: Int = q.capacity

            override def isShutdown(implicit trace: ZTraceElement): UIO[Boolean] = UIO(this.isShutDown)

            override def offer(a: A)(implicit trace: ZTraceElement): ZIO[Any, Nothing, Boolean] = q.offer(a)

            override def offerAll(as: Iterable[A])(implicit trace: ZTraceElement): ZIO[Any, Nothing, Boolean] =
              q.offerAll(as)

            override def shutdown(implicit trace: ZTraceElement): UIO[Unit] = UIO(this.isShutDown = true)

            override def size(implicit trace: ZTraceElement): UIO[Int] = q.size

            override def take(implicit trace: ZTraceElement): ZIO[Any, Nothing, A] = q.take

            override def takeAll(implicit trace: ZTraceElement): ZIO[Any, Nothing, Chunk[A]] = q.takeAll

            override def takeUpTo(max: Int)(implicit trace: ZTraceElement): ZIO[Any, Nothing, Chunk[A]] =
              q.takeUpTo(max)

          }

          for {
            queue          <- ZQueue.unbounded[Int].map(createQueueSpy)
            _              <- ZStream(1, 2, 3).run(ZSink.fromQueueWithShutdown(queue))
            enqueuedValues <- queue.takeAll
            isShutdown     <- queue.isShutdown
          } yield {
            assert(enqueuedValues)(hasSameElementsDistinct(List(1, 2, 3))) && assert(isShutdown)(isTrue)
          }

        }
      ),
      suite("fromHub")(
        test("should publish all elements") {

          for {
            promise1       <- Promise.make[Nothing, Unit]
            promise2       <- Promise.make[Nothing, Unit]
            hub            <- ZHub.unbounded[Int]
            f              <- hub.subscribe.use(s => promise1.succeed(()) *> promise2.await *> s.takeAll).fork
            _              <- promise1.await
            _              <- ZStream(1, 2, 3).run(ZSink.fromHub(hub))
            _              <- promise2.succeed(())
            publisedValues <- f.join
          } yield {
            assert(publisedValues)(hasSameElementsDistinct(List(1, 2, 3)))
          }

        }
      ),
      suite("fromHubWithShutdown")(
        test("should shutdown hub") {
          for {
            hub        <- ZHub.unbounded[Int]
            _          <- ZStream(1, 2, 3).run(ZSink.fromHubWithShutdown(hub))
            isShutdown <- hub.isShutdown
          } yield {
            assert(isShutdown)(isTrue)
          }

        }
      ),
      suite("succeed")(
        test("result is ok") {
          assertM(ZStream(1, 2, 3).run(ZSink.succeed("ok")))(
            equalTo("ok")
          )
        }
      ),
      suite("Combinators")(
        test("raceBoth") {
          check(Gen.listOf(Gen.int(0, 10)), Gen.boolean, Gen.boolean) { (ints, success1, success2) =>
            val stream = ints ++ (if (success1) List(20) else Nil) ++ (if (success2) List(40) else Nil)
            sinkRaceLaw(
              ZStream.fromIterableZIO(Random.shuffle(stream).provideLayer(Random.live)),
              findSink(20),
              findSink(40)
            )
          }
        },
        suite("zipWithPar")(
          test("coherence") {
            check(Gen.listOf(Gen.int(0, 10)), Gen.boolean, Gen.boolean) { (ints, success1, success2) =>
              val stream = ints ++ (if (success1) List(20) else Nil) ++ (if (success2) List(40) else Nil)

              zipParLaw(
                ZStream.fromIterableZIO(Random.shuffle(stream).provideLayer(Random.live)),
                findSink(20),
                findSink(40)
              )
            }
          },
          suite("zipRight (*>)")(
            test("happy path") {
              assertM(ZStream(1, 2, 3).run(ZSink.head.zipParRight(ZSink.succeed("Hello"))))(
                equalTo(("Hello"))
              )
            }
          ),
          suite("zipWith")(test("happy path") {
            assertM(ZStream(1, 2, 3).run(ZSink.head.zipParLeft(ZSink.succeed("Hello"))))(
              equalTo(Some(1))
            )
          })
        ),
        test("untilOutputZIO with head sink") {
          val sink: ZSink[Any, Nothing, Int, Nothing, Int, Option[Option[Int]]] =
            ZSink.head[Nothing, Int].untilOutputZIO(h => ZIO.succeed(h.fold(false)(_ >= 10)))
          val assertions = ZIO.foreach(Chunk(1, 3, 7, 20)) { n =>
            assertM(ZStream.fromIterable(1 to 100).rechunk(n).run(sink))(equalTo(Some(Some(10))))
          }
          assertions.map(tst => tst.reduce(_ && _))
        },
        test("untilOutputZIO take sink across multiple chunks") {
          val sink: ZSink[Any, Nothing, Int, Nothing, Int, Option[Chunk[Int]]] =
            ZSink.take[Nothing, Int](4).untilOutputZIO(s => ZIO.succeed(s.sum > 10))

          assertM(ZStream.fromIterable(1 to 8).rechunk(2).run(sink))(equalTo(Some(Chunk(5, 6, 7, 8))))
        },
        test("untilOutputZIO empty stream terminates with none") {
          assertM(
            ZStream.fromIterable(List.empty[Int]).run(ZSink.sum[Nothing, Int].untilOutputZIO(s => ZIO.succeed(s > 0)))
          )(equalTo(None))
        },
        test("untilOutputZIO unsatisfied condition terminates with none") {
          assertM(
            ZStream
              .fromIterable(List(1, 2))
              .run(ZSink.head[Nothing, Int].untilOutputZIO(h => ZIO.succeed(h.fold(false)(_ >= 3))))
          )(equalTo(None))
        },
        suite("flatMap")(
          test("non-empty input") {
            assertM(
              ZStream(1, 2, 3)
                .run(ZSink.head[Nothing, Int].flatMap((x: Option[Int]) => ZSink.succeed(x)))
            )(equalTo(Some(1)))
          },
          test("empty input") {
            assertM(ZStream.empty.run(ZSink.head[Nothing, Int].flatMap(h => ZSink.succeed(h))))(
              equalTo(None)
            )
          },
          test("with leftovers") {
            val headAndCount =
              ZSink.head[Nothing, Int].flatMap((h: Option[Int]) => ZSink.count.map(cnt => (h, cnt)))
            check(Gen.listOf(Gen.small(Gen.chunkOfN(_)(Gen.int)))) { chunks =>
              ZStream.fromChunks(chunks: _*).run(headAndCount).map {
                case (head, count) => {
                  assert(head)(equalTo(chunks.flatten.headOption)) &&
                  assert(count + head.toList.size)(equalTo(chunks.map(_.size.toLong).sum))
                }
              }
            }
          },
          test("leftovers are kept in order") {
            Ref.make(Chunk[Chunk[Int]]()).flatMap { readData =>
              def takeN(n: Int) =
                ZSink.take[Nothing, Int](n).mapZIO(c => readData.update(_ :+ c))

              def taker(data: Chunk[Chunk[Int]], n: Int): (Chunk[Int], Chunk[Chunk[Int]], Boolean) = {
                import scala.collection.mutable
                val buffer   = mutable.Buffer(data: _*)
                val builder  = mutable.Buffer[Int]()
                var wasSplit = false

                while (builder.size < n && buffer.nonEmpty) {
                  val popped = buffer.remove(0)

                  if ((builder.size + popped.size) <= n) builder ++= popped
                  else {
                    val splitIndex  = n - builder.size
                    val (take, ret) = popped.splitAt(splitIndex)
                    builder ++= take
                    buffer.prepend(ret)

                    if (splitIndex > 0)
                      wasSplit = true
                  }
                }

                (Chunk.fromIterable(builder), Chunk.fromIterable(buffer), wasSplit)
              }

              val gen =
                for {
                  sequenceSize <- Gen.int(1, 50)
                  takers       <- Gen.int(1, 5)
                  takeSizes    <- Gen.listOfN(takers)(Gen.int(1, sequenceSize))
                  inputs       <- Gen.chunkOfN(sequenceSize)(ZStreamGen.tinyChunkOf(Gen.int))
                  (expectedTakes, leftoverInputs, wasSplit) = takeSizes.foldLeft((Chunk[Chunk[Int]](), inputs, false)) {
                                                                case ((takenChunks, leftover, _), takeSize) =>
                                                                  val (taken, rest, wasSplit) =
                                                                    taker(leftover, takeSize)
                                                                  (takenChunks :+ taken, rest, wasSplit)
                                                              }
                  expectedLeftovers = if (wasSplit) leftoverInputs.head
                                      else Chunk()
                } yield (inputs, takeSizes, expectedTakes, expectedLeftovers)

              check(gen) { case (inputs, takeSizes, expectedTakes, expectedLeftovers) =>
                val takingSinks = takeSizes.map(takeN(_)).reduce(_ *> _).channel.doneCollect
                val channel     = ZChannel.writeAll(inputs: _*) >>> takingSinks

                (channel.run <*> readData.getAndSet(Chunk())).map { case (leftovers, _, takenChunks) =>
                  assert(leftovers.flatten)(equalTo(expectedLeftovers)) &&
                    assert(takenChunks)(equalTo(expectedTakes))
                }
              }
            }
          } @@ jvmOnly
        ),
        suite("repeat")(
          test("runs until the source is exhausted") {
            assertM(
              ZStream
                .fromChunks(Chunk(1, 2), Chunk(3, 4, 5), Chunk(), Chunk(6, 7), Chunk(8, 9))
                .run(ZSink.take[Nothing, Int](3).repeat)
            )(
              equalTo(Chunk(Chunk(1, 2, 3), Chunk(4, 5, 6), Chunk(7, 8, 9), Chunk.empty))
            )
          },
          test("combinators") {
            assertM(
              ZStream
                .fromChunks(Chunk(1, 2), Chunk(3, 4, 5), Chunk.empty, Chunk(6, 7), Chunk(8, 9))
                .run(ZSink.sum[Nothing, Int].repeat.map(_.sum))
            )(
              equalTo(45)
            )
          },
          test("handles errors") {
            assertM(
              (ZStream
                .fromChunks(Chunk(1, 2)))
                .run(ZSink.fail(()).repeat)
                .either
            )(
              isLeft
            )
          }
        ),
        suite("take")(
          test("take")(
            check(Gen.chunkOf(Gen.small(Gen.chunkOfN(_)(Gen.int))), Gen.int) { (chunks, n) =>
              ZStream
                .fromChunks(chunks: _*)
                .peel(ZSink.take[Nothing, Int](n))
                .flatMap { case (chunk, stream) =>
                  stream.runCollect.toManaged.map { leftover =>
                    assert(chunk)(equalTo(chunks.flatten.take(n))) &&
                    assert(leftover)(equalTo(chunks.flatten.drop(n)))
                  }
                }
                .useNow
            }
          )
        ),
        test("timed") {
          for {
            f <- ZStream.fromIterable(1 to 10).mapZIO(i => Clock.sleep(10.millis).as(i)).run(ZSink.timed).fork
            _ <- TestClock.adjust(100.millis)
            r <- f.join
          } yield assert(r)(isGreaterThanEqualTo(100.millis))
        }
      )
    )
  }
}<|MERGE_RESOLUTION|>--- conflicted
+++ resolved
@@ -10,43 +10,7 @@
 
   import ZIOTag._
 
-<<<<<<< HEAD
-  private def stringToByteChunkOf(charset: Charset, source: String): Chunk[Byte] =
-    Chunk.fromArray(source.getBytes(charset))
-
-  private def testDecoderWithRandomStringUsing[Err](
-    decoderUnderTest: => ZSink[Any, Err, Byte, Err, Byte, Option[String]],
-    sourceCharset: Charset,
-    withBom: Chunk[Byte] => Chunk[Byte] = identity
-  ) =
-    check(
-      Gen.string.map(stringToByteChunkOf(sourceCharset, _)),
-      Gen.int
-    ) {
-      // Enabling `rechunk(chunkSize)` makes this suite run for too long and
-      // could potentially cause OOM during builds. However, running the tests with
-      // `rechunk(chunkSize)` can guarantee that different chunks have no impact on
-      // the functionality of decoders. You should run it at least once locally before
-      // pushing your commit.
-      (originalBytes, _ /*chunkSize*/ ) =>
-        ZStream
-          .fromChunk(withBom(originalBytes))
-//        .rechunk(chunkSize)
-          .transduce(decoderUnderTest.map(_.getOrElse("")))
-          .mkString
-          .map { decodedString =>
-            assertTrue(originalBytes == stringToByteChunkOf(sourceCharset, decodedString))
-          }
-    }
-
-  private def runOnlyIfSupporting(charset: String) =
-    if (Charset.isSupported(charset)) TestAspect.jvmOnly
-    else TestAspect.ignore
-
   def spec = {
-=======
-  def spec: ZSpec[Environment, Failure] = {
->>>>>>> caac5e14
     suite("ZSinkSpec")(
       suite("Constructors")(
         suite("collectAllN")(
