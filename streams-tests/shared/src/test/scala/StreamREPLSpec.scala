import com.github.ghik.silencer.silent
import zio.test._

object StreamREPLSpec extends ZIOSpecDefault {

  def spec = suite("StreamREPLSpec")(
    test("settings compile") {
      import zio._
      @silent("never used")
      implicit class RunSyntax[A](io: ZIO[Any, Any, A]) {
        def unsafeRun: A =
<<<<<<< HEAD
          Unsafe.unsafeCompat { implicit unsafe =>
=======
          Unsafe.unsafe { implicit unsafe =>
>>>>>>> 3833679f
            Runtime.default.unsafe.run(io).getOrThrowFiberFailure()
          }
      }
      assertCompletes
    }
  )
}<|MERGE_RESOLUTION|>--- conflicted
+++ resolved
@@ -9,11 +9,7 @@
       @silent("never used")
       implicit class RunSyntax[A](io: ZIO[Any, Any, A]) {
         def unsafeRun: A =
-<<<<<<< HEAD
-          Unsafe.unsafeCompat { implicit unsafe =>
-=======
           Unsafe.unsafe { implicit unsafe =>
->>>>>>> 3833679f
             Runtime.default.unsafe.run(io).getOrThrowFiberFailure()
           }
       }
