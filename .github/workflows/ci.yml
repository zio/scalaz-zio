--- conflicted
+++ resolved
@@ -1,19 +1,8 @@
 name: CI
 
 env:
-<<<<<<< HEAD
-  JAVA8: adopt@1.8
-  JAVA11: adopt@1.11
-  SCALA_211: 2.11.12
-  SCALA_212: 2.12.13
-  SCALA_213: 2.13.5
-  SCALA_3: 3.0.0-RC2
-  JAVA_OPTS: -Xms2048M -Xmx3072M -Xss6M -XX:ReservedCodeCacheSize=256M -Dfile.encoding=UTF-8
-  JVM_OPTS:  -Xms2048M -Xmx3072M -Xss6M -XX:ReservedCodeCacheSize=256M -Dfile.encoding=UTF-8
-=======
   JDK_JAVA_OPTIONS: -XX:+PrintCommandLineFlags -Xmx3G # JDK_JAVA_OPTIONS is _the_ env. variable to use for modern Java
   JVM_OPTS: -XX:+PrintCommandLineFlags -Xmx3G # for Java 8 only (sadly, it is not modern enough for JDK_JAVA_OPTIONS)
->>>>>>> 8de9fd70
 
 on:
   pull_request:
