--- conflicted
+++ resolved
@@ -34,15 +34,11 @@
 
   compile:
     runs-on: ubuntu-20.04
-<<<<<<< HEAD
-    timeout-minutes: 60
+    timeout-minutes: 120
     strategy:
       fail-fast: false
       matrix:
         scala: ['2.11.12', '2.12.15', '2.13.8', '3.1.2']
-=======
-    timeout-minutes: 120
->>>>>>> a120ede0
     steps:
       - name: Checkout current branch
         uses: actions/checkout@v3.0.2
@@ -58,22 +54,6 @@
         run: sudo apt-get update && sudo apt-get install -y libuv1-dev
       - name: Set Swap Space
         uses: pierotofy/set-swap-space@master
-<<<<<<< HEAD
-=======
-        with:
-          swap-size-gb: 10
-      - name: Check generation of ScalaDoc
-        run: free -h -s 1 & ./sbt +Test/compile
-
-  publishLocal:
-    runs-on: ubuntu-20.04
-    timeout-minutes: 60
-    steps:
-      - name: Checkout current branch
-        uses: actions/checkout@v3.0.2
-      - name: Setup Java
-        uses: actions/setup-java@v2.5.0
->>>>>>> a120ede0
         with:
           swap-size-gb: 7
       - name: Check generation of ScalaDoc
