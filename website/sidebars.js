module.exports = {
  overview_sidebar: {
    Overview: [
      "overview/overview_index",
      "overview/overview_creating_effects",
      "overview/overview_basic_operations",
      "overview/overview_handling_errors",
      "overview/overview_handling_resources",
      "overview/overview_basic_concurrency",
      "overview/overview_testing_effects",
      "overview/overview_running_effects",
      "overview/overview_background",
      "overview/overview_performance",
      "overview/overview_platforms"
    ]
  },
  "datatypes-sidebar": {
    "Overview": [
      "datatypes/index"
    ],
    "Core Data Types": [
        {
            type: "category",
            label: "ZIO Effects",
            items: [
                "datatypes/core/zio/zio",
                "datatypes/core/zio/uio",
                "datatypes/core/zio/urio",
                "datatypes/core/zio/task",
                "datatypes/core/zio/rio",
                "datatypes/core/zio/io",
            ]
        },
        "datatypes/core/zioapp",
        "datatypes/core/runtime",
        "datatypes/core/exit",
        "datatypes/core/cause"
    ],
    "Contextual Types": [
        "datatypes/contextual/index",
        "datatypes/contextual/zenvironment",
        {
            type: "category",
            label: "ZIO Layers",
            items: [
                "datatypes/contextual/zlayer",
                "datatypes/contextual/rlayer",
                "datatypes/contextual/ulayer",
                "datatypes/contextual/layer",
                "datatypes/contextual/urlayer",
                "datatypes/contextual/tasklayer"
            ]
        },
        {
            type: "category",
            label: "Built-in Services",
            items: [
                "datatypes/contextual/services/index",
                "datatypes/contextual/services/console",
                "datatypes/contextual/services/clock",
                "datatypes/contextual/services/random",
                "datatypes/contextual/services/system"
            ]
        }
    ],
    "Concurrency": [
        {
            type: "category",
            label: "ZIO Fibers",
            items: [
                "datatypes/fiber/index",
                "datatypes/fiber/fiber",
                "datatypes/fiber/fiberref",
                "datatypes/fiber/fiberid",
                "datatypes/fiber/fiberstatus"
            ]
        },
        {
            type: "category",
            label: "Synchronization",
            items: [
                "datatypes/sync/index",
                "datatypes/sync/reentrantlock",
                "datatypes/sync/countdownlatch",
                "datatypes/sync/cyclicbarrier",
                "datatypes/sync/concurrentmap",
                "datatypes/sync/concurrentset",
            ]
        },
        {
            type: "category",
            label: "Concurrency Primitives",
            items: [
                "datatypes/concurrency/index",
                {
                    type: "category",
                    label: "Mutable References",
                    items: [
                        "datatypes/concurrency/ref",
                        "datatypes/concurrency/refsynchronized",
                    ]
                },
                "datatypes/concurrency/promise",
                "datatypes/concurrency/queue",
                "datatypes/concurrency/hub",
                "datatypes/concurrency/semaphore"
            ]
        },
        {
            type: "category",
            label: "STM",
            items: [
                "datatypes/stm/index",
                "datatypes/stm/stm",
                "datatypes/stm/tarray",
                "datatypes/stm/trandom",
                "datatypes/stm/tset",
                "datatypes/stm/tmap",
                "datatypes/stm/tref",
                "datatypes/stm/tpriorityqueue",
                "datatypes/stm/tpromise",
                "datatypes/stm/tqueue",
                "datatypes/stm/treentrantlock",
                "datatypes/stm/tsemaphore",
                "datatypes/stm/thub",
            ]
        },
    ],
    "Resource Management": [
      "datatypes/resource/index",
      "datatypes/resource/scope",
      "datatypes/resource/zpool",
    ],
    "Streaming": [
        "datatypes/stream/index",
        {
            type: "category",
            label: "Main Components",
            items: [
                {
                    type: "category",
                    label: "ZStream",
                    items: [
                        "datatypes/stream/zstream",
                        "datatypes/stream/stream",
                        "datatypes/stream/ustream",
                    ]
                },
                {
                    type: "category",
                    label: "ZPipeline",
                    items: [
                        "datatypes/stream/zpipeline",
                    ]
                },
                {
                    type: "category",
                    label: "ZSink",
                    items: [
                        "datatypes/stream/zsink",
                        "datatypes/stream/sink",
                    ]
                }
            ]
        },
        "datatypes/stream/subscription-ref"
    ],
      "Metrics": [
          "datatypes/metrics/index",
          {
              type: "category",
              label: "Metric Types",
              items: [
                  "datatypes/metrics/counter",
                  "datatypes/metrics/gauge",
                  "datatypes/metrics/histogram",
                  "datatypes/metrics/summary",
                  "datatypes/metrics/setcount"
              ]
          },
          "datatypes/metrics/metriclabel",
          "datatypes/metrics/jvm",
      ],
      "ZIO Test": [
        "datatypes/test/index",
        "datatypes/test/spec",
        "datatypes/test/assertion",
        {
          type: "category",
          label: "Test Services",
          items: [
            "datatypes/test/environment/index",
            "datatypes/test/environment/console",
            "datatypes/test/environment/clock",
            "datatypes/test/environment/random",
            "datatypes/test/environment/system",
            "datatypes/test/environment/live",
            "datatypes/test/environment/config",
            "datatypes/test/environment/sized",
          ]
        },
        "datatypes/test/test-aspect",
        "datatypes/test/gen",
      ],
    "Miscellaneous": [
      "datatypes/misc/chunk",
      "datatypes/misc/schedule",
      "datatypes/misc/supervisor",
      "datatypes/misc/zstate",
    ]
  },
<<<<<<< HEAD
  "guides-sidebar": {
    "Overview": ["guides/index"],
    "Guides": [
      "guides/handle-errors",
    ],
    "Interop": [
      "guides/interop/with-cats-effect",
      "guides/interop/with-future",
      "guides/interop/with-java",
      "guides/interop/with-javascript",
      "guides/interop/with-monix",
      "guides/interop/with-scalaz-7x",
      "guides/interop/with-reactive-streams",
      "guides/interop/with-twitter",
      "guides/interop/with-guava"
    ],
    "Migrate": [
      "guides/migrate/from-monix",
      "guides/migrate/zio-2.x-migration-guide"
    ]
  },
=======
  "guides-sidebar": [
    "guides/index",
    {
      "Quickstart Guides": [
        "guides/quickstarts/hello-world",
        "guides/quickstarts/restful-webservice",  
      ],
      "Tutorial Guides": [
        "guides/handle-errors"
      ],
      "Integration Guides": [
        "guides/interop/with-cats-effect",
        "guides/interop/with-future",
        "guides/interop/with-java",
        "guides/interop/with-javascript",
        "guides/interop/with-monix",
        "guides/interop/with-scalaz-7x",
        "guides/interop/with-reactive-streams",
        "guides/interop/with-twitter",
        "guides/interop/with-guava"
      ],
      "Migration Guides": [
        "guides/migrate/zio-2.x-migration-guide",
        "guides/migrate/from-cats-effect",
        "guides/migrate/from-monix",
      ]
    }
  ],
>>>>>>> 64ab5e62
  "resources-sidebar": {
    "Overview": [
      "resources/index"
    ],
    "Learning": [
      "resources/learning/articles",
      "resources/learning/videos",
      "resources/learning/cookbooks",
      "resources/learning/cheatsheets",
      "resources/learning/sampleprojects",
      "resources/learning/poweredbyzio"
    ],
    "Ecosystem": [
        {
            type: "category",
            label: "Official Libraries",
            items: [
                "resources/ecosystem/officials/index",
                "resources/ecosystem/officials/zio-actors",
                "resources/ecosystem/officials/zio-akka-cluster",
                "resources/ecosystem/officials/zio-aws",
                "resources/ecosystem/officials/zio-cache",
                "resources/ecosystem/officials/zio-config",
                "resources/ecosystem/officials/zio-ftp",
                "resources/ecosystem/officials/zio-json",
                "resources/ecosystem/officials/zio-kafka",
                "resources/ecosystem/officials/zio-logging",
                "resources/ecosystem/officials/zio-metrics",
                "resources/ecosystem/officials/zio-nio",
                "resources/ecosystem/officials/zio-optics",
                "resources/ecosystem/officials/zio-prelude",
                "resources/ecosystem/officials/zio-process",
                "resources/ecosystem/officials/zio-query",
                "resources/ecosystem/officials/zio-redis",
                "resources/ecosystem/officials/zio-rocksdb",
                "resources/ecosystem/officials/zio-s3",
                "resources/ecosystem/officials/zio-schema",
                "resources/ecosystem/officials/zio-sqs",
                "resources/ecosystem/officials/zio-telemetry",
                "resources/ecosystem/officials/zio-zmx",
            ],
        },
        {
            type: "category",
            label: "Community Libraries",
            items: [
                "resources/ecosystem/community/index",
                "resources/ecosystem/community/caliban",
                "resources/ecosystem/community/distage",
                "resources/ecosystem/community/logstage",
                "resources/ecosystem/community/munit-zio",
                "resources/ecosystem/community/quill",
                "resources/ecosystem/community/rezilience",
                "resources/ecosystem/community/tamer",
                "resources/ecosystem/community/tranzactio",
                "resources/ecosystem/community/zio-amqp",
                "resources/ecosystem/community/zio-arrow",
                "resources/ecosystem/community/zio-aws-s3",
                "resources/ecosystem/community/zio-grpc",
                "resources/ecosystem/community/zio-http",
                "resources/ecosystem/community/zio-k8s",
                "resources/ecosystem/community/zio-kinesis",
                "resources/ecosystem/community/zio-pulsar",
                "resources/ecosystem/community/zio-saga",
                "resources/ecosystem/community/zio-slick-interop",
                "resources/ecosystem/community/zio-test-akka-http",
            ],
        },
        "resources/ecosystem/compatible",
        "resources/ecosystem/tools",
        "resources/ecosystem/templates"
    ]
  },
  "about-sidebar": {
    "About": [
      "about/index",
      "about/faq",
      "about/coding-guidelines",
      "about/contributing",
      "about/contributing-to-documentation",
      "about/code-of-conduct",
      "about/users",
    ]
  }
}<|MERGE_RESOLUTION|>--- conflicted
+++ resolved
@@ -209,29 +209,6 @@
       "datatypes/misc/zstate",
     ]
   },
-<<<<<<< HEAD
-  "guides-sidebar": {
-    "Overview": ["guides/index"],
-    "Guides": [
-      "guides/handle-errors",
-    ],
-    "Interop": [
-      "guides/interop/with-cats-effect",
-      "guides/interop/with-future",
-      "guides/interop/with-java",
-      "guides/interop/with-javascript",
-      "guides/interop/with-monix",
-      "guides/interop/with-scalaz-7x",
-      "guides/interop/with-reactive-streams",
-      "guides/interop/with-twitter",
-      "guides/interop/with-guava"
-    ],
-    "Migrate": [
-      "guides/migrate/from-monix",
-      "guides/migrate/zio-2.x-migration-guide"
-    ]
-  },
-=======
   "guides-sidebar": [
     "guides/index",
     {
@@ -260,7 +237,6 @@
       ]
     }
   ],
->>>>>>> 64ab5e62
   "resources-sidebar": {
     "Overview": [
       "resources/index"
