--- conflicted
+++ resolved
@@ -414,13 +414,7 @@
           items: [
             "reference/test/assertions/classic-assertions",
             "reference/test/assertions/smart-assertions",
-<<<<<<< HEAD
-            "reference/test/assertions/classic-assertions",
             "reference/test/assertions/built-in-assertions",
-            "reference/test/assertions/how-it-works"
-=======
-            "reference/test/assertions/built-in-assertions",
->>>>>>> a22323a8
           ]
         },
         "reference/test/test-hierarchies-and-organization",
