const config = {
  title: 'ZIO',
  tagline: 'Type-safe, composable asynchronous and concurrent programming for Scala',
  url: 'https://zio.dev',
  baseUrl: '/',
  onBrokenLinks: 'warn',
  onBrokenMarkdownLinks: 'warn',
  favicon: 'img/favicon.png',
  organizationName: 'zio',
  projectName: 'zio',
  themeConfig: {
    prism: {
      // In case we want to use one of the json packaged themes, we can simply require those 
      //theme: require('prism-react-renderer/themes/vsDark'),

      // if we want to use any of the styles in '/static/css/prism' we have to 
      // use an empty theme config. The stylesheet must then be included in the stylesheets 
      // section below.
      // The CSS stylesheets are included from  https://github.com/PrismJS/prism-themes.git 
      theme: { plain: [], styles: [] },
      additionalLanguages: ['json', 'java', 'scala'],
    },
    navbar: {
      style: 'dark',
      logo: {
        alt: 'ZIO',
        src: '/img/navbar_brand.png',
      },
      items: [
<<<<<<< HEAD
        { to: 'version-1.x/overview/', label: 'Overview', position: 'right' },
        { to: 'version-1.x/datatypes/', label: 'Data Types', position: 'right' },
        { to: 'next/guides/', label: 'Guides', position: 'right' },
        { to: 'version-1.x/resources/', label: 'Resources', position: 'right' },
        { to: 'version-1.x/about/', label: 'About', position: 'right' },
=======
        { type: 'docsVersion', label: 'Overview', position: 'right' },
        { type: 'doc', docId: 'datatypes/index', label: 'Data Types', position: 'right' },
        { type: 'doc', docId: 'usecases/usecases_index', label: 'Use Cases', position: 'right' },
        { type: 'doc', docId: 'howto/index', label: 'How to', position: 'right' },
        { type: 'doc', docId: 'resources/index', label: 'Resources', position: 'right' },
        { type: 'doc', docId: 'about/about_index', label: 'About', position: 'right' },
>>>>>>> a2b4ee19
        {
          type: 'docsVersionDropdown',
          position: 'right',
          dropdownActiveClassDisabled: true,
        },
      ],
    },
    algolia: {
      apiKey: '0c94b59071da7001757d08ab43d9e033',
      appId: 'zio',
      indexName: 'zio'
    },
    footer: {
      style: 'dark',     links: [
        {
          items: [
            {
              html: `
                <img src="/img/navbar_brand.png" alt="zio" />
            `
            }
          ],
        },
        {
          title: 'Github',
          items: [
            {
              html: `
              <a href="https://github.com/zio/zio">
                <img src="https://img.shields.io/github/stars/zio/zio?style=social" alt="github" />
              </a>
            `
            }
          ],
        },
        {
          title: 'Chat with us on Discord',
          items: [
            {
              html: `
                <a href="https://discord.gg/2ccFBr4">
                  <img src="https://img.shields.io/discord/629491597070827530?logo=discord&style=social" alt="discord"/>
                </a>
              `
            }
          ],
        },
        {
          title: 'Follow us on Twitter',
          items: [
            {
              html: `
                <a href="https://twitter.com/zioscala">
                  <img src="https://img.shields.io/twitter/follow/zioscala?label=Follow&style=social" alt="twitter"/>
                </a>
              `
            }
          ],
        },
        {
          title: 'Additional resources',
          items: [
            {
              label: 'Scaladoc of ZIO',
              href: 'https://javadoc.io/doc/dev.zio/zio_2.12/'
            }
          ],
        },
      ],
      copyright: `Copyright © ${new Date().getFullYear()} ZIO Maintainers - Built with <a href="https://v2.docusaurus.io/">Docusaurus v2</a>`,
    },
  },
  stylesheets: [
    // see https://atelierbram.github.io/syntax-highlighting/prism/ for examples / customizing
    //'/css/prism/prism-atom-dark.css'
    '/css/prism/prism-material-dark.css'
  ],
  presets: [
    [
      '@docusaurus/preset-classic',
      {
        debug: true,
        docs: {
          routeBasePath: '/',
          sidebarPath: require.resolve('./sidebars.js'),
          lastVersion: '1.x',
          versions: {
            'current': {
              label: 'ZIO 2.x (WIP)'
            },
            '1.x': {
              label: 'ZIO 1.x',
              path: 'version-1.x'
            }
          },
          remarkPlugins: [
            [require('blended-include-code-plugin'), { marker: 'CODE_INCLUDE' }],
            [require('remark-kroki-plugin'), { krokiBase: 'https://kroki.io', lang: "kroki", imgRefDir: "/img/kroki", imgDir: "static/img/kroki" }]
          ],
          editUrl: 'https://github.com/zio/zio/edit/series/2.x',
        },
        theme: {
          customCss: [require.resolve('./src/css/custom.css')],
        },
      },
    ],
  ],
}

module.exports = config;
<|MERGE_RESOLUTION|>--- conflicted
+++ resolved
@@ -27,20 +27,12 @@
         src: '/img/navbar_brand.png',
       },
       items: [
-<<<<<<< HEAD
-        { to: 'version-1.x/overview/', label: 'Overview', position: 'right' },
-        { to: 'version-1.x/datatypes/', label: 'Data Types', position: 'right' },
-        { to: 'next/guides/', label: 'Guides', position: 'right' },
-        { to: 'version-1.x/resources/', label: 'Resources', position: 'right' },
-        { to: 'version-1.x/about/', label: 'About', position: 'right' },
-=======
         { type: 'docsVersion', label: 'Overview', position: 'right' },
         { type: 'doc', docId: 'datatypes/index', label: 'Data Types', position: 'right' },
         { type: 'doc', docId: 'usecases/usecases_index', label: 'Use Cases', position: 'right' },
         { type: 'doc', docId: 'howto/index', label: 'How to', position: 'right' },
         { type: 'doc', docId: 'resources/index', label: 'Resources', position: 'right' },
         { type: 'doc', docId: 'about/about_index', label: 'About', position: 'right' },
->>>>>>> a2b4ee19
         {
           type: 'docsVersionDropdown',
           position: 'right',
