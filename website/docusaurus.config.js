// @ts-check

const path = require("path")

const lightCodeTheme = require('prism-react-renderer/themes/github');
const darkCodeTheme = require('prism-react-renderer/themes/vsDark');

/** @type {import('@docusaurus/types').Config} */
const config = {
  title: 'ZIO',
  tagline: 'Type-safe, composable asynchronous and concurrent programming for Scala',
  url: 'https://zio.dev',
  baseUrl: '/',
  onBrokenLinks: 'warn',
  onBrokenMarkdownLinks: 'warn',
  favicon: 'img/favicon.png',
  organizationName: 'zio',
  projectName: 'zio',
  themeConfig: {
    image: 'https://zio.dev/img/zio.png',
    algolia: {
      // The application ID provided by Algolia
      appId: 'IAX8GRSWEQ',

      // Public API key: it is safe to commit it
      apiKey: '6d38dc1ca6f0305c6e883ef79f82523d',

      indexName: 'zio',

      // Optional: see doc section below
      contextualSearch: true,

      // Optional: path for search page that enabled by default (`false` to disable it)
      searchPagePath: 'search',
    },
    docs: {
      sidebar: {
        autoCollapseCategories: true,
      },
    },
    prism: {
      theme: lightCodeTheme,
      darkTheme: darkCodeTheme,
      additionalLanguages: ['json', 'java', 'scala']
    },
    navbar: {
      style: 'dark',
      logo: {
        alt: 'ZIO',
        src: '/img/navbar_brand.png',
      },
      items: [
        { type: 'doc', docId: 'overview/getting-started', label: 'Overview', position: 'left' },
        { type: 'doc', docId: 'reference/index', label: 'Reference', position: 'left' },
        { type: 'doc', docId: 'guides/index', label: 'Guides', position: 'left' },
        { type: 'doc', docId: 'ecosystem/index', label: 'Ecosystem', position: 'left' },
        { type: 'doc', docId: 'resources/index', label: 'Resources', position: 'left' },
        { type: 'doc', docId: 'events/index', label: 'Events', position: 'left' },
        { to: "http://chat.zio.dev", label: "Chat Bot", position: 'right' },
        { to: 'blog', label: 'Blog', position: 'right' },
        {
<<<<<<< HEAD
          type: 'docsVersionDropdown',
          position: 'right',
          dropdownActiveClassDisabled: true,
        }
=======
          href: 'https://github.com/zio/zio',
          position: 'right',
          className: 'header-github-link',
          'aria-label': 'GitHub repository',
        },
// Disabled extra link until the ZIO 1.x docs available
//        {
//          type: 'docsVersionDropdown',
//          position: 'right',
//          dropdownActiveClassDisabled: true,
//        }
>>>>>>> 1facf37f
      ],
    },
    footer: {
      style: 'dark',     links: [
        {
          title: 'Learn!',
          items: [
            {
              label: 'Getting Started!',
              href: '/overview/getting-started'
            },
            {
              label: 'Reference',
              href: '/reference'
            },
            {
              label: 'Guides',
              href: '/guides'
            },
            {
              label: 'Scaladoc of ZIO',
              href: 'https://javadoc.io/doc/dev.zio/zio_3/latest/index.html'
            }
          ],
        },
        {
          title: 'Community and Social',
          items: [
            {
              label: 'Github',
              href: 'https://github.com/zio/zio'
            },
            {
              label: 'Discord',
              href: 'https://discord.gg/2ccFBr4'
            },
            {
              label: 'Twitter',
              href: "https://twitter.com/zioscala"
            }
          ],
        },
        {
          title: 'ZIO Newsletter',
          items: [
            {
              html: `
                <a href="https://ziverge.us12.list-manage.com/subscribe?u=bac34bb9e79745552c9a22089&id=beb6f5996c" target="_blank" style="background-color:#e73c00;color:#fff;display:inline-block;font-size:14px;font-weight:bold;line-height:30px;text-align:center;text-decoration:none;width:100px;-webkit-text-size-adjust:none;border-radius: 10px; -moz-border-radius: 10px; -webkit-border-radius: 10px;">Subscribe</a>
              `
            }
          ],
        },
        {
          title: 'Contribution',
          items: [
            {
              label: 'Contributor Guidelines',
              href: '/contributor-guidelines'
            },
            {
              label: 'Contributing to The ZIO Documentation',
              href: '/contributing-to-documentation'
            },
            {
              label: 'Coding Guidelines',
              href: '/coding-guidelines'
            },
          ],
        },
        {
          title: 'More',
          items: [
            {
              label: 'Blog',
              href: "/blog"
            },
            {
              label: 'FAQ',
              href: '/faq'
            },
            {
              label: 'Adopters',
              href: '/adopters'
            },
            {
              label: 'Code of Conduct',
              href: '/code-of-conduct'
            }
          ],
        },
      ],
      copyright: `Copyright © ${new Date().getFullYear()} ZIO Maintainers - Built with <a href="https://v2.docusaurus.io/">Docusaurus v2</a>`,
    },
  },
  presets: [
    [
      '@docusaurus/preset-classic',
      {
        debug: true,
        theme: {
          customCss: [require.resolve('./src/css/custom.css')],
        },
        docs: {
          routeBasePath: '/',
          sidebarPath: require.resolve('./sidebars.js'),
          lastVersion: 'current',
          versions: {
            'current': {
              label: '2.0.x'
            },
            '1.0.17': {
              label: '1.0.17',
              path: '1.0.17'
            }
          },
          remarkPlugins: [
            [require('blended-include-code-plugin'), { marker: 'CODE_INCLUDE' }],
            [require('remark-kroki-plugin'), { krokiBase: 'https://kroki.io', lang: "kroki", imgRefDir: "/img/kroki", imgDir: "static/img/kroki" }]
          ],
          editUrl: 'https://github.com/zio/zio/edit/series/2.x',
        },
        blog: {
          blogTitle: "ZIO Blog",
          blogDescription: "Stay Up-to-Date with ZIO and its Ecosystem!",
          postsPerPage: 'ALL',
        },
        googleAnalytics: {
          trackingID: 'UA-237088290-2',
          anonymizeIP: true,
        },
        gtag: {
          trackingID: 'G-SH0HNKLNRT',
          anonymizeIP: true,
        },
      },
    ],
  ],
  plugins: [
    [path.join(__dirname, './plugins/zio-ecosystem-docusaurus'), {}],
  ],
  markdown: {
    mermaid: true,
  },
  themes: ['@docusaurus/theme-mermaid'],
}

module.exports = config;
<|MERGE_RESOLUTION|>--- conflicted
+++ resolved
@@ -59,24 +59,16 @@
         { to: "http://chat.zio.dev", label: "Chat Bot", position: 'right' },
         { to: 'blog', label: 'Blog', position: 'right' },
         {
-<<<<<<< HEAD
           type: 'docsVersionDropdown',
           position: 'right',
           dropdownActiveClassDisabled: true,
-        }
-=======
+        }, 
+        {
           href: 'https://github.com/zio/zio',
           position: 'right',
           className: 'header-github-link',
           'aria-label': 'GitHub repository',
-        },
-// Disabled extra link until the ZIO 1.x docs available
-//        {
-//          type: 'docsVersionDropdown',
-//          position: 'right',
-//          dropdownActiveClassDisabled: true,
-//        }
->>>>>>> 1facf37f
+        }
       ],
     },
     footer: {
