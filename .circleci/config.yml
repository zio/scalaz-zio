--- conflicted
+++ resolved
@@ -351,20 +351,11 @@
             - lint
           filters:
             <<: *filter_tags
-<<<<<<< HEAD
       # - test_dotty_jdk8_jvm:
       #     requires:
       #       - lint
-      #       - fix
       #     filters:
       #       <<: *filter_tags
-=======
-      - test_dotty_jdk8_jvm:
-          requires:
-            - lint
-          filters:
-            <<: *filter_tags
->>>>>>> eeb0610b
       - test_212_jdk11_jvm:
           requires:
             - lint
