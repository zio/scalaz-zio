/*
 * Copyright 2017-2019 John A. De Goes and the ZIO Contributors
 *
 * Licensed under the Apache License, Version 2.0 (the "License");
 * you may not use this file except in compliance with the License.
 * You may obtain a copy of the License at
 *
 *     http://www.apache.org/licenses/LICENSE-2.0
 *
 * Unless required by applicable law or agreed to in writing, software
 * distributed under the License is distributed on an "AS IS" BASIS,
 * WITHOUT WARRANTIES OR CONDITIONS OF ANY KIND, either express or implied.
 * See the License for the specific language governing permissions and
 * limitations under the License.
 */

package zio.test.environment

import zio.{ Managed, ZEnv }
import zio.blocking.Blocking
import zio.scheduler.Scheduler
import zio.test.Annotated
import zio.test.Sized

case class TestEnvironment(
  annotated: Annotated.Service[Any],
  blocking: Blocking.Service[Any],
  clock: TestClock.Service[Any],
  console: TestConsole.Service[Any],
  live: Live.Service[ZEnv],
  random: TestRandom.Service[Any],
  sized: Sized.Service[Any],
<<<<<<< HEAD
  system: TestSystem.Test
) extends Annotated
    with Blocking
=======
  system: TestSystem.Service[Any]
) extends Blocking
>>>>>>> 77e782cd
    with Live[ZEnv]
    with Scheduler
    with Sized
    with TestClock
    with TestConsole
    with TestRandom
    with TestSystem {

  /**
   * Maps all test implementations in the test environment individually.
   */
  final def mapAll(
    mapTestClock: TestClock.Service[Any] => TestClock.Service[Any] = identity,
    mapTestConsole: TestConsole.Service[Any] => TestConsole.Service[Any] = identity,
    mapTestRandom: TestRandom.Service[Any] => TestRandom.Service[Any] = identity,
    mapTestSystem: TestSystem.Service[Any] => TestSystem.Service[Any] = identity
  ): TestEnvironment =
    TestEnvironment(
      annotated,
      blocking,
      mapTestClock(clock),
      mapTestConsole(console),
      live,
      mapTestRandom(random),
      sized,
      mapTestSystem(system)
    )

  /**
   * Maps the [[TestClock]] implementation in the test environment, leaving
   * all other test implementations the same.
   */
  final def mapTestClock(f: TestClock.Service[Any] => TestClock.Service[Any]): TestEnvironment =
    mapAll(mapTestClock = f)

  /**
   * Maps the [[TestConsole]] implementation in the test environment, leaving
   * all other test implementations the same.
   */
  final def mapTestConsole(f: TestConsole.Service[Any] => TestConsole.Service[Any]): TestEnvironment =
    mapAll(mapTestConsole = f)

  /**
   * Maps the [[TestRandom]] implementation in the test environment, leaving
   * all other test implementations the same.
   */
  final def mapTestRandom(f: TestRandom.Service[Any] => TestRandom.Service[Any]): TestEnvironment =
    mapAll(mapTestRandom = f)

  /**
   * Maps the [[TestSystem]] implementation in the test environment, leaving
   * all other test implementations the same.
   */
  final def mapTestSystem(f: TestSystem.Service[Any] => TestSystem.Service[Any]): TestEnvironment =
    mapAll(mapTestSystem = f)

  val scheduler = clock
}

object TestEnvironment extends Serializable {

  val Value: Managed[Nothing, TestEnvironment] =
    for {
      live      <- Live.makeService(LiveEnvironment).toManaged_
      annotated <- Annotated.makeService.toManaged_
      blocking  = Blocking.Live.blocking
      clock     <- TestClock.makeTest(TestClock.DefaultData, Some(live))
      console   <- TestConsole.makeTest(TestConsole.DefaultData).toManaged_
      random    <- TestRandom.makeTest(TestRandom.DefaultData).toManaged_
      sized     <- Sized.makeService(100).toManaged_
      system    <- TestSystem.makeTest(TestSystem.DefaultData).toManaged_
      time      <- live.provide(zio.clock.nanoTime).toManaged_
      _         <- random.setSeed(time).toManaged_
    } yield new TestEnvironment(annotated, blocking, clock, console, live, random, sized, system)
}<|MERGE_RESOLUTION|>--- conflicted
+++ resolved
@@ -30,14 +30,9 @@
   live: Live.Service[ZEnv],
   random: TestRandom.Service[Any],
   sized: Sized.Service[Any],
-<<<<<<< HEAD
-  system: TestSystem.Test
+  system: TestSystem.Service[Any]
 ) extends Annotated
     with Blocking
-=======
-  system: TestSystem.Service[Any]
-) extends Blocking
->>>>>>> 77e782cd
     with Live[ZEnv]
     with Scheduler
     with Sized
