package zio.test

import scala.concurrent.{ ExecutionContext, Future }

import zio.{ DefaultRuntime, Managed, UIO, ZIO }
import zio.random.Random
import zio.stream.ZStream
import zio.test.mock.MockRandom
import zio.test.TestUtils.label

object GenSpec extends DefaultRuntime {

  def run(implicit ec: ExecutionContext): List[Future[(Boolean, String)]] = List(
    label(monadLeftIdentity, "monad left identity"),
    label(monadRightIdentity, "monad right identity"),
    label(monadAssociativity, "monad associativity"),
    label(alphaNumericCharGeneratesValuesInRange, "alphaNumericChar generates values in range"),
    label(alphaNumericCharShrinksToZero, "alphaNumericChar shrinks to zero"),
    label(anyByteShrinksToZero, "anyByte shrinks to zero"),
    label(anyCharShrinksToZero, "anyChar shrinks to zero"),
    label(anyFloatShrinksToZero, "anyFloat shrinks to zero"),
    label(anyIntShrinksToZero, "anyInt shrinks to zero"),
    label(anyLongShrinksToZero, "anyLong shrinks to zero"),
    label(anyShortShrinksToZero, "anyShort shrinks to zero"),
    label(booleanGeneratesTrueAndFalse, "boolean generates true and false"),
    label(booleanShrinksToFalse, "boolean shrinks to false"),
    label(byteGeneratesValuesInRange, "byte generates values in range"),
    label(byteShrinksToBottomOfRange, "byte shrinks to bottom of range"),
    label(charGeneratesValuesInRange, "char generates values in range"),
    label(charShrinksToBottomOfRange, "char shrinks to bottom of range"),
    label(constGeneratesConstantValue, "const generates constant value"),
    label(doubleGeneratesValuesInRange, "double generates values in range"),
    label(doubleShrinksToBottomOfRange, "double shrinks to bottom of range"),
    label(eitherShrinksToLeft, "either shrinks to left"),
    label(filterFiltersValuesAccordingToPredicate, "filter filters values according to predicate"),
    label(fromIterableConstructsDeterministicGenerators, "fromIterable constructs deterministic generators"),
    label(intGeneratesValuesInRange, "int generates values in range"),
    label(intShrinksToBottomOfRange, "int shrinks to bottom of range"),
    label(listOfGeneratesSizesInRange, "listOf generates sizes in range"),
    label(listOfShrinksToEmptyList, "listOf shrinks to empty list"),
    label(listOf1GeneratesNonEmptyLists, "listOf1 generates nonempty lists"),
    label(listOf1ShrinksToSingletonList, "listOf1 shrinks to singleton list"),
    label(listOfNGeneratesListsOfCorrectSize, "listOfN generates lists of correct size"),
    label(listOfNShrinksElements, "listOfN shrinks elements"),
    label(none, "none generates the constant empty value"),
    label(optionOfGeneratesOptionalValues, "optionOf generates optional values"),
    label(optionOfShrinksToNone, "optionOf shrinks to None"),
    label(printableCharGeneratesValuesInRange, "printableChar generates values in range"),
    label(printableCharShrinksToBottomOfRange, "printableChar shrinks to bottom of range"),
    label(shortGeneratesValuesInRange, "short generates values in range"),
    label(shortShrinksToBottomOfRange, "short shrinks to bottom of range"),
    label(sizeCanBeModifiedLocally, "size can be modified locally"),
    label(sizedAccessesSizeInEnvironment, "sized accesses size in environment"),
    label(someShrinksToSmallestValue, "some shrinks to smallest value"),
    label(stringGeneratesSizesInRange, "string generates sizes in range"),
    label(stringShrinksToEmptyString, "string shrinks to empty string"),
    label(string1GeneratesNonEmptyStrings, "string1 generates nonempty strings"),
    label(string1ShrinksToSingleCharacter, "string1 shrinks to single character"),
    label(stringNGeneratesStringsOfCorrectSize, "stringN generates strings of correct size"),
    label(stringNShrinksCharacters, "stringN shrinks characters"),
    label(uniformGeneratesValuesInRange, "uniform generates values between 0 and 1"),
    label(uniformShrinksToZero, "uniform shrinks to zero"),
    label(unit, "unit generates the constant unit value"),
    label(vectorOfGeneratesSizesInRange, "vectorOf generates sizes in range"),
    label(vectorOfShrinksToEmptyVector, "vectorOf shrinks to empty vector"),
    label(vectorOf1GeneratesNonEmptyVectors, "vectorOf1 generates nonempty vectors"),
    label(vectorOf1ShrinksToSingletonVector, "vectorOf1 shrinks to singleton vector"),
    label(vectorOfNGeneratesVectorsOfCorrectSize, "vectorOfN generates vectors of correct size"),
    label(vectorOfNShrinksElements, "vectorOfN shrinks elements"),
    label(weightedGeneratesWeightedDistribution, "weighted generates weighted distribution"),
    label(zipShrinksCorrectly, "zip shrinks correctly"),
    label(zipWithShrinksCorrectly, "zipWith shrinks correctly"),
    label(testBogusReverseProperty, "integration test with bogus reverse property"),
    label(testShrinkingNonEmptyList, "integration test with shrinking nonempty list"),
    label(testBogusEvenProperty, "integration test with bogus even property")
  )

  val smallInt = Gen.int(-10, 10)
  val three = Gen(ZStream(Sample.unfold[Any, Int, Int](3) { n =>
    if (n == 0) (n, ZStream.empty)
    else (n, ZStream(n - 1))
  }))

  def monadLeftIdentity: Future[Boolean] =
    checkEqual(smallInt.flatMap(a => Gen.const(a)), smallInt)

  def monadRightIdentity: Future[Boolean] = {
    val n                           = 10
    def f(n: Int): Gen[Random, Int] = Gen.int(-n, n)
    checkEqual(Gen.const(n).flatMap(f), f(n))
  }

  def monadAssociativity: Future[Boolean] = {
    val fa = Gen.int(0, 2)
    def f(p: Int): Gen[Random, (Int, Int)] =
      Gen.const(p) <*> Gen.int(0, 3)
    def g(p: (Int, Int)): Gen[Random, (Int, Int, Int)] =
      Gen.const(p).zipWith(Gen.int(0, 5)) { case ((x, y), z) => (x, y, z) }
    checkEqual(fa.flatMap(f).flatMap(g), fa.flatMap(a => f(a).flatMap(g)))
  }

  def alphaNumericCharGeneratesValuesInRange: Future[Boolean] =
    checkSample(Gen.alphaNumericChar)(_.forall { c =>
      (48 <= c && c <= 57) || (65 <= c && c <= 122)
    })

  def alphaNumericCharShrinksToZero: Future[Boolean] =
    checkShrink(Gen.alphaNumericChar)('0')

  def anyByteShrinksToZero: Future[Boolean] =
    checkShrink(Gen.anyByte)(0)

  def anyCharShrinksToZero: Future[Boolean] =
    checkShrink(Gen.anyChar)(0)

  def anyFloatShrinksToZero: Future[Boolean] =
    checkShrink(Gen.anyFloat)(0f)

  def anyIntShrinksToZero: Future[Boolean] =
    checkShrink(Gen.anyInt)(0)

  def anyLongShrinksToZero: Future[Boolean] =
    checkShrink(Gen.anyLong)(0L)

  def anyShortShrinksToZero: Future[Boolean] =
    checkShrink(Gen.anyShort)(0)

  def booleanGeneratesTrueAndFalse: Future[Boolean] =
    checkSample(Gen.boolean)(ps => ps.exists(identity) && ps.exists(!_))

  def booleanShrinksToFalse: Future[Boolean] =
    checkShrink(Gen.boolean)(false)

  def byteGeneratesValuesInRange: Future[Boolean] =
    checkSample(Gen.byte(38, 38))(_.forall(_ == 38))

  def byteShrinksToBottomOfRange: Future[Boolean] =
    checkShrink(Gen.byte(38, 38))(38)

  def charGeneratesValuesInRange: Future[Boolean] =
    checkSample(Gen.char(33, 123))(_.forall(n => 33 <= n && n <= 123))

  def charShrinksToBottomOfRange: Future[Boolean] =
    checkShrink(Gen.char(33, 123))(33)

  def constGeneratesConstantValue: Future[Boolean] =
    checkSample(Gen.const("constant"))(_.forall(_ == "constant"))

  def doubleGeneratesValuesInRange: Future[Boolean] =
    checkSample(Gen.double(5.0, 9.0))(_.forall(n => 5.0 <= n && n < 9.0))

  def doubleShrinksToBottomOfRange: Future[Boolean] =
    checkShrink(Gen.double(5.0, 9.0))(5.0)

  def eitherShrinksToLeft: Future[Boolean] =
    checkShrink(Gen.either(smallInt, smallInt))(Left(-10))

  def filterFiltersValuesAccordingToPredicate: Future[Boolean] =
    checkSample(smallInt.filter(_ % 2 == 0))(_.forall(_ % 2 == 0))

  def fromIterableConstructsDeterministicGenerators: Future[Boolean] = {
    val exhaustive = Gen.fromIterable(1 to 6)
    val actual     = exhaustive.zipWith(exhaustive)(_ + _)
    val expected   = (1 to 6).flatMap(x => (1 to 6).map(y => x + y))
    checkFinite(actual)(_ == expected)
  }

  def intGeneratesValuesInRange: Future[Boolean] =
    checkSample(smallInt)(_.forall(n => -10 <= n && n <= 10))

  def intShrinksToBottomOfRange: Future[Boolean] =
    checkShrink(smallInt)(-10)

  def listOfGeneratesSizesInRange: Future[Boolean] =
    checkSample(Gen.listOf(smallInt))(_.forall { as =>
      val n = as.length
      0 <= n && n <= 100
    })

  def listOfShrinksToEmptyList: Future[Boolean] =
    checkShrink(Gen.listOf(smallInt))(Nil)

  def listOf1GeneratesNonEmptyLists: Future[Boolean] =
    checkSample(Gen.listOf1(smallInt), size = 0)(_.forall(_.nonEmpty))

  def listOf1ShrinksToSingletonList: Future[Boolean] =
    checkShrink(Gen.listOf1(smallInt))(List(-10))

  def listOfNGeneratesListsOfCorrectSize: Future[Boolean] =
    checkSample(Gen.listOfN(10)(smallInt))(_.forall(_.length == 10))

  def listOfNShrinksElements: Future[Boolean] =
    checkShrink(Gen.listOfN(10)(smallInt))(List.fill(10)(-10))

  def none: Future[Boolean] =
    checkSample(Gen.none)(_.forall(_ == None))

  def optionOfGeneratesOptionalValues: Future[Boolean] =
    checkSample(Gen.option(smallInt))(as => as.exists(_.isEmpty) && as.exists(_.nonEmpty))

  def optionOfShrinksToNone: Future[Boolean] =
    checkShrink(Gen.option(smallInt))(None)

  def printableCharGeneratesValuesInRange: Future[Boolean] =
    checkSample(Gen.printableChar)(_.forall(c => 33 <= c && c <= 126))

  def printableCharShrinksToBottomOfRange: Future[Boolean] =
    checkShrink(Gen.printableChar)('!')

  def shortGeneratesValuesInRange: Future[Boolean] =
    checkSample(Gen.short(5, 10))(_.forall(n => 5 <= n && n <= 10))

  def shortShrinksToBottomOfRange: Future[Boolean] =
    checkShrink(Gen.short(5, 10))(5)

  def sizeCanBeModifiedLocally: Future[Boolean] = {
    val getSize = Gen.size.sample.map(_.value).runCollect.map(_.head)
    val result = for {
      x <- Sized.withSize(200)(getSize)
      y <- getSize
    } yield x == 2 * y
    unsafeRunToFuture(provideSize(result)(100))
  }

  def sizedAccessesSizeInEnvironment: Future[Boolean] =
    checkSample(Gen.sized(Gen.const(_)), size = 50)(_.forall(_ == 50))

  def someShrinksToSmallestValue: Future[Boolean] =
    checkShrink(Gen.some(smallInt))(Some(-10))

  def stringGeneratesSizesInRange: Future[Boolean] =
    checkSample(Gen.string(Gen.printableChar))(_.forall { as =>
      val n = as.length
      0 <= n && n <= 100
    })

  def stringShrinksToEmptyString: Future[Boolean] =
    checkShrink(Gen.string(Gen.printableChar))("")

  def string1GeneratesNonEmptyStrings: Future[Boolean] =
    checkSample(Gen.string1(Gen.printableChar), size = 0)(_.forall(_.nonEmpty))

  def string1ShrinksToSingleCharacter: Future[Boolean] =
    checkShrink(Gen.string1(Gen.printableChar))("!")

  def stringNGeneratesStringsOfCorrectSize: Future[Boolean] =
    checkSample(Gen.stringN(10)(Gen.printableChar))(_.forall(_.length == 10))

  def stringNShrinksCharacters: Future[Boolean] =
    checkShrink(Gen.stringN(10)(Gen.printableChar))("!!!!!!!!!!")

  def uniformGeneratesValuesInRange: Future[Boolean] =
    checkSample(Gen.uniform)(_.forall(n => 0.0 <= n && n < 1.0))

  def uniformShrinksToZero: Future[Boolean] =
    checkShrink(Gen.uniform)(0.0)

  def unit: Future[Boolean] =
    checkSample(Gen.unit)(_.forall(_ => true))

  def vectorOfGeneratesSizesInRange: Future[Boolean] =
    checkSample(Gen.vectorOf(smallInt))(_.forall { as =>
      val n = as.length
      0 <= n && n <= 100
    })

  def vectorOfShrinksToEmptyVector: Future[Boolean] =
    checkShrink(Gen.vectorOf(smallInt))(Vector.empty)

  def vectorOf1GeneratesNonEmptyVectors: Future[Boolean] =
    checkSample(Gen.vectorOf1(smallInt), size = 0)(_.forall(_.nonEmpty))

  def vectorOf1ShrinksToSingletonVector: Future[Boolean] =
    checkShrink(Gen.vectorOf1(smallInt))(Vector(-10))

  def vectorOfNGeneratesVectorsOfCorrectSize: Future[Boolean] =
    checkSample(Gen.vectorOfN(10)(smallInt))(_.forall(_.length == 10))

  def vectorOfNShrinksElements: Future[Boolean] =
    checkShrink(Gen.vectorOfN(10)(smallInt))(Vector.fill(10)(-10))

  def weightedGeneratesWeightedDistribution: Future[Boolean] = {
    val weighted = Gen.weighted((Gen.const(true), 10), (Gen.const(false), 90))
    checkSample(weighted)(ps => ps.count(!_) > ps.count(identity))
  }

  def zipShrinksCorrectly: Future[Boolean] =
    checkShrink(three <*> three)((0, 0))

  def zipWithShrinksCorrectly: Future[Boolean] =
    checkShrink(smallInt.zipWith(smallInt)(_ + _))(-20)

  def testBogusReverseProperty: Future[Boolean] = {
    val gen = for {
      as <- Gen.int(0, 100).flatMap(Gen.listOfN(_)(Gen.anyInt))
      bs <- Gen.int(0, 100).flatMap(Gen.listOfN(_)(Gen.anyInt))
    } yield (as, bs)
<<<<<<< HEAD
    val predicate = Assertion.predicate[(List[Int], List[Int])]("") {
      case (as, bs) =>
        val p = (as ++ bs).reverse == (as.reverse ++ bs.reverse)
        if (p) AssertResult.value(Right(())) else AssertResult.value(Left(()))
=======
    val assertion = Assertion.assertion[(List[Int], List[Int])]("") {
      case (as, bs) =>
        val p = (as ++ bs).reverse == (as.reverse ++ bs.reverse)
        if (p) AssertResult.success else AssertResult.Failure(())
    }
    val test = checkSome(100)(gen)(assertion).map {
      case AssertResult.Failure(FailureDetails.Assertion(fragment, _)) =>
        fragment.value.toString == "(List(0),List(1))" ||
          fragment.value.toString == "(List(1),List(0))" ||
          fragment.value.toString == "(List(0),List(-1))" ||
          fragment.value.toString == "(List(-1),List(0))"
      case _ => false
>>>>>>> 4a0c4abc
    }
    val test = checkSome(100)(gen)(predicate).fold(
      {
        case TestFailure.Predicate(AssertResult.Value(failureDetails)) =>
          failureDetails.fragment.value.toString == "(List(0),List(1))" ||
            failureDetails.fragment.value.toString == "(List(1),List(0))" ||
            failureDetails.fragment.value.toString == "(List(0),List(-1))" ||
            failureDetails.fragment.value.toString == "(List(-1),List(0))"
        case _ => false
      }, { _ =>
        false
      }
    )
    unsafeRunToFuture(test)
  }

  def testShrinkingNonEmptyList: Future[Boolean] = {
    val gen       = Gen.int(1, 100).flatMap(Gen.listOfN(_)(Gen.anyInt))
<<<<<<< HEAD
    val predicate = Assertion.predicate[List[Int]]("")(_ => AssertResult.value(Left(())))
    val test = checkSome(100)(gen)(predicate).fold(
      {
        case TestFailure.Predicate(AssertResult.Value(failureDetails)) =>
          failureDetails.fragment.value.toString == "List(0)"
        case _ => false
      }, { _ =>
        false
      }
    )
=======
    val assertion = Assertion.assertion[List[Int]]("")(_ => AssertResult.Failure(()))
    val test = checkSome(100)(gen)(assertion).map {
      case AssertResult.Failure(FailureDetails.Assertion(fragment, _)) =>
        fragment.value.toString == "List(0)"
      case _ => false
    }
>>>>>>> 4a0c4abc
    unsafeRunToFuture(test)
  }

  def testBogusEvenProperty: Future[Boolean] = {
    val gen = Gen.int(0, 100)
<<<<<<< HEAD
    val predicate = Assertion.predicate[Int]("") { n =>
      val p = n % 2 == 0
      if (p) AssertResult.value(Right(())) else AssertResult.value(Left(()))
=======
    val assertion = Assertion.assertion[Int]("") { n =>
      val p = n % 2 == 0
      if (p) AssertResult.Success else AssertResult.Failure(())
    }
    val test = checkSome(100)(gen)(assertion).map {
      case AssertResult.Failure(FailureDetails.Assertion(fragment, _)) =>
        fragment.value.toString == "1"
      case _ => false
>>>>>>> 4a0c4abc
    }
    val test = checkSome(100)(gen)(predicate).fold(
      {
        case TestFailure.Predicate(AssertResult.Value(failureDetails)) =>
          failureDetails.fragment.value.toString == "1"
        case _ => false
      }, { _ =>
        false
      }
    )
    unsafeRunToFuture(test)
  }

  def checkEqual[A](left: Gen[Random, A], right: Gen[Random, A]): Future[Boolean] =
    unsafeRunToFuture(equal(left, right))

  def checkSample[A](gen: Gen[Random with Sized, A], size: Int = 100)(f: List[A] => Boolean): Future[Boolean] =
    unsafeRunToFuture(provideSize(sample(gen).map(f))(size))

  def checkFinite[A](gen: Gen[Random, A])(f: List[A] => Boolean): Future[Boolean] =
    unsafeRunToFuture(gen.sample.map(_.value).runCollect.map(f))

  def checkShrink[A](gen: Gen[Random with Sized, A])(a: A): Future[Boolean] =
    unsafeRunToFuture(provideSize(alwaysShrinksTo(gen)(a: A))(100))

  def sample[R, A](gen: Gen[R, A]): ZIO[R, Nothing, List[A]] =
    gen.sample.map(_.value).forever.take(100).runCollect

  def alwaysShrinksTo[R, A](gen: Gen[R, A])(a: A): ZIO[R, Nothing, Boolean] =
    ZIO.collectAll(List.fill(100)(shrinksTo(gen))).map(_.forall(_ == a))

  def shrinksTo[R, A](gen: Gen[R, A]): ZIO[R, Nothing, A] =
    shrinks(gen).map(_.reverse.head)

  def shrinks[R, A](gen: Gen[R, A]): ZIO[R, Nothing, List[A]] =
    gen.sample.take(1).flatMap(_.shrinkSearch(_ => true)).take(1000).runCollect

  def equal[A](left: Gen[Random, A], right: Gen[Random, A]): UIO[Boolean] =
    equalSample(left, right).zipWith(equalShrink(left, right))(_ && _)

  def forAll[E <: Throwable, A](zio: ZIO[Random, E, Boolean]): Future[Boolean] =
    unsafeRunToFuture(ZIO.collectAll(List.fill(100)(zio)).map(_.forall(identity)))

  def equalSample[A](left: Gen[Random, A], right: Gen[Random, A]): UIO[Boolean] = {
    val mockRandom = Managed.fromEffect(MockRandom.make(MockRandom.DefaultData))
    for {
      leftSample  <- sample(left).provideManaged(mockRandom)
      rightSample <- sample(right).provideManaged(mockRandom)
    } yield leftSample == rightSample
  }

  def equalShrink[A](left: Gen[Random, A], right: Gen[Random, A]): UIO[Boolean] = {
    val mockRandom = Managed.fromEffect(MockRandom.make(MockRandom.DefaultData))
    for {
      leftShrinks  <- ZIO.collectAll(List.fill(100)(shrinks(left))).provideManaged(mockRandom)
      rightShrinks <- ZIO.collectAll(List.fill(100)(shrinks(right))).provideManaged(mockRandom)
    } yield leftShrinks == rightShrinks
  }

  def showTree[R, A](sample: Sample[R, A], offset: Int = 0): ZIO[R, Nothing, String] = {
    val head = " " * offset + sample.value + "\n"
    val tail = sample.shrink.mapM(showTree(_, offset + 2)).runCollect.map(_.mkString("\n"))
    tail.map(head + _)
  }

  def provideSize[A](zio: ZIO[Random with Sized, Nothing, A])(n: Int): ZIO[Random, Nothing, A] =
    Sized.makeService(n).flatMap { service =>
      zio.provideSome[Random] { r =>
        new Random with Sized {
          val random = r.random
          val sized  = service
        }
      }
    }
}<|MERGE_RESOLUTION|>--- conflicted
+++ resolved
@@ -295,29 +295,14 @@
       as <- Gen.int(0, 100).flatMap(Gen.listOfN(_)(Gen.anyInt))
       bs <- Gen.int(0, 100).flatMap(Gen.listOfN(_)(Gen.anyInt))
     } yield (as, bs)
-<<<<<<< HEAD
-    val predicate = Assertion.predicate[(List[Int], List[Int])]("") {
+    val assertion = Assertion.assertion[(List[Int], List[Int])]("") {
       case (as, bs) =>
         val p = (as ++ bs).reverse == (as.reverse ++ bs.reverse)
         if (p) AssertResult.value(Right(())) else AssertResult.value(Left(()))
-=======
-    val assertion = Assertion.assertion[(List[Int], List[Int])]("") {
-      case (as, bs) =>
-        val p = (as ++ bs).reverse == (as.reverse ++ bs.reverse)
-        if (p) AssertResult.success else AssertResult.Failure(())
     }
-    val test = checkSome(100)(gen)(assertion).map {
-      case AssertResult.Failure(FailureDetails.Assertion(fragment, _)) =>
-        fragment.value.toString == "(List(0),List(1))" ||
-          fragment.value.toString == "(List(1),List(0))" ||
-          fragment.value.toString == "(List(0),List(-1))" ||
-          fragment.value.toString == "(List(-1),List(0))"
-      case _ => false
->>>>>>> 4a0c4abc
-    }
-    val test = checkSome(100)(gen)(predicate).fold(
+    val test = checkSome(100)(gen)(assertion).fold(
       {
-        case TestFailure.Predicate(AssertResult.Value(failureDetails)) =>
+        case TestFailure.Assertion(AssertResult.Value(failureDetails)) =>
           failureDetails.fragment.value.toString == "(List(0),List(1))" ||
             failureDetails.fragment.value.toString == "(List(1),List(0))" ||
             failureDetails.fragment.value.toString == "(List(0),List(-1))" ||
@@ -332,48 +317,28 @@
 
   def testShrinkingNonEmptyList: Future[Boolean] = {
     val gen       = Gen.int(1, 100).flatMap(Gen.listOfN(_)(Gen.anyInt))
-<<<<<<< HEAD
-    val predicate = Assertion.predicate[List[Int]]("")(_ => AssertResult.value(Left(())))
-    val test = checkSome(100)(gen)(predicate).fold(
+    val assertion = Assertion.assertion[List[Int]]("")(_ => AssertResult.value(Left(())))
+    val test = checkSome(100)(gen)(assertion).fold(
       {
-        case TestFailure.Predicate(AssertResult.Value(failureDetails)) =>
+        case TestFailure.Assertion(AssertResult.Value(failureDetails)) =>
           failureDetails.fragment.value.toString == "List(0)"
         case _ => false
       }, { _ =>
         false
       }
     )
-=======
-    val assertion = Assertion.assertion[List[Int]]("")(_ => AssertResult.Failure(()))
-    val test = checkSome(100)(gen)(assertion).map {
-      case AssertResult.Failure(FailureDetails.Assertion(fragment, _)) =>
-        fragment.value.toString == "List(0)"
-      case _ => false
-    }
->>>>>>> 4a0c4abc
     unsafeRunToFuture(test)
   }
 
   def testBogusEvenProperty: Future[Boolean] = {
     val gen = Gen.int(0, 100)
-<<<<<<< HEAD
-    val predicate = Assertion.predicate[Int]("") { n =>
+    val assertion = Assertion.assertion[Int]("") { n =>
       val p = n % 2 == 0
       if (p) AssertResult.value(Right(())) else AssertResult.value(Left(()))
-=======
-    val assertion = Assertion.assertion[Int]("") { n =>
-      val p = n % 2 == 0
-      if (p) AssertResult.Success else AssertResult.Failure(())
     }
-    val test = checkSome(100)(gen)(assertion).map {
-      case AssertResult.Failure(FailureDetails.Assertion(fragment, _)) =>
-        fragment.value.toString == "1"
-      case _ => false
->>>>>>> 4a0c4abc
-    }
-    val test = checkSome(100)(gen)(predicate).fold(
+    val test = checkSome(100)(gen)(assertion).fold(
       {
-        case TestFailure.Predicate(AssertResult.Value(failureDetails)) =>
+        case TestFailure.Assertion(AssertResult.Value(failureDetails)) =>
           failureDetails.fragment.value.toString == "1"
         case _ => false
       }, { _ =>
