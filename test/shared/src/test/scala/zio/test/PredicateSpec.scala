package zio.test

import scala.concurrent.{ ExecutionContext, Future }

import zio.Exit
import zio.test.Predicate._
import zio.test.TestUtils.label

object PredicateSpec {

  private def test(assertion: Boolean, message: String)(implicit ec: ExecutionContext): Future[(Boolean, String)] =
    label(Future.successful(assertion), s"PredicateTest: $message")

  private def testSuccess(testResult: TestResult, message: String)(
    implicit ec: ExecutionContext
  ): Future[(Boolean, String)] =
    label(Future.successful(testResult.isSuccess), message)

  private def testFailure(testResult: TestResult, message: String)(
    implicit ec: ExecutionContext
  ): Future[(Boolean, String)] =
    label(Future.successful(testResult.isFailure), message)

  case class SampleUser(name: String, age: Int)
  val sampleUser = SampleUser("User", 42)

  val nameStartsWithA  = hasField[SampleUser, Boolean]("name", _.name.startsWith("A"), isTrue)
  val nameStartsWithU  = hasField[SampleUser, Boolean]("name", _.name.startsWith("U"), isTrue)
  val ageLessThen20    = hasField[SampleUser, Int]("age", _.age, isLessThan(20))
  val ageGreaterThen20 = hasField[SampleUser, Int]("age", _.age, isGreaterThan(20))

  def run(implicit ec: ExecutionContext): List[Future[(Boolean, String)]] = List(
    testSuccess(assert(42, anything), message = "anything must always succeeds"),
    testSuccess(
      assert(Seq("zio", "scala"), contains("zio")),
      message = "contains must succeed when iterable contains specified element"
    ),
    testFailure(
      assert(Seq("zio", "scala"), contains("java")),
      message = "contains must fail when iterable does not contain specified element"
    ),
    testSuccess(
      assert(42, equalTo(42)),
      message = "equalTo must succeed when value equals specified value"
    ),
    testFailure(
      assert(0, equalTo(42)),
      message = "equalTo must fail when value does not equal specified value"
    ),
    testSuccess(
      assert(Seq(1, 42, 5), exists(equalTo(42))),
      message = "exists must succeed when at least one element of iterable satisfy specified predicate"
    ),
    testFailure(
      assert(Seq(1, 42, 5), exists(equalTo(0))),
      message = "exists must fail when all elements of iterable do not satisfy specified predicate"
    ),
    testSuccess(
      assert(Exit.fail("Some Error"), fails(equalTo("Some Error"))),
      message = "fails must succeed when error value satisfy specified predicate"
    ),
    testFailure(
      assert(Exit.fail("Other Error"), fails(equalTo("Some Error"))),
      message = "fails must fail when error value does not satisfy specified predicate"
    ),
    testSuccess(
      assert(Seq("a", "bb", "ccc"), forall(hasField[String, Int]("length", _.length, isWithin(0, 3)))),
      message = "forall must succeed when all elements of iterable satisfy specified predicate"
    ),
    testFailure(
      assert(Seq("a", "bb", "dddd"), forall(hasField[String, Int]("length", _.length, isWithin(0, 3)))),
      message = "forall must fail when one element of iterable do not satisfy specified predicate"
    ),
    testSuccess(
      assert(SampleUser("User", 23), hasField[SampleUser, Int]("age", _.age, isWithin(0, 99))),
      message = "hasField must succeed when field value satisfy specified predicate"
    ),
    testSuccess(
<<<<<<< HEAD
      assert(42, isGreaterThan(0)),
      message = "isGreaterThan must succeed when specified value is greater than supplied value"
=======
      assert(Seq(1, 2, 3), hasSize(equalTo(3))),
      message = "hasSize must succeed when iterable size is equal to specified predicate"
>>>>>>> 33b1602c
    ),
    testFailure(
      assert(42, isCase[Int, String](termName = "term", _ => None, equalTo("number: 42"))),
      message = "isCase must fail when unapply fails (returns None)"
    ),
    testSuccess(
      assert(
        sampleUser,
        isCase[SampleUser, (String, Int)](
          termName = "SampleUser",
          SampleUser.unapply,
          equalTo((sampleUser.name, sampleUser.age))
        )
      ),
      message = "isCase must succeed when unapplied Proj satisfy specified predicate"
    ),
    testSuccess(
      assert(false, isFalse),
      message = "isFalse must succeed when supplied value is false"
    ),
    testSuccess(
      assert(0, isGreaterThan(42)),
      message = "isGreaterThan must succeed when specified value is greater than supplied value"
    ),
    testFailure(
      assert(42, isGreaterThan(42)),
      message = "isGreaterThan must fail when specified value is less than or equal supplied value"
    ),
    testSuccess(
      assert(42, isGreaterThanEqualTo(42)),
      message = "greaterThanEqualTo must succeed when specified value is greater than or equal supplied value"
    ),
    testSuccess(
      assert(Left(42), isLeft(equalTo(42))),
      message = "isLeft must succeed when supplied value is Left and satisfy specified predicate"
    ),
    testSuccess(
<<<<<<< HEAD
      assert(0, isLessThan(42)),
      message = "lt must succeed when specified value is less than supplied value"
=======
      assert(42, isLessThan(0)),
      message = "isLessThan must succeed when specified value is less than supplied value"
>>>>>>> 33b1602c
    ),
    testFailure(
      assert(42, isLessThan(42)),
      message = "isLessThan must fail when specified value is greater than or equal supplied value"
    ),
    testSuccess(
      assert(42, isLessThanEqualTo(42)),
      message = "isLessThanEqualTo must succeed when specified value is less than or equal supplied value"
    ),
    testSuccess(
      assert(None, isNone),
      message = "isNone must succeed when specified value is None"
    ),
    testFailure(
      assert(Some(42), isNone),
      message = "isNone must fail when specified value is not None"
    ),
    testSuccess(
      assert(Right(42), isRight(equalTo(42))),
      message = "isRight must succeed when supplied value is Right and satisfy specified predicate"
    ),
    testSuccess(
      assert(Some("zio"), isSome(equalTo("zio"))),
      message = "isSome must succeed when supplied value is Some and satisfy specified predicate"
    ),
    testFailure(
      assert(None, isSome(equalTo("zio"))),
      message = "isSome must fail when supplied value is None"
    ),
    testSuccess(
      assert(true, isTrue),
      message = "isTrue must succeed when supplied value is true"
    ),
    testSuccess(
      assert((), isUnit),
      message = "isUnit must succeed when supplied value is ()"
    ),
    testFailure(
      assert(10, isUnit),
      message = "isUnit must fail when supplied value is not ()"
    ),
    testSuccess(
      assert(10, isWithin(0, 10)),
      message = "isWithin must succeed when supplied value is within range (inclusive)"
    ),
    testFailure(
      assert(42, isWithin(0, 10)),
      message = "isWithin must fail when supplied value is out of range"
    ),
    testSuccess(
<<<<<<< HEAD
      assert(sampleUser, nameStartsWithU && ageGreaterThen20),
=======
      assert(0, not(equalTo(42))),
      message = "not must succeed when negation of specified predicate is true"
    ),
    testFailure(
      assert(42, nothing),
      message = "nothing must always fail"
    ),
    testSuccess(
      assert(Exit.succeed("Some Error"), succeeds(equalTo("Some Error"))),
      message = "succeeds must succeed when supplied value is Exit.succeed and satisfy specified predicate"
    ),
    testFailure(
      assert(Exit.fail("Some Error"), succeeds(equalTo("Some Error"))),
      message = "succeeds must fail when supplied value is Exit.fail"
    ),
    testSuccess(
      assert(sampleUser, nameStartsWithU && ageLessThen20),
>>>>>>> 33b1602c
      message = "and must succeed when both predicates are satisfied"
    ),
    testFailure(
      assert(sampleUser, nameStartsWithA && ageGreaterThen20),
      message = "and must fail when one of predicates is not satisfied"
    ),
    testSuccess(
      assert(sampleUser, (nameStartsWithA || nameStartsWithU) && ageGreaterThen20),
      message = "or must succeed when one of predicates is satisfied"
    ),
    testFailure(
      assert(sampleUser, nameStartsWithA || ageLessThen20),
      message = "or must fail when both predicates are not satisfied"
    ),
    testSuccess(
      assert(sampleUser, nameStartsWithA.negate),
      message = "negate must succeed when negation of predicate is true"
    ),
    test(nameStartsWithU.test(sampleUser), message = "test must return true when given element satisfy predicate"),
    test(
      !nameStartsWithA.test(sampleUser),
      message = "test must return false when given element does not satisfy predicate"
    )
  )
}<|MERGE_RESOLUTION|>--- conflicted
+++ resolved
@@ -26,8 +26,8 @@
 
   val nameStartsWithA  = hasField[SampleUser, Boolean]("name", _.name.startsWith("A"), isTrue)
   val nameStartsWithU  = hasField[SampleUser, Boolean]("name", _.name.startsWith("U"), isTrue)
-  val ageLessThen20    = hasField[SampleUser, Int]("age", _.age, isLessThan(20))
-  val ageGreaterThen20 = hasField[SampleUser, Int]("age", _.age, isGreaterThan(20))
+  val ageLessThan20    = hasField[SampleUser, Int]("age", _.age, isLessThan(20))
+  val ageGreaterThan20 = hasField[SampleUser, Int]("age", _.age, isGreaterThan(20))
 
   def run(implicit ec: ExecutionContext): List[Future[(Boolean, String)]] = List(
     testSuccess(assert(42, anything), message = "anything must always succeeds"),
@@ -76,13 +76,8 @@
       message = "hasField must succeed when field value satisfy specified predicate"
     ),
     testSuccess(
-<<<<<<< HEAD
-      assert(42, isGreaterThan(0)),
-      message = "isGreaterThan must succeed when specified value is greater than supplied value"
-=======
       assert(Seq(1, 2, 3), hasSize(equalTo(3))),
       message = "hasSize must succeed when iterable size is equal to specified predicate"
->>>>>>> 33b1602c
     ),
     testFailure(
       assert(42, isCase[Int, String](termName = "term", _ => None, equalTo("number: 42"))),
@@ -104,7 +99,7 @@
       message = "isFalse must succeed when supplied value is false"
     ),
     testSuccess(
-      assert(0, isGreaterThan(42)),
+      assert(42, isGreaterThan(0)),
       message = "isGreaterThan must succeed when specified value is greater than supplied value"
     ),
     testFailure(
@@ -120,13 +115,8 @@
       message = "isLeft must succeed when supplied value is Left and satisfy specified predicate"
     ),
     testSuccess(
-<<<<<<< HEAD
       assert(0, isLessThan(42)),
-      message = "lt must succeed when specified value is less than supplied value"
-=======
-      assert(42, isLessThan(0)),
       message = "isLessThan must succeed when specified value is less than supplied value"
->>>>>>> 33b1602c
     ),
     testFailure(
       assert(42, isLessThan(42)),
@@ -177,9 +167,6 @@
       message = "isWithin must fail when supplied value is out of range"
     ),
     testSuccess(
-<<<<<<< HEAD
-      assert(sampleUser, nameStartsWithU && ageGreaterThen20),
-=======
       assert(0, not(equalTo(42))),
       message = "not must succeed when negation of specified predicate is true"
     ),
@@ -196,20 +183,19 @@
       message = "succeeds must fail when supplied value is Exit.fail"
     ),
     testSuccess(
-      assert(sampleUser, nameStartsWithU && ageLessThen20),
->>>>>>> 33b1602c
+      assert(sampleUser, nameStartsWithU && ageGreaterThan20),
       message = "and must succeed when both predicates are satisfied"
     ),
     testFailure(
-      assert(sampleUser, nameStartsWithA && ageGreaterThen20),
+      assert(sampleUser, nameStartsWithA && ageGreaterThan20),
       message = "and must fail when one of predicates is not satisfied"
     ),
     testSuccess(
-      assert(sampleUser, (nameStartsWithA || nameStartsWithU) && ageGreaterThen20),
+      assert(sampleUser, (nameStartsWithA || nameStartsWithU) && ageGreaterThan20),
       message = "or must succeed when one of predicates is satisfied"
     ),
     testFailure(
-      assert(sampleUser, nameStartsWithA || ageLessThen20),
+      assert(sampleUser, nameStartsWithA || ageLessThan20),
       message = "or must fail when both predicates are not satisfied"
     ),
     testSuccess(
