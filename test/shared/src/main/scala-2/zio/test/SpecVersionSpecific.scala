--- conflicted
+++ resolved
@@ -1,13 +1,7 @@
 package zio.test
 
-<<<<<<< HEAD
 import zio.{Has, NeedsEnv, ZDeps}
 import zio.internal.macros.DepsMacros
-import zio.test.environment.TestEnvironment
-=======
-import zio.{Has, NeedsEnv, ZLayer}
-import zio.internal.macros.LayerMacros
->>>>>>> b5c3a190
 
 private[test] trait SpecVersionSpecific[-R, +E, +T] { self: Spec[R, E, T] =>
 
@@ -54,13 +48,8 @@
     new InjectSomePartiallyApplied[R0, R, E, T](self)
 
   /**
-<<<<<<< HEAD
    * Automatically assembles a set of dependencies for the spec, sharing
    * services between all tests.
-=======
-   * Automatically assembles a layer for the spec, sharing services between all
-   * tests.
->>>>>>> b5c3a190
    */
   def injectShared[E1 >: E](deps: ZDeps[_, E1, _]*): Spec[Any, E1, T] =
     macro SpecDepsMacros.injectSharedImpl[R, E1, T]
@@ -89,8 +78,8 @@
 
   /**
    * Splits the environment into two parts, providing all tests with a shared
-   * version of one part using the specified set of dependencies and leaving
-   * the remainder `R0`.
+   * version of one part using the specified set of dependencies and leaving the
+   * remainder `R0`.
    *
    * {{{
    * val spec: ZSpec[Has[Int] with Has[Random], Nothing] = ???
