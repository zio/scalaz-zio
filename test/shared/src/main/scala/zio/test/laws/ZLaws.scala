--- conflicted
+++ resolved
@@ -16,14 +16,9 @@
 
 package zio.test.laws
 
-<<<<<<< HEAD
-import zio.test.{Gen, TestConfig, TestResult, check}
-import zio.{Has, URIO, ZIO}
-=======
 import zio.stacktracer.TracingImplicits.disableAutoTrace
 import zio.test.{Gen, TestConfig, TestResult, check}
 import zio.{Has, URIO, ZIO, ZTraceElement}
->>>>>>> 338645ec
 
 /**
  * `ZLaws[Caps, R]` represents a set of laws that values with capabilities
@@ -73,13 +68,9 @@
    */
   abstract class Law1M[-Caps[_], -R](label: String) extends ZLaws[Caps, R] { self =>
     def apply[A: Caps](a1: A): URIO[R, TestResult]
-<<<<<<< HEAD
-    final def run[R1 <: R with Has[TestConfig], A: Caps](gen: Gen[R1, A]): ZIO[R1, Nothing, TestResult] =
-=======
     final def run[R1 <: R with Has[TestConfig], A: Caps](gen: Gen[R1, A])(implicit
       trace: ZTraceElement
     ): ZIO[R1, Nothing, TestResult] =
->>>>>>> 338645ec
       check(gen)(apply(_).map(_.map(_.label(label))))
   }
 
@@ -97,13 +88,9 @@
    */
   abstract class Law2M[-Caps[_], -R](label: String) extends ZLaws[Caps, R] { self =>
     def apply[A: Caps](a1: A, a2: A): URIO[R, TestResult]
-<<<<<<< HEAD
-    final def run[R1 <: R with Has[TestConfig], A: Caps](gen: Gen[R1, A]): ZIO[R1, Nothing, TestResult] =
-=======
     final def run[R1 <: R with Has[TestConfig], A: Caps](gen: Gen[R1, A])(implicit
       trace: ZTraceElement
     ): ZIO[R1, Nothing, TestResult] =
->>>>>>> 338645ec
       check(gen, gen)(apply(_, _).map(_.map(_.label(label))))
   }
 
@@ -121,13 +108,9 @@
    */
   abstract class Law3M[-Caps[_], -R](label: String) extends ZLaws[Caps, R] { self =>
     def apply[A: Caps](a1: A, a2: A, a3: A): URIO[R, TestResult]
-<<<<<<< HEAD
-    final def run[R1 <: R with Has[TestConfig], A: Caps](gen: Gen[R1, A]): ZIO[R1, Nothing, TestResult] =
-=======
     final def run[R1 <: R with Has[TestConfig], A: Caps](gen: Gen[R1, A])(implicit
       trace: ZTraceElement
     ): ZIO[R1, Nothing, TestResult] =
->>>>>>> 338645ec
       check(gen, gen, gen)(apply(_, _, _).map(_.map(_.label(label))))
   }
 }