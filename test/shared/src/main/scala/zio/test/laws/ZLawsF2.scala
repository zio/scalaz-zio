/*
 * Copyright 2020-2022 John A. De Goes and the ZIO Contributors
 *
 * Licensed under the Apache License, Version 2.0 (the "License");
 * you may not use this file except in compliance with the License.
 * You may obtain a copy of the License at
 *
 *     http://www.apache.org/licenses/LICENSE-2.0
 *
 * Unless required by applicable law or agreed to in writing, software
 * distributed under the License is distributed on an "AS IS" BASIS,
 * WITHOUT WARRANTIES OR CONDITIONS OF ANY KIND, either express or implied.
 * See the License for the specific language governing permissions and
 * limitations under the License.
 */

package zio.test.laws

import zio.stacktracer.TracingImplicits.disableAutoTrace
import zio.test.{Gen, TestConfig, TestResult, check}
import zio.{URIO, ZIO}
import zio.Trace

object ZLawsF2 {

  /**
   * `ZLawsF2` for Divariant type constructors.
   */
  abstract class Divariant[-CapsF[_[-_, +_]], -CapsLeft[_], -CapsRight[_], -R] { self =>

    /**
     * Test that values of type `F[+_,-_]` satisfy the laws using the specified
     * function to construct a generator of `F[A,B]` values given a generator of
     * `B` values.
     */
    def run[R1 <: R with TestConfig, F[-_, +_]: CapsF, A: CapsLeft, B: CapsRight](
      genF: GenF2[R1, F],
      gen: Gen[R1, B]
    )(implicit trace: Trace): ZIO[R1, Nothing, TestResult]

    /**
     * Combine these laws with the specified laws to produce a set of laws that
     * require both sets of laws to be satisfied.
     */
    def +[CapsF1[x[-_, +_]] <: CapsF[x], CapsLeft1[x] <: CapsLeft[x], CapsRight1[x] <: CapsRight[x], R1 <: R](
      that: Divariant[CapsF1, CapsLeft1, CapsRight1, R1]
    ): Divariant[CapsF1, CapsLeft1, CapsRight1, R1] =
      Divariant.Both(self, that)
  }

  object Divariant {

    private final case class Both[-CapsBothF[_[-_, +_]], -CapsLeft[_], -CapsRight[_], -R](
      left: Divariant[CapsBothF, CapsLeft, CapsRight, R],
      right: Divariant[CapsBothF, CapsLeft, CapsRight, R]
    ) extends Divariant[CapsBothF, CapsLeft, CapsRight, R] {

      override final def run[R1 <: R with TestConfig, F[-_, +_]: CapsBothF, A: CapsLeft, B: CapsRight](
        genF: GenF2[R1, F],
        gen: Gen[R1, B]
      )(implicit trace: Trace): ZIO[R1, Nothing, TestResult] = {
        val lhs: ZIO[R1, Nothing, TestResult] = left.run(genF, gen)
        val rhs: ZIO[R1, Nothing, TestResult] = right.run(genF, gen)
        lhs.zipWith(rhs)(_ && _)
      }
    }

    /**
     * Constructs a law from a pure function taking one parameterized value and
     * two functions that can be composed.
     */
    abstract class ComposeLaw[-CapsBothF[_[-_, +_]], -Caps[_]](label: String)
        extends Divariant[CapsBothF, Caps, Caps, Any] {
      self =>
      def apply[F[-_, +_]: CapsBothF, A: Caps, B: Caps, A1: Caps, A2: Caps](
        fa: F[A, B],
        f: A => A1,
        g: A1 => A2
      ): TestResult

      final def run[R <: TestConfig, F[-_, +_]: CapsBothF, A: Caps, B: Caps, A1: Caps, A2: Caps](
        genF: GenF2[R, F],
        genB: Gen[R, B],
        genA1: Gen[R, A1],
        genA2: Gen[R, A2]
      )(implicit trace: Trace): URIO[R, TestResult] =
        check(
          genF[R, A, B](genB),
          Gen.function[R, A, A1](genA1),
          Gen.function[R, A1, A2](genA2)
        )(apply(_, _, _).label(label))
    }

    /**
     * Constructs a law from a pure function taking a single parameter.
     */
    abstract class Law1[-CapsBothF[_[-_, +_]], -CapsLeft[_], -CapsRight[_]](label: String)
        extends Divariant[CapsBothF, CapsLeft, CapsRight, Any] { self =>
      def apply[F[-_, +_]: CapsBothF, A: CapsLeft, B: CapsRight](fa: F[A, B]): TestResult

      final def run[R <: TestConfig, F[-_, +_]: CapsBothF, A: CapsLeft, B: CapsRight](
        genF: GenF2[R, F],
        gen: Gen[R, B]
<<<<<<< HEAD
      )(implicit trace: Trace): URIO[R, TestResult] =
        check(genF[R, A, B](gen))(apply(_).map(_.label(label)))
=======
      )(implicit trace: ZTraceElement): URIO[R, TestResult] =
        check(genF[R, A, B](gen))(apply(_).label(label))
>>>>>>> 9ee77b29
    }
  }
}<|MERGE_RESOLUTION|>--- conflicted
+++ resolved
@@ -101,13 +101,8 @@
       final def run[R <: TestConfig, F[-_, +_]: CapsBothF, A: CapsLeft, B: CapsRight](
         genF: GenF2[R, F],
         gen: Gen[R, B]
-<<<<<<< HEAD
       )(implicit trace: Trace): URIO[R, TestResult] =
-        check(genF[R, A, B](gen))(apply(_).map(_.label(label)))
-=======
-      )(implicit trace: ZTraceElement): URIO[R, TestResult] =
         check(genF[R, A, B](gen))(apply(_).label(label))
->>>>>>> 9ee77b29
     }
   }
 }