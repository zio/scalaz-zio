/*
 * Copyright 2019-2022 John A. De Goes and the ZIO Contributors
 *
 * Licensed under the Apache License, Version 2.0 (the "License");
 * you may not use this file except in compliance with the License.
 * You may obtain a copy of the License at
 *
 *     http://www.apache.org/licenses/LICENSE-2.0
 *
 * Unless required by applicable law or agreed to in writing, software
 * distributed under the License is distributed on an "AS IS" BASIS,
 * WITHOUT WARRANTIES OR CONDITIONS OF ANY KIND, either express or implied.
 * See the License for the specific language governing permissions and
 * limitations under the License.
 */

package zio.test

import zio._
import zio.stacktracer.TracingImplicits.disableAutoTrace
import zio.{ExecutionStrategy, ZIO, ZTraceElement}

/**
 * A `TestExecutor[R, E]` is capable of executing specs that require an
 * environment `R` and may fail with an `E`.
 */
abstract class TestExecutor[+R, E] {
  def run(spec: Spec[R, E], defExec: ExecutionStrategy)(implicit
    trace: ZTraceElement
  ): UIO[Summary]

  def environment: ZLayer[Scope, Nothing, R]
}

object TestExecutor {

  def default[R, E](
    sharedSpecLayer: ZLayer[Any, Any, R],
    freshLayerPerSpec: ZLayer[Any, Nothing, TestEnvironment with ZIOAppArgs with Scope],
    sinkLayer: Layer[Nothing, ExecutionEventSink]
<<<<<<< HEAD
  ): TestExecutor[R with TestEnvironment with ZIOAppArgs with Scope, E] =
    new TestExecutor[R with TestEnvironment with ZIOAppArgs with Scope, E] {
      def run(spec: ZSpec[R with TestEnvironment with ZIOAppArgs with Scope, E], defExec: ExecutionStrategy)(implicit
        trace: ZTraceElement
      ): UIO[
        Summary
      ] =
        (for {
          sink      <- ZIO.service[ExecutionEventSink]
          topParent <- SuiteId.newRandom
          _ <- {
            def loop(
              labels: List[String],
              spec: Spec[Scope, Annotated[TestFailure[E]], Annotated[TestSuccess]],
              exec: ExecutionStrategy,
              ancestors: List[SuiteId],
              sectionId: SuiteId
            ): ZIO[Scope, Nothing, Unit] =
              (spec.caseValue match {
                case Spec.ExecCase(exec, spec) =>
                  loop(labels, spec, exec, ancestors, sectionId)
=======
  ): TestExecutor[R, E] = new TestExecutor[R, E] {
    def run(spec: Spec[R, E], defExec: ExecutionStrategy)(implicit
      trace: ZTraceElement
    ): UIO[
      Summary
    ] =
      (for {
        sink      <- ZIO.service[ExecutionEventSink]
        topParent <- SuiteId.newRandom
        _ <- {
          def loop(
            labels: List[String],
            spec: Spec[Scope, E],
            exec: ExecutionStrategy,
            ancestors: List[SuiteId],
            sectionId: SuiteId
          ): ZIO[Scope, Nothing, Unit] =
            (spec.caseValue match {
              case Spec.ExecCase(exec, spec) =>
                loop(labels, spec, exec, ancestors, sectionId)

              case Spec.LabeledCase(label, spec) =>
                loop(label :: labels, spec, exec, ancestors, sectionId)

              case Spec.ScopedCase(managed) =>
                ZIO.scoped(
                  managed
                    .flatMap(loop(labels, _, exec, ancestors, sectionId))
                )
>>>>>>> 4b213d1a

                case Spec.LabeledCase(label, spec) =>
                  loop(label :: labels, spec, exec, ancestors, sectionId)

                case Spec.ScopedCase(managed) =>
                  ZIO
                    .scoped(
                      managed
                        .flatMap(loop(labels, _, exec, ancestors, sectionId))
                    )
                    .catchAllCause { e =>
                      sink.process(
                        ExecutionEvent.RuntimeFailure(sectionId, labels, TestFailure.Runtime(e), ancestors)
                      )
                    }

                case Spec.MultipleCase(specs) =>
                  ZIO.uninterruptibleMask(restore =>
                    for {
                      newMultiSectionId <- SuiteId.newRandom
                      newAncestors       = sectionId :: ancestors
                      _                 <- sink.process(ExecutionEvent.SectionStart(labels, newMultiSectionId, newAncestors))
                      _ <-
                        restore(
                          ZIO.foreachExec(specs)(exec)(spec =>
                            loop(labels, spec, exec, newAncestors, newMultiSectionId)
                          )
                        )
                          .ensuring(
                            sink.process(ExecutionEvent.SectionEnd(labels, newMultiSectionId, newAncestors))
                          )
                    } yield ()
                  )
                case Spec.TestCase(
                      test,
                      staticAnnotations: TestAnnotationMap
                    ) =>
                  (for {
                    result                  <- test.either
                    (testEvent, annotations) = extract(result)
                    _ <-
                      sink.process(
                        ExecutionEvent
                          .Test(labels, testEvent, staticAnnotations ++ annotations, ancestors, 1L, sectionId)
                      )
                  } yield ()).catchAllCause { e =>
                    sink.process(ExecutionEvent.RuntimeFailure(sectionId, labels, TestFailure.Runtime(e), ancestors))
                  }
              }).unit

            val scopedSpec =
              (spec @@ TestAspect.aroundTest(
                ZTestLogger.default.build.as((x: TestSuccess) => ZIO.succeed(x))
              )).annotated
                .provideSomeLayer[R](freshLayerPerSpec)
                .provideLayerShared {
                  sharedSpecLayer.tapError { error =>
                    val ex =
                      error match {
                        case throwable: Throwable => throwable
                        case error                => new Exception(error.toString)
                      }

                    sink.process(
                      ExecutionEvent.RuntimeFailure(
                        SuiteId(-1),
                        List("Top-level layer construction problem"),
                        TestFailure.die(ex),
                        ancestors = List.empty
                      )
                    )
                  }
                    .catchAll(error => throw new IllegalStateException(error.toString))(
                      ZTraceElement.empty
                    ) // TODO Figure this out.
                }
            ZIO.scoped {
              loop(List.empty, scopedSpec, defExec, List.empty, topParent)
            }
          }

<<<<<<< HEAD
          summary <- sink.getSummary
        } yield summary).provideLayer(sinkLayer)

      /*
       */

      val environment = (sharedSpecLayer ++ freshLayerPerSpec)
        .catchAll(error => throw new IllegalStateException(error.toString))(ZTraceElement.empty)

      private def extract(result: Either[(TestFailure[E], TestAnnotationMap), (TestSuccess, TestAnnotationMap)]) =
        result match {
          case Left(
                (
                  testFailure: TestFailure[
                    E
                  ],
                  annotations
                )
              ) =>
            (
              Left(
                testFailure
              ),
              annotations
            )
          case Right(
                (
                  testSuccess,
                  annotations
                )
              ) =>
            (
              Right(
                testSuccess
              ),
              annotations
            )
        }
    }
=======
        summary <- sink.getSummary
      } yield summary).provideLayer(sinkLayer)

    val environment = env

    private def extract(result: Either[TestFailure[E], TestSuccess]) =
      result match {
        case Left(testFailure)  => (Left(testFailure), testFailure.annotations)
        case Right(testSuccess) => (Right(testSuccess), testSuccess.annotations)
      }
  }
>>>>>>> 4b213d1a

}<|MERGE_RESOLUTION|>--- conflicted
+++ resolved
@@ -38,10 +38,9 @@
     sharedSpecLayer: ZLayer[Any, Any, R],
     freshLayerPerSpec: ZLayer[Any, Nothing, TestEnvironment with ZIOAppArgs with Scope],
     sinkLayer: Layer[Nothing, ExecutionEventSink]
-<<<<<<< HEAD
   ): TestExecutor[R with TestEnvironment with ZIOAppArgs with Scope, E] =
     new TestExecutor[R with TestEnvironment with ZIOAppArgs with Scope, E] {
-      def run(spec: ZSpec[R with TestEnvironment with ZIOAppArgs with Scope, E], defExec: ExecutionStrategy)(implicit
+      def run(spec: Spec[R with TestEnvironment with ZIOAppArgs with Scope, E], defExec: ExecutionStrategy)(implicit
         trace: ZTraceElement
       ): UIO[
         Summary
@@ -52,7 +51,7 @@
           _ <- {
             def loop(
               labels: List[String],
-              spec: Spec[Scope, Annotated[TestFailure[E]], Annotated[TestSuccess]],
+              spec: Spec[Scope, E],
               exec: ExecutionStrategy,
               ancestors: List[SuiteId],
               sectionId: SuiteId
@@ -60,37 +59,6 @@
               (spec.caseValue match {
                 case Spec.ExecCase(exec, spec) =>
                   loop(labels, spec, exec, ancestors, sectionId)
-=======
-  ): TestExecutor[R, E] = new TestExecutor[R, E] {
-    def run(spec: Spec[R, E], defExec: ExecutionStrategy)(implicit
-      trace: ZTraceElement
-    ): UIO[
-      Summary
-    ] =
-      (for {
-        sink      <- ZIO.service[ExecutionEventSink]
-        topParent <- SuiteId.newRandom
-        _ <- {
-          def loop(
-            labels: List[String],
-            spec: Spec[Scope, E],
-            exec: ExecutionStrategy,
-            ancestors: List[SuiteId],
-            sectionId: SuiteId
-          ): ZIO[Scope, Nothing, Unit] =
-            (spec.caseValue match {
-              case Spec.ExecCase(exec, spec) =>
-                loop(labels, spec, exec, ancestors, sectionId)
-
-              case Spec.LabeledCase(label, spec) =>
-                loop(label :: labels, spec, exec, ancestors, sectionId)
-
-              case Spec.ScopedCase(managed) =>
-                ZIO.scoped(
-                  managed
-                    .flatMap(loop(labels, _, exec, ancestors, sectionId))
-                )
->>>>>>> 4b213d1a
 
                 case Spec.LabeledCase(label, spec) =>
                   loop(label :: labels, spec, exec, ancestors, sectionId)
@@ -172,51 +140,11 @@
             }
           }
 
-<<<<<<< HEAD
-          summary <- sink.getSummary
-        } yield summary).provideLayer(sinkLayer)
-
-      /*
-       */
-
-      val environment = (sharedSpecLayer ++ freshLayerPerSpec)
-        .catchAll(error => throw new IllegalStateException(error.toString))(ZTraceElement.empty)
-
-      private def extract(result: Either[(TestFailure[E], TestAnnotationMap), (TestSuccess, TestAnnotationMap)]) =
-        result match {
-          case Left(
-                (
-                  testFailure: TestFailure[
-                    E
-                  ],
-                  annotations
-                )
-              ) =>
-            (
-              Left(
-                testFailure
-              ),
-              annotations
-            )
-          case Right(
-                (
-                  testSuccess,
-                  annotations
-                )
-              ) =>
-            (
-              Right(
-                testSuccess
-              ),
-              annotations
-            )
-        }
-    }
-=======
         summary <- sink.getSummary
       } yield summary).provideLayer(sinkLayer)
 
-    val environment = env
+    val environment = (sharedSpecLayer ++ freshLayerPerSpec)
+      .catchAll(error => throw new IllegalStateException(error.toString))(ZTraceElement.empty)
 
     private def extract(result: Either[TestFailure[E], TestSuccess]) =
       result match {
@@ -224,6 +152,5 @@
         case Right(testSuccess) => (Right(testSuccess), testSuccess.annotations)
       }
   }
->>>>>>> 4b213d1a
 
 }