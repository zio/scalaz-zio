package zio.test

<<<<<<< HEAD
import zio.{FiberRef, Has, Deps, UIO, URIO, ZIO, ZDeps, ZTraceElement}
=======
import zio.{FiberRef, Has, Layer, UIO, URIO, ZIO, ZLayer, ZTraceElement}
import zio.stream.ZStream
>>>>>>> b5c3a190
import zio.stacktracer.TracingImplicits.disableAutoTrace

trait Sized extends Serializable {
  def size(implicit trace: ZTraceElement): UIO[Int]
  def withSize[R, E, A](size: Int)(zio: ZIO[R, E, A])(implicit trace: ZTraceElement): ZIO[R, E, A]
  def withSizeGen[R, A](size: Int)(gen: Gen[R, A])(implicit trace: ZTraceElement): Gen[R, A]
}

object Sized {

<<<<<<< HEAD
  def live(size: Int)(implicit trace: ZTraceElement): Deps[Nothing, Has[Sized]] =
    ZDeps.fromZIO(FiberRef.make(size).map { fiberRef =>
=======
  val default: ZLayer[Any, Nothing, Has[Sized]] =
    live(100)(ZTraceElement.empty)

  def live(size: Int)(implicit trace: ZTraceElement): Layer[Nothing, Has[Sized]] =
    ZLayer.fromZIO(FiberRef.make(size).map { fiberRef =>
>>>>>>> b5c3a190
      new Sized {
        def size(implicit trace: ZTraceElement): UIO[Int] =
          fiberRef.get
        def withSize[R, E, A](size: Int)(zio: ZIO[R, E, A])(implicit trace: ZTraceElement): ZIO[R, E, A] =
          fiberRef.locally(size)(zio)
        def withSizeGen[R, A](size: Int)(gen: Gen[R, A])(implicit trace: ZTraceElement): Gen[R, A] =
          Gen {
            ZStream
              .fromZIO(fiberRef.get)
              .flatMap { oldSize =>
                ZStream.managed(fiberRef.locallyManaged(size)) *> gen.sample.mapZIO(a => fiberRef.set(oldSize).as(a))
              }
          }
      }
    })

  def size(implicit trace: ZTraceElement): URIO[Has[Sized], Int] =
    ZIO.accessZIO[Has[Sized]](_.get.size)

  def withSize[R <: Has[Sized], E, A](size: Int)(zio: ZIO[R, E, A])(implicit trace: ZTraceElement): ZIO[R, E, A] =
    ZIO.accessZIO[R](_.get.withSize(size)(zio))

  def withSizeGen[R <: Has[Sized], A](size: Int)(gen: Gen[R, A])(implicit trace: ZTraceElement): Gen[R, A] =
    Gen.fromZIO(ZIO.service[Sized]).flatMap(_.withSizeGen(size)(gen))
}<|MERGE_RESOLUTION|>--- conflicted
+++ resolved
@@ -1,11 +1,7 @@
 package zio.test
 
-<<<<<<< HEAD
-import zio.{FiberRef, Has, Deps, UIO, URIO, ZIO, ZDeps, ZTraceElement}
-=======
-import zio.{FiberRef, Has, Layer, UIO, URIO, ZIO, ZLayer, ZTraceElement}
+import zio.{Deps, FiberRef, Has, UIO, URIO, ZIO, ZDeps, ZTraceElement}
 import zio.stream.ZStream
->>>>>>> b5c3a190
 import zio.stacktracer.TracingImplicits.disableAutoTrace
 
 trait Sized extends Serializable {
@@ -16,16 +12,11 @@
 
 object Sized {
 
-<<<<<<< HEAD
+  val default: ZDeps[Any, Nothing, Has[Sized]] =
+    live(100)(ZTraceElement.empty)
+
   def live(size: Int)(implicit trace: ZTraceElement): Deps[Nothing, Has[Sized]] =
     ZDeps.fromZIO(FiberRef.make(size).map { fiberRef =>
-=======
-  val default: ZLayer[Any, Nothing, Has[Sized]] =
-    live(100)(ZTraceElement.empty)
-
-  def live(size: Int)(implicit trace: ZTraceElement): Layer[Nothing, Has[Sized]] =
-    ZLayer.fromZIO(FiberRef.make(size).map { fiberRef =>
->>>>>>> b5c3a190
       new Sized {
         def size(implicit trace: ZTraceElement): UIO[Int] =
           fiberRef.get
