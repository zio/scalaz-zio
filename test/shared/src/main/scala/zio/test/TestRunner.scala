--- conflicted
+++ resolved
@@ -32,11 +32,7 @@
   runtimeConfig: RuntimeConfig = RuntimeConfig.makeDefault(),
   reporter: TestReporter[E] =
     DefaultTestReporter(TestRenderer.default, TestAnnotationRenderer.default)(ZTraceElement.empty),
-<<<<<<< HEAD
-  bootstrap: Layer[Nothing, TestLogger] =
-    (Console.live.to(TestLogger.fromConsole(ZTraceElement.empty))(ZTraceElement.empty)) ++ Clock.live
-=======
-  bootstrap: Layer[Nothing, TestOutput with TestLogger with Clock with ExecutionEventSink with Random] = {
+  bootstrap: Layer[Nothing, TestOutput with TestLogger with ExecutionEventSink] = {
 
     (Console.live.to(TestLogger.fromConsole(ZTraceElement.empty))(
       ZTraceElement.empty
@@ -44,7 +40,6 @@
       ZTraceElement.empty
     ) ++ Random.live
   }
->>>>>>> cbf669a4
 ) { self =>
 
   lazy val runtime: Runtime[Any] = Runtime(ZEnvironment.empty, runtimeConfig)
@@ -52,20 +47,14 @@
   /**
    * Runs the spec, producing the execution results.
    */
-<<<<<<< HEAD
-  def run(spec: ZSpec[R, E])(implicit trace: ZTraceElement): URIO[TestLogger, ExecutedSpec[E]] =
-    executor.run(spec, ExecutionStrategy.ParallelN(4)).timed.flatMap { case (duration, results) =>
-      reporter(duration, results).as(results)
-=======
   def run(
     spec: ZSpec[R, E]
   )(implicit
     trace: ZTraceElement
-  ): URIO[TestOutput with TestLogger with Clock with ExecutionEventSink with Random, Summary] =
+  ): URIO[TestOutput with TestLogger with ExecutionEventSink, Summary] =
     executor.run(spec, ExecutionStrategy.ParallelN(4)).timed.flatMap { case (duration, summary) =>
       // TODO Why is duration 0 here? Resolve for #6482
       ZIO.succeed(summary)
->>>>>>> cbf669a4
     }
 
   /**
