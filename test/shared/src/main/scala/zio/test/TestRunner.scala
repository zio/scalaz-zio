--- conflicted
+++ resolved
@@ -43,8 +43,6 @@
       finished <- ClockLive.currentTime(TimeUnit.MILLISECONDS)
       duration  = Duration.fromMillis(finished - start)
     } yield summary.copy(duration = duration)
-<<<<<<< HEAD
-=======
 
   trait UnsafeAPI {
     def run(spec: Spec[R, E])(implicit trace: Trace, unsafe: Unsafe[Any]): Unit
@@ -82,18 +80,4 @@
     trace: Trace
   ): ZIO[Scope, Nothing, Runtime[TestOutput with ExecutionEventSink]] =
     bootstrap.toRuntime
-}
-
-object TestRunner {
-  lazy val defaultBootstrap = {
-    implicit val emptyTracer = Trace.empty
-
-    ZLayer.make[TestOutput with ExecutionEventSink](
-      ExecutionEventPrinter.live(ConsoleEventRenderer),
-      TestLogger.fromConsole(Console.ConsoleLive),
-      TestOutput.live,
-      ExecutionEventSink.live
-    )
-  }
->>>>>>> ec7f789a
 }