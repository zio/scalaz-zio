--- conflicted
+++ resolved
@@ -16,11 +16,7 @@
 
 package zio.test
 
-<<<<<<< HEAD
-import zio.clock
-=======
 import zio._
->>>>>>> 06dfa39f
 import zio.duration._
 import zio.test.Assertion.{ equalTo, hasMessage, isCase, isSubtype }
 import zio.test.environment.{ Live, Restorable, TestClock, TestConsole, TestRandom, TestSystem }
