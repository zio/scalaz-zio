/*
 * Copyright 2019 John A. De Goes and the ZIO Contributors
 *
 * Licensed under the Apache License, Version 2.0 (the "License");
 * you may not use this file except in compliance with the License.
 * You may obtain a copy of the License at
 *
 *     http://www.apache.org/licenses/LICENSE-2.0
 *
 * Unless required by applicable law or agreed to in writing, software
 * distributed under the License is distributed on an "AS IS" BASIS,
 * WITHOUT WARRANTIES OR CONDITIONS OF ANY KIND, either express or implied.
 * See the License for the specific language governing permissions and
 * limitations under the License.
 */

package zio

import zio.duration.Duration
import zio.stream.{ ZSink, ZStream }

/**
 * _ZIO Test_ is a featherweight testing library for effectful programs.
 *
 * The library imagines every spec as an ordinary immutable value, providing
 * tremendous potential for composition. Thanks to tight integration with ZIO,
 * specs can use resources (including those requiring disposal), have well-
 * defined linear and parallel semantics, and can benefit from a host of ZIO
 * combinators.
 *
 * {{{
 *  import zio.test._
 *  import zio.clock.nanoTime
 *  import Assertion.isGreaterThan
 *
 *  object MyTest extends DefaultRunnableSpec {
 *    def spec = suite("clock")(
 *      testM("time is non-zero") {
 *        assertM(nanoTime, isGreaterThan(0))
 *      }
 *    )
 *  }
 * }}}
 */
<<<<<<< HEAD
package object test extends AssertionVariants {
  type AssertResult = BoolAlgebraM[Any, Nothing, AssertionValue]
  type TestResult   = BoolAlgebraM[Any, Nothing, FailureDetails]
=======
package object test extends CompileVariants {
  type AssertResult = BoolAlgebra[AssertionValue]
  type TestResult   = BoolAlgebra[FailureDetails]
>>>>>>> 999b7df6

  /**
   * A `TestReporter[E, L, S]` is capable of reporting test results annotated
   * with labels `L`, error type `E`, and success type `S`.
   */
  type TestReporter[-E, -L, -S] = (Duration, ExecutedSpec[E, L, S]) => URIO[TestLogger, Unit]

  object TestReporter {

    /**
     * TestReporter that does nothing
     */
    final val silent: TestReporter[Any, Any, Any] = (_, _) => ZIO.unit
  }

  /**
   * A `TestExecutor[R, E, L, T, S]` is capable of executing specs containing
   * tests of type `T`, annotated with labels of type `L`, that require an
   * environment `R` and may fail with an `E` or succeed with a `S`.
   */
  type TestExecutor[+R, E, L, -T, +S] = (ZSpec[R, E, L, T], ExecutionStrategy) => UIO[ExecutedSpec[E, L, S]]

  /**
   * A `TestAspectPoly` is a `TestAspect` that is completely polymorphic,
   * having no requirements on error or environment.
   */
  type TestAspectPoly = TestAspect[Nothing, Any, Nothing, Any, Nothing, Any]

  /**
   * A `ZTest[R, E, S]` is an effectfully produced test that requires an `R`
   * and may fail with an `E` or succeed with a `S`.
   */
  type ZTest[-R, +E, +S] = ZIO[R, TestFailure[E], TestSuccess[S]]

  /**
   * A `ZSpec[R, E, L, S]` is the canonical spec for testing ZIO programs. The
   * spec's test type is a ZIO effect that requires an `R`, might fail with an
   * `E`, might succeed with an `S`, and whose nodes are annotated with labels
   * `L`.
   */
  type ZSpec[-R, +E, +L, +S] = Spec[R, TestFailure[E], L, TestSuccess[S]]

  /**
   * An `ExecutedSpec` is a spec that has been run to produce test results.
   */
  type ExecutedSpec[+E, +L, +S] = Spec[Any, Nothing, L, Either[TestFailure[E], TestSuccess[S]]]

  /**
   * Checks the assertion holds for the given value.
   */
  final def assert[A](value: => A, assertion: Assertion[A]): TestResult =
    assertion.run(value).flatMap { fragment =>
      def loop(whole: AssertionValue, failureDetails: FailureDetails): TestResult =
        if (whole.assertion == failureDetails.assertion.head.assertion)
          BoolAlgebraM.success(failureDetails)
        else {
          val satisfied = BoolAlgebraM(whole.assertion.test(whole.value).map(BoolAlgebra.success))
          val fragment  = whole.assertion.run(whole.value)
          satisfied.flatMap { p =>
            val result = if (p) fragment else !fragment
            result.flatMap { fragment =>
              loop(fragment, FailureDetails(::(whole, failureDetails.assertion), failureDetails.gen))
            }
          }
        }
      loop(fragment, FailureDetails(::(AssertionValue(assertion, value), Nil)))
    }

  /**
   * Asserts that the given test was completed.
   */
  final val assertCompletes: TestResult =
    assert(true, Assertion.isTrue)

  /**
   * Checks the assertion holds for the given effectfully-computed value.
   */
  final def assertM[R, E, A](value: ZIO[R, E, A], assertion: Assertion[A]): ZIO[R, E, TestResult] =
    value.map(assert(_, assertion))

  /**
   * Checks the test passes for "sufficient" numbers of samples from the
   * given random variable.
   */
  final def check[R, A](rv: Gen[R, A])(test: A => TestResult): ZIO[R, Nothing, TestResult] =
    checkSome(200)(rv)(test)

  /**
   * A version of `check` that accepts two random variables.
   */
  final def check[R, A, B](rv1: Gen[R, A], rv2: Gen[R, B])(test: (A, B) => TestResult): ZIO[R, Nothing, TestResult] =
    check(rv1 <*> rv2)(test.tupled)

  /**
   * A version of `check` that accepts three random variables.
   */
  final def check[R, A, B, C](rv1: Gen[R, A], rv2: Gen[R, B], rv3: Gen[R, C])(
    test: (A, B, C) => TestResult
  ): ZIO[R, Nothing, TestResult] =
    check(rv1 <*> rv2 <*> rv3)(reassociate(test))

  /**
   * A version of `check` that accepts four random variables.
   */
  final def check[R, A, B, C, D](rv1: Gen[R, A], rv2: Gen[R, B], rv3: Gen[R, C], rv4: Gen[R, D])(
    test: (A, B, C, D) => TestResult
  ): ZIO[R, Nothing, TestResult] =
    check(rv1 <*> rv2 <*> rv3 <*> rv4)(reassociate(test))

  /**
   * Checks the effectual test passes for "sufficient" numbers of samples from
   * the given random variable.
   */
  final def checkM[R, R1 <: R, E, A](rv: Gen[R, A])(test: A => ZIO[R1, E, TestResult]): ZIO[R1, E, TestResult] =
    checkSomeM(200)(rv)(test)

  /**
   * A version of `checkM` that accepts two random variables.
   */
  final def checkM[R, R1 <: R, E, A, B](rv1: Gen[R, A], rv2: Gen[R, B])(
    test: (A, B) => ZIO[R1, E, TestResult]
  ): ZIO[R1, E, TestResult] =
    checkM(rv1 <*> rv2)(test.tupled)

  /**
   * A version of `checkM` that accepts three random variables.
   */
  final def checkM[R, R1 <: R, E, A, B, C](rv1: Gen[R, A], rv2: Gen[R, B], rv3: Gen[R, C])(
    test: (A, B, C) => ZIO[R1, E, TestResult]
  ): ZIO[R1, E, TestResult] =
    checkM(rv1 <*> rv2 <*> rv3)(reassociate(test))

  /**
   * A version of `checkM` that accepts four random variables.
   */
  final def checkM[R, R1 <: R, E, A, B, C, D](rv1: Gen[R, A], rv2: Gen[R, B], rv3: Gen[R, C], rv4: Gen[R, D])(
    test: (A, B, C, D) => ZIO[R1, E, TestResult]
  ): ZIO[R1, E, TestResult] =
    checkM(rv1 <*> rv2 <*> rv3 <*> rv4)(reassociate(test))

  /**
   * Checks the test passes for all values from the given random variable. This
   * is useful for deterministic `Gen` that comprehensively explore all
   * possibilities in a given domain.
   */
  final def checkAll[R, A](rv: Gen[R, A])(test: A => TestResult): ZIO[R, Nothing, TestResult] =
    checkAllM(rv)(test andThen ZIO.succeed)

  /**
   * A version of `checkAll` that accepts two random variables.
   */
  final def checkAll[R, A, B](rv1: Gen[R, A], rv2: Gen[R, B])(test: (A, B) => TestResult): ZIO[R, Nothing, TestResult] =
    checkAll(rv1 <*> rv2)(test.tupled)

  /**
   * A version of `checkAll` that accepts three random variables.
   */
  final def checkAll[R, A, B, C](rv1: Gen[R, A], rv2: Gen[R, B], rv3: Gen[R, C])(
    test: (A, B, C) => TestResult
  ): ZIO[R, Nothing, TestResult] =
    checkAll(rv1 <*> rv2 <*> rv3)(reassociate(test))

  /**
   * A version of `checkAll` that accepts four random variables.
   */
  final def checkAll[R, A, B, C, D](rv1: Gen[R, A], rv2: Gen[R, B], rv3: Gen[R, C], rv4: Gen[R, D])(
    test: (A, B, C, D) => TestResult
  ): ZIO[R, Nothing, TestResult] =
    checkAll(rv1 <*> rv2 <*> rv3 <*> rv4)(reassociate(test))

  /**
   * Checks the effectual test passes for all values from the given random
   * variable. This is useful for deterministic `Gen` that comprehensively
   * explore all possibilities in a given domain.
   */
  final def checkAllM[R, R1 <: R, E, A](rv: Gen[R, A])(test: A => ZIO[R1, E, TestResult]): ZIO[R1, E, TestResult] =
    checkStream(rv.sample)(test)

  /**
   * A version of `checkAllM` that accepts two random variables.
   */
  final def checkAllM[R, R1 <: R, E, A, B](rv1: Gen[R, A], rv2: Gen[R, B])(
    test: (A, B) => ZIO[R1, E, TestResult]
  ): ZIO[R1, E, TestResult] =
    checkAllM(rv1 <*> rv2)(test.tupled)

  /**
   * A version of `checkAllM` that accepts three random variables.
   */
  final def checkAllM[R, R1 <: R, E, A, B, C](rv1: Gen[R, A], rv2: Gen[R, B], rv3: Gen[R, C])(
    test: (A, B, C) => ZIO[R1, E, TestResult]
  ): ZIO[R1, E, TestResult] =
    checkAllM(rv1 <*> rv2 <*> rv3)(reassociate(test))

  /**
   * A version of `checkAllM` that accepts four random variables.
   */
  final def checkAllM[R, R1 <: R, E, A, B, C, D](rv1: Gen[R, A], rv2: Gen[R, B], rv3: Gen[R, C], rv4: Gen[R, D])(
    test: (A, B, C, D) => ZIO[R1, E, TestResult]
  ): ZIO[R1, E, TestResult] =
    checkAllM(rv1 <*> rv2 <*> rv3 <*> rv4)(reassociate(test))

  /**
   * Checks the test passes for the specified number of samples from the given
   * random variable.
   */
  final def checkSome(n: Int): CheckVariants.CheckSome =
    new CheckVariants.CheckSome(n)

  /**
   * Checks the effectual test passes for the specified number of samples from
   * the given random variable.
   */
  final def checkSomeM(n: Int): CheckVariants.CheckSomeM =
    new CheckVariants.CheckSomeM(n)

  /**
   * Creates a failed test result with the specified runtime cause.
   */
  final def failed[E](cause: Cause[E]): ZTest[Any, E, Nothing] =
    ZIO.fail(TestFailure.Runtime(cause))

  /**
   * Creates an ignored test result.
   */
  final val ignored: ZTest[Any, Nothing, Nothing] =
    ZIO.succeed(TestSuccess.Ignored)

  /**
   * Passes platform specific information to the specified function, which will
   * use that information to create a test. If the platform is neither ScalaJS
   * nor the JVM, an ignored test result will be returned.
   */
  final def platformSpecific[R, E, A, S](js: => A, jvm: => A)(f: A => ZTest[R, E, S]): ZTest[R, E, S] =
    if (TestPlatform.isJS) f(js)
    else if (TestPlatform.isJVM) f(jvm)
    else ignored

  /**
   * Builds a suite containing a number of other specs.
   */
  final def suite[R, E, L, T](label: L)(specs: Spec[R, E, L, T]*): Spec[R, E, L, T] =
    Spec.suite(label, ZIO.succeed(specs.toVector), None)

  /**
   * Builds a spec with a single pure test.
   */
  final def test[L](label: L)(assertion: => TestResult): ZSpec[Any, Nothing, L, Unit] =
    testM(label)(ZIO.effectTotal(assertion))

  /**
   * Builds a spec with a single effectful test.
   */
  final def testM[R, E, L](label: L)(assertion: => ZIO[R, E, TestResult]): ZSpec[R, E, L, Unit] =
    Spec.test(
      label,
      ZIO
        .effectSuspendTotal(assertion)
        .foldCauseM(
          cause => ZIO.fail(TestFailure.Runtime(cause)),
          result =>
            result.run.flatMap(_.failures match {
              case None           => ZIO.succeed(TestSuccess.Succeeded(BoolAlgebra.unit))
              case Some(failures) => ZIO.fail(TestFailure.Assertion(BoolAlgebraM(ZIO.succeed(failures))))
            })
        )
    )

  /**
   * Passes version specific information to the specified function, which will
   * use that information to create a test. If the version is neither Dotty nor
   * Scala 2, an ignored test result will be returned.
   */
  final def versionSpecific[R, E, A, S](dotty: => A, scala2: => A)(f: A => ZTest[R, E, S]): ZTest[R, E, S] =
    if (TestVersion.isDotty) f(dotty)
    else if (TestVersion.isScala2) f(scala2)
    else ignored

  object CheckVariants {

    final class CheckSome(private val n: Int) extends AnyVal {
      def apply[R, A](rv: Gen[R, A])(test: A => TestResult): ZIO[R, Nothing, TestResult] =
        checkSomeM(n)(rv)(test andThen ZIO.succeed)
      def apply[R, A, B](rv1: Gen[R, A], rv2: Gen[R, B])(test: (A, B) => TestResult): ZIO[R, Nothing, TestResult] =
        checkSome(n)(rv1 <*> rv2)(test.tupled)
      def apply[R, A, B, C](rv1: Gen[R, A], rv2: Gen[R, B], rv3: Gen[R, C])(
        test: (A, B, C) => TestResult
      ): ZIO[R, Nothing, TestResult] =
        checkSome(n)(rv1 <*> rv2 <*> rv3)(reassociate(test))
      def apply[R, A, B, C, D](rv1: Gen[R, A], rv2: Gen[R, B], rv3: Gen[R, C], rv4: Gen[R, D])(
        test: (A, B, C, D) => TestResult
      ): ZIO[R, Nothing, TestResult] =
        checkSome(n)(rv1 <*> rv2 <*> rv3 <*> rv4)(reassociate(test))
    }

    final class CheckSomeM(private val n: Int) extends AnyVal {
      def apply[R, R1 <: R, E, A](rv: Gen[R, A])(test: A => ZIO[R1, E, TestResult]): ZIO[R1, E, TestResult] =
        checkStream(rv.sample.forever.take(n))(test)
      def apply[R, R1 <: R, E, A, B](rv1: Gen[R, A], rv2: Gen[R, B])(
        test: (A, B) => ZIO[R1, E, TestResult]
      ): ZIO[R1, E, TestResult] =
        checkSomeM(n)(rv1 <*> rv2)(test.tupled)
      def apply[R, R1 <: R, E, A, B, C](rv1: Gen[R, A], rv2: Gen[R, B], rv3: Gen[R, C])(
        test: (A, B, C) => ZIO[R1, E, TestResult]
      ): ZIO[R1, E, TestResult] =
        checkSomeM(n)(rv1 <*> rv2 <*> rv3)(reassociate(test))
      def apply[R, R1 <: R, E, A, B, C, D](rv1: Gen[R, A], rv2: Gen[R, B], rv3: Gen[R, C], rv4: Gen[R, D])(
        test: (A, B, C, D) => ZIO[R1, E, TestResult]
      ): ZIO[R1, E, TestResult] =
        checkSomeM(n)(rv1 <*> rv2 <*> rv3 <*> rv4)(reassociate(test))
    }
  }

  private final def checkStream[R, R1 <: R, E, A](stream: ZStream[R, Nothing, Sample[R, A]], maxShrinks: Int = 1000)(
    test: A => ZIO[R1, E, TestResult]
  ): ZIO[R1, E, TestResult] =
    stream.zipWithIndex.mapM {
      case (initial, index) =>
        initial.traverse(
          input =>
            test(input).traced
              .map(_.map(_.copy(gen = Some(GenFailureDetails(initial.value, input, index)))))
              .either
        )
    }.mapM(_.traverse(_.fold(e => ZIO.succeed(Left(e)), a => a.run.map(Right(_)))))
      .dropWhile(!_.value.fold(_ => true, _.isFailure)) // Drop until we get to a failure
      .take(1)                                          // Get the first failure
      .flatMap(_.shrinkSearch(_.fold(_ => true, _.isFailure)).take(maxShrinks))
      .run(ZSink.collectAll[Either[E, BoolAlgebra[FailureDetails]]]) // Collect all the shrunken values
      .flatMap { shrinks =>
        // Get the "last" failure, the smallest according to the shrinker:
        shrinks
          .filter(_.fold(_ => true, _.isFailure))
          .lastOption
          .fold[ZIO[R, E, TestResult]](
            ZIO.succeed {
              BoolAlgebraM.success {
                FailureDetails(
                  ::(AssertionValue(Assertion.anything, ()), Nil)
                )
              }
            }
          )(_.fold(e => ZIO.fail(e), a => ZIO.succeed(BoolAlgebraM(ZIO.succeed(a)))))
      }
      .untraced

  private final def reassociate[A, B, C, D](f: (A, B, C) => D): (((A, B), C)) => D = {
    case ((a, b), c) => f(a, b, c)
  }

  private final def reassociate[A, B, C, D, E](f: (A, B, C, D) => E): ((((A, B), C), D)) => E = {
    case (((a, b), c), d) => f(a, b, c, d)
  }
}<|MERGE_RESOLUTION|>--- conflicted
+++ resolved
@@ -42,15 +42,9 @@
  *  }
  * }}}
  */
-<<<<<<< HEAD
-package object test extends AssertionVariants {
+package object test extends CompileVariants {
   type AssertResult = BoolAlgebraM[Any, Nothing, AssertionValue]
   type TestResult   = BoolAlgebraM[Any, Nothing, FailureDetails]
-=======
-package object test extends CompileVariants {
-  type AssertResult = BoolAlgebra[AssertionValue]
-  type TestResult   = BoolAlgebra[FailureDetails]
->>>>>>> 999b7df6
 
   /**
    * A `TestReporter[E, L, S]` is capable of reporting test results annotated
