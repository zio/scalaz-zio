--- conflicted
+++ resolved
@@ -35,34 +35,19 @@
  * combinators.
  *
  * {{{
-<<<<<<< HEAD
- *  import zio.test._
- *  import zio.Clock.nanoTime
- *  import Assertion.isGreaterThan
- *
- *  object MyTest extends DefaultRunnableSpec {
- *    def spec = suite("clock")(
- *      test("time is non-zero") {
- *        for {
- *          time <- Live.live(nanoTime)
- *        } yield assertTrue(time >= 0)
- *      }
- *    )
- *  }
-=======
  *   import zio.test._
- *   import zio.test.environment.Live
- *   import zio.clock.nanoTime
+ *   import zio.Clock.nanoTime
  *   import Assertion.isGreaterThan
  *
  *   object MyTest extends DefaultRunnableSpec {
  *     def spec = suite("clock")(
- *       testM("time is non-zero") {
- *         assertM(Live.live(nanoTime))(isGreaterThan(0))
+ *       test("time is non-zero") {
+ *         for {
+ *           time <- Live.live(nanoTime)
+ *         } yield assertTrue(time >= 0)
  *       }
  *     )
  *   }
->>>>>>> 26bd9d6e
  * }}}
  */
 package object test extends CompileVariants {
@@ -119,7 +104,7 @@
    * while ensuring that the effect itself uses the test environment.
    *
    * {{{
-   *  withLive(test)(_.timeout(duration))
+   *   withLive(test)(_.timeout(duration))
    * }}}
    */
   def withLive[R, E, E1, A, B](
@@ -164,14 +149,9 @@
   }
 
   /**
-<<<<<<< HEAD
-   * A `ZRTestEnv` is an alias for all ZIO provided [[zio.test.Restorable Restorable]]
+   * A `ZRTestEnv` is an alias for all ZIO provided
+   * [[zio.test.Restorable Restorable]]
    * [[zio.test.TestEnvironment TestEnvironment]] objects
-=======
-   * A `ZRTestEnv` is an alias for all ZIO provided
-   * [[zio.test.environment.Restorable Restorable]]
-   * [[zio.test.environment.TestEnvironment TestEnvironment]] objects
->>>>>>> 26bd9d6e
    */
   type ZTestEnv = Has[TestClock] with Has[TestConsole] with Has[TestRandom] with Has[TestSystem]
 
@@ -680,9 +660,9 @@
     checkAllMPar(rv1 <*> rv2 <*> rv3 <*> rv4 <*> rv5 <*> rv6, parallelism)(test.tupled)
 
   /**
-   * Checks in parallel the effectual test passes for all values from the given random
-   * variable. This is useful for deterministic `Gen` that comprehensively
-   * explore all possibilities in a given domain.
+   * Checks in parallel the effectual test passes for all values from the given
+   * random variable. This is useful for deterministic `Gen` that
+   * comprehensively explore all possibilities in a given domain.
    */
   def checkAllPar[R <: Has[TestConfig], R1 <: R, E, A, In](rv: Gen[R, A], parallelism: Int)(
     test: A => In
@@ -866,192 +846,6 @@
     else if (TestVersion.isScala2) f(scala2)
     else ignored
 
-<<<<<<< HEAD
-=======
-  /**
-   * The `Annotations` trait provides access to an annotation map that tests can
-   * add arbitrary annotations to. Each annotation consists of a string
-   * identifier, an initial value, and a function for combining two values.
-   * Annotations form monoids and you can think of `Annotations` as a more
-   * structured logging service or as a super polymorphic version of the writer
-   * monad effect.
-   */
-  object Annotations {
-
-    trait Service extends Serializable {
-      def annotate[V](key: TestAnnotation[V], value: V): UIO[Unit]
-      def get[V](key: TestAnnotation[V]): UIO[V]
-      def withAnnotation[R, E, A](zio: ZIO[R, E, A]): ZIO[R, Annotated[E], Annotated[A]]
-      def supervisedFibers: UIO[SortedSet[Fiber.Runtime[Any, Any]]]
-    }
-
-    /**
-     * Accesses an `Annotations` instance in the environment and appends the
-     * specified annotation to the annotation map.
-     */
-    def annotate[V](key: TestAnnotation[V], value: V): URIO[Annotations, Unit] =
-      ZIO.accessM(_.get.annotate(key, value))
-
-    /**
-     * Accesses an `Annotations` instance in the environment and retrieves the
-     * annotation of the specified type, or its default value if there is none.
-     */
-    def get[V](key: TestAnnotation[V]): URIO[Annotations, V] =
-      ZIO.accessM(_.get.get(key))
-
-    /**
-     * Returns a set of all fibers in this test.
-     */
-    def supervisedFibers: ZIO[Annotations, Nothing, SortedSet[Fiber.Runtime[Any, Any]]] =
-      ZIO.accessM(_.get.supervisedFibers)
-
-    /**
-     * Constructs a new `Annotations` service.
-     */
-    val live: Layer[Nothing, Annotations] =
-      ZLayer.fromEffect(FiberRef.make(TestAnnotationMap.empty).map { fiberRef =>
-        new Annotations.Service {
-          def annotate[V](key: TestAnnotation[V], value: V): UIO[Unit] =
-            fiberRef.update(_.annotate(key, value))
-          def get[V](key: TestAnnotation[V]): UIO[V] =
-            fiberRef.get.map(_.get(key))
-          def withAnnotation[R, E, A](zio: ZIO[R, E, A]): ZIO[R, Annotated[E], Annotated[A]] =
-            fiberRef.locally(TestAnnotationMap.empty) {
-              zio.foldM(e => fiberRef.get.map((e, _)).flip, a => fiberRef.get.map((a, _)))
-            }
-          def supervisedFibers: UIO[SortedSet[Fiber.Runtime[Any, Any]]] =
-            ZIO.descriptorWith { descriptor =>
-              get(TestAnnotation.fibers).flatMap {
-                case Left(_) => ZIO.succeedNow(SortedSet.empty[Fiber.Runtime[Any, Any]])
-                case Right(refs) =>
-                  ZIO
-                    .foreach(refs)(_.get)
-                    .map(_.foldLeft(SortedSet.empty[Fiber.Runtime[Any, Any]])(_ ++ _))
-                    .map(_.filter(_.id != descriptor.id))
-              }
-            }
-        }
-      })
-
-    /**
-     * Accesses an `Annotations` instance in the environment and executes the
-     * specified effect with an empty annotation map, returning the annotation
-     * map along with the result of execution.
-     */
-    def withAnnotation[R <: Annotations, E, A](zio: ZIO[R, E, A]): ZIO[R, Annotated[E], Annotated[A]] =
-      ZIO.accessM(_.get.withAnnotation(zio))
-  }
-
-  object Sized {
-    trait Service extends Serializable {
-      def size: UIO[Int]
-      def withSize[R, E, A](size: Int)(zio: ZIO[R, E, A]): ZIO[R, E, A]
-    }
-
-    def live(size: Int): Layer[Nothing, Sized] =
-      ZLayer.fromEffect(FiberRef.make(size).map { fiberRef =>
-        new Sized.Service {
-          val size: UIO[Int] =
-            fiberRef.get
-          def withSize[R, E, A](size: Int)(zio: ZIO[R, E, A]): ZIO[R, E, A] =
-            fiberRef.locally(size)(zio)
-        }
-      })
-
-    def size: URIO[Sized, Int] =
-      ZIO.accessM[Sized](_.get.size)
-
-    def withSize[R <: Sized, E, A](size: Int)(zio: ZIO[R, E, A]): ZIO[R, E, A] =
-      ZIO.accessM[R](_.get.withSize(size)(zio))
-  }
-
-  /**
-   * The `TestConfig` service provides access to default configuation settings
-   * used by ZIO Test, including the number of times to repeat tests to ensure
-   * they are stable, the number of times to retry flaky tests, the sufficient
-   * number of samples to check from a random variable, and the maximum number
-   * of shrinkings to minimize large failures.
-   */
-  object TestConfig {
-
-    trait Service extends Serializable {
-
-      /**
-       * The number of times to repeat tests to ensure they are stable.
-       */
-      def repeats: Int
-
-      /**
-       * The number of times to retry flaky tests.
-       */
-      def retries: Int
-
-      /**
-       * The number of sufficient samples to check for a random variable.
-       */
-      def samples: Int
-
-      /**
-       * The maximum number of shrinkings to minimize large failures
-       */
-      def shrinks: Int
-    }
-
-    /**
-     * Constructs a new `TestConfig` service with the specified settings.
-     */
-    def live(repeats0: Int, retries0: Int, samples0: Int, shrinks0: Int): ZLayer[Any, Nothing, TestConfig] =
-      ZLayer.succeed {
-        new Service {
-          val repeats = repeats0
-          val retries = retries0
-          val samples = samples0
-          val shrinks = shrinks0
-        }
-      }
-
-    /**
-     * The number of times to repeat tests to ensure they are stable.
-     */
-    val repeats: URIO[TestConfig, Int] =
-      ZIO.access(_.get.repeats)
-
-    /**
-     * The number of times to retry flaky tests.
-     */
-    val retries: URIO[TestConfig, Int] =
-      ZIO.access(_.get.retries)
-
-    /**
-     * The number of sufficient samples to check for a random variable.
-     */
-    val samples: URIO[TestConfig, Int] =
-      ZIO.access(_.get.samples)
-
-    /**
-     * The maximum number of shrinkings to minimize large failures
-     */
-    val shrinks: URIO[TestConfig, Int] =
-      ZIO.access(_.get.shrinks)
-  }
-
-  object TestLogger {
-    trait Service extends Serializable {
-      def logLine(line: String): UIO[Unit]
-    }
-
-    def fromConsole: ZLayer[Console, Nothing, TestLogger] =
-      ZLayer.fromService { (console: Console.Service) =>
-        new Service {
-          def logLine(line: String): UIO[Unit] = console.putStrLn(line).orDie
-        }
-      }
-
-    def logLine(line: String): URIO[TestLogger, Unit] =
-      ZIO.accessM(_.get.logLine(line))
-  }
-
->>>>>>> 26bd9d6e
   object CheckVariants {
 
     final class CheckN(private val n: Int) extends AnyVal {
