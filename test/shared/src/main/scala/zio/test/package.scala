--- conflicted
+++ resolved
@@ -349,21 +349,9 @@
     check(rv1 <*> rv2 <*> rv3 <*> rv4 <*> rv5 <*> rv6)(test.tupled)
 
   /**
-<<<<<<< HEAD
-   * Checks the test passes for all values from the given finite, deterministic
-   * generator. For non-deterministic or infinite generators use `check` or
-   * `checkN`.
-   */
-  def checkAll[R <: TestConfig, A, In](rv: Gen[R, A])(test: A => In)(implicit
-    checkConstructor: CheckConstructor[R, In],
-    sourceLocation: SourceLocation,
-    trace: Trace
-  ): ZIO[checkConstructor.OutEnvironment, checkConstructor.OutError, TestResult] =
-    checkStream(rv.sample.collectSome)(a => checkConstructor(test(a)))
-=======
    * A version of `check` that accepts seven random variables.
    */
-  def check[R <: TestConfig, R1 <: R, A, B, C, D, F, G, H](
+  def check[R <: TestConfig, R1 <: R, A, B, C, D, F, G, H, In](
     rv1: Gen[R, A],
     rv2: Gen[R, B],
     rv3: Gen[R, C],
@@ -372,14 +360,18 @@
     rv6: Gen[R, G],
     rv7: Gen[R, H]
   )(
-    test: (A, B, C, D, F, G, H) => TestResult
-  ): URIO[R1, TestResult] =
-    check(rv1 <*> rv2 <*> rv3 <*> rv4 <*> rv5 <*> rv6 <*> rv7)(reassociate(test))
+    test: (A, B, C, D, F, G, H) => In
+  )(implicit
+    checkConstructor: CheckConstructor[R, In],
+    sourceLocation: SourceLocation,
+    trace: Trace
+  ): ZIO[checkConstructor.OutEnvironment, checkConstructor.OutError, TestResult] =
+    check(rv1 <*> rv2 <*> rv3 <*> rv4 <*> rv5 <*> rv6 <*> rv7)(test.tupled)
 
   /**
    * A version of `check` that accepts height random variables.
    */
-  def check[R <: TestConfig, R1 <: R, A, B, C, D, F, G, H, I](
+  def check[R <: TestConfig, R1 <: R, A, B, C, D, F, G, H, I, In](
     rv1: Gen[R, A],
     rv2: Gen[R, B],
     rv3: Gen[R, C],
@@ -389,61 +381,84 @@
     rv7: Gen[R, H],
     rv8: Gen[R, I]
   )(
-    test: (A, B, C, D, F, G, H, I) => TestResult
-  ): URIO[R1, TestResult] =
-    check(rv1 <*> rv2 <*> rv3 <*> rv4 <*> rv5 <*> rv6 <*> rv7 <*> rv8)(reassociate(test))
-
-  /**
-   * Checks the effectual test passes for "sufficient" numbers of samples from
-   * the given random variable.
-   */
-  def checkM[R <: TestConfig, R1 <: R, E, A](rv: Gen[R, A])(
-    test: A => ZIO[R1, E, TestResult]
-  ): ZIO[R1, E, TestResult] =
-    TestConfig.samples.flatMap(checkNM(_)(rv)(test))
-
-  /**
-   * A version of `checkM` that accepts two random variables.
-   */
-  def checkM[R <: TestConfig, R1 <: R, E, A, B](rv1: Gen[R, A], rv2: Gen[R, B])(
-    test: (A, B) => ZIO[R1, E, TestResult]
-  ): ZIO[R1, E, TestResult] =
-    checkM(rv1 <*> rv2)(test.tupled)
-
-  /**
-   * A version of `checkM` that accepts three random variables.
-   */
-  def checkM[R <: TestConfig, R1 <: R, E, A, B, C](rv1: Gen[R, A], rv2: Gen[R, B], rv3: Gen[R, C])(
-    test: (A, B, C) => ZIO[R1, E, TestResult]
-  ): ZIO[R1, E, TestResult] =
-    checkM(rv1 <*> rv2 <*> rv3)(reassociate(test))
-
-  /**
-   * A version of `checkM` that accepts four random variables.
-   */
-  def checkM[R <: TestConfig, R1 <: R, E, A, B, C, D](rv1: Gen[R, A], rv2: Gen[R, B], rv3: Gen[R, C], rv4: Gen[R, D])(
-    test: (A, B, C, D) => ZIO[R1, E, TestResult]
-  ): ZIO[R1, E, TestResult] =
-    checkM(rv1 <*> rv2 <*> rv3 <*> rv4)(reassociate(test))
-
-  /**
-   * A version of `checkM` that accepts five random variables.
-   */
-  def checkM[R <: TestConfig, R1 <: R, E, A, B, C, D, F](
+    test: (A, B, C, D, F, G, H, I) => In
+  )(implicit
+    checkConstructor: CheckConstructor[R, In],
+    sourceLocation: SourceLocation,
+    trace: Trace
+  ): ZIO[checkConstructor.OutEnvironment, checkConstructor.OutError, TestResult] =
+    check(rv1 <*> rv2 <*> rv3 <*> rv4 <*> rv5 <*> rv6 <*> rv7 <*> rv8)(test.tupled)
+
+  /**
+   * Checks the test passes for all values from the given finite, deterministic
+   * generator. For non-deterministic or infinite generators use `check` or
+   * `checkN`.
+   */
+  def checkAll[R <: TestConfig, A, In](rv: Gen[R, A])(test: A => In)(implicit
+    checkConstructor: CheckConstructor[R, In],
+    sourceLocation: SourceLocation,
+    trace: Trace
+  ): ZIO[checkConstructor.OutEnvironment, checkConstructor.OutError, TestResult] =
+    checkStream(rv.sample.collectSome)(a => checkConstructor(test(a)))
+
+  /**
+   * A version of `checkAll` that accepts two random variables.
+   */
+  def checkAll[R <: TestConfig, A, B, In](rv1: Gen[R, A], rv2: Gen[R, B])(
+    test: (A, B) => In
+  )(implicit
+    checkConstructor: CheckConstructor[R, In],
+    sourceLocation: SourceLocation,
+    trace: Trace
+  ): ZIO[checkConstructor.OutEnvironment, checkConstructor.OutError, TestResult] =
+    checkAll(rv1 <*> rv2)(test.tupled)
+
+  /**
+   * A version of `checkAll` that accepts three random variables.
+   */
+  def checkAll[R <: TestConfig, A, B, C, In](rv1: Gen[R, A], rv2: Gen[R, B], rv3: Gen[R, C])(
+    test: (A, B, C) => In
+  )(implicit
+    checkConstructor: CheckConstructor[R, In],
+    sourceLocation: SourceLocation,
+    trace: Trace
+  ): ZIO[checkConstructor.OutEnvironment, checkConstructor.OutError, TestResult] =
+    checkAll(rv1 <*> rv2 <*> rv3)(test.tupled)
+
+  /**
+   * A version of `checkAll` that accepts four random variables.
+   */
+  def checkAll[R <: TestConfig, A, B, C, D, In](rv1: Gen[R, A], rv2: Gen[R, B], rv3: Gen[R, C], rv4: Gen[R, D])(
+    test: (A, B, C, D) => In
+  )(implicit
+    checkConstructor: CheckConstructor[R, In],
+    sourceLocation: SourceLocation,
+    trace: Trace
+  ): ZIO[checkConstructor.OutEnvironment, checkConstructor.OutError, TestResult] =
+    checkAll(rv1 <*> rv2 <*> rv3 <*> rv4)(test.tupled)
+
+  /**
+   * A version of `checkAll` that accepts five random variables.
+   */
+  def checkAll[R <: TestConfig, A, B, C, D, F, In](
     rv1: Gen[R, A],
     rv2: Gen[R, B],
     rv3: Gen[R, C],
     rv4: Gen[R, D],
     rv5: Gen[R, F]
   )(
-    test: (A, B, C, D, F) => ZIO[R1, E, TestResult]
-  ): ZIO[R1, E, TestResult] =
-    checkM(rv1 <*> rv2 <*> rv3 <*> rv4 <*> rv5)(reassociate(test))
-
-  /**
-   * A version of `checkM` that accepts six random variables.
-   */
-  def checkM[R <: TestConfig, R1 <: R, E, A, B, C, D, F, G](
+    test: (A, B, C, D, F) => In
+  )(implicit
+    checkConstructor: CheckConstructor[R, In],
+    sourceLocation: SourceLocation,
+    trace: Trace
+  ): ZIO[checkConstructor.OutEnvironment, checkConstructor.OutError, TestResult] =
+    checkAll(rv1 <*> rv2 <*> rv3 <*> rv4 <*> rv5)(test.tupled)
+
+  /**
+   * A version of `checkAll` that accepts six random variables.
+   */
+  def checkAll[R <: TestConfig, A, B, C, D, F, G, In](
     rv1: Gen[R, A],
     rv2: Gen[R, B],
     rv3: Gen[R, C],
@@ -451,14 +466,18 @@
     rv5: Gen[R, F],
     rv6: Gen[R, G]
   )(
-    test: (A, B, C, D, F, G) => ZIO[R1, E, TestResult]
-  ): ZIO[R1, E, TestResult] =
-    checkM(rv1 <*> rv2 <*> rv3 <*> rv4 <*> rv5 <*> rv6)(reassociate(test))
-
-  /**
-   * A version of `checkM` that accepts seven random variables.
-   */
-  def checkM[R <: TestConfig, R1 <: R, E, A, B, C, D, F, G, H](
+    test: (A, B, C, D, F, G) => In
+  )(implicit
+    checkConstructor: CheckConstructor[R, In],
+    sourceLocation: SourceLocation,
+    trace: Trace
+  ): ZIO[checkConstructor.OutEnvironment, checkConstructor.OutError, TestResult] =
+    checkAll(rv1 <*> rv2 <*> rv3 <*> rv4 <*> rv5 <*> rv6)(test.tupled)
+
+  /**
+   * A version of `checkAll` that accepts seven random variables.
+   */
+  def checkAll[R <: TestConfig, R1 <: R, A, B, C, D, F, G, H, In](
     rv1: Gen[R, A],
     rv2: Gen[R, B],
     rv3: Gen[R, C],
@@ -467,14 +486,18 @@
     rv6: Gen[R, G],
     rv7: Gen[R, H]
   )(
-    test: (A, B, C, D, F, G, H) => ZIO[R1, E, TestResult]
-  ): ZIO[R1, E, TestResult] =
-    checkM(rv1 <*> rv2 <*> rv3 <*> rv4 <*> rv5 <*> rv6 <*> rv7)(reassociate(test))
-
-  /**
-   * A version of `checkM` that accepts height random variables.
-   */
-  def checkM[R <: TestConfig, R1 <: R, E, A, B, C, D, F, G, H, I](
+    test: (A, B, C, D, F, G, H) => In
+  )(implicit
+    checkConstructor: CheckConstructor[R, In],
+    sourceLocation: SourceLocation,
+    trace: Trace
+  ): ZIO[checkConstructor.OutEnvironment, checkConstructor.OutError, TestResult] =
+    checkAll(rv1 <*> rv2 <*> rv3 <*> rv4 <*> rv5 <*> rv6 <*> rv7)(test.tupled)
+
+  /**
+   * A version of `checkAll` that accepts height random variables.
+   */
+  def checkAll[R <: TestConfig, R1 <: R, E, A, B, C, D, F, G, H, I, In](
     rv1: Gen[R, A],
     rv2: Gen[R, B],
     rv3: Gen[R, C],
@@ -484,64 +507,85 @@
     rv7: Gen[R, H],
     rv8: Gen[R, I]
   )(
-    test: (A, B, C, D, F, G, H, I) => ZIO[R1, E, TestResult]
-  ): ZIO[R1, E, TestResult] =
-    checkM(rv1 <*> rv2 <*> rv3 <*> rv4 <*> rv5 <*> rv6 <*> rv7 <*> rv8)(reassociate(test))
-
-  /**
-   * Checks the test passes for all values from the given random variable. This
-   * is useful for deterministic `Gen` that comprehensively explore all
-   * possibilities in a given domain.
-   */
-  def checkAll[R <: TestConfig, A](rv: Gen[R, A])(test: A => TestResult): URIO[R, TestResult] =
-    checkAllM(rv)(test andThen ZIO.succeedNow)
->>>>>>> 6adff003
-
-  /**
-   * A version of `checkAll` that accepts two random variables.
-   */
-  def checkAll[R <: TestConfig, A, B, In](rv1: Gen[R, A], rv2: Gen[R, B])(
+    test: (A, B, C, D, F, G, H, I) => In
+  )(implicit
+    checkConstructor: CheckConstructor[R, In],
+    sourceLocation: SourceLocation,
+    trace: Trace
+  ): ZIO[checkConstructor.OutEnvironment, checkConstructor.OutError, TestResult] =
+    checkAll(rv1 <*> rv2 <*> rv3 <*> rv4 <*> rv5 <*> rv6 <*> rv7 <*> rv8)(test.tupled)
+
+  /**
+   * Checks in parallel the effectual test passes for all values from the given
+   * random variable. This is useful for deterministic `Gen` that
+   * comprehensively explore all possibilities in a given domain.
+   */
+  def checkAllPar[R <: TestConfig, R1 <: R, E, A, In](rv: Gen[R, A], parallelism: Int)(
+    test: A => In
+  )(implicit
+    checkConstructor: CheckConstructor[R, In],
+    sourceLocation: SourceLocation,
+    trace: Trace
+  ): ZIO[checkConstructor.OutEnvironment, checkConstructor.OutError, TestResult] =
+    checkStreamPar(rv.sample.collectSome, parallelism)(a => checkConstructor(test(a)))
+
+  /**
+   * A version of `checkAllPar` that accepts two random variables.
+   */
+  def checkAllPar[R <: TestConfig, R1 <: R, E, A, B, In](rv1: Gen[R, A], rv2: Gen[R, B], parallelism: Int)(
     test: (A, B) => In
   )(implicit
     checkConstructor: CheckConstructor[R, In],
     sourceLocation: SourceLocation,
     trace: Trace
   ): ZIO[checkConstructor.OutEnvironment, checkConstructor.OutError, TestResult] =
-    checkAll(rv1 <*> rv2)(test.tupled)
-
-  /**
-   * A version of `checkAll` that accepts three random variables.
-   */
-  def checkAll[R <: TestConfig, A, B, C, In](rv1: Gen[R, A], rv2: Gen[R, B], rv3: Gen[R, C])(
+    checkAllPar(rv1 <*> rv2, parallelism)(test.tupled)
+
+  /**
+   * A version of `checkAllPar` that accepts three random variables.
+   */
+  def checkAllPar[R <: TestConfig, R1 <: R, E, A, B, C, In](
+    rv1: Gen[R, A],
+    rv2: Gen[R, B],
+    rv3: Gen[R, C],
+    parallelism: Int
+  )(
     test: (A, B, C) => In
   )(implicit
     checkConstructor: CheckConstructor[R, In],
     sourceLocation: SourceLocation,
     trace: Trace
   ): ZIO[checkConstructor.OutEnvironment, checkConstructor.OutError, TestResult] =
-    checkAll(rv1 <*> rv2 <*> rv3)(test.tupled)
-
-  /**
-   * A version of `checkAll` that accepts four random variables.
-   */
-  def checkAll[R <: TestConfig, A, B, C, D, In](rv1: Gen[R, A], rv2: Gen[R, B], rv3: Gen[R, C], rv4: Gen[R, D])(
+    checkAllPar(rv1 <*> rv2 <*> rv3, parallelism)(test.tupled)
+
+  /**
+   * A version of `checkAllPar` that accepts four random variables.
+   */
+  def checkAllPar[R <: TestConfig, R1 <: R, E, A, B, C, D, In](
+    rv1: Gen[R, A],
+    rv2: Gen[R, B],
+    rv3: Gen[R, C],
+    rv4: Gen[R, D],
+    parallelism: Int
+  )(
     test: (A, B, C, D) => In
   )(implicit
     checkConstructor: CheckConstructor[R, In],
     sourceLocation: SourceLocation,
     trace: Trace
   ): ZIO[checkConstructor.OutEnvironment, checkConstructor.OutError, TestResult] =
-    checkAll(rv1 <*> rv2 <*> rv3 <*> rv4)(test.tupled)
-
-  /**
-   * A version of `checkAll` that accepts five random variables.
-   */
-  def checkAll[R <: TestConfig, A, B, C, D, F, In](
-    rv1: Gen[R, A],
-    rv2: Gen[R, B],
-    rv3: Gen[R, C],
-    rv4: Gen[R, D],
-    rv5: Gen[R, F]
+    checkAllPar(rv1 <*> rv2 <*> rv3 <*> rv4, parallelism)(test.tupled)
+
+  /**
+   * A version of `checkAllPar` that accepts five random variables.
+   */
+  def checkAllPar[R <: TestConfig, R1 <: R, E, A, B, C, D, F, In](
+    rv1: Gen[R, A],
+    rv2: Gen[R, B],
+    rv3: Gen[R, C],
+    rv4: Gen[R, D],
+    rv5: Gen[R, F],
+    parallelism: Int
   )(
     test: (A, B, C, D, F) => In
   )(implicit
@@ -549,52 +593,32 @@
     sourceLocation: SourceLocation,
     trace: Trace
   ): ZIO[checkConstructor.OutEnvironment, checkConstructor.OutError, TestResult] =
-    checkAll(rv1 <*> rv2 <*> rv3 <*> rv4 <*> rv5)(test.tupled)
-
-  /**
-   * A version of `checkAll` that accepts six random variables.
-   */
-  def checkAll[R <: TestConfig, A, B, C, D, F, G, In](
-    rv1: Gen[R, A],
-    rv2: Gen[R, B],
-    rv3: Gen[R, C],
-    rv4: Gen[R, D],
-    rv5: Gen[R, F],
-    rv6: Gen[R, G]
-  )(
-<<<<<<< HEAD
-    test: (A, B, C, D, F, G) => In
-  )(implicit
-    checkConstructor: CheckConstructor[R, In],
-    sourceLocation: SourceLocation,
-    trace: Trace
-  ): ZIO[checkConstructor.OutEnvironment, checkConstructor.OutError, TestResult] =
-    checkAll(rv1 <*> rv2 <*> rv3 <*> rv4 <*> rv5 <*> rv6)(test.tupled)
-=======
-    test: (A, B, C, D, F, G) => TestResult
-  ): URIO[R, TestResult] =
-    checkAll(rv1 <*> rv2 <*> rv3 <*> rv4 <*> rv5 <*> rv6)(reassociate(test))
-
-  /**
-   * A version of `checkAll` that accepts seven random variables.
-   */
-  def checkAll[R <: TestConfig, R1 <: R, A, B, C, D, F, G, H](
+    checkAllPar(rv1 <*> rv2 <*> rv3 <*> rv4 <*> rv5, parallelism)(test.tupled)
+
+  /**
+   * A version of `checkAllPar` that accepts six random variables.
+   */
+  def checkAllPar[R <: TestConfig, R1 <: R, E, A, B, C, D, F, G, In](
     rv1: Gen[R, A],
     rv2: Gen[R, B],
     rv3: Gen[R, C],
     rv4: Gen[R, D],
     rv5: Gen[R, F],
     rv6: Gen[R, G],
-    rv7: Gen[R, H]
-  )(
-    test: (A, B, C, D, F, G, H) => TestResult
-  ): URIO[R1, TestResult] =
-    checkAll(rv1 <*> rv2 <*> rv3 <*> rv4 <*> rv5 <*> rv6 <*> rv7)(reassociate(test))
-
-  /**
-   * A version of `checkAll` that accepts height random variables.
-   */
-  def checkAll[R <: TestConfig, R1 <: R, E, A, B, C, D, F, G, H, I](
+    parallelism: Int
+  )(
+    test: (A, B, C, D, F, G) => In
+  )(implicit
+    checkConstructor: CheckConstructor[R, In],
+    sourceLocation: SourceLocation,
+    trace: Trace
+  ): ZIO[checkConstructor.OutEnvironment, checkConstructor.OutError, TestResult] =
+    checkAllPar(rv1 <*> rv2 <*> rv3 <*> rv4 <*> rv5 <*> rv6, parallelism)(test.tupled)
+
+  /**
+   * A version of `checkAllPar` that accepts six random variables.
+   */
+  def checkAllPar[R <: TestConfig, R1 <: R, E, A, B, C, D, F, G, H, In](
     rv1: Gen[R, A],
     rv2: Gen[R, B],
     rv3: Gen[R, C],
@@ -602,101 +626,20 @@
     rv5: Gen[R, F],
     rv6: Gen[R, G],
     rv7: Gen[R, H],
-    rv8: Gen[R, I]
-  )(
-    test: (A, B, C, D, F, G, H, I) => TestResult
-  ): URIO[R1, TestResult] =
-    checkAll(rv1 <*> rv2 <*> rv3 <*> rv4 <*> rv5 <*> rv6 <*> rv7 <*> rv8)(reassociate(test))
-
-  /**
-   * Checks the effectual test passes for all values from the given random
-   * variable. This is useful for deterministic `Gen` that comprehensively
-   * explore all possibilities in a given domain.
-   */
-  def checkAllM[R <: TestConfig, R1 <: R, E, A](
-    rv: Gen[R, A]
-  )(test: A => ZIO[R1, E, TestResult]): ZIO[R1, E, TestResult] =
-    checkStream(rv.sample)(test)
-
-  /**
-   * A version of `checkAllM` that accepts two random variables.
-   */
-  def checkAllM[R <: TestConfig, R1 <: R, E, A, B](rv1: Gen[R, A], rv2: Gen[R, B])(
-    test: (A, B) => ZIO[R1, E, TestResult]
-  ): ZIO[R1, E, TestResult] =
-    checkAllM(rv1 <*> rv2)(test.tupled)
-
-  /**
-   * A version of `checkAllM` that accepts three random variables.
-   */
-  def checkAllM[R <: TestConfig, R1 <: R, E, A, B, C](rv1: Gen[R, A], rv2: Gen[R, B], rv3: Gen[R, C])(
-    test: (A, B, C) => ZIO[R1, E, TestResult]
-  ): ZIO[R1, E, TestResult] =
-    checkAllM(rv1 <*> rv2 <*> rv3)(reassociate(test))
-
-  /**
-   * A version of `checkAllM` that accepts four random variables.
-   */
-  def checkAllM[R <: TestConfig, R1 <: R, E, A, B, C, D](
-    rv1: Gen[R, A],
-    rv2: Gen[R, B],
-    rv3: Gen[R, C],
-    rv4: Gen[R, D]
-  )(
-    test: (A, B, C, D) => ZIO[R1, E, TestResult]
-  ): ZIO[R1, E, TestResult] =
-    checkAllM(rv1 <*> rv2 <*> rv3 <*> rv4)(reassociate(test))
-
-  /**
-   * A version of `checkAllM` that accepts five random variables.
-   */
-  def checkAllM[R <: TestConfig, R1 <: R, E, A, B, C, D, F](
-    rv1: Gen[R, A],
-    rv2: Gen[R, B],
-    rv3: Gen[R, C],
-    rv4: Gen[R, D],
-    rv5: Gen[R, F]
-  )(
-    test: (A, B, C, D, F) => ZIO[R1, E, TestResult]
-  ): ZIO[R1, E, TestResult] =
-    checkAllM(rv1 <*> rv2 <*> rv3 <*> rv4 <*> rv5)(reassociate(test))
-
-  /**
-   * A version of `checkAllM` that accepts six random variables.
-   */
-  def checkAllM[R <: TestConfig, R1 <: R, E, A, B, C, D, F, G](
-    rv1: Gen[R, A],
-    rv2: Gen[R, B],
-    rv3: Gen[R, C],
-    rv4: Gen[R, D],
-    rv5: Gen[R, F],
-    rv6: Gen[R, G]
-  )(
-    test: (A, B, C, D, F, G) => ZIO[R1, E, TestResult]
-  ): ZIO[R1, E, TestResult] =
-    checkAllM(rv1 <*> rv2 <*> rv3 <*> rv4 <*> rv5 <*> rv6)(reassociate(test))
->>>>>>> 6adff003
-
-  /**
-   * A version of `checkAllM` that accepts seven random variables.
-   */
-  def checkAllM[R <: TestConfig, R1 <: R, E, A, B, C, D, F, G, H](
-    rv1: Gen[R, A],
-    rv2: Gen[R, B],
-    rv3: Gen[R, C],
-    rv4: Gen[R, D],
-    rv5: Gen[R, F],
-    rv6: Gen[R, G],
-    rv7: Gen[R, H]
-  )(
-    test: (A, B, C, D, F, G, H) => ZIO[R1, E, TestResult]
-  ): ZIO[R1, E, TestResult] =
-    checkAllM(rv1 <*> rv2 <*> rv3 <*> rv4 <*> rv5 <*> rv6 <*> rv7)(reassociate(test))
-
-  /**
-   * A version of `checkAllM` that accepts height random variables.
-   */
-  def checkAllM[R <: TestConfig, R1 <: R, E, A, B, C, D, F, G, H, I](
+    parallelism: Int
+  )(
+    test: (A, B, C, D, F, G, H) => In
+  )(implicit
+    checkConstructor: CheckConstructor[R, In],
+    sourceLocation: SourceLocation,
+    trace: Trace
+  ): ZIO[checkConstructor.OutEnvironment, checkConstructor.OutError, TestResult] =
+    checkAllPar(rv1 <*> rv2 <*> rv3 <*> rv4 <*> rv5 <*> rv6 <*> rv7, parallelism)(test.tupled)
+
+  /**
+   * A version of `checkAllPar` that accepts six random variables.
+   */
+  def checkAllPar[R <: TestConfig, R1 <: R, E, A, B, C, D, F, G, H, I, In](
     rv1: Gen[R, A],
     rv2: Gen[R, B],
     rv3: Gen[R, C],
@@ -704,111 +647,16 @@
     rv5: Gen[R, F],
     rv6: Gen[R, G],
     rv7: Gen[R, H],
-    rv8: Gen[R, I]
-  )(
-    test: (A, B, C, D, F, G, H, I) => ZIO[R1, E, TestResult]
-  ): ZIO[R1, E, TestResult] =
-    checkAllM(rv1 <*> rv2 <*> rv3 <*> rv4 <*> rv5 <*> rv6 <*> rv7 <*> rv8)(reassociate(test))
-
-  /**
-   * Checks in parallel the effectual test passes for all values from the given
-   * random variable. This is useful for deterministic `Gen` that
-   * comprehensively explore all possibilities in a given domain.
-   */
-  def checkAllPar[R <: TestConfig, R1 <: R, E, A, In](rv: Gen[R, A], parallelism: Int)(
-    test: A => In
-  )(implicit
-    checkConstructor: CheckConstructor[R, In],
-    sourceLocation: SourceLocation,
-    trace: Trace
-  ): ZIO[checkConstructor.OutEnvironment, checkConstructor.OutError, TestResult] =
-    checkStreamPar(rv.sample.collectSome, parallelism)(a => checkConstructor(test(a)))
-
-  /**
-   * A version of `checkAllPar` that accepts two random variables.
-   */
-  def checkAllPar[R <: TestConfig, R1 <: R, E, A, B, In](rv1: Gen[R, A], rv2: Gen[R, B], parallelism: Int)(
-    test: (A, B) => In
-  )(implicit
-    checkConstructor: CheckConstructor[R, In],
-    sourceLocation: SourceLocation,
-    trace: Trace
-  ): ZIO[checkConstructor.OutEnvironment, checkConstructor.OutError, TestResult] =
-    checkAllPar(rv1 <*> rv2, parallelism)(test.tupled)
-
-  /**
-   * A version of `checkAllPar` that accepts three random variables.
-   */
-  def checkAllPar[R <: TestConfig, R1 <: R, E, A, B, C, In](
-    rv1: Gen[R, A],
-    rv2: Gen[R, B],
-    rv3: Gen[R, C],
+    rv8: Gen[R, I],
     parallelism: Int
   )(
-    test: (A, B, C) => In
-  )(implicit
-    checkConstructor: CheckConstructor[R, In],
-    sourceLocation: SourceLocation,
-    trace: Trace
-  ): ZIO[checkConstructor.OutEnvironment, checkConstructor.OutError, TestResult] =
-    checkAllPar(rv1 <*> rv2 <*> rv3, parallelism)(test.tupled)
-
-  /**
-   * A version of `checkAllPar` that accepts four random variables.
-   */
-  def checkAllPar[R <: TestConfig, R1 <: R, E, A, B, C, D, In](
-    rv1: Gen[R, A],
-    rv2: Gen[R, B],
-    rv3: Gen[R, C],
-    rv4: Gen[R, D],
-    parallelism: Int
-  )(
-    test: (A, B, C, D) => In
-  )(implicit
-    checkConstructor: CheckConstructor[R, In],
-    sourceLocation: SourceLocation,
-    trace: Trace
-  ): ZIO[checkConstructor.OutEnvironment, checkConstructor.OutError, TestResult] =
-    checkAllPar(rv1 <*> rv2 <*> rv3 <*> rv4, parallelism)(test.tupled)
-
-  /**
-   * A version of `checkAllPar` that accepts five random variables.
-   */
-  def checkAllPar[R <: TestConfig, R1 <: R, E, A, B, C, D, F, In](
-    rv1: Gen[R, A],
-    rv2: Gen[R, B],
-    rv3: Gen[R, C],
-    rv4: Gen[R, D],
-    rv5: Gen[R, F],
-    parallelism: Int
-  )(
-    test: (A, B, C, D, F) => In
-  )(implicit
-    checkConstructor: CheckConstructor[R, In],
-    sourceLocation: SourceLocation,
-    trace: Trace
-  ): ZIO[checkConstructor.OutEnvironment, checkConstructor.OutError, TestResult] =
-    checkAllPar(rv1 <*> rv2 <*> rv3 <*> rv4 <*> rv5, parallelism)(test.tupled)
-
-  /**
-   * A version of `checkAllPar` that accepts six random variables.
-   */
-  def checkAllPar[R <: TestConfig, R1 <: R, E, A, B, C, D, F, G, In](
-    rv1: Gen[R, A],
-    rv2: Gen[R, B],
-    rv3: Gen[R, C],
-    rv4: Gen[R, D],
-    rv5: Gen[R, F],
-    rv6: Gen[R, G],
-    parallelism: Int
-  )(
-    test: (A, B, C, D, F, G) => In
-  )(implicit
-    checkConstructor: CheckConstructor[R, In],
-    sourceLocation: SourceLocation,
-    trace: Trace
-  ): ZIO[checkConstructor.OutEnvironment, checkConstructor.OutError, TestResult] =
-    checkAllPar(rv1 <*> rv2 <*> rv3 <*> rv4 <*> rv5 <*> rv6, parallelism)(test.tupled)
+    test: (A, B, C, D, F, G, H, I) => In
+  )(implicit
+    checkConstructor: CheckConstructor[R, In],
+    sourceLocation: SourceLocation,
+    trace: Trace
+  ): ZIO[checkConstructor.OutEnvironment, checkConstructor.OutError, TestResult] =
+    checkAllPar(rv1 <*> rv2 <*> rv3 <*> rv4 <*> rv5 <*> rv6 <*> rv7 <*> rv8, parallelism)(test.tupled)
 
   /**
    * Checks the test passes for the specified number of samples from the given
@@ -1080,18 +928,6 @@
   )(implicit trace: Trace): ZStream[R, Nothing, Option[A]] =
     flatMapStream(ZStream(Some(left), Some(right)))(identity)
 
-  private def reassociate[A, B, C, D, E, F, G, H](
-    fn: (A, B, C, D, E, F, G) => H
-  ): (((((((A, B), C), D), E), F), G)) => H = { case ((((((a, b), c), d), e), f), g) =>
-    fn(a, b, c, d, e, f, g)
-  }
-
-  private def reassociate[A, B, C, D, E, F, G, H, I](
-    fn: (A, B, C, D, E, F, G, H) => I
-  ): ((((((((A, B), C), D), E), F), G), H)) => I = { case (((((((a, b), c), d), e), f), g), h) =>
-    fn(a, b, c, d, e, f, g, h)
-  }
-
   implicit final class TestLensOptionOps[A](private val self: TestLens[Option[A]]) extends AnyVal {
 
     /**
