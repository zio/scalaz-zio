--- conflicted
+++ resolved
@@ -522,18 +522,10 @@
   ): ZIO[R1, E, TestResult] =
     stream.zipWithIndex.mapM {
       case (initial, index) =>
-<<<<<<< HEAD
-        initial.foreach(
-          input =>
-            test(input).traced
-              .map(_.map(_.copy(gen = Some(GenFailureDetails(initial.value, input, index)))))
-              .either
-=======
-        initial.traverse(input =>
+        initial.foreach(input =>
           test(input).traced
             .map(_.map(_.copy(gen = Some(GenFailureDetails(initial.value, input, index)))))
             .either
->>>>>>> bec29b81
         )
     }.mapM(_.foreach(_.fold(e => ZIO.succeed(Left(e)), a => a.run.map(Right(_)))))
       .dropWhile(!_.value.fold(_ => true, _.isFailure)) // Drop until we get to a failure
