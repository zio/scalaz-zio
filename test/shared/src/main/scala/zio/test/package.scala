/*
 * Copyright 2019-2021 John A. De Goes and the ZIO Contributors
 *
 * Licensed under the Apache License, Version 2.0 (the "License");
 * you may not use this file except in compliance with the License.
 * You may obtain a copy of the License at
 *
 *     http://www.apache.org/licenses/LICENSE-2.0
 *
 * Unless required by applicable law or agreed to in writing, software
 * distributed under the License is distributed on an "AS IS" BASIS,
 * WITHOUT WARRANTIES OR CONDITIONS OF ANY KIND, either express or implied.
 * See the License for the specific language governing permissions and
 * limitations under the License.
 */

package zio

import zio.stream.{ZSink, ZStream}
import zio.test.AssertionResult.FailureDetailsResult
import zio.test.environment._

import scala.collection.immutable.{Queue => ScalaQueue}
import scala.language.implicitConversions
import scala.util.Try

/**
 * _ZIO Test_ is a featherweight testing library for effectful programs.
 *
 * The library imagines every spec as an ordinary immutable value, providing
 * tremendous potential for composition. Thanks to tight integration with ZIO,
 * specs can use resources (including those requiring disposal), have well-
 * defined linear and parallel semantics, and can benefit from a host of ZIO
 * combinators.
 *
 * {{{
 *  import zio.test._
 *  import zio.test.environment.Live
 *  import zio.Clock.nanoTime
 *  import Assertion.isGreaterThan
 *
 *  object MyTest extends DefaultRunnableSpec {
 *    def spec = suite("clock")(
 *      test("time is non-zero") {
 *        for {
 *          time <- Live.live(nanoTime)
 *        } yield assertTrue(time >= 0)
 *      }
 *    )
 *  }
 * }}}
 */
package object test extends CompileVariants {
  type AssertResultM = BoolAlgebraM[Any, Nothing, AssertionValue]
  type AssertResult  = BoolAlgebra[AssertionValue]

  /**
   * A `TestAspectAtLeast[R]` is a `TestAspect` that requires at least an `R` in its environment.
   */
  type TestAspectAtLeastR[R] = TestAspect[Nothing, R, Nothing, Any]

  /**
   * A `TestAspectPoly` is a `TestAspect` that is completely polymorphic,
   * having no requirements on error or environment.
   */
  type TestAspectPoly = TestAspect[Nothing, Any, Nothing, Any]

  type TestResult = BoolAlgebra[AssertionResult]

  object TestResult {
    implicit def trace2TestResult(assert: Assert): TestResult = {
      val trace = Arrow.run(assert.arrow, Right(()))
      if (trace.isSuccess) BoolAlgebra.success(AssertionResult.TraceResult(trace))
      else BoolAlgebra.failure(AssertionResult.TraceResult(trace))
    }
  }

  /**
   * A `TestReporter[E]` is capable of reporting test results with error type
   * `E`.
   */
  type TestReporter[-E] = (Duration, ExecutedSpec[E]) => URIO[Has[TestLogger], Unit]

  object TestReporter {

    /**
     * TestReporter that does nothing
     */
    val silent: TestReporter[Any] = (_, _) => ZIO.unit
  }

  /**
   * A `ZRTestEnv` is an alias for all ZIO provided [[zio.test.environment.Restorable Restorable]]
   * [[zio.test.environment.TestEnvironment TestEnvironment]] objects
   */
  type ZTestEnv = Has[TestClock] with Has[TestConsole] with Has[TestRandom] with Has[TestSystem]

  /**
   * A `ZTest[R, E]` is an effectfully produced test that requires an `R` and
   * may fail with an `E`.
   */
  type ZTest[-R, +E] = ZIO[R, TestFailure[E], TestSuccess]

  object ZTest {

    /**
     * Builds a test with an effectual assertion.
     */
    def apply[R, E](label: String, assertion: => ZIO[R, E, TestResult]): ZIO[R, TestFailure[E], TestSuccess] =
      ZIO
        .suspendSucceed(assertion)
        .overrideForkScope(ZScope.global)
        .ensuringChildren { children =>
          ZIO.foreach(children) { child =>
            val warning =
              s"Warning: ZIO Test is attempting to interrupt fiber " +
                s"${child.id} forked in test $label due to automatic, " +
                "supervision, but interruption has taken more than 10 " +
                "seconds to complete. This may indicate a resource leak. " +
                "Make sure you are not forking a fiber in an " +
                "uninterruptible region."
            for {
              fiber <- ZIO.logWarning(warning).delay(10.seconds).provide(Has(Clock.ClockLive)).interruptible.forkDaemon
              _     <- (child.interrupt *> fiber.interrupt).forkDaemon
            } yield ()
          }
        }
        .foldCauseZIO(
          cause => ZIO.fail(TestFailure.Runtime(cause)),
          _.failures match {
            case None           => ZIO.succeedNow(TestSuccess.Succeeded(BoolAlgebra.unit))
            case Some(failures) => ZIO.fail(TestFailure.Assertion(failures))
          }
        )
  }

  /**
   * A `ZSpec[R, E]` is the canonical spec for testing ZIO programs. The spec's
   * test type is a ZIO effect that requires an `R` and might fail with an `E`.
   */
  type ZSpec[-R, +E] = Spec[R, TestFailure[E], TestSuccess]

  /**
   * An `Annotated[A]` contains a value of type `A` along with zero or more
   * test annotations.
   */
  type Annotated[+A] = (A, TestAnnotationMap)

  private def traverseResult[A](
    value: => A,
    assertResult: AssertResult,
    assertion: AssertionM[A],
    expression: Option[String],
    sourceLocation: Option[String]
  ): TestResult =
    assertResult.flatMap { fragment =>
      def loop(whole: AssertionValue, failureDetails: FailureDetails): TestResult =
        if (whole.sameAssertion(failureDetails.assertion.head))
          BoolAlgebra.success(FailureDetailsResult(failureDetails))
        else {
          val fragment = whole.result
          val result   = if (fragment.isSuccess) fragment else !fragment
          result.flatMap { fragment =>
            loop(fragment, FailureDetails(::(whole, failureDetails.assertion)))
          }
        }

      loop(
        fragment,
        FailureDetails(::(AssertionValue(assertion, value, assertResult, expression, sourceLocation), Nil))
      )
    }

  /**
   * Checks the assertion holds for the given value.
   */
  override private[test] def assertImpl[A](
    value: => A,
    expression: Option[String] = None,
    sourceLocation: Option[String] = None
  )(
    assertion: Assertion[A]
  ): TestResult = {
    lazy val tryValue = Try(value)
    traverseResult(tryValue.get, assertion.run(tryValue.get), assertion, expression, sourceLocation)
  }

  /**
   * Asserts that the given test was completed.
   */
  val assertCompletes: TestResult =
    assertImpl(true)(Assertion.isTrue)

  /**
   * Asserts that the given test was completed.
   */
  val assertCompletesM: UIO[TestResult] =
    assertMImpl(UIO.succeedNow(true))(Assertion.isTrue)

  /**
   * Checks the assertion holds for the given effectfully-computed value.
   */
  override private[test] def assertMImpl[R, E, A](effect: ZIO[R, E, A], sourceLocation: Option[String] = None)(
    assertion: AssertionM[A]
  ): ZIO[R, E, TestResult] =
    for {
      value        <- effect
      assertResult <- assertion.runM(value).run
    } yield traverseResult(value, assertResult, assertion, None, sourceLocation)

  /**
   * Checks the test passes for "sufficient" numbers of samples from the
   * given random variable.
   */
  def check[R <: Has[TestConfig], A, In](rv: Gen[R, A])(test: A => In)(implicit
    checkConstructor: CheckConstructor[R, In]
  ): ZIO[checkConstructor.OutEnvironment, checkConstructor.OutError, TestResult] =
    TestConfig.samples.flatMap(n => checkStream(rv.sample.forever.take(n.toLong))(a => checkConstructor(test(a))))

  /**
   * A version of `check` that accepts two random variables.
   */
  def check[R <: Has[TestConfig], A, B, In](rv1: Gen[R, A], rv2: Gen[R, B])(
    test: (A, B) => In
  )(implicit
    checkConstructor: CheckConstructor[R, In]
  ): ZIO[checkConstructor.OutEnvironment, checkConstructor.OutError, TestResult] =
    check(rv1 <*> rv2)(test.tupled)

  /**
   * A version of `check` that accepts three random variables.
   */
  def check[R <: Has[TestConfig], A, B, C, In](rv1: Gen[R, A], rv2: Gen[R, B], rv3: Gen[R, C])(
    test: (A, B, C) => In
  )(implicit
    checkConstructor: CheckConstructor[R, In]
  ): ZIO[checkConstructor.OutEnvironment, checkConstructor.OutError, TestResult] =
    check(rv1 <*> rv2 <*> rv3)(test.tupled)

  /**
   * A version of `check` that accepts four random variables.
   */
  def check[R <: Has[TestConfig], A, B, C, D, In](rv1: Gen[R, A], rv2: Gen[R, B], rv3: Gen[R, C], rv4: Gen[R, D])(
    test: (A, B, C, D) => In
  )(implicit
    checkConstructor: CheckConstructor[R, In]
  ): ZIO[checkConstructor.OutEnvironment, checkConstructor.OutError, TestResult] =
    check(rv1 <*> rv2 <*> rv3 <*> rv4)(test.tupled)

  /**
   * A version of `check` that accepts five random variables.
   */
  def check[R <: Has[TestConfig], A, B, C, D, F, In](
    rv1: Gen[R, A],
    rv2: Gen[R, B],
    rv3: Gen[R, C],
    rv4: Gen[R, D],
    rv5: Gen[R, F]
  )(
    test: (A, B, C, D, F) => TestResult
  )(implicit
    checkConstructor: CheckConstructor[R, In]
  ): ZIO[checkConstructor.OutEnvironment, checkConstructor.OutError, TestResult] =
    check(rv1 <*> rv2 <*> rv3 <*> rv4 <*> rv5)(test.tupled)

  /**
   * A version of `check` that accepts six random variables.
   */
  def check[R <: Has[TestConfig], A, B, C, D, F, G, In](
    rv1: Gen[R, A],
    rv2: Gen[R, B],
    rv3: Gen[R, C],
    rv4: Gen[R, D],
    rv5: Gen[R, F],
    rv6: Gen[R, G]
  )(
    test: (A, B, C, D, F, G) => TestResult
  )(implicit
    checkConstructor: CheckConstructor[R, In]
  ): ZIO[checkConstructor.OutEnvironment, checkConstructor.OutError, TestResult] =
    check(rv1 <*> rv2 <*> rv3 <*> rv4 <*> rv5 <*> rv6)(test.tupled)

  /**
   * Checks the effectual test passes for "sufficient" numbers of samples from
   * the given random variable.
   */
  @deprecated("use check", "2.0.0")
  def checkM[R <: Has[TestConfig], R1 <: R, E, A](rv: Gen[R, A])(
    test: A => ZIO[R1, E, TestResult]
  ): ZIO[R1, E, TestResult] =
    TestConfig.samples.flatMap(checkNM(_)(rv)(test))

  /**
   * A version of `checkM` that accepts two random variables.
   */
  @deprecated("use check", "2.0.0")
  def checkM[R <: Has[TestConfig], R1 <: R, E, A, B](rv1: Gen[R, A], rv2: Gen[R, B])(
    test: (A, B) => ZIO[R1, E, TestResult]
  ): ZIO[R1, E, TestResult] =
    checkM(rv1 <*> rv2)(test.tupled)

  /**
   * A version of `checkM` that accepts three random variables.
   */
  @deprecated("use check", "2.0.0")
  def checkM[R <: Has[TestConfig], R1 <: R, E, A, B, C](rv1: Gen[R, A], rv2: Gen[R, B], rv3: Gen[R, C])(
    test: (A, B, C) => ZIO[R1, E, TestResult]
  ): ZIO[R1, E, TestResult] =
    checkM(rv1 <*> rv2 <*> rv3)(test.tupled)

  /**
   * A version of `checkM` that accepts four random variables.
   */
  @deprecated("use check", "2.0.0")
  def checkM[R <: Has[TestConfig], R1 <: R, E, A, B, C, D](
    rv1: Gen[R, A],
    rv2: Gen[R, B],
    rv3: Gen[R, C],
    rv4: Gen[R, D]
  )(
    test: (A, B, C, D) => ZIO[R1, E, TestResult]
  ): ZIO[R1, E, TestResult] =
    checkM(rv1 <*> rv2 <*> rv3 <*> rv4)(test.tupled)

  /**
   * A version of `checkM` that accepts five random variables.
   */
  @deprecated("use check", "2.0.0")
  def checkM[R <: Has[TestConfig], R1 <: R, E, A, B, C, D, F](
    rv1: Gen[R, A],
    rv2: Gen[R, B],
    rv3: Gen[R, C],
    rv4: Gen[R, D],
    rv5: Gen[R, F]
  )(
    test: (A, B, C, D, F) => ZIO[R1, E, TestResult]
  ): ZIO[R1, E, TestResult] =
    checkM(rv1 <*> rv2 <*> rv3 <*> rv4 <*> rv5)(test.tupled)

  /**
   * A version of `checkM` that accepts six random variables.
   */
  @deprecated("use check", "2.0.0")
  def checkM[R <: Has[TestConfig], R1 <: R, E, A, B, C, D, F, G](
    rv1: Gen[R, A],
    rv2: Gen[R, B],
    rv3: Gen[R, C],
    rv4: Gen[R, D],
    rv5: Gen[R, F],
    rv6: Gen[R, G]
  )(
    test: (A, B, C, D, F, G) => ZIO[R1, E, TestResult]
  ): ZIO[R1, E, TestResult] =
    checkM(rv1 <*> rv2 <*> rv3 <*> rv4 <*> rv5 <*> rv6)(test.tupled)

  /**
   * Checks the test passes for all values from the given random variable. This
   * is useful for deterministic `Gen` that comprehensively explore all
   * possibilities in a given domain.
   */
  def checkAll[R <: Has[TestConfig], A, In](rv: Gen[R, A])(test: A => In)(implicit
    checkConstructor: CheckConstructor[R, In]
  ): ZIO[checkConstructor.OutEnvironment, checkConstructor.OutError, TestResult] =
    checkStream(rv.sample)(a => checkConstructor(test(a)))

  /**
   * A version of `checkAll` that accepts two random variables.
   */
  def checkAll[R <: Has[TestConfig], A, B, In](rv1: Gen[R, A], rv2: Gen[R, B])(
    test: (A, B) => In
  )(implicit
    checkConstructor: CheckConstructor[R, In]
  ): ZIO[checkConstructor.OutEnvironment, checkConstructor.OutError, TestResult] =
    checkAll(rv1 <*> rv2)(test.tupled)

  /**
   * A version of `checkAll` that accepts three random variables.
   */
  def checkAll[R <: Has[TestConfig], A, B, C, In](rv1: Gen[R, A], rv2: Gen[R, B], rv3: Gen[R, C])(
    test: (A, B, C) => In
  )(implicit
    checkConstructor: CheckConstructor[R, In]
  ): ZIO[checkConstructor.OutEnvironment, checkConstructor.OutError, TestResult] =
    checkAll(rv1 <*> rv2 <*> rv3)(test.tupled)

  /**
   * A version of `checkAll` that accepts four random variables.
   */
  def checkAll[R <: Has[TestConfig], A, B, C, D, In](rv1: Gen[R, A], rv2: Gen[R, B], rv3: Gen[R, C], rv4: Gen[R, D])(
    test: (A, B, C, D) => In
  )(implicit
    checkConstructor: CheckConstructor[R, In]
  ): ZIO[checkConstructor.OutEnvironment, checkConstructor.OutError, TestResult] =
    checkAll(rv1 <*> rv2 <*> rv3 <*> rv4)(test.tupled)

  /**
   * A version of `checkAll` that accepts five random variables.
   */
  def checkAll[R <: Has[TestConfig], A, B, C, D, F, In](
    rv1: Gen[R, A],
    rv2: Gen[R, B],
    rv3: Gen[R, C],
    rv4: Gen[R, D],
    rv5: Gen[R, F]
  )(
    test: (A, B, C, D, F) => In
  )(implicit
    checkConstructor: CheckConstructor[R, In]
  ): ZIO[checkConstructor.OutEnvironment, checkConstructor.OutError, TestResult] =
    checkAll(rv1 <*> rv2 <*> rv3 <*> rv4 <*> rv5)(test.tupled)

  /**
   * A version of `checkAll` that accepts six random variables.
   */
  def checkAll[R <: Has[TestConfig], A, B, C, D, F, G, In](
    rv1: Gen[R, A],
    rv2: Gen[R, B],
    rv3: Gen[R, C],
    rv4: Gen[R, D],
    rv5: Gen[R, F],
    rv6: Gen[R, G]
  )(
    test: (A, B, C, D, F, G) => In
  )(implicit
    checkConstructor: CheckConstructor[R, In]
  ): ZIO[checkConstructor.OutEnvironment, checkConstructor.OutError, TestResult] =
    checkAll(rv1 <*> rv2 <*> rv3 <*> rv4 <*> rv5 <*> rv6)(test.tupled)

  /**
   * Checks the effectual test passes for all values from the given random
   * variable. This is useful for deterministic `Gen` that comprehensively
   * explore all possibilities in a given domain.
   */
  @deprecated("use checkAll", "2.0.0")
  def checkAllM[R <: Has[TestConfig], R1 <: R, E, A](
    rv: Gen[R, A]
  )(test: A => ZIO[R1, E, TestResult]): ZIO[R1, E, TestResult] =
    checkStream(rv.sample.collectSome)(test)

  /**
   * A version of `checkAllM` that accepts two random variables.
   */
  @deprecated("use checkAll", "2.0.0")
  def checkAllM[R <: Has[TestConfig], R1 <: R, E, A, B](rv1: Gen[R, A], rv2: Gen[R, B])(
    test: (A, B) => ZIO[R1, E, TestResult]
  ): ZIO[R1, E, TestResult] =
    checkAllM(rv1 <*> rv2)(test.tupled)

  /**
   * A version of `checkAllM` that accepts three random variables.
   */
  @deprecated("use checkAll", "2.0.0")
  def checkAllM[R <: Has[TestConfig], R1 <: R, E, A, B, C](rv1: Gen[R, A], rv2: Gen[R, B], rv3: Gen[R, C])(
    test: (A, B, C) => ZIO[R1, E, TestResult]
  ): ZIO[R1, E, TestResult] =
    checkAllM(rv1 <*> rv2 <*> rv3)(test.tupled)

  /**
   * A version of `checkAllM` that accepts four random variables.
   */
  @deprecated("use checkAll", "2.0.0")
  def checkAllM[R <: Has[TestConfig], R1 <: R, E, A, B, C, D](
    rv1: Gen[R, A],
    rv2: Gen[R, B],
    rv3: Gen[R, C],
    rv4: Gen[R, D]
  )(
    test: (A, B, C, D) => ZIO[R1, E, TestResult]
  ): ZIO[R1, E, TestResult] =
    checkAllM(rv1 <*> rv2 <*> rv3 <*> rv4)(test.tupled)

  /**
   * A version of `checkAllM` that accepts five random variables.
   */
  @deprecated("use checkAll", "2.0.0")
  def checkAllM[R <: Has[TestConfig], R1 <: R, E, A, B, C, D, F](
    rv1: Gen[R, A],
    rv2: Gen[R, B],
    rv3: Gen[R, C],
    rv4: Gen[R, D],
    rv5: Gen[R, F]
  )(
    test: (A, B, C, D, F) => ZIO[R1, E, TestResult]
  ): ZIO[R1, E, TestResult] =
    checkAllM(rv1 <*> rv2 <*> rv3 <*> rv4 <*> rv5)(test.tupled)

  /**
   * A version of `checkAllM` that accepts six random variables.
   */
  @deprecated("use checkAll", "2.0.0")
  def checkAllM[R <: Has[TestConfig], R1 <: R, E, A, B, C, D, F, G](
    rv1: Gen[R, A],
    rv2: Gen[R, B],
    rv3: Gen[R, C],
    rv4: Gen[R, D],
    rv5: Gen[R, F],
    rv6: Gen[R, G]
  )(
    test: (A, B, C, D, F, G) => ZIO[R1, E, TestResult]
  ): ZIO[R1, E, TestResult] =
    checkAllM(rv1 <*> rv2 <*> rv3 <*> rv4 <*> rv5 <*> rv6)(test.tupled)

  /**
   * Checks in parallel the effectual test passes for all values from the given random
   * variable. This is useful for deterministic `Gen` that comprehensively
   * explore all possibilities in a given domain.
   */
  @deprecated("use checkPar", "2.0.0")
  def checkAllMPar[R <: Has[TestConfig], R1 <: R, E, A](rv: Gen[R, A], parallelism: Int)(
    test: A => ZIO[R1, E, TestResult]
  ): ZIO[R1, E, TestResult] =
    checkStreamPar(rv.sample.collectSome, parallelism)(test)

  /**
   * A version of `checkAllMPar` that accepts two random variables.
   */
  @deprecated("use checkPar", "2.0.0")
  def checkAllMPar[R <: Has[TestConfig], R1 <: R, E, A, B](rv1: Gen[R, A], rv2: Gen[R, B], parallelism: Int)(
    test: (A, B) => ZIO[R1, E, TestResult]
  ): ZIO[R1, E, TestResult] =
    checkAllMPar(rv1 <*> rv2, parallelism)(test.tupled)

  /**
   * A version of `checkAllMPar` that accepts three random variables.
   */
  @deprecated("use checkPar", "2.0.0")
  def checkAllMPar[R <: Has[TestConfig], R1 <: R, E, A, B, C](
    rv1: Gen[R, A],
    rv2: Gen[R, B],
    rv3: Gen[R, C],
    parallelism: Int
  )(
    test: (A, B, C) => ZIO[R1, E, TestResult]
  ): ZIO[R1, E, TestResult] =
    checkAllMPar(rv1 <*> rv2 <*> rv3, parallelism)(test.tupled)

  /**
   * A version of `checkAllMPar` that accepts four random variables.
   */
  @deprecated("use checkPar", "2.0.0")
  def checkAllMPar[R <: Has[TestConfig], R1 <: R, E, A, B, C, D](
    rv1: Gen[R, A],
    rv2: Gen[R, B],
    rv3: Gen[R, C],
    rv4: Gen[R, D],
    parallelism: Int
  )(
    test: (A, B, C, D) => ZIO[R1, E, TestResult]
  ): ZIO[R1, E, TestResult] =
    checkAllMPar(rv1 <*> rv2 <*> rv3 <*> rv4, parallelism)(test.tupled)

  /**
   * A version of `checkAllMPar` that accepts five random variables.
   */
  @deprecated("use checkPar", "2.0.0")
  def checkAllMPar[R <: Has[TestConfig], R1 <: R, E, A, B, C, D, F](
    rv1: Gen[R, A],
    rv2: Gen[R, B],
    rv3: Gen[R, C],
    rv4: Gen[R, D],
    rv5: Gen[R, F],
    parallelism: Int
  )(
    test: (A, B, C, D, F) => ZIO[R1, E, TestResult]
  ): ZIO[R1, E, TestResult] =
    checkAllMPar(rv1 <*> rv2 <*> rv3 <*> rv4 <*> rv5, parallelism)(test.tupled)

  /**
   * A version of `checkAllMPar` that accepts six random variables.
   */
  @deprecated("use checkPar", "2.0.0")
  def checkAllMPar[R <: Has[TestConfig], R1 <: R, E, A, B, C, D, F, G](
    rv1: Gen[R, A],
    rv2: Gen[R, B],
    rv3: Gen[R, C],
    rv4: Gen[R, D],
    rv5: Gen[R, F],
    rv6: Gen[R, G],
    parallelism: Int
  )(
    test: (A, B, C, D, F, G) => ZIO[R1, E, TestResult]
  ): ZIO[R1, E, TestResult] =
    checkAllMPar(rv1 <*> rv2 <*> rv3 <*> rv4 <*> rv5 <*> rv6, parallelism)(test.tupled)

  /**
   * Checks in parallel the effectual test passes for all values from the given random
   * variable. This is useful for deterministic `Gen` that comprehensively
   * explore all possibilities in a given domain.
   */
  def checkAllPar[R <: Has[TestConfig], R1 <: R, E, A, In](rv: Gen[R, A], parallelism: Int)(
    test: A => In
  )(implicit
    checkConstructor: CheckConstructor[R, In]
  ): ZIO[checkConstructor.OutEnvironment, checkConstructor.OutError, TestResult] =
    checkStreamPar(rv.sample, parallelism)(a => checkConstructor(test(a)))

  /**
   * A version of `checkAllMPar` that accepts two random variables.
   */
  def checkAllPar[R <: Has[TestConfig], R1 <: R, E, A, B, In](rv1: Gen[R, A], rv2: Gen[R, B], parallelism: Int)(
    test: (A, B) => In
  )(implicit
    checkConstructor: CheckConstructor[R, In]
  ): ZIO[checkConstructor.OutEnvironment, checkConstructor.OutError, TestResult] =
    checkAllPar(rv1 <*> rv2, parallelism)(test.tupled)

  /**
   * A version of `checkAllMPar` that accepts three random variables.
   */
  def checkAllPar[R <: Has[TestConfig], R1 <: R, E, A, B, C, In](
    rv1: Gen[R, A],
    rv2: Gen[R, B],
    rv3: Gen[R, C],
    parallelism: Int
  )(
    test: (A, B, C) => In
  )(implicit
    checkConstructor: CheckConstructor[R, In]
  ): ZIO[checkConstructor.OutEnvironment, checkConstructor.OutError, TestResult] =
    checkAllPar(rv1 <*> rv2 <*> rv3, parallelism)(test.tupled)

  /**
   * A version of `checkAllMPar` that accepts four random variables.
   */
  def checkAllPar[R <: Has[TestConfig], R1 <: R, E, A, B, C, D, In](
    rv1: Gen[R, A],
    rv2: Gen[R, B],
    rv3: Gen[R, C],
    rv4: Gen[R, D],
    parallelism: Int
  )(
    test: (A, B, C, D) => In
  )(implicit
    checkConstructor: CheckConstructor[R, In]
  ): ZIO[checkConstructor.OutEnvironment, checkConstructor.OutError, TestResult] =
    checkAllPar(rv1 <*> rv2 <*> rv3 <*> rv4, parallelism)(test.tupled)

  /**
   * A version of `checkAllMPar` that accepts five random variables.
   */
  def checkAllPar[R <: Has[TestConfig], R1 <: R, E, A, B, C, D, F, In](
    rv1: Gen[R, A],
    rv2: Gen[R, B],
    rv3: Gen[R, C],
    rv4: Gen[R, D],
    rv5: Gen[R, F],
    parallelism: Int
  )(
    test: (A, B, C, D, F) => In
  )(implicit
    checkConstructor: CheckConstructor[R, In]
  ): ZIO[checkConstructor.OutEnvironment, checkConstructor.OutError, TestResult] =
    checkAllPar(rv1 <*> rv2 <*> rv3 <*> rv4 <*> rv5, parallelism)(test.tupled)

  /**
   * A version of `checkAllMPar` that accepts six random variables.
   */
  def checkAllPar[R <: Has[TestConfig], R1 <: R, E, A, B, C, D, F, G, In](
    rv1: Gen[R, A],
    rv2: Gen[R, B],
    rv3: Gen[R, C],
    rv4: Gen[R, D],
    rv5: Gen[R, F],
    rv6: Gen[R, G],
    parallelism: Int
  )(
    test: (A, B, C, D, F, G) => In
  )(implicit
    checkConstructor: CheckConstructor[R, In]
  ): ZIO[checkConstructor.OutEnvironment, checkConstructor.OutError, TestResult] =
    checkAllPar(rv1 <*> rv2 <*> rv3 <*> rv4 <*> rv5 <*> rv6, parallelism)(test.tupled)

  /**
   * Checks the test passes for the specified number of samples from the given
   * random variable.
   */
  def checkN(n: Int): CheckVariants.CheckN =
    new CheckVariants.CheckN(n)

  /**
   * Checks the effectual test passes for the specified number of samples from
   * the given random variable.
   */
  @deprecated("use checkN", "2.0.0")
  def checkNM(n: Int): CheckVariants.CheckNM =
    new CheckVariants.CheckNM(n)

  /**
   * A `Runner` that provides a default testable environment.
   */
  val defaultTestRunner: TestRunner[TestEnvironment, Any] =
    TestRunner(TestExecutor.default(testEnvironment))

  /**
   * Creates a failed test result with the specified runtime cause.
   */
  def failed[E](cause: Cause[E]): ZIO[Any, TestFailure[E], Nothing] =
    ZIO.fail(TestFailure.Runtime(cause))

  /**
   * Creates an ignored test result.
   */
  val ignored: UIO[TestSuccess] =
    ZIO.succeedNow(TestSuccess.Ignored)

  /**
   * Passes platform specific information to the specified function, which will
   * use that information to create a test. If the platform is neither ScalaJS
   * nor the JVM, an ignored test result will be returned.
   */
  def platformSpecific[R, E, A](js: => A, jvm: => A)(f: A => ZTest[R, E]): ZTest[R, E] =
    if (TestPlatform.isJS) f(js)
    else if (TestPlatform.isJVM) f(jvm)
    else ignored

  /**
   * Builds a suite containing a number of other specs.
   */
  def suite[In](label: String)(specs: In*)(implicit
    suiteConstructor: SuiteConstructor[In]
  ): Spec[suiteConstructor.OutEnvironment, suiteConstructor.OutError, suiteConstructor.OutSuccess] =
    Spec.labeled(
      label,
      if (specs.length == 0) Spec.empty
      else if (specs.length == 1) suiteConstructor(specs.head)
      else Spec.multiple(Chunk.fromIterable(specs).map(spec => suiteConstructor(spec)))
    )

  /**
   * Builds an effectual suite containing a number of other specs.
   */
  @deprecated("use suite", "2.0.0")
  def suiteM[R, E, T](label: String)(specs: ZIO[R, E, Iterable[Spec[R, E, T]]]): Spec[R, E, T] =
    Spec.labeled(label, Spec.managed(specs.map(specs => Spec.multiple(Chunk.fromIterable(specs))).toManaged))

  /**
   * Builds a spec with a single test.
   */
  def test[In](label: String)(assertion: => In)(implicit
    testConstructor: TestConstructor[Nothing, In],
    sourceLocation: SourceLocation
  ): testConstructor.Out =
    testConstructor(label)(assertion)

  /**
   * Passes version specific information to the specified function, which will
   * use that information to create a test. If the version is neither Dotty nor
   * Scala 2, an ignored test result will be returned.
   */
  def versionSpecific[R, E, A](dotty: => A, scala2: => A)(f: A => ZTest[R, E]): ZTest[R, E] =
    if (TestVersion.isDotty) f(dotty)
    else if (TestVersion.isScala2) f(scala2)
    else ignored

  object CheckVariants {

    final class CheckN(private val n: Int) extends AnyVal {
      def apply[R <: Has[TestConfig], A, In](rv: Gen[R, A])(test: A => In)(implicit
        checkConstructor: CheckConstructor[R, In]
      ): ZIO[checkConstructor.OutEnvironment, checkConstructor.OutError, TestResult] =
        checkStream(rv.sample.forever.take(n.toLong))(a => checkConstructor(test(a)))
      def apply[R <: Has[TestConfig], A, B, In](rv1: Gen[R, A], rv2: Gen[R, B])(
        test: (A, B) => In
      )(implicit
        checkConstructor: CheckConstructor[R, In]
      ): ZIO[checkConstructor.OutEnvironment, checkConstructor.OutError, TestResult] =
        checkN(n)(rv1 <*> rv2)(test.tupled)
      def apply[R <: Has[TestConfig], A, B, C, In](rv1: Gen[R, A], rv2: Gen[R, B], rv3: Gen[R, C])(
        test: (A, B, C) => In
      )(implicit
        checkConstructor: CheckConstructor[R, In]
      ): ZIO[checkConstructor.OutEnvironment, checkConstructor.OutError, TestResult] =
        checkN(n)(rv1 <*> rv2 <*> rv3)(test.tupled)
      def apply[R <: Has[TestConfig], A, B, C, D, In](rv1: Gen[R, A], rv2: Gen[R, B], rv3: Gen[R, C], rv4: Gen[R, D])(
        test: (A, B, C, D) => In
      )(implicit
        checkConstructor: CheckConstructor[R, In]
      ): ZIO[checkConstructor.OutEnvironment, checkConstructor.OutError, TestResult] =
        checkN(n)(rv1 <*> rv2 <*> rv3 <*> rv4)(test.tupled)
      def apply[R <: Has[TestConfig], A, B, C, D, F, In](
        rv1: Gen[R, A],
        rv2: Gen[R, B],
        rv3: Gen[R, C],
        rv4: Gen[R, D],
        rv5: Gen[R, F]
      )(
        test: (A, B, C, D, F) => In
      )(implicit
        checkConstructor: CheckConstructor[R, In]
      ): ZIO[checkConstructor.OutEnvironment, checkConstructor.OutError, TestResult] =
        checkN(n)(rv1 <*> rv2 <*> rv3 <*> rv4 <*> rv5)(test.tupled)
      def apply[R <: Has[TestConfig], A, B, C, D, F, G, In](
        rv1: Gen[R, A],
        rv2: Gen[R, B],
        rv3: Gen[R, C],
        rv4: Gen[R, D],
        rv5: Gen[R, F],
        rv6: Gen[R, G]
      )(
        test: (A, B, C, D, F, G) => In
      )(implicit
        checkConstructor: CheckConstructor[R, In]
      ): ZIO[checkConstructor.OutEnvironment, checkConstructor.OutError, TestResult] =
        checkN(n)(rv1 <*> rv2 <*> rv3 <*> rv4 <*> rv5 <*> rv6)(test.tupled)
    }

    final class CheckNM(private val n: Int) extends AnyVal {
      @deprecated("use checkN", "2.0.0")
      def apply[R <: Has[TestConfig], R1 <: R, E, A](rv: Gen[R, A])(
        test: A => ZIO[R1, E, TestResult]
<<<<<<< HEAD
      ): ZIO[R1, E, TestResult] = checkStream(rv.sample.forever.take(n.toLong))(test)
      @deprecated("use checkN", "2.0.0")
=======
      ): ZIO[R1, E, TestResult] = checkStream(rv.sample.forever.collectSome.take(n.toLong))(test)
>>>>>>> 9542e266
      def apply[R <: Has[TestConfig], R1 <: R, E, A, B](rv1: Gen[R, A], rv2: Gen[R, B])(
        test: (A, B) => ZIO[R1, E, TestResult]
      ): ZIO[R1, E, TestResult] =
        checkNM(n)(rv1 <*> rv2)(test.tupled)
      @deprecated("use checkN", "2.0.0")
      def apply[R <: Has[TestConfig], R1 <: R, E, A, B, C](rv1: Gen[R, A], rv2: Gen[R, B], rv3: Gen[R, C])(
        test: (A, B, C) => ZIO[R1, E, TestResult]
      ): ZIO[R1, E, TestResult] =
        checkNM(n)(rv1 <*> rv2 <*> rv3)(test.tupled)
      @deprecated("use checkN", "2.0.0")
      def apply[R <: Has[TestConfig], R1 <: R, E, A, B, C, D](
        rv1: Gen[R, A],
        rv2: Gen[R, B],
        rv3: Gen[R, C],
        rv4: Gen[R, D]
      )(
        test: (A, B, C, D) => ZIO[R1, E, TestResult]
      ): ZIO[R1, E, TestResult] =
        checkNM(n)(rv1 <*> rv2 <*> rv3 <*> rv4)(test.tupled)
      @deprecated("use checkN", "2.0.0")
      def apply[R <: Has[TestConfig], R1 <: R, E, A, B, C, D, F](
        rv1: Gen[R, A],
        rv2: Gen[R, B],
        rv3: Gen[R, C],
        rv4: Gen[R, D],
        rv5: Gen[R, F]
      )(
        test: (A, B, C, D, F) => ZIO[R1, E, TestResult]
      ): ZIO[R1, E, TestResult] =
        checkNM(n)(rv1 <*> rv2 <*> rv3 <*> rv4 <*> rv5)(test.tupled)
      @deprecated("use checkN", "2.0.0")
      def apply[R <: Has[TestConfig], R1 <: R, E, A, B, C, D, F, G](
        rv1: Gen[R, A],
        rv2: Gen[R, B],
        rv3: Gen[R, C],
        rv4: Gen[R, D],
        rv5: Gen[R, F],
        rv6: Gen[R, G]
      )(
        test: (A, B, C, D, F, G) => ZIO[R1, E, TestResult]
      ): ZIO[R1, E, TestResult] =
        checkNM(n)(rv1 <*> rv2 <*> rv3 <*> rv4 <*> rv5 <*> rv6)(test.tupled)
    }
  }

  private def checkStream[R, R1 <: R, E, A](stream: ZStream[R, Nothing, Sample[R, A]])(
    test: A => ZIO[R1, E, TestResult]
  ): ZIO[R1 with Has[TestConfig], E, TestResult] =
    TestConfig.shrinks.flatMap {
      shrinkStream {
        stream.zipWithIndex.mapZIO { case (initial, index) =>
          initial.foreach(input =>
            test(input).traced
              .map(_.map(_.setGenFailureDetails(GenFailureDetails(initial.value, input, index))))
              .either
          )
        }
      }
    }

  private def shrinkStream[R, R1 <: R, E, A](
    stream: ZStream[R1, Nothing, Sample[R1, Either[E, TestResult]]]
  )(maxShrinks: Int): ZIO[R1 with Has[TestConfig], E, TestResult] =
    stream
      .dropWhile(!_.value.fold(_ => true, _.isFailure)) // Drop until we get to a failure
      .take(1)                                          // Get the first failure
      .flatMap(_.shrinkSearch(_.fold(_ => true, _.isFailure)).take(maxShrinks.toLong + 1))
      .run(ZSink.collectAll[Either[E, TestResult]]) // Collect all the shrunken values
      .flatMap { shrinks =>
        // Get the "last" failure, the smallest according to the shrinker:
        shrinks
          .filter(_.fold(_ => true, _.isFailure))
          .lastOption
          .fold[ZIO[R, E, TestResult]](
            ZIO.succeedNow {
              BoolAlgebra.success {
                FailureDetailsResult(
                  FailureDetails(
                    ::(AssertionValue(Assertion.anything, (), Assertion.anything.run(())), Nil)
                  )
                )
              }
            }
          )(ZIO.fromEither(_))
      }
      .untraced

  private def checkStreamPar[R, R1 <: R, E, A](stream: ZStream[R, Nothing, Sample[R, A]], parallelism: Int)(
    test: A => ZIO[R1, E, TestResult]
  ): ZIO[R1 with Has[TestConfig], E, TestResult] =
    TestConfig.shrinks.flatMap {
      shrinkStream {
        stream.zipWithIndex
          .mapZIOPar(parallelism) { case (initial, index) =>
            initial.foreach { input =>
              test(input).traced
                .map(_.map(_.setGenFailureDetails(GenFailureDetails(initial.value, input, index))))
                .either
            // convert test failures to failures to terminate parallel tests on first failure
            }.flatMap(sample => sample.value.fold(_ => ZIO.fail(sample), _ => ZIO.succeed(sample)))
          // move failures back into success channel for shrinking logic
          }
          .catchAll(ZStream.succeed(_))
      }
    }

  /**
   * An implementation of `ZStream#flatMap` that supports breadth first search.
   */
  private[test] def flatMapStream[R, R1 <: R, A, B](
    stream: ZStream[R, Nothing, Option[A]]
  )(f: A => ZStream[R1, Nothing, Option[B]]): ZStream[R1, Nothing, Option[B]] = {

    sealed trait State

    case object PullOuter extends State
    case class PullInner(
      stream: ZIO[R1, Option[Nothing], Chunk[Option[B]]],
      chunk: Chunk[Option[B]],
      index: Int,
      finalizer: ZManaged.Finalizer
    ) extends State

    def pull(
      outerDone: Ref[Boolean],
      outerStream: ZIO[R, Option[Nothing], Chunk[Option[A]]],
      currentOuterChunk: Ref[(Chunk[Option[A]], Int)],
      currentInnerStream: Ref[Option[PullInner]],
      currentStreams: Ref[ScalaQueue[State]],
      innerFinalizers: ZManaged.ReleaseMap
    ): ZIO[R1, Option[Nothing], Chunk[Option[B]]] = {

      def pullNonEmpty[R, E, A](pull: ZIO[R, Option[E], Chunk[A]]): ZIO[R, Option[E], Chunk[A]] =
        pull.flatMap(as => if (as.nonEmpty) ZIO.succeed(as) else pullNonEmpty(pull))

      def pullOuter(
        outerStream: ZIO[R, Option[Nothing], Chunk[Option[A]]],
        outerChunk: Chunk[Option[A]],
        outerChunkIndex: Int
      ): ZIO[R1, Option[Nothing], (Option[A], Chunk[Option[A]], Int)] =
        if (outerChunkIndex < outerChunk.size)
          ZIO.succeedNow((outerChunk(outerChunkIndex), outerChunk, outerChunkIndex + 1))
        else
          pullNonEmpty(outerStream).map(chunk => (chunk(0), chunk, 1))

      def openInner(a: A): ZIO[R1, Nothing, (ZIO[R1, Option[Nothing], Chunk[Option[B]]], ZManaged.Finalizer)] =
        ZIO.uninterruptibleMask { restore =>
          for {
            releaseMap <- ZManaged.ReleaseMap.make
            pull       <- restore(f(a).process.zio.provideSome[R1]((_, releaseMap)).map(_._2))
            finalizer  <- innerFinalizers.add(releaseMap.releaseAll(_, ExecutionStrategy.Sequential))
          } yield (pull, finalizer)
        }

      def pullInner(
        innerStream: ZIO[R1, Option[Nothing], Chunk[Option[B]]],
        innerChunk: Chunk[Option[B]],
        innerChunkIndex: Int
      ): ZIO[R1, Option[Nothing], (Option[B], Chunk[Option[B]], Int)] =
        if (innerChunkIndex < innerChunk.size)
          ZIO.succeedNow((innerChunk(innerChunkIndex), innerChunk, innerChunkIndex + 1))
        else
          pullNonEmpty(innerStream).map(chunk => (chunk(0), chunk, 1))

      currentInnerStream.get.flatMap {
        case None =>
          currentStreams.get.map(_.headOption).flatMap {
            case None =>
              ZIO.fail(None)
            case Some(PullInner(innerStream, chunk, index, innerFinalizer)) =>
              currentInnerStream.set(Some(PullInner(innerStream, chunk, index, innerFinalizer))) *>
                currentStreams.update(_.tail) *>
                pull(outerDone, outerStream, currentOuterChunk, currentInnerStream, currentStreams, innerFinalizers)
            case Some(PullOuter) =>
              outerDone.get.flatMap { done =>
                if (done)
                  currentStreams.get.flatMap { queue =>
                    if (queue.size == 1) ZIO.fail(None)
                    else {
                      currentStreams.update(_.tail.enqueue(PullOuter)) *>
                        ZIO.succeedNow(Chunk(None))
                    }
                  }
                else
                  currentOuterChunk.get.flatMap { case (outerChunk, outerChunkIndex) =>
                    pullOuter(outerStream, outerChunk, outerChunkIndex).foldZIO(
                      _ =>
                        outerDone.set(true) *>
                          pull(
                            outerDone,
                            outerStream,
                            currentOuterChunk,
                            currentInnerStream,
                            currentStreams,
                            innerFinalizers
                          ),
                      {
                        case (Some(a), outerChunk, outerChunkIndex) =>
                          openInner(a).flatMap { case (innerStream, innerFinalizer) =>
                            currentOuterChunk.set((outerChunk, outerChunkIndex)) *>
                              currentInnerStream.set(Some(PullInner(innerStream, Chunk.empty, 0, innerFinalizer))) *>
                              pull(
                                outerDone,
                                outerStream,
                                currentOuterChunk,
                                currentInnerStream,
                                currentStreams,
                                innerFinalizers
                              )
                          }
                        case (None, outerChunk, outerChunkIndex) =>
                          currentOuterChunk.set((outerChunk, outerChunkIndex)) *>
                            currentStreams.update(_.tail.enqueue(PullOuter)) *>
                            ZIO.succeedNow(Chunk(None))
                      }
                    )
                  }
              }
          }
        case Some(PullInner(innerStream, innerChunk, innerChunkIndex, innerFinalizer)) =>
          pullInner(innerStream, innerChunk, innerChunkIndex).foldZIO(
            _ =>
              innerFinalizer(Exit.unit) *>
                currentInnerStream.set(None) *>
                pull(outerDone, outerStream, currentOuterChunk, currentInnerStream, currentStreams, innerFinalizers),
            {
              case (None, innerChunk, innerChunkIndex) =>
                currentInnerStream.set(None) *>
                  currentStreams.update(
                    _.enqueue(PullInner(innerStream, innerChunk, innerChunkIndex, innerFinalizer))
                  ) *>
                  pull(outerDone, outerStream, currentOuterChunk, currentInnerStream, currentStreams, innerFinalizers)
              case (Some(b), innerChunk, innerChunkIndex) =>
                currentInnerStream.set(Some(PullInner(innerStream, innerChunk, innerChunkIndex, innerFinalizer))) *>
                  ZIO.succeedNow(Chunk(Some(b)))
            }
          )
      }
    }

    ZStream {
      for {
        outerDone          <- Ref.make(false).toManaged
        outerStream        <- stream.process
        currentOuterChunk  <- Ref.make[(Chunk[Option[A]], Int)]((Chunk.empty, 0)).toManaged
        currentInnerStream <- Ref.make[Option[PullInner]](None).toManaged
        currentStreams     <- Ref.make[ScalaQueue[State]](ScalaQueue(PullOuter)).toManaged
        innerFinalizers    <- ZManaged.ReleaseMap.makeManaged(ExecutionStrategy.Sequential)
      } yield pull(outerDone, outerStream, currentOuterChunk, currentInnerStream, currentStreams, innerFinalizers)
    }
  }

  /**
   * An implementation of `ZStream#merge` that supports breadth first search.
   */
  private[test] def mergeStream[R, A](
    left: ZStream[R, Nothing, Option[A]],
    right: ZStream[R, Nothing, Option[A]]
  ): ZStream[R, Nothing, Option[A]] =
    flatMapStream(ZStream(Some(left), Some(right)))(identity)
}<|MERGE_RESOLUTION|>--- conflicted
+++ resolved
@@ -808,12 +808,8 @@
       @deprecated("use checkN", "2.0.0")
       def apply[R <: Has[TestConfig], R1 <: R, E, A](rv: Gen[R, A])(
         test: A => ZIO[R1, E, TestResult]
-<<<<<<< HEAD
-      ): ZIO[R1, E, TestResult] = checkStream(rv.sample.forever.take(n.toLong))(test)
+      ): ZIO[R1, E, TestResult] = checkStream(rv.sample.forever.collectSome.take(n.toLong))(test)
       @deprecated("use checkN", "2.0.0")
-=======
-      ): ZIO[R1, E, TestResult] = checkStream(rv.sample.forever.collectSome.take(n.toLong))(test)
->>>>>>> 9542e266
       def apply[R <: Has[TestConfig], R1 <: R, E, A, B](rv1: Gen[R, A], rv2: Gen[R, B])(
         test: (A, B) => ZIO[R1, E, TestResult]
       ): ZIO[R1, E, TestResult] =
