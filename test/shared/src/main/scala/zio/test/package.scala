/*
 * Copyright 2019 John A. De Goes and the ZIO Contributors
 *
 * Licensed under the Apache License, Version 2.0 (the "License");
 * you may not use this file except in compliance with the License.
 * You may obtain a copy of the License at
 *
 *     http://www.apache.org/licenses/LICENSE-2.0
 *
 * Unless required by applicable law or agreed to in writing, software
 * distributed under the License is distributed on an "AS IS" BASIS,
 * WITHOUT WARRANTIES OR CONDITIONS OF ANY KIND, either express or implied.
 * See the License for the specific language governing permissions and
 * limitations under the License.
 */

package zio

/**
 * _ZIO Test_ is a featherweight testing library for effectful programs.
 *
 * The library imagines every spec as an ordinary immutable value, providing
 * tremendous potential for composition. Thanks to tight integration with ZIO,
 * specs can use resources (including those requiring disposal), have well-
 * defined linear and parallel semantics, and can benefit from a host of ZIO
 * combinators.
 *
 * {{{
 *  import zio.test._
 *  import zio.clock.nanoTime
 *  import Predicate.gt
 *
 *  object MyTest extends DefaultRunnableSpec {
 *    suite("clock") {
 *      testM("time is non-zero") {
 *        assertM(nanoTime, gt(0))
 *      }
 *    }
 *  }
 * }}}
 */
package object test {
  type PredicateResult = AssertResult[PredicateValue]
  type TestResult      = AssertResult[FailureDetails]

  type TestAspectPoly = TestAspect[Nothing, Any, Nothing, Any]

  /**
   * A `ZTest[R, E]` is an effectfully produced test that requires an `R`
   * and may fail with an `E`.
   */
  type ZTest[-R, +E] = ZIO[R, E, TestResult]

  /**
   * A `ZSpec[R, E, L]` is the canonical spec for testing ZIO programs. The
   * spec's test type is a ZIO effect that requires an `R`, might fail with
   * an `E`, might succeed with a `TestResult`, and whose nodes are
   * annotated with labels `L`.
   */
  type ZSpec[-R, +E, +L] = Spec[L, ZTest[R, E]]

  /**
   * An `ExecutedSpec` is a spec that has been run to produce test rresults.
   */
  type ExecutedSpec[+L] = Spec[L, TestResult]

  /**
   * Asserts the given value satisfies the given predicate.
   */
  final def assert[A](value: A, predicate: Predicate[A]): TestResult =
    predicate.run(value).map(FailureDetails.Predicate(_, PredicateValue(predicate, value)))

  /**
   * Asserts the given effectfully-computed value satisfies the given predicate.
   */
  final def assertM[R, A](value: ZIO[R, Nothing, A], predicate: Predicate[A]): ZIO[R, Nothing, TestResult] =
    value.map(assert(_, predicate))

  /**
   * Creates a failed test result with the specified runtime cause.
   */
  def fail[E](cause: Cause[E]): TestResult = AssertResult.failure(FailureDetails.Runtime(cause))

  /**
   * Builds a suite containing a number of other specs.
   */
  final def suite[L, T](label: L)(specs: Spec[L, T]*): Spec[L, T] = Spec.suite(label, specs.toVector, None)

  /**
   * Builds a spec with a single pure test.
   */
  final def test[L](label: L)(assertion: => TestResult): ZSpec[Any, Nothing, L] =
    testM(label)(ZIO.succeedLazy(assertion))

  /**
   * Builds a spec with a single effectful test.
   */
<<<<<<< HEAD
  final def testM[R, E, L](label: L)(assertion: ZIO[R, E, TestResult]): ZSpec[R, E, L] = Spec.test(label, assertion)

  /**
   * Adds syntax for adding aspects.
   * {{{
   * test("foo") { assert(42, equals(42)) } @@ ignore
   * }}}
   */
  implicit class ZSpecSyntax[R, E, L](spec: ZSpec[R, E, L]) {
    def @@ [LowerR <: R, UpperR >: R, LowerE <: E, UpperE >: E](aspect: TestAspect[LowerR, UpperR, LowerE, UpperE]): ZSpec[R, E, L] = 
      aspect(spec)
  }
=======
  final def testM[L, T](label: L)(assertion: T): Spec[L, T] = Spec.test(label, assertion)
>>>>>>> 924745a8
}<|MERGE_RESOLUTION|>--- conflicted
+++ resolved
@@ -15,6 +15,8 @@
  */
 
 package zio
+
+import zio.stream.{ ZSink, ZStream }
 
 /**
  * _ZIO Test_ is a featherweight testing library for effectful programs.
@@ -40,8 +42,8 @@
  * }}}
  */
 package object test {
-  type PredicateResult = AssertResult[PredicateValue]
-  type TestResult      = AssertResult[FailureDetails]
+  type PredicateResult = Assertion[PredicateValue]
+  type TestResult      = Assertion[FailureDetails]
 
   type TestAspectPoly = TestAspect[Nothing, Any, Nothing, Any]
 
@@ -67,7 +69,7 @@
   /**
    * Asserts the given value satisfies the given predicate.
    */
-  final def assert[A](value: A, predicate: Predicate[A]): TestResult =
+  final def assert[A](value: => A, predicate: Predicate[A]): TestResult =
     predicate.run(value).map(FailureDetails.Predicate(_, PredicateValue(predicate, value)))
 
   /**
@@ -77,9 +79,29 @@
     value.map(assert(_, predicate))
 
   /**
+   * Checks the predicate holds for "sufficient" numbers of samples from the
+   * given random variable.
+   */
+  final def check[R, A](rv: Gen[R, A])(predicate: Predicate[A]): ZIO[R, Nothing, TestResult] =
+    checkSome(200)(rv)(predicate)
+
+  /**
+   * Checks the predicate holds for all values from the given random variable.
+   */
+  final def checkAll[R, A](rv: Gen[R, A])(predicate: Predicate[A]): ZIO[R, Nothing, TestResult] =
+    checkStream(rv.sample)(predicate)
+
+  /**
+   * Checks the predicate holds for the specified number of samples from the
+   * given random variable.
+   */
+  final def checkSome[R, A](n: Int)(rv: Gen[R, A])(predicate: Predicate[A]): ZIO[R, Nothing, TestResult] =
+    checkStream(rv.sample.forever.take(n))(predicate)
+
+  /**
    * Creates a failed test result with the specified runtime cause.
    */
-  def fail[E](cause: Cause[E]): TestResult = AssertResult.failure(FailureDetails.Runtime(cause))
+  final def fail[E](cause: Cause[E]): TestResult = Assertion.failure(FailureDetails.Runtime(cause))
 
   /**
    * Builds a suite containing a number of other specs.
@@ -95,8 +117,7 @@
   /**
    * Builds a spec with a single effectful test.
    */
-<<<<<<< HEAD
-  final def testM[R, E, L](label: L)(assertion: ZIO[R, E, TestResult]): ZSpec[R, E, L] = Spec.test(label, assertion)
+  final def testM[L, T](label: L)(assertion: T): Spec[L, T] = Spec.test(label, assertion)
 
   /**
    * Adds syntax for adding aspects.
@@ -105,10 +126,38 @@
    * }}}
    */
   implicit class ZSpecSyntax[R, E, L](spec: ZSpec[R, E, L]) {
-    def @@ [LowerR <: R, UpperR >: R, LowerE <: E, UpperE >: E](aspect: TestAspect[LowerR, UpperR, LowerE, UpperE]): ZSpec[R, E, L] = 
+    def @@[LowerR <: R, UpperR >: R, LowerE <: E, UpperE >: E](
+      aspect: TestAspect[LowerR, UpperR, LowerE, UpperE]
+    ): ZSpec[R, E, L] =
       aspect(spec)
   }
-=======
-  final def testM[L, T](label: L)(assertion: T): Spec[L, T] = Spec.test(label, assertion)
->>>>>>> 924745a8
+
+  private final def checkStream[R, A](stream: ZStream[R, Nothing, Sample[R, A]], shrinkSearch: Int = 1000)(
+    predicate: Predicate[A]
+  ): ZIO[R, Nothing, TestResult] = {
+    def checkValue(value: A): TestResult =
+      predicate.run(value).map(FailureDetails.Predicate(_, PredicateValue(predicate, value)))
+
+    stream.map { sample: Sample[R, A] =>
+      (checkValue(sample.value), sample.shrink)
+    }.dropWhile(v => !v._1.failure) // Drop until we get to a failure
+      .collect {
+        case ((failure @ Assertion.Failure(_), shrink)) => (failure, shrink)
+      }        // Collect the failures and their shrinkers
+      .take(1) // Get the first failure
+      .flatMap {
+        case (failure, shrink) =>
+          ZStream(failure) ++ shrink
+            .map(checkValue)
+            .collect {
+              case failure @ Assertion.Failure(_) => failure
+            }
+            .take(shrinkSearch)
+      }
+      .run(ZSink.collectAll[TestResult]) // Collect all the shrunken failures
+      .map { failures =>
+        // Get the "last" failure, the smallest according to the shrinker:
+        failures.reverse.headOption.fold[TestResult](Assertion.Success)(identity)
+      }
+  }
 }