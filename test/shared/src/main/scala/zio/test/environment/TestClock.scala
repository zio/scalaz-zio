--- conflicted
+++ resolved
@@ -346,25 +346,15 @@
    * Constructs a new `Test` object that implements the `TestClock` interface.
    * This can be useful for mixing in with implementations of other interfaces.
    */
-<<<<<<< HEAD
-  def makeTest(data: Data, live: Option[Live.Service[Clock with Console]] = None): UIO[Test] =
-    for {
-      ref      <- Ref.make(data)
-      fiberRef <- FiberRef.make(FiberData(data.nanoTime), FiberData.combine)
-      live     <- live.fold(Live.makeService[Clock with Console](new DefaultRuntime {}.environment))(ZIO.succeed)
-      refM     <- RefM.make(WarningData.start)
-    } yield Test(ref, fiberRef, live, refM)
-=======
   def makeTest(data: Data, live: Option[Live.Service[Clock with Console]] = None): UManaged[Test] =
     Managed.make {
       for {
         ref      <- Ref.make(data)
         fiberRef <- FiberRef.make(FiberData(data.nanoTime), FiberData.combine)
-        live     <- live.fold(Live.makeService[Clock with Console](new DefaultRuntime {}.Environment))(ZIO.succeed)
+        live     <- live.fold(Live.makeService[Clock with Console](new DefaultRuntime {}.environment))(ZIO.succeed)
         refM     <- RefM.make(WarningData.start)
       } yield Test(ref, fiberRef, live, refM)
     }(_.warningDone)
->>>>>>> 4f63e1d7
 
   /**
    * Accesses a `TestClock` instance in the environment and sets the clock time
