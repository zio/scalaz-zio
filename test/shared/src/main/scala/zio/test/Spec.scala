--- conflicted
+++ resolved
@@ -360,14 +360,8 @@
    */
   def provideCustomLayer[E1 >: E, R1](layer: ZLayer[TestEnvironment, E1, R1])(implicit
     ev1: TestEnvironment with R1 <:< R,
-<<<<<<< HEAD
     ev2: CombineEnvIntersection[TestEnvironment, R1],
-    tagged: Tag[R1]
-=======
-    ev2: Has.Union[TestEnvironment, R1],
-    tagged: Tag[R1],
-    trace: ZTraceElement
->>>>>>> 82410380
+    tagged: Tag[R1], trace: ZTraceElement
   ): Spec[TestEnvironment, E1, T] =
     provideSomeLayer[TestEnvironment](layer)
 
@@ -386,14 +380,8 @@
    */
   def provideCustomLayerShared[E1 >: E, R1](layer: ZLayer[TestEnvironment, E1, R1])(implicit
     ev1: TestEnvironment with R1 <:< R,
-<<<<<<< HEAD
     ev2: CombineEnvIntersection[TestEnvironment, R1],
-    tagged: Tag[R1]
-=======
-    ev2: Has.Union[TestEnvironment, R1],
-    tagged: Tag[R1],
-    trace: ZTraceElement
->>>>>>> 82410380
+    tagged: Tag[R1], trace: ZTraceElement
   ): Spec[TestEnvironment, E1, T] =
     provideSomeLayerShared[TestEnvironment](layer)
 
@@ -641,22 +629,14 @@
   final class ProvideSomeLayer[R0, -R, +E, +T](private val self: Spec[R, E, T]) extends AnyVal {
     def apply[E1 >: E, R1](
       layer: ZLayer[R0, E1, R1]
-<<<<<<< HEAD
-    )(implicit ev1: R0 with R1 <:< R, ev2: CombineEnvIntersection[R0, R1], tagged: Tag[R1]): Spec[R0, E1, T] =
-=======
-    )(implicit ev1: R0 with R1 <:< R, ev2: Has.Union[R0, R1], tagged: Tag[R1], trace: ZTraceElement): Spec[R0, E1, T] =
->>>>>>> 82410380
+    )(implicit ev1: R0 with R1 <:< R, ev2: CombineEnvIntersection[R0, R1], tagged: Tag[R1], trace: ZTraceElement): Spec[R0, E1, T] =
       self.provideLayer[E1, R0, R0 with R1](ZLayer.environment[R0] ++ layer)
   }
 
   final class ProvideSomeLayerShared[R0, -R, +E, +T](private val self: Spec[R, E, T]) extends AnyVal {
     def apply[E1 >: E, R1](
       layer: ZLayer[R0, E1, R1]
-<<<<<<< HEAD
-    )(implicit ev1: R0 with R1 <:< R, ev2: CombineEnvIntersection[R0, R1], tagged: Tag[R1]): Spec[R0, E1, T] =
-=======
-    )(implicit ev1: R0 with R1 <:< R, ev2: Has.Union[R0, R1], tagged: Tag[R1], trace: ZTraceElement): Spec[R0, E1, T] =
->>>>>>> 82410380
+    )(implicit ev1: R0 with R1 <:< R, ev2: CombineEnvIntersection[R0, R1], tagged: Tag[R1], trace: ZTraceElement): Spec[R0, E1, T] =
       self.caseValue match {
         case ExecCase(exec, spec)     => Spec.exec(exec, spec.provideSomeLayerShared(layer))
         case LabeledCase(label, spec) => Spec.labeled(label, spec.provideSomeLayerShared(layer))
