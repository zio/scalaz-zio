/*
 * Copyright 2019-2021 John A. De Goes and the ZIO Contributors
 *
 * Licensed under the Apache License, Version 2.0 (the "License");
 * you may not use this file except in compliance with the License.
 * You may obtain a copy of the License at
 *
 *     http://www.apache.org/licenses/LICENSE-2.0
 *
 * Unless required by applicable law or agreed to in writing, software
 * distributed under the License is distributed on an "AS IS" BASIS,
 * WITHOUT WARRANTIES OR CONDITIONS OF ANY KIND, either express or implied.
 * See the License for the specific language governing permissions and
 * limitations under the License.
 */

package zio.test

import zio.Random._
import zio.stacktracer.TracingImplicits.disableAutoTrace
import zio.stream.{Stream, ZStream}
<<<<<<< HEAD
import zio.{Chunk, Has, NonEmptyChunk, Random, UIO, URIO, ZIO, Zippable}
=======
import zio.{Chunk, Has, NonEmptyChunk, Random, UIO, URIO, ZIO, Zippable, ZTraceElement}
>>>>>>> 338645ec

import java.nio.charset.StandardCharsets
import java.util.UUID
import scala.collection.immutable.SortedMap
import scala.math.Numeric.DoubleIsFractional

/**
 * A `Gen[R, A]` represents a generator of values of type `A`, which requires
 * an environment `R`. Generators may be random or deterministic.
 */
final case class Gen[-R, +A](sample: ZStream[R, Nothing, Option[Sample[R, A]]]) { self =>

  /**
   * A symbolic alias for `zip`.
   */
  @deprecated("use <*>", "2.0.0")
<<<<<<< HEAD
  def <&>[R1 <: R, B](that: Gen[R1, B])(implicit zippable: Zippable[A, B]): Gen[R1, zippable.Out] =
=======
  def <&>[R1 <: R, B](
    that: Gen[R1, B]
  )(implicit zippable: Zippable[A, B], trace: ZTraceElement): Gen[R1, zippable.Out] =
>>>>>>> 338645ec
    self <*> that

  /**
   * A symbolic alias for `zip`.
   */
<<<<<<< HEAD
  def <*>[R1 <: R, B](that: Gen[R1, B])(implicit zippable: Zippable[A, B]): Gen[R1, zippable.Out] =
=======
  def <*>[R1 <: R, B](
    that: Gen[R1, B]
  )(implicit zippable: Zippable[A, B], trace: ZTraceElement): Gen[R1, zippable.Out] =
>>>>>>> 338645ec
    self.zip(that)

  /**
   * Maps the values produced by this generator with the specified partial
   * function, discarding any values the partial function is not defined at.
   */
  def collect[B](pf: PartialFunction[A, B])(implicit trace: ZTraceElement): Gen[R, B] =
    self.flatMap { a =>
      pf.andThen(Gen.const(_)).applyOrElse[A, Gen[Any, B]](a, _ => Gen.empty)
    }

  /**
   * Composes this generator with the specified generator to create a cartesian
   * product of elements.
   */
  @deprecated("use zip", "2.0.0")
<<<<<<< HEAD
  def cross[R1 <: R, B](that: Gen[R1, B])(implicit zippable: Zippable[A, B]): Gen[R1, zippable.Out] =
=======
  def cross[R1 <: R, B](
    that: Gen[R1, B]
  )(implicit zippable: Zippable[A, B], trace: ZTraceElement): Gen[R1, zippable.Out] =
>>>>>>> 338645ec
    self.zip(that)

  /**
   * Composes this generator with the specified generator to create a cartesian
   * product of elements with the specified function.
   */
  @deprecated("use zipWith", "2.0.0")
<<<<<<< HEAD
  def crossWith[R1 <: R, B, C](that: Gen[R1, B])(f: (A, B) => C): Gen[R1, C] =
=======
  def crossWith[R1 <: R, B, C](that: Gen[R1, B])(f: (A, B) => C)(implicit trace: ZTraceElement): Gen[R1, C] =
>>>>>>> 338645ec
    self.zipWith(that)(f)

  /**
   * Filters the values produced by this generator, discarding any values that
   * do not meet the specified predicate. Using `filter` can reduce test
   * performance, especially if many values must be discarded. It is
   * recommended to use combinators such as `map` and `flatMap` to create
   * generators of the desired values instead.
   *
   * {{{
   * val evens: Gen[Has[Random], Int] = Gen.int.map(_ * 2)
   * }}}
   */
<<<<<<< HEAD
  def filter(f: A => Boolean): Gen[R, A] =
=======
  def filter(f: A => Boolean)(implicit trace: ZTraceElement): Gen[R, A] =
>>>>>>> 338645ec
    self.flatMap(a => if (f(a)) Gen.const(a) else Gen.empty)

  /**
   * Filters the values produced by this generator, discarding any values that
   * meet the specified predicate.
   */
  def filterNot(f: A => Boolean)(implicit trace: ZTraceElement): Gen[R, A] =
    filter(a => !f(a))

  def withFilter(f: A => Boolean)(implicit trace: ZTraceElement): Gen[R, A] = filter(f)

<<<<<<< HEAD
  def flatMap[R1 <: R, B](f: A => Gen[R1, B]): Gen[R1, B] =
=======
  def flatMap[R1 <: R, B](f: A => Gen[R1, B])(implicit trace: ZTraceElement): Gen[R1, B] =
>>>>>>> 338645ec
    Gen {
      flatMapStream(self.sample) { sample =>
        val values  = f(sample.value).sample
        val shrinks = Gen(sample.shrink).flatMap(f).sample
        values.map(_.map(_.flatMap(Sample(_, shrinks))))
      }
    }

  def flatten[R1 <: R, B](implicit ev: A <:< Gen[R1, B], trace: ZTraceElement): Gen[R1, B] =
    flatMap(ev)

<<<<<<< HEAD
  def map[B](f: A => B): Gen[R, B] =
=======
  def map[B](f: A => B)(implicit trace: ZTraceElement): Gen[R, B] =
>>>>>>> 338645ec
    Gen(sample.map(_.map(_.map(f))))

  /**
   * Maps an effectual function over a generator.
   */
  @deprecated("use mapZIO", "2.0.0")
  def mapM[R1 <: R, B](f: A => ZIO[R1, Nothing, B])(implicit trace: ZTraceElement): Gen[R1, B] =
    mapZIO(f)

  /**
   * Maps an effectual function over a generator.
   */
<<<<<<< HEAD
  def mapZIO[R1 <: R, B](f: A => ZIO[R1, Nothing, B]): Gen[R1, B] =
=======
  def mapZIO[R1 <: R, B](f: A => ZIO[R1, Nothing, B])(implicit trace: ZTraceElement): Gen[R1, B] =
>>>>>>> 338645ec
    Gen(sample.mapZIO(ZIO.foreach(_)(_.foreach(f))))

  /**
   * Discards the shrinker for this generator.
   */
  def noShrink(implicit trace: ZTraceElement): Gen[R, A] =
    reshrink(Sample.noShrink)

  /**
   * Discards the shrinker for this generator and applies a new shrinker by
   * mapping each value to a sample using the specified function. This is
   * useful when the process to shrink a value is simpler than the process used
   * to generate it.
   */
<<<<<<< HEAD
  def reshrink[R1 <: R, B](f: A => Sample[R1, B]): Gen[R1, B] =
=======
  def reshrink[R1 <: R, B](f: A => Sample[R1, B])(implicit trace: ZTraceElement): Gen[R1, B] =
>>>>>>> 338645ec
    Gen(sample.map(_.map(sample => f(sample.value))))

  /**
   * Runs the generator and collects all of its values in a list.
   */
<<<<<<< HEAD
  def runCollect: ZIO[R, Nothing, List[A]] =
=======
  def runCollect(implicit trace: ZTraceElement): ZIO[R, Nothing, List[A]] =
>>>>>>> 338645ec
    sample.collectSome.map(_.value).runCollect.map(_.toList)

  /**
   * Repeatedly runs the generator and collects the specified number of values
   * in a list.
   */
<<<<<<< HEAD
  def runCollectN(n: Int): ZIO[R, Nothing, List[A]] =
=======
  def runCollectN(n: Int)(implicit trace: ZTraceElement): ZIO[R, Nothing, List[A]] =
>>>>>>> 338645ec
    sample.collectSome.map(_.value).forever.take(n.toLong).runCollect.map(_.toList)

  /**
   * Runs the generator returning the first value of the generator.
   */
<<<<<<< HEAD
  def runHead: ZIO[R, Nothing, Option[A]] =
=======
  def runHead(implicit trace: ZTraceElement): ZIO[R, Nothing, Option[A]] =
>>>>>>> 338645ec
    sample.collectSome.map(_.value).runHead

  /**
   * Composes this generator with the specified generator to create a cartesian
   * product of elements.
   */
  def zip[R1 <: R, B](
    that: Gen[R1, B]
  )(implicit zippable: Zippable[A, B], trace: ZTraceElement): Gen[R1, zippable.Out] =
    self.zipWith(that)(zippable.zip(_, _))

  /**
   * Composes this generator with the specified generator to create a cartesian
   * product of elements with the specified function.
   */
<<<<<<< HEAD
  def zipWith[R1 <: R, B, C](that: Gen[R1, B])(f: (A, B) => C): Gen[R1, C] =
=======
  def zipWith[R1 <: R, B, C](that: Gen[R1, B])(f: (A, B) => C)(implicit trace: ZTraceElement): Gen[R1, C] =
>>>>>>> 338645ec
    self.flatMap(a => that.map(b => f(a, b)))
}

object Gen extends GenZIO with FunctionVariants with TimeVariants {

  /**
   * A generator of alpha characters.
   */
  def alphaChar(implicit trace: ZTraceElement): Gen[Has[Random], Char] =
    weighted(char(65, 90) -> 26, char(97, 122) -> 26)

  /**
   * A generator of alphanumeric characters. Shrinks toward '0'.
   */
  def alphaNumericChar(implicit trace: ZTraceElement): Gen[Has[Random], Char] =
    weighted(char(48, 57) -> 10, char(65, 90) -> 26, char(97, 122) -> 26)

  /**
   * A generator of alphanumeric strings. Shrinks towards the empty string.
   */
  def alphaNumericString(implicit trace: ZTraceElement): Gen[Has[Random] with Has[Sized], String] =
    Gen.string(alphaNumericChar)

  /**
   * A generator of alphanumeric strings whose size falls within the specified
   * bounds.
   */
  def alphaNumericStringBounded(min: Int, max: Int)(implicit
    trace: ZTraceElement
  ): Gen[Has[Random] with Has[Sized], String] =
    Gen.stringBounded(min, max)(alphaNumericChar)

  /**
   * A generator US-ASCII strings. Shrinks towards the empty string.
   */
  @deprecated("use asciiString", "2.0.0")
<<<<<<< HEAD
  def anyASCIIString: Gen[Has[Random] with Has[Sized], String] =
=======
  def anyASCIIString(implicit trace: ZTraceElement): Gen[Has[Random] with Has[Sized], String] =
>>>>>>> 338645ec
    Gen.asciiString

  /**
   * A generator of US-ASCII characters. Shrinks toward '0'.
   */
  @deprecated("use asciiChar", "2.0.0")
<<<<<<< HEAD
  def anyASCIIChar: Gen[Has[Random], Char] =
=======
  def anyASCIIChar(implicit trace: ZTraceElement): Gen[Has[Random], Char] =
>>>>>>> 338645ec
    Gen.asciiChar

  /**
   * A generator of bytes. Shrinks toward '0'.
   */
  @deprecated("use byte", "2.0.0")
  def anyByte(implicit trace: ZTraceElement): Gen[Has[Random], Byte] =
    Gen.byte

  /**
   * A generator of characters. Shrinks toward '0'.
   */
  @deprecated("use char", "2.0.0")
  def anyChar(implicit trace: ZTraceElement): Gen[Has[Random], Char] =
    Gen.char

  /**
   * A generator of doubles. Shrinks toward '0'.
   */
  @deprecated("use double", "2.0.0")
  def anyDouble(implicit trace: ZTraceElement): Gen[Has[Random], Double] =
    Gen.double

  /**
   * A generator of floats. Shrinks toward '0'.
   */
  @deprecated("use float", "2.0.0")
  def anyFloat(implicit trace: ZTraceElement): Gen[Has[Random], Float] =
    Gen.float

  /**
   * A generator of hex chars(0-9,a-f,A-F).
   */
  @deprecated("use hexChar", "2.0.0")
  def anyHexChar(implicit trace: ZTraceElement): Gen[Has[Random], Char] =
    Gen.hexChar

  /**
   * A generator of integers. Shrinks toward '0'.
   */
  @deprecated("use int", "2.0.0")
  def anyInt(implicit trace: ZTraceElement): Gen[Has[Random], Int] =
    Gen.int

  /**
   * A generator of longs. Shrinks toward '0'.
   */
  @deprecated("use long", "2.0.0")
  def anyLong(implicit trace: ZTraceElement): Gen[Has[Random], Long] =
    Gen.long

  /**
   * A generator of lower hex chars(0-9, a-f).
   */
  @deprecated("use hexCharLower", "2.0.0")
  def anyLowerHexChar(implicit trace: ZTraceElement): Gen[Has[Random], Char] =
    Gen.hexCharLower

  /**
   * A generator of shorts. Shrinks toward '0'.
   */
  @deprecated("use short", "2.0.0")
  def anyShort(implicit trace: ZTraceElement): Gen[Has[Random], Short] =
    Gen.short

  /**
   * A generator of strings. Shrinks towards the empty string.
   */
  @deprecated("use string", "2.0.0")
  def anyString(implicit trace: ZTraceElement): Gen[Has[Random] with Has[Sized], String] =
    Gen.string

  /**
   * A generator of Unicode characters. Shrinks toward '0'.
   */
  @deprecated("use unicodeChar", "2.0.0")
  def anyUnicodeChar(implicit trace: ZTraceElement): Gen[Has[Random], Char] =
    Gen.unicodeChar

  /**
   * A generator of upper hex chars(0-9, A-F).
   */
  @deprecated("use hexCharUpper", "2.0.0")
  def anyUpperHexChar(implicit trace: ZTraceElement): Gen[Has[Random], Char] =
    Gen.hexCharUpper

  /**
   * A generator of universally unique identifiers. The returned generator will
   * not have any shrinking.
   */
  @deprecated("use uuid", "2.0.0")
  def anyUUID(implicit trace: ZTraceElement): Gen[Has[Random], UUID] =
    Gen.uuid

  /**
   * A generator of US-ASCII characters. Shrinks toward '0'.
   */
  def asciiChar(implicit trace: ZTraceElement): Gen[Has[Random], Char] =
    Gen.oneOf(Gen.char('\u0000', '\u007F'))

  /**
   * A generator US-ASCII strings. Shrinks towards the empty string.
   */
  def asciiString(implicit trace: ZTraceElement): Gen[Has[Random] with Has[Sized], String] =
    Gen.string(Gen.asciiChar)

  /**
   * A generator of big decimals inside the specified range: [start, end].
   * The shrinker will shrink toward the lower end of the range ("smallest").
   *
   * The values generated will have a precision equal to the precision of the
   * difference between `max` and `min`.
   */
  def bigDecimal(min: BigDecimal, max: BigDecimal)(implicit trace: ZTraceElement): Gen[Has[Random], BigDecimal] =
    if (min > max)
      Gen.fromZIO(UIO.die(new IllegalArgumentException("invalid bounds")))
    else {
      val difference = max - min
      val decimals   = difference.scale max 0
      val bigInt     = (difference * BigDecimal(10).pow(decimals)).toBigInt
      Gen.bigInt(0, bigInt).map(bigInt => min + BigDecimal(bigInt) / BigDecimal(10).pow(decimals))
    }

  /**
   * A generator of big integers inside the specified range: [start, end].
   * The shrinker will shrink toward the lower end of the range ("smallest").
   */
  def bigInt(min: BigInt, max: BigInt)(implicit trace: ZTraceElement): Gen[Has[Random], BigInt] =
    Gen.fromZIOSample {
      if (min > max) UIO.die(new IllegalArgumentException("invalid bounds"))
      else {
        val bitLength  = (max - min).bitLength
        val byteLength = ((bitLength.toLong + 7) / 8).toInt
        val excessBits = byteLength * 8 - bitLength
        val mask       = (1 << (8 - excessBits)) - 1
        val effect = nextBytes(byteLength).map { bytes =>
          val arr = bytes.toArray
          arr(0) = (arr(0) & mask).toByte
          min + BigInt(arr)
        }.repeatUntil(n => min <= n && n <= max)
        effect.map(Sample.shrinkIntegral(min))
      }
    }

  /**
   * A generator of booleans. Shrinks toward 'false'.
   */
  def boolean(implicit trace: ZTraceElement): Gen[Has[Random], Boolean] =
    elements(false, true)

  /**
   * A generator whose size falls within the specified bounds.
   */
  def bounded[R <: Has[Random], A](min: Int, max: Int)(f: Int => Gen[R, A])(implicit trace: ZTraceElement): Gen[R, A] =
    int(min, max).flatMap(f)

  /**
   * A generator of bytes. Shrinks toward '0'.
   */
  def byte(implicit trace: ZTraceElement): Gen[Has[Random], Byte] =
    fromZIOSample {
      nextIntBounded(Byte.MaxValue - Byte.MinValue + 1)
        .map(r => (Byte.MinValue + r).toByte)
        .map(Sample.shrinkIntegral(0))
    }

  /**
   * A generator of byte values inside the specified range: [start, end].
   * The shrinker will shrink toward the lower end of the range ("smallest").
   */
  def byte(min: Byte, max: Byte)(implicit trace: ZTraceElement): Gen[Has[Random], Byte] =
    int(min.toInt, max.toInt).map(_.toByte)

  /**
   * A generator of characters. Shrinks toward '0'.
   */
  def char(implicit trace: ZTraceElement): Gen[Has[Random], Char] =
    fromZIOSample {
      nextIntBounded(Char.MaxValue - Char.MinValue + 1)
        .map(r => (Char.MinValue + r).toChar)
        .map(Sample.shrinkIntegral(0))
    }

  /**
   * A generator of character values inside the specified range: [start, end].
   * The shrinker will shrink toward the lower end of the range ("smallest").
   */
  def char(min: Char, max: Char)(implicit trace: ZTraceElement): Gen[Has[Random], Char] =
    int(min.toInt, max.toInt).map(_.toChar)

  /**
   * A sized generator of chunks.
   */
  def chunkOf[R <: Has[Random] with Has[Sized], A](g: Gen[R, A])(implicit trace: ZTraceElement): Gen[R, Chunk[A]] =
    listOf(g).map(Chunk.fromIterable)

  /**
   * A sized generator of non-empty chunks.
   */
  def chunkOf1[R <: Has[Random] with Has[Sized], A](g: Gen[R, A])(implicit
    trace: ZTraceElement
  ): Gen[R, NonEmptyChunk[A]] =
    listOf1(g).map { case h :: t => NonEmptyChunk.fromIterable(h, t) }

  /**
   * A generator of chunks whose size falls within the specified bounds.
   */
  def chunkOfBounded[R <: Has[Random], A](min: Int, max: Int)(g: Gen[R, A])(implicit
    trace: ZTraceElement
  ): Gen[R, Chunk[A]] =
    bounded(min, max)(chunkOfN(_)(g))

  /**
   * A generator of chunks of the specified size.
   */
  def chunkOfN[R <: Has[Random], A](n: Int)(g: Gen[R, A])(implicit trace: ZTraceElement): Gen[R, Chunk[A]] =
    listOfN(n)(g).map(Chunk.fromIterable)

  /**
   * Composes the specified generators to create a cartesian product of
   * elements with the specified function.
   */
<<<<<<< HEAD
  def collectAll[R, A](gens: Iterable[Gen[R, A]]): Gen[R, List[A]] =
=======
  def collectAll[R, A](gens: Iterable[Gen[R, A]])(implicit trace: ZTraceElement): Gen[R, List[A]] =
>>>>>>> 338645ec
    gens.foldRight[Gen[R, List[A]]](Gen.const(List.empty))(_.zipWith(_)(_ :: _))

  /**
   * Combines the specified deterministic generators to return a new
   * deterministic generator that generates all of the values generated by
   * the specified generators.
   */
  def concatAll[R, A](gens: => Iterable[Gen[R, A]])(implicit trace: ZTraceElement): Gen[R, A] =
    Gen(ZStream.concatAll(Chunk.fromIterable(gens).map(_.sample)))

  /**
   * A constant generator of the specified value.
   */
<<<<<<< HEAD
  def const[A](a: => A): Gen[Any, A] =
=======
  def const[A](a: => A)(implicit trace: ZTraceElement): Gen[Any, A] =
>>>>>>> 338645ec
    Gen(ZStream.succeed(Some(Sample.noShrink(a))))

  /**
   * A constant generator of the specified sample.
   */
  def constSample[R, A](sample: => Sample[R, A])(implicit trace: ZTraceElement): Gen[R, A] =
    fromZIOSample(ZIO.succeedNow(sample))

  /**
   * Composes the specified generators to create a cartesian product of
   * elements with the specified function.
   */
  @deprecated("use collectAll", "2.0.0")
<<<<<<< HEAD
  def crossAll[R, A](gens: Iterable[Gen[R, A]]): Gen[R, List[A]] =
=======
  def crossAll[R, A](gens: Iterable[Gen[R, A]])(implicit trace: ZTraceElement): Gen[R, List[A]] =
>>>>>>> 338645ec
    collectAll(gens)

  /**
   * Composes the specified generators to create a cartesian product of
   * elements with the specified function.
   */
  @deprecated("use cross", "2.0.0")
  def crossN[R, A, B, C](gen1: Gen[R, A], gen2: Gen[R, B])(f: (A, B) => C)(implicit trace: ZTraceElement): Gen[R, C] =
    gen1.crossWith(gen2)(f)

  /**
   * Composes the specified generators to create a cartesian product of
   * elements with the specified function.
   */
  @deprecated("use cross", "2.0.0")
  def crossN[R, A, B, C, D](gen1: Gen[R, A], gen2: Gen[R, B], gen3: Gen[R, C])(
    f: (A, B, C) => D
  )(implicit trace: ZTraceElement): Gen[R, D] =
    for {
      a <- gen1
      b <- gen2
      c <- gen3
    } yield f(a, b, c)

  /**
   * Composes the specified generators to create a cartesian product of
   * elements with the specified function.
   */
  @deprecated("use cross", "2.0.0")
  def crossN[R, A, B, C, D, F](gen1: Gen[R, A], gen2: Gen[R, B], gen3: Gen[R, C], gen4: Gen[R, D])(
    f: (A, B, C, D) => F
  )(implicit trace: ZTraceElement): Gen[R, F] =
    for {
      a <- gen1
      b <- gen2
      c <- gen3
      d <- gen4
    } yield f(a, b, c, d)

  /**
   * A generator of doubles. Shrinks toward '0'.
   */
  def double(implicit trace: ZTraceElement): Gen[Has[Random], Double] =
    fromZIOSample(nextDouble.map(Sample.shrinkFractional(0f)))

  /**
   * A generator of double values inside the specified range: [start, end].
   * The shrinker will shrink toward the lower end of the range ("smallest").
   */
  def double(min: Double, max: Double)(implicit trace: ZTraceElement): Gen[Has[Random], Double] =
    if (min > max)
      Gen.fromZIO(UIO.die(new IllegalArgumentException("invalid bounds")))
    else
      uniform.map { r =>
        val n = min + r * (max - min)
        if (n < max) n else Math.nextAfter(max, Double.NegativeInfinity)
      }

  def either[R <: Has[Random], A, B](left: Gen[R, A], right: Gen[R, B])(implicit
    trace: ZTraceElement
  ): Gen[R, Either[A, B]] =
    oneOf(left.map(Left(_)), right.map(Right(_)))

  def elements[A](as: A*)(implicit trace: ZTraceElement): Gen[Has[Random], A] =
    if (as.isEmpty) empty else int(0, as.length - 1).map(as)

  def empty(implicit trace: ZTraceElement): Gen[Any, Nothing] =
    Gen(Stream.empty)

  /**
   * A generator of exponentially distributed doubles with mean `1`.
   * The shrinker will shrink toward `0`.
   */
  def exponential(implicit trace: ZTraceElement): Gen[Has[Random], Double] =
    uniform.map(n => -math.log(1 - n))

  /**
   * Constructs a generator from an effect that constructs a value.
   */
  @deprecated("use fromZIO", "2.0.0")
  def fromEffect[R, A](effect: URIO[R, A])(implicit trace: ZTraceElement): Gen[R, A] =
    fromZIO(effect)

  /**
   * Constructs a generator from an effect that constructs a sample.
   */
  @deprecated("use fromZIOSample", "2.0.0")
  def fromEffectSample[R, A](effect: ZIO[R, Nothing, Sample[R, A]])(implicit trace: ZTraceElement): Gen[R, A] =
    fromZIOSample(effect)

  /**
   * Constructs a deterministic generator that only generates the specified fixed values.
   */
  def fromIterable[R, A](
    as: Iterable[A],
    shrinker: A => ZStream[R, Nothing, A] = defaultShrinker
<<<<<<< HEAD
  ): Gen[R, A] =
=======
  )(implicit trace: ZTraceElement): Gen[R, A] =
>>>>>>> 338645ec
    Gen(ZStream.fromIterable(as).map(a => Sample.unfold(a)(a => (a, shrinker(a)))).map(Some(_)).intersperse(None))

  /**
   * Constructs a generator from a function that uses randomness. The returned
   * generator will not have any shrinking.
   */
<<<<<<< HEAD
  final def fromRandom[A](f: Random => UIO[A]): Gen[Has[Random], A] =
=======
  final def fromRandom[A](f: Random => UIO[A])(implicit trace: ZTraceElement): Gen[Has[Random], A] =
>>>>>>> 338645ec
    fromRandomSample(f(_).map(Sample.noShrink))

  /**
   * Constructs a generator from a function that uses randomness to produce a
   * sample.
   */
<<<<<<< HEAD
  final def fromRandomSample[R <: Has[Random], A](f: Random => UIO[Sample[R, A]]): Gen[R, A] =
=======
  final def fromRandomSample[R <: Has[Random], A](f: Random => UIO[Sample[R, A]])(implicit
    trace: ZTraceElement
  ): Gen[R, A] =
>>>>>>> 338645ec
    fromZIOSample(ZIO.serviceWith(f))

  /**
   * Constructs a generator from an effect that constructs a value.
   */
<<<<<<< HEAD
  def fromZIO[R, A](effect: URIO[R, A]): Gen[R, A] =
=======
  def fromZIO[R, A](effect: URIO[R, A])(implicit trace: ZTraceElement): Gen[R, A] =
>>>>>>> 338645ec
    fromZIOSample(effect.map(Sample.noShrink))

  /**
   * Constructs a generator from an effect that constructs a sample.
   */
<<<<<<< HEAD
  def fromZIOSample[R, A](effect: ZIO[R, Nothing, Sample[R, A]]): Gen[R, A] =
=======
  def fromZIOSample[R, A](effect: ZIO[R, Nothing, Sample[R, A]])(implicit trace: ZTraceElement): Gen[R, A] =
>>>>>>> 338645ec
    Gen(ZStream.fromZIO(effect.asSome))

  /**
   * A generator of floats. Shrinks toward '0'.
   */
  def float(implicit trace: ZTraceElement): Gen[Has[Random], Float] =
    fromZIOSample(nextFloat.map(Sample.shrinkFractional(0f)))

  /**
   * A generator of hex chars(0-9,a-f,A-F).
   */
  def hexChar(implicit trace: ZTraceElement): Gen[Has[Random], Char] = weighted(
    char('\u0030', '\u0039') -> 10,
    char('\u0041', '\u0046') -> 6,
    char('\u0061', '\u0066') -> 6
  )

  /**
   * A generator of lower hex chars(0-9, a-f).
   */
  def hexCharLower(implicit trace: ZTraceElement): Gen[Has[Random], Char] =
    weighted(
      char('\u0030', '\u0039') -> 10,
      char('\u0061', '\u0066') -> 6
    )

  /**
   * A generator of upper hex chars(0-9, A-F).
   */
  def hexCharUpper(implicit trace: ZTraceElement): Gen[Has[Random], Char] =
    weighted(
      char('\u0030', '\u0039') -> 10,
      char('\u0041', '\u0046') -> 6
    )

  /**
   * A generator of integers. Shrinks toward '0'.
   */
  def int(implicit trace: ZTraceElement): Gen[Has[Random], Int] =
    fromZIOSample(nextInt.map(Sample.shrinkIntegral(0)))

  /**
   * A generator of integers inside the specified range: [start, end].
   * The shrinker will shrink toward the lower end of the range ("smallest").
   */
  def int(min: Int, max: Int)(implicit trace: ZTraceElement): Gen[Has[Random], Int] =
    Gen.fromZIOSample {
      if (min > max) UIO.die(new IllegalArgumentException("invalid bounds"))
      else {
        val effect =
          if (max < Int.MaxValue) nextIntBetween(min, max + 1)
          else if (min > Int.MinValue) nextIntBetween(min - 1, max).map(_ + 1)
          else nextInt
        effect.map(Sample.shrinkIntegral(min))
      }
    }

  /**
   *  A generator of strings that can be encoded in the ISO-8859-1 character set.
   */
  def iso_8859_1(implicit trace: ZTraceElement): Gen[Has[Random] with Has[Sized], String] =
    chunkOf(byte).map(chunk => new String(chunk.toArray, StandardCharsets.ISO_8859_1))

  /**
   * A sized generator that uses a uniform distribution of size values. A large
   * number of larger sizes will be generated.
   */
  def large[R <: Has[Random] with Has[Sized], A](f: Int => Gen[R, A], min: Int = 0)(implicit
    trace: ZTraceElement
  ): Gen[R, A] =
    size.flatMap(max => int(min, max)).flatMap(f)

  def listOf[R <: Has[Random] with Has[Sized], A](g: Gen[R, A])(implicit trace: ZTraceElement): Gen[R, List[A]] =
    small(listOfN(_)(g))

  def listOf1[R <: Has[Random] with Has[Sized], A](g: Gen[R, A])(implicit trace: ZTraceElement): Gen[R, ::[A]] =
    for {
      h <- g
      t <- small(n => listOfN(n - 1 max 0)(g))
    } yield ::(h, t)

  /**
   * A generator of lists whose size falls within the specified bounds.
   */
  def listOfBounded[R <: Has[Random], A](min: Int, max: Int)(g: Gen[R, A])(implicit
    trace: ZTraceElement
  ): Gen[R, List[A]] =
    bounded(min, max)(listOfN(_)(g))

<<<<<<< HEAD
  def listOfN[R <: Has[Random], A](n: Int)(g: Gen[R, A]): Gen[R, List[A]] =
=======
  def listOfN[R <: Has[Random], A](n: Int)(g: Gen[R, A])(implicit trace: ZTraceElement): Gen[R, List[A]] =
>>>>>>> 338645ec
    collectAll(List.fill(n)(g))

  /**
   * A generator of longs. Shrinks toward '0'.
   */
  def long(implicit trace: ZTraceElement): Gen[Has[Random], Long] =
    fromZIOSample(nextLong.map(Sample.shrinkIntegral(0L)))

  /**
   * A generator of long values in the specified range: [start, end].
   * The shrinker will shrink toward the lower end of the range ("smallest").
   */
  def long(min: Long, max: Long)(implicit trace: ZTraceElement): Gen[Has[Random], Long] =
    Gen.fromZIOSample {
      if (min > max) UIO.die(new IllegalArgumentException("invalid bounds"))
      else {
        val effect =
          if (max < Long.MaxValue) nextLongBetween(min, max + 1L)
          else if (min > Long.MinValue) nextLongBetween(min - 1L, max).map(_ + 1L)
          else nextLong
        effect.map(Sample.shrinkIntegral(min))
      }
    }

  /**
   * A sized generator of maps.
   */
  def mapOf[R <: Has[Random] with Has[Sized], A, B](key: Gen[R, A], value: Gen[R, B])(implicit
    trace: ZTraceElement
  ): Gen[R, Map[A, B]] =
    small(mapOfN(_)(key, value))

  /**
   * A sized generator of non-empty maps.
   */
  def mapOf1[R <: Has[Random] with Has[Sized], A, B](key: Gen[R, A], value: Gen[R, B])(implicit
    trace: ZTraceElement
  ): Gen[R, Map[A, B]] =
    small(mapOfN(_)(key, value), 1)

  /**
   * A generator of maps of the specified size.
   */
<<<<<<< HEAD
  def mapOfN[R <: Has[Random], A, B](n: Int)(key: Gen[R, A], value: Gen[R, B]): Gen[R, Map[A, B]] =
=======
  def mapOfN[R <: Has[Random], A, B](n: Int)(key: Gen[R, A], value: Gen[R, B])(implicit
    trace: ZTraceElement
  ): Gen[R, Map[A, B]] =
>>>>>>> 338645ec
    setOfN(n)(key).zipWith(listOfN(n)(value))(_.zip(_).toMap)

  /**
   * A generator of maps whose size falls within the specified bounds.
   */
  def mapOfBounded[R <: Has[Random], A, B](min: Int, max: Int)(key: Gen[R, A], value: Gen[R, B])(implicit
    trace: ZTraceElement
  ): Gen[R, Map[A, B]] =
    bounded(min, max)(mapOfN(_)(key, value))

  /**
   * A sized generator that uses an exponential distribution of size values.
   * The majority of sizes will be towards the lower end of the range but some
   * larger sizes will be generated as well.
   */
  def medium[R <: Has[Random] with Has[Sized], A](f: Int => Gen[R, A], min: Int = 0)(implicit
    trace: ZTraceElement
  ): Gen[R, A] = {
    val gen = for {
      max <- size
      n   <- exponential
    } yield clamp(math.round(n * max / 10.0).toInt, min, max)
    gen.reshrink(Sample.shrinkIntegral(min)).flatMap(f)
  }

  /**
   * A constant generator of the empty value.
   */
  def none(implicit trace: ZTraceElement): Gen[Any, Option[Nothing]] =
    Gen.const(None)

  /**
   * A generator of numeric characters. Shrinks toward '0'.
   */
  def numericChar(implicit trace: ZTraceElement): Gen[Has[Random], Char] =
    weighted(char(48, 57) -> 10)

  /**
   * A generator of optional values. Shrinks toward `None`.
   */
  def option[R <: Has[Random], A](gen: Gen[R, A])(implicit trace: ZTraceElement): Gen[R, Option[A]] =
    oneOf(none, gen.map(Some(_)))

  def oneOf[R <: Has[Random], A](as: Gen[R, A]*)(implicit trace: ZTraceElement): Gen[R, A] =
    if (as.isEmpty) empty else int(0, as.length - 1).flatMap(as)

  /**
   * Constructs a generator of partial functions from `A` to `B` given a
   * generator of `B` values. Two `A` values will be considered to be equal,
   * and thus will be guaranteed to generate the same `B` value or both be
   * outside the partial function's domain, if they have the same `hashCode`.
   */
  def partialFunction[R <: Has[Random], A, B](gen: Gen[R, B])(implicit
    trace: ZTraceElement
  ): Gen[R, PartialFunction[A, B]] =
    partialFunctionWith(gen)(_.hashCode)

  /**
   * Constructs a generator of partial functions from `A` to `B` given a
   * generator of `B` values and a hashing function for `A` values. Two `A`
   * values will be considered to be equal, and thus will be guaranteed to
   * generate the same `B` value or both be outside the partial function's
   * domain, if they have have the same hash. This is useful when `A` does not
   * implement `hashCode` in a way that is consistent with equality.
   */
  def partialFunctionWith[R <: Has[Random], A, B](gen: Gen[R, B])(hash: A => Int)(implicit
    trace: ZTraceElement
  ): Gen[R, PartialFunction[A, B]] =
    functionWith(option(gen))(hash).map(Function.unlift)

  /**
   * A generator of printable characters. Shrinks toward '!'.
   */
  def printableChar(implicit trace: ZTraceElement): Gen[Has[Random], Char] =
    char(33, 126)

  /**
   * A sized generator of sets.
   */
  def setOf[R <: Has[Random] with Has[Sized], A](gen: Gen[R, A])(implicit trace: ZTraceElement): Gen[R, Set[A]] =
    small(setOfN(_)(gen))

  /**
   * A sized generator of non-empty sets.
   */
  def setOf1[R <: Has[Random] with Has[Sized], A](gen: Gen[R, A])(implicit trace: ZTraceElement): Gen[R, Set[A]] =
    small(setOfN(_)(gen), 1)

  /**
   * A generator of sets whose size falls within the specified bounds.
   */
  def setOfBounded[R <: Has[Random], A](min: Int, max: Int)(g: Gen[R, A])(implicit
    trace: ZTraceElement
  ): Gen[R, Set[A]] =
    bounded(min, max)(setOfN(_)(g))

  /**
   * A generator of sets of the specified size.
   */
  def setOfN[R <: Has[Random], A](n: Int)(gen: Gen[R, A])(implicit trace: ZTraceElement): Gen[R, Set[A]] =
    List.fill(n)(gen).foldLeft[Gen[R, Set[A]]](const(Set.empty)) { (acc, gen) =>
      for {
        set  <- acc
        elem <- gen.filterNot(set)
      } yield set + elem
    }

  /**
   * A generator of shorts. Shrinks toward '0'.
   */
  def short(implicit trace: ZTraceElement): Gen[Has[Random], Short] =
    fromZIOSample {
      nextIntBounded(Short.MaxValue - Short.MinValue + 1)
        .map(r => (Short.MinValue + r).toShort)
        .map(Sample.shrinkIntegral(0))
    }

  /**
   * A generator of short values inside the specified range: [start, end].
   * The shrinker will shrink toward the lower end of the range ("smallest").
   */
  def short(min: Short, max: Short)(implicit trace: ZTraceElement): Gen[Has[Random], Short] =
    int(min.toInt, max.toInt).map(_.toShort)

  def size(implicit trace: ZTraceElement): Gen[Has[Sized], Int] =
    Gen.fromZIO(Sized.size)

  /**
   * A sized generator, whose size falls within the specified bounds.
   */
  def sized[R <: Has[Sized], A](f: Int => Gen[R, A])(implicit trace: ZTraceElement): Gen[R, A] =
    size.flatMap(f)

  /**
   * A sized generator that uses an exponential distribution of size values.
   * The values generated will be strongly concentrated towards the lower end
   * of the range but a few larger values will still be generated.
   */
  def small[R <: Has[Random] with Has[Sized], A](f: Int => Gen[R, A], min: Int = 0)(implicit
    trace: ZTraceElement
  ): Gen[R, A] = {
    val gen = for {
      max <- size
      n   <- exponential
    } yield clamp(math.round(n * max / 25.0).toInt, min, max)
    gen.reshrink(Sample.shrinkIntegral(min)).flatMap(f)
  }

  def some[R, A](gen: Gen[R, A])(implicit trace: ZTraceElement): Gen[R, Option[A]] =
    gen.map(Some(_))

  /**
   * A generator of strings. Shrinks towards the empty string.
   */
  def string(implicit trace: ZTraceElement): Gen[Has[Random] with Has[Sized], String] =
    Gen.string(Gen.unicodeChar)

  def string[R <: Has[Random] with Has[Sized]](char: Gen[R, Char])(implicit trace: ZTraceElement): Gen[R, String] =
    listOf(char).map(_.mkString)

  def string1[R <: Has[Random] with Has[Sized]](char: Gen[R, Char])(implicit trace: ZTraceElement): Gen[R, String] =
    listOf1(char).map(_.mkString)

  /**
   * A generator of strings whose size falls within the specified bounds.
   */
  def stringBounded[R <: Has[Random]](min: Int, max: Int)(g: Gen[R, Char])(implicit
    trace: ZTraceElement
  ): Gen[R, String] =
    bounded(min, max)(stringN(_)(g))

  def stringN[R <: Has[Random]](n: Int)(char: Gen[R, Char])(implicit trace: ZTraceElement): Gen[R, String] =
    listOfN(n)(char).map(_.mkString)

  /**
   * Lazily constructs a generator. This is useful to avoid infinite recursion
   * when creating generators that refer to themselves.
   */
  def suspend[R, A](gen: => Gen[R, A])(implicit trace: ZTraceElement): Gen[R, A] =
    fromZIO(ZIO.succeed(gen)).flatten

  /**
   * A generator of throwables.
   */
  def throwable(implicit trace: ZTraceElement): Gen[Has[Random], Throwable] =
    Gen.const(new Throwable)

  /**
   * A sized generator of collections, where each collection is generated by
   * repeatedly applying a function to an initial state.
   */
  def unfoldGen[R <: Has[Random] with Has[Sized], S, A](s: S)(f: S => Gen[R, (S, A)])(implicit
    trace: ZTraceElement
  ): Gen[R, List[A]] =
    small(unfoldGenN(_)(s)(f))

  /**
   * A generator of collections of up to the specified size, where each
   * collection is generated by repeatedly applying a function to an initial
   * state.
   */
  def unfoldGenN[R, S, A](n: Int)(s: S)(f: S => Gen[R, (S, A)])(implicit trace: ZTraceElement): Gen[R, List[A]] =
    if (n <= 0)
      Gen.const(List.empty)
    else
      f(s).flatMap { case (s, a) => unfoldGenN(n - 1)(s)(f).map(a :: _) }

  /**
   * A generator of Unicode characters. Shrinks toward '0'.
   */
  def unicodeChar(implicit trace: ZTraceElement): Gen[Has[Random], Char] =
    Gen.oneOf(Gen.char('\u0000', '\uD7FF'), Gen.char('\uE000', '\uFFFD'))

  /**
   * A generator of uniformly distributed doubles between [0, 1].
   * The shrinker will shrink toward `0`.
   */
  def uniform(implicit trace: ZTraceElement): Gen[Has[Random], Double] =
    fromZIOSample(nextDouble.map(Sample.shrinkFractional(0.0)))

  /**
   * A constant generator of the unit value.
   */
  def unit(implicit trace: ZTraceElement): Gen[Any, Unit] =
    const(())

  /**
   * A generator of universally unique identifiers. The returned generator will
   * not have any shrinking.
   */
  def uuid(implicit trace: ZTraceElement): Gen[Has[Random], UUID] =
    Gen.fromZIO(nextUUID)

  def vectorOf[R <: Has[Random] with Has[Sized], A](g: Gen[R, A])(implicit trace: ZTraceElement): Gen[R, Vector[A]] =
    listOf(g).map(_.toVector)

  def vectorOf1[R <: Has[Random] with Has[Sized], A](g: Gen[R, A])(implicit trace: ZTraceElement): Gen[R, Vector[A]] =
    listOf1(g).map(_.toVector)

  /**
   * A generator of vectors whose size falls within the specified bounds.
   */
  def vectorOfBounded[R <: Has[Random], A](min: Int, max: Int)(g: Gen[R, A])(implicit
    trace: ZTraceElement
  ): Gen[R, Vector[A]] =
    bounded(min, max)(vectorOfN(_)(g))

  def vectorOfN[R <: Has[Random], A](n: Int)(g: Gen[R, A])(implicit trace: ZTraceElement): Gen[R, Vector[A]] =
    listOfN(n)(g).map(_.toVector)

  /**
   * A generator which chooses one of the given generators according to their
   * weights. For example, the following generator will generate 90% true and
   * 10% false values.
   * {{{
   * val trueFalse = Gen.weighted((Gen.const(true), 9), (Gen.const(false), 1))
   * }}}
   */
  def weighted[R <: Has[Random], A](gs: (Gen[R, A], Double)*)(implicit trace: ZTraceElement): Gen[R, A] = {
    val sum = gs.map(_._2).sum
    val (map, _) = gs.foldLeft((SortedMap.empty[Double, Gen[R, A]], 0.0)) { case ((map, acc), (gen, d)) =>
      if ((acc + d) / sum > acc / sum) (map.updated((acc + d) / sum, gen), acc + d)
      else (map, acc)
    }
    uniform.flatMap(n => map.rangeImpl(Some(n), None).head._2)
  }

  /**
   * A generator of whitespace characters.
   */
  def whitespaceChars(implicit trace: ZTraceElement): Gen[Has[Random], Char] =
    Gen.elements((Char.MinValue to Char.MaxValue).filter(_.isWhitespace): _*)

  /**
   * Zips the specified generators together pairwise. The new generator will
   * generate elements as long as any generator is generating elements, running
   * the other generators multiple times if necessary.
   */
  @deprecated("use collectAll", "2.0.0")
<<<<<<< HEAD
  def zipAll[R, A](gens: Iterable[Gen[R, A]]): Gen[R, List[A]] =
=======
  def zipAll[R, A](gens: Iterable[Gen[R, A]])(implicit trace: ZTraceElement): Gen[R, List[A]] =
>>>>>>> 338645ec
    collectAll(gens)

  /**
   * Zips the specified generators together pairwise. The new generator will
   * generate elements as long as any generator is generating elements, running
   * the other generators multiple times if necessary.
   */
  @deprecated("use zip", "2.0.0")
  def zipN[R, A, B, C](gen1: Gen[R, A], gen2: Gen[R, B])(f: (A, B) => C)(implicit trace: ZTraceElement): Gen[R, C] =
    gen1.zipWith(gen2)(f)

  /**
   * Zips the specified generators together pairwise. The new generator will
   * generate elements as long as any generator is generating elements, running
   * the other generators multiple times if necessary.
   */
  @deprecated("use zip", "2.0.0")
  def zipN[R, A, B, C, D](gen1: Gen[R, A], gen2: Gen[R, B], gen3: Gen[R, C])(f: (A, B, C) => D)(implicit
    trace: ZTraceElement
  ): Gen[R, D] =
    (gen1 <&> gen2 <&> gen3).map(f.tupled)

  /**
   * Zips the specified generators together pairwise. The new generator will
   * generate elements as long as any generator is generating elements, running
   * the other generators multiple times if necessary.
   */
  @deprecated("use zip", "2.0.0")
  def zipN[R, A, B, C, D, F](gen1: Gen[R, A], gen2: Gen[R, B], gen3: Gen[R, C], gen4: Gen[R, D])(
    f: (A, B, C, D) => F
  )(implicit trace: ZTraceElement): Gen[R, F] =
    (gen1 <&> gen2 <&> gen3 <&> gen4).map(f.tupled)

  /**
   * Zips the specified generators together pairwise. The new generator will
   * generate elements as long as any generator is generating elements, running
   * the other generators multiple times if necessary.
   */
  @deprecated("use zip", "2.0.0")
  def zipN[R, A, B, C, D, F, G](
    gen1: Gen[R, A],
    gen2: Gen[R, B],
    gen3: Gen[R, C],
    gen4: Gen[R, D],
    gen5: Gen[R, F]
  )(
    fn: (A, B, C, D, F) => G
  )(implicit trace: ZTraceElement): Gen[R, G] =
    (gen1 <&> gen2 <&> gen3 <&> gen4 <&> gen5).map(fn.tupled)

  /**
   * Zips the specified generators together pairwise. The new generator will
   * generate elements as long as any generator is generating elements, running
   * the other generators multiple times if necessary.
   */
  @deprecated("use zip", "2.0.0")
  def zipN[R, A, B, C, D, F, G, H](
    gen1: Gen[R, A],
    gen2: Gen[R, B],
    gen3: Gen[R, C],
    gen4: Gen[R, D],
    gen5: Gen[R, F],
    gen6: Gen[R, G]
  )(
    fn: (A, B, C, D, F, G) => H
  )(implicit trace: ZTraceElement): Gen[R, H] =
    (gen1 <&> gen2 <&> gen3 <&> gen4 <&> gen5 <&> gen6).map(fn.tupled)

  /**
   * Zips the specified generators together pairwise. The new generator will
   * generate elements as long as any generator is generating elements, running
   * the other generators multiple times if necessary.
   */
  @deprecated("use zip", "2.0.0")
  def zipN[R, A, B, C, D, F, G, H, I](
    gen1: Gen[R, A],
    gen2: Gen[R, B],
    gen3: Gen[R, C],
    gen4: Gen[R, D],
    gen5: Gen[R, F],
    gen6: Gen[R, G],
    gen7: Gen[R, H]
  )(
    fn: (A, B, C, D, F, G, H) => I
  )(implicit trace: ZTraceElement): Gen[R, I] =
    (gen1 <&> gen2 <&> gen3 <&> gen4 <&> gen5 <&> gen6 <&> gen7).map(fn.tupled)

  /**
   * Zips the specified generators together pairwise. The new generator will
   * generate elements as long as any generator is generating elements, running
   * the other generators multiple times if necessary.
   */
  @deprecated("use zip", "2.0.0")
  def zipN[R, A, B, C, D, F, G, H, I, J](
    gen1: Gen[R, A],
    gen2: Gen[R, B],
    gen3: Gen[R, C],
    gen4: Gen[R, D],
    gen5: Gen[R, F],
    gen6: Gen[R, G],
    gen7: Gen[R, H],
    gen8: Gen[R, I]
  )(
    fn: (A, B, C, D, F, G, H, I) => J
  )(implicit trace: ZTraceElement): Gen[R, J] =
    (gen1 <&> gen2 <&> gen3 <&> gen4 <&> gen5 <&> gen6 <&> gen7 <&> gen8).map(fn.tupled)

  /**
   * Zips the specified generators together pairwise. The new generator will
   * generate elements as long as any generator is generating elements, running
   * the other generators multiple times if necessary.
   */
  @deprecated("use zip", "2.0.0")
  def zipN[R, A, B, C, D, F, G, H, I, J, K](
    gen1: Gen[R, A],
    gen2: Gen[R, B],
    gen3: Gen[R, C],
    gen4: Gen[R, D],
    gen5: Gen[R, F],
    gen6: Gen[R, G],
    gen7: Gen[R, H],
    gen8: Gen[R, I],
    gen9: Gen[R, J]
  )(
    fn: (A, B, C, D, F, G, H, I, J) => K
  )(implicit trace: ZTraceElement): Gen[R, K] =
    (gen1 <&> gen2 <&> gen3 <&> gen4 <&> gen5 <&> gen6 <&> gen7 <&> gen8 <&> gen9).map(fn.tupled)

  /**
   * Zips the specified generators together pairwise. The new generator will
   * generate elements as long as any generator is generating elements, running
   * the other generators multiple times if necessary.
   */
  @deprecated("use zip", "2.0.0")
  def zipN[R, A, B, C, D, F, G, H, I, J, K, L](
    gen1: Gen[R, A],
    gen2: Gen[R, B],
    gen3: Gen[R, C],
    gen4: Gen[R, D],
    gen5: Gen[R, F],
    gen6: Gen[R, G],
    gen7: Gen[R, H],
    gen8: Gen[R, I],
    gen9: Gen[R, J],
    gen10: Gen[R, K]
  )(
    fn: (A, B, C, D, F, G, H, I, J, K) => L
  )(implicit trace: ZTraceElement): Gen[R, L] =
    (gen1 <&> gen2 <&> gen3 <&> gen4 <&> gen5 <&> gen6 <&> gen7 <&> gen8 <&> gen9 <&> gen10).map(fn.tupled)

  /**
   * Restricts an integer to the specified range.
   */
  private def clamp(n: Int, min: Int, max: Int): Int =
    if (n < min) min
    else if (n > max) max
    else n

  private val defaultShrinker: Any => ZStream[Any, Nothing, Nothing] =
    _ => ZStream.empty(ZTraceElement.empty)
}<|MERGE_RESOLUTION|>--- conflicted
+++ resolved
@@ -19,11 +19,7 @@
 import zio.Random._
 import zio.stacktracer.TracingImplicits.disableAutoTrace
 import zio.stream.{Stream, ZStream}
-<<<<<<< HEAD
-import zio.{Chunk, Has, NonEmptyChunk, Random, UIO, URIO, ZIO, Zippable}
-=======
 import zio.{Chunk, Has, NonEmptyChunk, Random, UIO, URIO, ZIO, Zippable, ZTraceElement}
->>>>>>> 338645ec
 
 import java.nio.charset.StandardCharsets
 import java.util.UUID
@@ -40,25 +36,17 @@
    * A symbolic alias for `zip`.
    */
   @deprecated("use <*>", "2.0.0")
-<<<<<<< HEAD
-  def <&>[R1 <: R, B](that: Gen[R1, B])(implicit zippable: Zippable[A, B]): Gen[R1, zippable.Out] =
-=======
   def <&>[R1 <: R, B](
     that: Gen[R1, B]
   )(implicit zippable: Zippable[A, B], trace: ZTraceElement): Gen[R1, zippable.Out] =
->>>>>>> 338645ec
     self <*> that
 
   /**
    * A symbolic alias for `zip`.
    */
-<<<<<<< HEAD
-  def <*>[R1 <: R, B](that: Gen[R1, B])(implicit zippable: Zippable[A, B]): Gen[R1, zippable.Out] =
-=======
   def <*>[R1 <: R, B](
     that: Gen[R1, B]
   )(implicit zippable: Zippable[A, B], trace: ZTraceElement): Gen[R1, zippable.Out] =
->>>>>>> 338645ec
     self.zip(that)
 
   /**
@@ -75,13 +63,9 @@
    * product of elements.
    */
   @deprecated("use zip", "2.0.0")
-<<<<<<< HEAD
-  def cross[R1 <: R, B](that: Gen[R1, B])(implicit zippable: Zippable[A, B]): Gen[R1, zippable.Out] =
-=======
   def cross[R1 <: R, B](
     that: Gen[R1, B]
   )(implicit zippable: Zippable[A, B], trace: ZTraceElement): Gen[R1, zippable.Out] =
->>>>>>> 338645ec
     self.zip(that)
 
   /**
@@ -89,11 +73,7 @@
    * product of elements with the specified function.
    */
   @deprecated("use zipWith", "2.0.0")
-<<<<<<< HEAD
-  def crossWith[R1 <: R, B, C](that: Gen[R1, B])(f: (A, B) => C): Gen[R1, C] =
-=======
   def crossWith[R1 <: R, B, C](that: Gen[R1, B])(f: (A, B) => C)(implicit trace: ZTraceElement): Gen[R1, C] =
->>>>>>> 338645ec
     self.zipWith(that)(f)
 
   /**
@@ -107,11 +87,7 @@
    * val evens: Gen[Has[Random], Int] = Gen.int.map(_ * 2)
    * }}}
    */
-<<<<<<< HEAD
-  def filter(f: A => Boolean): Gen[R, A] =
-=======
   def filter(f: A => Boolean)(implicit trace: ZTraceElement): Gen[R, A] =
->>>>>>> 338645ec
     self.flatMap(a => if (f(a)) Gen.const(a) else Gen.empty)
 
   /**
@@ -123,11 +99,7 @@
 
   def withFilter(f: A => Boolean)(implicit trace: ZTraceElement): Gen[R, A] = filter(f)
 
-<<<<<<< HEAD
-  def flatMap[R1 <: R, B](f: A => Gen[R1, B]): Gen[R1, B] =
-=======
   def flatMap[R1 <: R, B](f: A => Gen[R1, B])(implicit trace: ZTraceElement): Gen[R1, B] =
->>>>>>> 338645ec
     Gen {
       flatMapStream(self.sample) { sample =>
         val values  = f(sample.value).sample
@@ -139,11 +111,7 @@
   def flatten[R1 <: R, B](implicit ev: A <:< Gen[R1, B], trace: ZTraceElement): Gen[R1, B] =
     flatMap(ev)
 
-<<<<<<< HEAD
-  def map[B](f: A => B): Gen[R, B] =
-=======
   def map[B](f: A => B)(implicit trace: ZTraceElement): Gen[R, B] =
->>>>>>> 338645ec
     Gen(sample.map(_.map(_.map(f))))
 
   /**
@@ -156,11 +124,7 @@
   /**
    * Maps an effectual function over a generator.
    */
-<<<<<<< HEAD
-  def mapZIO[R1 <: R, B](f: A => ZIO[R1, Nothing, B]): Gen[R1, B] =
-=======
   def mapZIO[R1 <: R, B](f: A => ZIO[R1, Nothing, B])(implicit trace: ZTraceElement): Gen[R1, B] =
->>>>>>> 338645ec
     Gen(sample.mapZIO(ZIO.foreach(_)(_.foreach(f))))
 
   /**
@@ -175,42 +139,26 @@
    * useful when the process to shrink a value is simpler than the process used
    * to generate it.
    */
-<<<<<<< HEAD
-  def reshrink[R1 <: R, B](f: A => Sample[R1, B]): Gen[R1, B] =
-=======
   def reshrink[R1 <: R, B](f: A => Sample[R1, B])(implicit trace: ZTraceElement): Gen[R1, B] =
->>>>>>> 338645ec
     Gen(sample.map(_.map(sample => f(sample.value))))
 
   /**
    * Runs the generator and collects all of its values in a list.
    */
-<<<<<<< HEAD
-  def runCollect: ZIO[R, Nothing, List[A]] =
-=======
   def runCollect(implicit trace: ZTraceElement): ZIO[R, Nothing, List[A]] =
->>>>>>> 338645ec
     sample.collectSome.map(_.value).runCollect.map(_.toList)
 
   /**
    * Repeatedly runs the generator and collects the specified number of values
    * in a list.
    */
-<<<<<<< HEAD
-  def runCollectN(n: Int): ZIO[R, Nothing, List[A]] =
-=======
   def runCollectN(n: Int)(implicit trace: ZTraceElement): ZIO[R, Nothing, List[A]] =
->>>>>>> 338645ec
     sample.collectSome.map(_.value).forever.take(n.toLong).runCollect.map(_.toList)
 
   /**
    * Runs the generator returning the first value of the generator.
    */
-<<<<<<< HEAD
-  def runHead: ZIO[R, Nothing, Option[A]] =
-=======
   def runHead(implicit trace: ZTraceElement): ZIO[R, Nothing, Option[A]] =
->>>>>>> 338645ec
     sample.collectSome.map(_.value).runHead
 
   /**
@@ -226,11 +174,7 @@
    * Composes this generator with the specified generator to create a cartesian
    * product of elements with the specified function.
    */
-<<<<<<< HEAD
-  def zipWith[R1 <: R, B, C](that: Gen[R1, B])(f: (A, B) => C): Gen[R1, C] =
-=======
   def zipWith[R1 <: R, B, C](that: Gen[R1, B])(f: (A, B) => C)(implicit trace: ZTraceElement): Gen[R1, C] =
->>>>>>> 338645ec
     self.flatMap(a => that.map(b => f(a, b)))
 }
 
@@ -267,22 +211,14 @@
    * A generator US-ASCII strings. Shrinks towards the empty string.
    */
   @deprecated("use asciiString", "2.0.0")
-<<<<<<< HEAD
-  def anyASCIIString: Gen[Has[Random] with Has[Sized], String] =
-=======
   def anyASCIIString(implicit trace: ZTraceElement): Gen[Has[Random] with Has[Sized], String] =
->>>>>>> 338645ec
     Gen.asciiString
 
   /**
    * A generator of US-ASCII characters. Shrinks toward '0'.
    */
   @deprecated("use asciiChar", "2.0.0")
-<<<<<<< HEAD
-  def anyASCIIChar: Gen[Has[Random], Char] =
-=======
   def anyASCIIChar(implicit trace: ZTraceElement): Gen[Has[Random], Char] =
->>>>>>> 338645ec
     Gen.asciiChar
 
   /**
@@ -505,11 +441,7 @@
    * Composes the specified generators to create a cartesian product of
    * elements with the specified function.
    */
-<<<<<<< HEAD
-  def collectAll[R, A](gens: Iterable[Gen[R, A]]): Gen[R, List[A]] =
-=======
   def collectAll[R, A](gens: Iterable[Gen[R, A]])(implicit trace: ZTraceElement): Gen[R, List[A]] =
->>>>>>> 338645ec
     gens.foldRight[Gen[R, List[A]]](Gen.const(List.empty))(_.zipWith(_)(_ :: _))
 
   /**
@@ -523,11 +455,7 @@
   /**
    * A constant generator of the specified value.
    */
-<<<<<<< HEAD
-  def const[A](a: => A): Gen[Any, A] =
-=======
   def const[A](a: => A)(implicit trace: ZTraceElement): Gen[Any, A] =
->>>>>>> 338645ec
     Gen(ZStream.succeed(Some(Sample.noShrink(a))))
 
   /**
@@ -541,11 +469,7 @@
    * elements with the specified function.
    */
   @deprecated("use collectAll", "2.0.0")
-<<<<<<< HEAD
-  def crossAll[R, A](gens: Iterable[Gen[R, A]]): Gen[R, List[A]] =
-=======
   def crossAll[R, A](gens: Iterable[Gen[R, A]])(implicit trace: ZTraceElement): Gen[R, List[A]] =
->>>>>>> 338645ec
     collectAll(gens)
 
   /**
@@ -642,55 +566,35 @@
   def fromIterable[R, A](
     as: Iterable[A],
     shrinker: A => ZStream[R, Nothing, A] = defaultShrinker
-<<<<<<< HEAD
-  ): Gen[R, A] =
-=======
   )(implicit trace: ZTraceElement): Gen[R, A] =
->>>>>>> 338645ec
     Gen(ZStream.fromIterable(as).map(a => Sample.unfold(a)(a => (a, shrinker(a)))).map(Some(_)).intersperse(None))
 
   /**
    * Constructs a generator from a function that uses randomness. The returned
    * generator will not have any shrinking.
    */
-<<<<<<< HEAD
-  final def fromRandom[A](f: Random => UIO[A]): Gen[Has[Random], A] =
-=======
   final def fromRandom[A](f: Random => UIO[A])(implicit trace: ZTraceElement): Gen[Has[Random], A] =
->>>>>>> 338645ec
     fromRandomSample(f(_).map(Sample.noShrink))
 
   /**
    * Constructs a generator from a function that uses randomness to produce a
    * sample.
    */
-<<<<<<< HEAD
-  final def fromRandomSample[R <: Has[Random], A](f: Random => UIO[Sample[R, A]]): Gen[R, A] =
-=======
   final def fromRandomSample[R <: Has[Random], A](f: Random => UIO[Sample[R, A]])(implicit
     trace: ZTraceElement
   ): Gen[R, A] =
->>>>>>> 338645ec
     fromZIOSample(ZIO.serviceWith(f))
 
   /**
    * Constructs a generator from an effect that constructs a value.
    */
-<<<<<<< HEAD
-  def fromZIO[R, A](effect: URIO[R, A]): Gen[R, A] =
-=======
   def fromZIO[R, A](effect: URIO[R, A])(implicit trace: ZTraceElement): Gen[R, A] =
->>>>>>> 338645ec
     fromZIOSample(effect.map(Sample.noShrink))
 
   /**
    * Constructs a generator from an effect that constructs a sample.
    */
-<<<<<<< HEAD
-  def fromZIOSample[R, A](effect: ZIO[R, Nothing, Sample[R, A]]): Gen[R, A] =
-=======
   def fromZIOSample[R, A](effect: ZIO[R, Nothing, Sample[R, A]])(implicit trace: ZTraceElement): Gen[R, A] =
->>>>>>> 338645ec
     Gen(ZStream.fromZIO(effect.asSome))
 
   /**
@@ -780,11 +684,7 @@
   ): Gen[R, List[A]] =
     bounded(min, max)(listOfN(_)(g))
 
-<<<<<<< HEAD
-  def listOfN[R <: Has[Random], A](n: Int)(g: Gen[R, A]): Gen[R, List[A]] =
-=======
   def listOfN[R <: Has[Random], A](n: Int)(g: Gen[R, A])(implicit trace: ZTraceElement): Gen[R, List[A]] =
->>>>>>> 338645ec
     collectAll(List.fill(n)(g))
 
   /**
@@ -828,13 +728,9 @@
   /**
    * A generator of maps of the specified size.
    */
-<<<<<<< HEAD
-  def mapOfN[R <: Has[Random], A, B](n: Int)(key: Gen[R, A], value: Gen[R, B]): Gen[R, Map[A, B]] =
-=======
   def mapOfN[R <: Has[Random], A, B](n: Int)(key: Gen[R, A], value: Gen[R, B])(implicit
     trace: ZTraceElement
   ): Gen[R, Map[A, B]] =
->>>>>>> 338645ec
     setOfN(n)(key).zipWith(listOfN(n)(value))(_.zip(_).toMap)
 
   /**
@@ -1114,11 +1010,7 @@
    * the other generators multiple times if necessary.
    */
   @deprecated("use collectAll", "2.0.0")
-<<<<<<< HEAD
-  def zipAll[R, A](gens: Iterable[Gen[R, A]]): Gen[R, List[A]] =
-=======
   def zipAll[R, A](gens: Iterable[Gen[R, A]])(implicit trace: ZTraceElement): Gen[R, List[A]] =
->>>>>>> 338645ec
     collectAll(gens)
 
   /**
