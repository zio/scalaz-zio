--- conflicted
+++ resolved
@@ -238,11 +238,7 @@
     }
 
   /**
-<<<<<<< HEAD
-   * Makes a new assertion that requires an exit value to fail.
-=======
    * Makes a new assertion that requires an exit value to die.
->>>>>>> 0056c1c2
    */
   final def dies(assertion: Assertion[Throwable]): Assertion[Exit[Nothing, Any]] =
     Assertion.assertionRec[Exit[Nothing, Any]]("dies")(param(assertion)) { (self, actual) =>
