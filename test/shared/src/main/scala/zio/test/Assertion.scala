--- conflicted
+++ resolved
@@ -269,20 +269,15 @@
     }
 
   /**
-<<<<<<< HEAD
    * Makes a new assertion that requires the expression to fail with an instance
    * of given type (or its subtype).
    */
   def failsWithA[E: ClassTag]: Assertion[Exit[E, Any]] =
     fails(isSubtype[E](anything))
-
-  /**
-   * Makes a new assertion that requires an exit value to fail with a cause
-   * that meets the specified assertion.
-=======
+  
+  /**
    * Makes a new assertion that requires an exit value to fail with a cause that
    * meets the specified assertion.
->>>>>>> 26bd9d6e
    */
   def failsCause[E](assertion: Assertion[Cause[E]]): Assertion[Exit[E, Any]] =
     Assertion.assertionRec("failsCause")(param(assertion))(assertion) {
