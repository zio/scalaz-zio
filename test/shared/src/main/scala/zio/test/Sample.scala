/*
 * Copyright 2019-2022 John A. De Goes and the ZIO Contributors
 *
 * Licensed under the Apache License, Version 2.0 (the "License");
 * you may not use this file except in compliance with the License.
 * You may obtain a copy of the License at
 *
 *     http://www.apache.org/licenses/LICENSE-2.0
 *
 * Unless required by applicable law or agreed to in writing, software
 * distributed under the License is distributed on an "AS IS" BASIS,
 * WITHOUT WARRANTIES OR CONDITIONS OF ANY KIND, either express or implied.
 * See the License for the specific language governing permissions and
 * limitations under the License.
 */

package zio.test

import zio.stacktracer.TracingImplicits.disableAutoTrace
import zio.stream.ZStream
import zio.{ZIO, Zippable, Trace}

/**
 * A sample is a single observation from a random variable, together with a tree
 * of "shrinkings" used for minimization of "large" failures.
 */
final case class Sample[-R, +A](value: A, shrink: ZStream[R, Nothing, Option[Sample[R, A]]]) { self =>

  /**
   * A symbolic alias for `zip`.
   */
  def <*>[R1 <: R, B](
    that: Sample[R1, B]
  )(implicit zippable: Zippable[A, B], trace: Trace): Sample[R1, zippable.Out] =
    self.zip(that)

  /**
   * Filters this sample by replacing it with its shrink tree if the value does
   * not meet the specified predicate and recursively filtering the shrink tree.
   */
  def filter(f: A => Boolean)(implicit trace: Trace): ZStream[R, Nothing, Option[Sample[R, A]]] =
    if (f(value)) ZStream(Some(Sample(value, shrink.flatMap(_.map(_.filter(f)).getOrElse(ZStream.empty)))))
    else shrink.flatMap(_.map(_.filter(f)).getOrElse(ZStream.empty))

  def flatMap[R1 <: R, B](f: A => Sample[R1, B])(implicit trace: Trace): Sample[R1, B] = {
    val sample = f(value)
    Sample(sample.value, mergeStream(sample.shrink, shrink.map(_.map(_.flatMap(f)))))
  }

  def foreach[R1 <: R, B](f: A => ZIO[R1, Nothing, B])(implicit trace: Trace): ZIO[R1, Nothing, Sample[R1, B]] =
    f(value).map(Sample(_, shrink.mapZIO(ZIO.foreach(_)(_.foreach(f)))))

  def map[B](f: A => B)(implicit trace: Trace): Sample[R, B] =
    Sample(f(value), shrink.map(_.map(_.map(f))))

  /**
   * Converts the shrink tree into a stream of shrinkings by recursively
   * searching the shrink tree, using the specified function to determine
   * whether a value is a failure. The resulting stream will contain all values
   * explored, regardless of whether they are successes or failures.
   */
  def shrinkSearch(f: A => Boolean)(implicit trace: Trace): ZStream[R, Nothing, A] =
    if (!f(value))
      ZStream(value)
    else
      ZStream(value) ++ shrink
        .takeUntil(v => v.fold(false)(v => f(v.value)))
        .flatMap(_.map(_.shrinkSearch(f)).getOrElse(ZStream.empty))

  /**
   * Composes this sample with the specified sample to create a cartesian
   * product of values and shrinkings.
   */
  def zip[R1 <: R, B](
    that: Sample[R1, B]
  )(implicit zippable: Zippable[A, B], trace: Trace): Sample[R1, zippable.Out] =
    self.zipWith(that)(zippable.zip(_, _))

  /**
   * Composes this sample with the specified sample to create a cartesian
   * product of values and shrinkings with the specified function.
   */
  def zipWith[R1 <: R, B, C](that: Sample[R1, B])(f: (A, B) => C)(implicit trace: Trace): Sample[R1, C] =
    self.flatMap(a => that.map(b => f(a, b)))
}

object Sample {

  /**
   * A sample without shrinking.
   */
  def noShrink[A](a: A)(implicit trace: Trace): Sample[Any, A] =
    Sample(a, ZStream.empty)

<<<<<<< HEAD
  def shrinkFractional[A](smallest: A)(a: A)(implicit F: Fractional[A], trace: Trace): Sample[Any, A] =
    Sample.unfold((a)) { max =>
=======
  def shrinkFractional[A](smallest: A)(a: A)(implicit F: Fractional[A], trace: ZTraceElement): Sample[Any, A] =
    Sample.unfold(a) { max =>
>>>>>>> 9ee77b29
      (
        max,
        ZStream.unfold(smallest) { min =>
          val mid = F.plus(min, F.div(F.minus(max, min), F.fromInt(2)))
          if (mid == max) None
          else if (F.toDouble(F.abs(F.minus(max, mid))) < 0.001) Some((min, max))
          else Some((mid, mid))
        }
      )
    }

<<<<<<< HEAD
  def shrinkIntegral[A](smallest: A)(a: A)(implicit I: Integral[A], trace: Trace): Sample[Any, A] =
    Sample.unfold((a)) { max =>
=======
  def shrinkIntegral[A](smallest: A)(a: A)(implicit I: Integral[A], trace: ZTraceElement): Sample[Any, A] =
    Sample.unfold(a) { max =>
>>>>>>> 9ee77b29
      (
        max,
        ZStream.unfold(smallest) { min =>
          val mid = I.plus(min, I.quot(I.minus(max, min), I.fromInt(2)))
          if (mid == max) None
          else if (I.equiv(I.abs(I.minus(max, mid)), I.one)) Some((mid, max))
          else Some((mid, mid))
        }
      )
    }

  def unfold[R, A, S](s: S)(f: S => (A, ZStream[R, Nothing, S]))(implicit trace: Trace): Sample[R, A] = {
    val (value, shrink) = f(s)
    Sample(value, shrink.map(s => Some(unfold(s)(f))).intersperse(None))
  }
}<|MERGE_RESOLUTION|>--- conflicted
+++ resolved
@@ -92,13 +92,8 @@
   def noShrink[A](a: A)(implicit trace: Trace): Sample[Any, A] =
     Sample(a, ZStream.empty)
 
-<<<<<<< HEAD
   def shrinkFractional[A](smallest: A)(a: A)(implicit F: Fractional[A], trace: Trace): Sample[Any, A] =
-    Sample.unfold((a)) { max =>
-=======
-  def shrinkFractional[A](smallest: A)(a: A)(implicit F: Fractional[A], trace: ZTraceElement): Sample[Any, A] =
     Sample.unfold(a) { max =>
->>>>>>> 9ee77b29
       (
         max,
         ZStream.unfold(smallest) { min =>
@@ -110,13 +105,8 @@
       )
     }
 
-<<<<<<< HEAD
   def shrinkIntegral[A](smallest: A)(a: A)(implicit I: Integral[A], trace: Trace): Sample[Any, A] =
-    Sample.unfold((a)) { max =>
-=======
-  def shrinkIntegral[A](smallest: A)(a: A)(implicit I: Integral[A], trace: ZTraceElement): Sample[Any, A] =
     Sample.unfold(a) { max =>
->>>>>>> 9ee77b29
       (
         max,
         ZStream.unfold(smallest) { min =>
