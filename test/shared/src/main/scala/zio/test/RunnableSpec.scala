--- conflicted
+++ resolved
@@ -16,12 +16,7 @@
 
 package zio.test
 
-<<<<<<< HEAD
-import zio.{Clock, Has, URIO}
-=======
-import zio.URIO
-import zio.clock.Clock
->>>>>>> f252f4fb
+import zio._
 
 /**
  * A `RunnableSpec` has a main function and can be run by the JVM / Scala.js.
