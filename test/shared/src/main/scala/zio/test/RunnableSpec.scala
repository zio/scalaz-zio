/*
 * Copyright 2019 John A. De Goes and the ZIO Contributors
 *
 * Licensed under the Apache License, Version 2.0 (the "License");
 * you may not use this file except in compliance with the License.
 * You may obtain a copy of the License at
 *
 *     http://www.apache.org/licenses/LICENSE-2.0
 *
 * Unless required by applicable law or agreed to in writing, software
 * distributed under the License is distributed on an "AS IS" BASIS,
 * WITHOUT WARRANTIES OR CONDITIONS OF ANY KIND, either express or implied.
 * See the License for the specific language governing permissions and
 * limitations under the License.
 */

package zio.test

import zio.clock.Clock
import zio.test.Spec.TestCase
import zio.{ UIO, URIO }

/**
 * A `RunnableSpec` has a main function and can be run by the JVM / Scala.js.
 */
<<<<<<< HEAD
abstract class RunnableSpec[R, E, L, T, S](runner0: TestRunner[R, E, L, T, S])(spec0: => ZSpec[R, E, L, T])
    extends AbstractRunnableSpec {
=======
trait RunnableSpec[R, L, T, E, S] extends AbstractRunnableSpec {
>>>>>>> 143ee1b3
  override type Environment = R
  override type Failure     = E
  override type Label       = L
  override type Test        = T
  override type Success     = S

  private val runSpec: URIO[TestLogger with Clock, Int] = for {
    results     <- run
    hasFailures <- results.exists { case TestCase(_, test) => test.map(_.isLeft); case _ => UIO.succeed(false) }
    summary     <- SummaryBuilder.buildSummary(results)
    _           <- TestLogger.logLine(summary)
  } yield if (hasFailures) 1 else 0

  /**
   * A simple main function that can be used to run the spec.
   *
   * TODO: Parse command line options.
   */
  final def main(args: Array[String]): Unit = {
    val runtime = runner.buildRuntime()
    if (TestPlatform.isJVM) {
      val exitCode = runtime.unsafeRun(runSpec)
      doExit(exitCode)
    } else if (TestPlatform.isJS) {
      runtime.unsafeRunAsync[Nothing, Int](runSpec) { exit =>
        val exitCode = exit.getOrElse(_ => 1)
        doExit(exitCode)
      }
    }
  }

  private def doExit(exitCode: Int): Unit =
    try sys.exit(exitCode)
    catch { case _: SecurityException => }
}<|MERGE_RESOLUTION|>--- conflicted
+++ resolved
@@ -23,12 +23,7 @@
 /**
  * A `RunnableSpec` has a main function and can be run by the JVM / Scala.js.
  */
-<<<<<<< HEAD
-abstract class RunnableSpec[R, E, L, T, S](runner0: TestRunner[R, E, L, T, S])(spec0: => ZSpec[R, E, L, T])
-    extends AbstractRunnableSpec {
-=======
-trait RunnableSpec[R, L, T, E, S] extends AbstractRunnableSpec {
->>>>>>> 143ee1b3
+trait RunnableSpec[R, E, L, T, S] extends AbstractRunnableSpec {
   override type Environment = R
   override type Failure     = E
   override type Label       = L
