/*
 * Copyright 2021-2022 John A. De Goes and the ZIO Contributors
 *
 * Licensed under the Apache License, Version 2.0 (the "License");
 * you may not use this file except in compliance with the License.
 * You may obtain a copy of the License at
 *
 *     http://www.apache.org/licenses/LICENSE-2.0
 *
 * Unless required by applicable law or agreed to in writing, software
 * distributed under the License is distributed on an "AS IS" BASIS,
 * WITHOUT WARRANTIES OR CONDITIONS OF ANY KIND, either express or implied.
 * See the License for the specific language governing permissions and
 * limitations under the License.
 */

package zio.test

import org.portablescala.reflect.annotation.EnableReflectiveInstantiation
import zio._
import zio.internal.stacktracer.Tracer
import zio.stacktracer.TracingImplicits.disableAutoTrace
import zio.test.render._

@EnableReflectiveInstantiation
abstract class ZIOSpecAbstract extends ZIOApp {
  self =>

  def spec: ZSpec[Environment with TestEnvironment with ZIOAppArgs with Scope, Any]

  type Failure

  def aspects: Chunk[TestAspectAtLeastR[Environment with TestEnvironment with ZIOAppArgs]] =
    Chunk(TestAspect.fibers)

  def testReporter(testRenderer: TestRenderer, testAnnotationRenderer: TestAnnotationRenderer)(implicit
    trace: ZTraceElement
  ): TestReporter[Any] =
    DefaultTestReporter(testRenderer, testAnnotationRenderer)

  final def run: ZIO[ZIOAppArgs with Scope, Any, Any] = {
    implicit val trace = Tracer.newTrace

    runSpec.provideSomeLayer[ZIOAppArgs with Scope](
      ZLayer
        .environment[
          ZIOAppArgs with Scope
        ] +!+ (zio.ZEnv.live >>> TestEnvironment.live +!+ layer +!+ TestLogger.fromConsole)
    )
  }

  final def <>(that: ZIOSpecAbstract)(implicit trace: ZTraceElement): ZIOSpecAbstract =
    new ZIOSpecAbstract {
      type Environment = self.Environment with that.Environment

      def layer: ZLayer[ZIOAppArgs with Scope, Any, Environment] =
        self.layer +!+ that.layer

      override def runSpec: ZIO[
        Environment with TestEnvironment with ZIOAppArgs with TestOutput with TestLogger with Scope,
        Any,
        Any
      ] =
        self.runSpec.zipPar(that.runSpec)

      def spec: ZSpec[Environment with TestEnvironment with ZIOAppArgs with Scope, Any] =
        self.spec + that.spec

      def tag: EnvironmentTag[Environment] = {
        implicit val selfTag: EnvironmentTag[self.Environment] = self.tag
        implicit val thatTag: EnvironmentTag[that.Environment] = that.tag
        val _                                                  = (selfTag, thatTag)
        EnvironmentTag[Environment]
      }
    }

  protected def runSpec: ZIO[
    Environment with TestEnvironment with ZIOAppArgs with TestOutput with TestLogger with ExecutionEventSink with Scope,
    Any,
    Any
  ] = {
    implicit val trace = Tracer.newTrace
    for {
      args    <- ZIO.service[ZIOAppArgs]
      testArgs = TestArgs.parse(args.getArgs.toArray)
      summary <- runSpec(spec, testArgs)
      exitCode = if (summary.fail > 0) 1 else 0
      _       <- doExit(exitCode)
    } yield ()
  }

  private def createTestReporter(rendererName: String)(implicit trace: ZTraceElement): TestReporter[Any] = {
    val renderer = rendererName match {
      case "intellij" => IntelliJRenderer
      case _          => TestRenderer.default
    }
    testReporter(renderer, TestAnnotationRenderer.default)
  }

  private def doExit(exitCode: Int)(implicit trace: ZTraceElement): UIO[Unit] =
    if (TestPlatform.isJVM) {
      ZIO.succeed(
        try if (!isAmmonite) sys.exit(exitCode)
        catch { case _: SecurityException => }
      )
    } else {
      UIO.unit
    }

  private def isAmmonite: Boolean =
    sys.env.exists { case (k, v) =>
      k.contains("JAVA_MAIN_CLASS") && v == "ammonite.Main"
    }

  private[zio] def runSpec(
<<<<<<< HEAD
    spec: ZSpec[Environment with TestEnvironment with ZIOAppArgs with TestLogger with Scope, Any],
    testArgs: TestArgs,
    sendSummary: URIO[Summary, Unit]
=======
    spec: ZSpec[
      Environment with TestEnvironment with ZIOAppArgs with TestOutput with TestLogger with Clock with Scope with ExecutionEventSink,
      Any
    ],
    testArgs: TestArgs
>>>>>>> cbf669a4
  )(implicit
    trace: ZTraceElement
  ): URIO[
    Environment with TestEnvironment with ZIOAppArgs with TestOutput with TestLogger with Scope with ExecutionEventSink,
    Summary
  ] = {
    val filteredSpec = FilteredSpec(spec, testArgs)

    for {
      runtime <-
        ZIO.runtime[
          Environment with TestEnvironment with ZIOAppArgs with TestOutput with TestLogger with ExecutionEventSink with Scope
        ]
      environment   = runtime.environment
      runtimeConfig = hook(runtime.runtimeConfig)
      runner =
        TestRunner(
          TestExecutor
            .default[
              Environment with TestEnvironment with ZIOAppArgs with TestOutput with TestLogger with Scope with ExecutionEventSink,
              Any
            ](
              ZLayer.succeedEnvironment(environment) +!+ (Scope.default >>> testEnvironment)
            ),
          runtimeConfig
        )
      testReporter = testArgs.testRenderer.fold(runner.reporter)(createTestReporter)
      summary <-
        runner.withReporter(testReporter).run(aspects.foldLeft(filteredSpec)(_ @@ _))
    } yield summary
  }

}<|MERGE_RESOLUTION|>--- conflicted
+++ resolved
@@ -113,17 +113,11 @@
     }
 
   private[zio] def runSpec(
-<<<<<<< HEAD
-    spec: ZSpec[Environment with TestEnvironment with ZIOAppArgs with TestLogger with Scope, Any],
-    testArgs: TestArgs,
-    sendSummary: URIO[Summary, Unit]
-=======
     spec: ZSpec[
-      Environment with TestEnvironment with ZIOAppArgs with TestOutput with TestLogger with Clock with Scope with ExecutionEventSink,
+      Environment with TestEnvironment with ZIOAppArgs with TestOutput with TestLogger with Scope with ExecutionEventSink,
       Any
     ],
     testArgs: TestArgs
->>>>>>> cbf669a4
   )(implicit
     trace: ZTraceElement
   ): URIO[
