--- conflicted
+++ resolved
@@ -31,15 +31,10 @@
   def aspects: Chunk[TestAspect[Nothing, Environment with TestEnvironment with Has[ZIOAppArgs], Nothing, Any]] =
     Chunk.empty
 
-<<<<<<< HEAD
-  final def run: ZIO[ZEnv with Has[ZIOAppArgs], Any, Any] =
-    runSpec.provideSomeLayer[ZEnv with Has[ZIOAppArgs]](TestEnvironment.live ++ layer)
-=======
   final def run: ZIO[ZEnv with Has[ZIOAppArgs], Any, Any] = {
     implicit val trace = Tracer.newTrace
     runSpec.provideSomeLayer[ZEnv with Has[ZIOAppArgs]](TestEnvironment.live ++ layer)
   }
->>>>>>> 338645ec
 
   final def <>(that: ZIOSpecAbstract)(implicit trace: ZTraceElement): ZIOSpecAbstract =
     new ZIOSpecAbstract {
