--- conflicted
+++ resolved
@@ -222,23 +222,19 @@
       .run(ZSink.collectAll[Either[E, TestResult]]) // Collect all the shrunken failures
       .flatMap { failures =>
         // Get the "last" failure, the smallest according to the shrinker:
-<<<<<<< HEAD
-        failures.reverse.headOption.fold[ZIO[R, E, TestResult]](
-          ZIO.succeed {
-            BoolAlgebra.success {
-              FailureDetails(
-                AssertionValue(Assertion.anything, ()),
-                AssertionValue(Assertion.anything, ())
-              )
-            }
-          }
-        )(ZIO.fromEither(_))
-=======
         failures
           .filter(_.fold(_ => true, _.isFailure))
           .lastOption
-          .fold[ZIO[R, E, TestResult]](ZIO.succeed(AssertResult.success(())))(ZIO.fromEither(_))
->>>>>>> 62bcf098
+          .fold[ZIO[R, E, TestResult]](
+            ZIO.succeed {
+              BoolAlgebra.success {
+                FailureDetails(
+                  AssertionValue(Assertion.anything, ()),
+                  AssertionValue(Assertion.anything, ())
+                )
+              }
+            }
+          )(ZIO.fromEither(_))
       }
 
   private final def reassociate[A, B, C, D](f: (A, B, C) => D): (((A, B), C)) => D = {
