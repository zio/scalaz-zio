--- conflicted
+++ resolved
@@ -37,11 +37,7 @@
   def add(executionEvent: ExecutionEvent)(implicit trace: Trace): Summary =
     SummaryBuilder.buildSummary(executionEvent, this)
 
-<<<<<<< HEAD
-  def add(other: Summary)(implicit trace: Trace): Summary =
-=======
   def add(other: Summary): Summary =
->>>>>>> 9ee77b29
     Summary(
       success + other.success,
       fail + other.fail,
