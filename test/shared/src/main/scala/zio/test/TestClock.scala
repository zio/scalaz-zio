--- conflicted
+++ resolved
@@ -312,7 +312,8 @@
         // Sleep and yield a few times to give suspended fibers a chance to resume
         def f(d: Duration) = ClockLive.sleep(d) *> freeze
 
-        (f(1.milli) *> f).zipWith(f(5.millis))(allSuspendedUnchanged)
+        (f(1.milli) *> f)
+          .zipWith(f(5.millis))(allSuspendedUnchanged)
           .flatMap {
             if (_) ZIO.succeed(ref.get)
             else if (ref.compareAndSet(false, true)) suspendedWarningStart *> Exit.failUnit
@@ -329,37 +330,26 @@
      * synchronize on the status of multiple fibers at the same time this
      * snapshot may not be fully consistent.
      */
-<<<<<<< HEAD
     private val freeze: IO[Unit, collection.Map[FiberId, Fiber.Status]] = {
       implicit val trace: Trace = Trace.empty
-      ZIO.fiberIdWith { fiberId =>
-        annotations.get(TestAnnotation.fibers).flatMap {
-          case _: Left[?, ?] => Exit.succeed(Map.empty)
-          case Right(refs) =>
-            val map  = mu.HashMap.empty[FiberId, Fiber.Status]
-            val it   = refs.iterator.flatMap(_.get())
-            var fail = false
-            while (it.hasNext && !fail) {
-              val f = it.next().asInstanceOf[FiberRuntime[Any, Any]]
-              if (f.id ne fiberId) f.getStatus() match {
-                case s: Fiber.Status.Suspended => map.update(f.id, s)
-                case Fiber.Status.Done         => ()
-                case _                         => fail = true
+      freezeLock.withPermit {
+        ZIO.fiberIdWith { fiberId =>
+          annotations.get(TestAnnotation.fibers).flatMap {
+            case _: Left[?, ?] => Exit.succeed(Map.empty)
+            case Right(refs) =>
+              val map  = mu.HashMap.empty[FiberId, Fiber.Status]
+              val it   = refs.iterator.flatMap(_.get())
+              var fail = false
+              while (it.hasNext && !fail) {
+                val f = it.next().asInstanceOf[FiberRuntime[Any, Any]]
+                if (f.id ne fiberId) f.getStatus() match {
+                  case s: Fiber.Status.Suspended => map.update(f.id, s)
+                  case Fiber.Status.Done         => ()
+                  case _                         => fail = true
+                }
               }
-            }
-            if (fail) Exit.failUnit else Exit.succeed(map)
-=======
-    private def freeze(implicit trace: Trace): IO[Unit, Map[FiberId, Fiber.Status]] =
-      freezeLock.withPermit {
-        supervisedFibers.flatMap { fibers =>
-          ZIO.foldLeft(fibers)(Map.empty[FiberId, Fiber.Status]) { (map, fiber) =>
-            fiber.status.flatMap {
-              case done @ Fiber.Status.Done                    => ZIO.succeed(map.updated(fiber.id, done))
-              case suspended @ Fiber.Status.Suspended(_, _, _) => ZIO.succeed(map.updated(fiber.id, suspended))
-              case _                                           => ZIO.fail(())
-            }
+              if (fail) Exit.failUnit else Exit.succeed(map)
           }
->>>>>>> d29b6b7f
         }
       }
     }
