--- conflicted
+++ resolved
@@ -156,15 +156,10 @@
         val depth = reporterEvent.labels.length
         val label = reporterEvent.labels.lastOption.getOrElse("Top-level defect prevented test execution")
         failure match {
-<<<<<<< HEAD
-          case TestFailure.Assertion(result) =>
+          case TestFailure.Assertion(result, _) =>
             Seq(renderAssertFailure(result, label, depth))
-          case TestFailure.Runtime(cause) =>
+          case TestFailure.Runtime(cause, _) =>
             Seq(renderRuntimeCause(cause, label, depth, includeCause))
-=======
-          case TestFailure.Assertion(_, _) => throw new NotImplementedError("Assertion failures are not supported")
-          case TestFailure.Runtime(_, _)   => throw new NotImplementedError("Runtime failures are not supported")
->>>>>>> 4b213d1a
         }
       case SectionEnd(_, _, _) =>
         Nil
