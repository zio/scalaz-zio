/*
 * Copyright 2017-2019 John A. De Goes and the ZIO Contributors
 *
 * Licensed under the Apache License, Version 2.0 (the "License");
 * you may not use this file except in compliance with the License.
 * You may obtain a copy of the License at
 *
 *     http://www.apache.org/licenses/LICENSE-2.0
 *
 * Unless required by applicable law or agreed to in writing, software
 * distributed under the License is distributed on an "AS IS" BASIS,
 * WITHOUT WARRANTIES OR CONDITIONS OF ANY KIND, either express or implied.
 * See the License for the specific language governing permissions and
 * limitations under the License.
 */

package zio.test.environment

<<<<<<< HEAD
import zio.{ Managed, ZEnv }
import zio.scheduler.Scheduler
import zio.test.Annotations
=======
import java.io.IOException
import java.time.{ OffsetDateTime, ZoneId }
import java.util.concurrent.TimeUnit

import zio._
import zio.duration._
import zio.internal.{ Scheduler => IScheduler }
import zio.scheduler.{ Scheduler, SchedulerLive }
>>>>>>> 8d648ae8
import zio.test.Sized

case class TestEnvironment(
  annotations: Annotations.Service[Any],
  clock: TestClock.Service[Any],
  console: TestConsole.Service[Any],
  live: Live.Service[ZEnv],
  random: TestRandom.Service[Any],
  sized: Sized.Service[Any],
  system: TestSystem.Service[Any]
) extends Annotations
    with Live[ZEnv]
    with Scheduler
    with Sized
    with TestClock
    with TestConsole
    with TestRandom
    with TestSystem {

  /**
   * Maps all test implementations in the test environment individually.
   */
  final def mapAll(
    mapTestClock: TestClock.Service[Any] => TestClock.Service[Any] = identity,
    mapTestConsole: TestConsole.Service[Any] => TestConsole.Service[Any] = identity,
    mapTestRandom: TestRandom.Service[Any] => TestRandom.Service[Any] = identity,
    mapTestSystem: TestSystem.Service[Any] => TestSystem.Service[Any] = identity
  ): TestEnvironment =
    TestEnvironment(
      annotations,
      mapTestClock(clock),
      mapTestConsole(console),
      live,
      mapTestRandom(random),
      sized,
      mapTestSystem(system)
    )

  /**
   * Maps the [[TestClock]] implementation in the test environment, leaving
   * all other test implementations the same.
   */
  final def mapTestClock(f: TestClock.Service[Any] => TestClock.Service[Any]): TestEnvironment =
    mapAll(mapTestClock = f)

  /**
   * Maps the [[TestConsole]] implementation in the test environment, leaving
   * all other test implementations the same.
   */
  final def mapTestConsole(f: TestConsole.Service[Any] => TestConsole.Service[Any]): TestEnvironment =
    mapAll(mapTestConsole = f)

  /**
   * Maps the [[TestRandom]] implementation in the test environment, leaving
   * all other test implementations the same.
   */
  final def mapTestRandom(f: TestRandom.Service[Any] => TestRandom.Service[Any]): TestEnvironment =
    mapAll(mapTestRandom = f)

  /**
   * Maps the [[TestSystem]] implementation in the test environment, leaving
   * all other test implementations the same.
   */
  final def mapTestSystem(f: TestSystem.Service[Any] => TestSystem.Service[Any]): TestEnvironment =
    mapAll(mapTestSystem = f)

  /**
   * Maps the [[TestClock]] implementation in the test environment to one that
   * uses the live environment, leaving all other test implementations the
   * same.
   */
  final def withLiveClock: TestEnvironment =
    mapTestClock { _ =>
      new TestClock.Service[Any] {
        def adjust(duration: Duration): UIO[Unit]            = UIO.unit
        val currentDateTime: UIO[OffsetDateTime]             = live.provide(zio.clock.currentDateTime)
        def currentTime(unit: TimeUnit): UIO[Long]           = live.provide(zio.clock.currentTime(unit))
        val fiberTime: UIO[Duration]                         = UIO.succeed(Duration.Zero)
        val nanoTime: UIO[Long]                              = live.provide(zio.clock.nanoTime)
        val save: UIO[UIO[Unit]]                             = UIO.succeed(UIO.unit)
        def setDateTime(dateTime: OffsetDateTime): UIO[Unit] = UIO.unit
        def setTime(duration: Duration): UIO[Unit]           = UIO.unit
        def setTimeZone(zone: ZoneId): UIO[Unit]             = UIO.unit
        val scheduler: UIO[IScheduler]                       = SchedulerLive.scheduler.scheduler
        def sleep(duration: Duration): UIO[Unit]             = live.provide(zio.clock.sleep(duration))
        val sleeps: UIO[List[Duration]]                      = UIO.succeed(List.empty)
        val timeZone: UIO[ZoneId]                            = UIO.succeed(ZoneId.of("UTC"))
      }
    }

  /**
   * Maps the [[TestConsole]] implementation in the test environment to one
   * that uses the live environment, leaving all other test implementations the
   * same.
   */
  final def withLiveConsole: TestEnvironment =
    mapTestConsole { _ =>
      new TestConsole.Service[Any] {
        val clearInput: UIO[Unit]                = UIO.unit
        val clearOutput: UIO[Unit]               = UIO.unit
        def feedLines(lines: String*): UIO[Unit] = UIO.unit
        val getStrLn: IO[IOException, String]    = live.provide(zio.console.getStrLn)
        val output: UIO[Vector[String]]          = UIO.succeed(Vector.empty)
        def putStr(line: String): UIO[Unit]      = live.provide(zio.console.putStr(line))
        def putStrLn(line: String): UIO[Unit]    = live.provide(zio.console.putStrLn(line))
        val save: UIO[UIO[Unit]]                 = UIO.succeed(UIO.unit)
      }
    }

  /**
   * Maps the [[TestRandom]] implementation in the test environment to one that
   * uses the live environment, leaving all other test implementations the
   * same.
   */
  final def withLiveRandom: TestEnvironment =
    mapTestRandom { _ =>
      new TestRandom.Service[Any] {
        val clearBooleans: UIO[Unit]                    = UIO.unit
        val clearBytes: UIO[Unit]                       = UIO.unit
        val clearChars: UIO[Unit]                       = UIO.unit
        val clearDoubles: UIO[Unit]                     = UIO.unit
        val clearFloats: UIO[Unit]                      = UIO.unit
        val clearInts: UIO[Unit]                        = UIO.unit
        val clearLongs: UIO[Unit]                       = UIO.unit
        val clearStrings: UIO[Unit]                     = UIO.unit
        def feedBooleans(booleans: Boolean*): UIO[Unit] = UIO.unit
        def feedBytes(bytes: Chunk[Byte]*): UIO[Unit]   = UIO.unit
        def feedChars(chars: Char*): UIO[Unit]          = UIO.unit
        def feedDoubles(doubles: Double*): UIO[Unit]    = UIO.unit
        def feedFloats(floats: Float*): UIO[Unit]       = UIO.unit
        def feedInts(ints: Int*): UIO[Unit]             = UIO.unit
        def feedLongs(longs: Long*): UIO[Unit]          = UIO.unit
        def feedStrings(strings: String*): UIO[Unit]    = UIO.unit
        val nextBoolean: UIO[Boolean]                   = live.provide(zio.random.nextBoolean)
        def nextBytes(length: Int): UIO[Chunk[Byte]]    = live.provide(zio.random.nextBytes(length))
        val nextDouble: UIO[Double]                     = live.provide(zio.random.nextDouble)
        val nextFloat: UIO[Float]                       = live.provide(zio.random.nextFloat)
        val nextGaussian: UIO[Double]                   = live.provide(zio.random.nextGaussian)
        def nextInt(n: Int): UIO[Int]                   = live.provide(zio.random.nextInt(n))
        val nextInt: UIO[Int]                           = live.provide(zio.random.nextInt)
        val nextLong: UIO[Long]                         = live.provide(zio.random.nextLong)
        def nextLong(n: Long): UIO[Long]                = live.provide(zio.random.nextLong(n))
        val nextPrintableChar: UIO[Char]                = live.provide(zio.random.nextPrintableChar)
        def nextString(length: Int): UIO[String]        = live.provide(zio.random.nextString(length))
        val save: UIO[UIO[Unit]]                        = UIO.succeed(UIO.unit)
        def setSeed(seed: Long): UIO[Unit]              = UIO.unit
        def shuffle[A](list: List[A]): UIO[List[A]]     = UIO.succeed(list)
      }
    }

  /**
   * Maps the [[TestSystem]] implementation in the test environment to one that
   * uses the live environment, leaving all other test implementations the
   * same.
   */
  final def withLiveSystem: TestEnvironment =
    mapTestSystem { _ =>
      new TestSystem.Service[Any] {
        def clearEnv(variable: String): UIO[Unit]                        = UIO.unit
        def clearProperty(prop: String): UIO[Unit]                       = UIO.unit
        def env(variable: String): IO[SecurityException, Option[String]] = live.provide(zio.system.env(variable))
        val lineSeparator: UIO[String]                                   = live.provide(zio.system.lineSeparator)
        def property(prop: String): Task[Option[String]]                 = live.provide(zio.system.property(prop))
        def putEnv(name: String, value: String): UIO[Unit]               = UIO.unit
        def putProperty(name: String, value: String): UIO[Unit]          = UIO.unit
        val save: UIO[UIO[Unit]]                                         = UIO.succeed(UIO.unit)
        def setLineSeparator(lineSep: String): UIO[Unit]                 = UIO.unit
      }
    }

  val scheduler = clock
}

object TestEnvironment extends Serializable {

  val Value: Managed[Nothing, TestEnvironment] =
    for {
      live        <- Live.makeService(LiveEnvironment).toManaged_
      annotations <- Annotations.makeService.toManaged_
      clock       <- TestClock.makeTest(TestClock.DefaultData, Some(live))
      console     <- TestConsole.makeTest(TestConsole.DefaultData).toManaged_
      random      <- TestRandom.makeTest(TestRandom.DefaultData).toManaged_
      sized       <- Sized.makeService(100).toManaged_
      system      <- TestSystem.makeTest(TestSystem.DefaultData).toManaged_
      time        <- live.provide(zio.clock.nanoTime).toManaged_
      _           <- random.setSeed(time).toManaged_
    } yield new TestEnvironment(annotations, clock, console, live, random, sized, system)
}<|MERGE_RESOLUTION|>--- conflicted
+++ resolved
@@ -16,11 +16,6 @@
 
 package zio.test.environment
 
-<<<<<<< HEAD
-import zio.{ Managed, ZEnv }
-import zio.scheduler.Scheduler
-import zio.test.Annotations
-=======
 import java.io.IOException
 import java.time.{ OffsetDateTime, ZoneId }
 import java.util.concurrent.TimeUnit
@@ -29,7 +24,7 @@
 import zio.duration._
 import zio.internal.{ Scheduler => IScheduler }
 import zio.scheduler.{ Scheduler, SchedulerLive }
->>>>>>> 8d648ae8
+import zio.test.Annotations
 import zio.test.Sized
 
 case class TestEnvironment(
