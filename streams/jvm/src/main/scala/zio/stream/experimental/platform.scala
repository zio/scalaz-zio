package zio.stream.experimental

<<<<<<< HEAD
import zio.{Canceler, Chunk, ChunkBuilder, FiberFailure, Queue, UIO, ZIO, ZManaged, stream}
=======
import zio._
>>>>>>> 41586d15

trait ZStreamPlatformSpecificConstructors {
  self: ZStream.type =>

  /**
   * Creates a stream from an asynchronous callback that can be called multiple times.
   * The optionality of the error type `E` can be used to signal the end of the stream,
   * by setting it to `None`.
   */
  def async[R, E, A](
    register: ZStream.Emit[R, E, A, Unit] => Unit,
    outputBuffer: Int = 16
  ): ZStream[R, E, A] =
    asyncMaybe(
      callback => {
        register(callback)
        None
      },
      outputBuffer
    )

  /**
   * Creates a stream from an asynchronous callback that can be called multiple times.
   * The registration of the callback returns either a canceler or synchronously returns a stream.
   * The optionality of the error type `E` can be used to signal the end of the stream, by
   * setting it to `None`.
   */
  def asyncInterrupt[R, E, A](
    register: ZStream.Emit[R, E, A, Unit] => Either[Canceler[R], ZStream[R, E, A]],
    outputBuffer: Int = 16
  ): ZStream[R, E, A] =
    ZStream.unwrapManaged(for {
      output  <- Queue.bounded[stream.Take[E, A]](outputBuffer).toManagedWith(_.shutdown)
      runtime <- ZManaged.runtime[R]
      eitherStream <- ZManaged.succeed {
                        register { k =>
                          try {
                            runtime.unsafeRun(stream.Take.fromPull(k).flatMap(output.offer))
                            ()
                          } catch {
                            case FiberFailure(c) if c.isInterrupted =>
                          }
                        }
                      }
    } yield {
      eitherStream match {
        case Right(value) => ZStream.unwrap(output.shutdown as value)
        case Left(canceler) =>
          lazy val loop: ZChannel[Any, Any, Any, Any, E, Chunk[A], Unit] =
            ZChannel.unwrap(
              output.take
                .flatMap(_.done)
                .fold(
                  maybeError =>
                    ZChannel.fromZIO(output.shutdown) *>
                      maybeError
                        .fold[ZChannel[Any, Any, Any, Any, E, Chunk[A], Unit]](ZChannel.end(()))(ZChannel.fail(_)),
                  a => ZChannel.write(a) *> loop
                )
            )

          new ZStream(loop).ensuring(canceler)
      }
    })

  /**
   * Creates a stream from an asynchronous callback that can be called multiple times.
   * The registration of the callback itself returns an a managed resource.
   * The optionality of the error type `E` can be used to signal the end of the
   * stream, by setting it to `None`.
   */
  def asyncManaged[R, E, A](
    register: (ZIO[R, Option[E], Chunk[A]] => Unit) => ZManaged[R, E, Any],
    outputBuffer: Int = 16
  ): ZStream[R, E, A] =
    managed {
      for {
        output  <- Queue.bounded[stream.Take[E, A]](outputBuffer).toManagedWith(_.shutdown)
        runtime <- ZIO.runtime[R].toManaged
        _ <- register { k =>
               try {
                 runtime.unsafeRun(stream.Take.fromPull(k).flatMap(output.offer))
                 ()
               } catch {
                 case FiberFailure(c) if c.isInterrupted =>
               }
             }
        done <- ZRef.makeManaged(false)
        pull = done.get.flatMap {
                 if (_)
                   Pull.end
                 else
                   output.take.flatMap(_.done).onError(_ => done.set(true) *> output.shutdown)
               }
      } yield pull
    }.flatMap(repeatZIOChunkOption(_))

  /**
   * Creates a stream from an asynchronous callback that can be called multiple times
   * The registration of the callback itself returns an effect. The optionality of the
   * error type `E` can be used to signal the end of the stream, by setting it to `None`.
   */
  def asyncZIO[R, E, A](
    register: ZStream.Emit[R, E, A, Unit] => ZIO[R, E, Any],
    outputBuffer: Int = 16
  ): ZStream[R, E, A] =
    new ZStream(ZChannel.unwrapManaged(for {
      output  <- Queue.bounded[stream.Take[E, A]](outputBuffer).toManagedWith(_.shutdown)
      runtime <- ZManaged.runtime[R]
      _ <- register { k =>
             try {
               runtime.unsafeRun(stream.Take.fromPull(k).flatMap(output.offer))
               ()
             } catch {
               case FiberFailure(c) if c.isInterrupted =>
             }
           }.toManaged
    } yield {
      lazy val loop: ZChannel[Any, Any, Any, Any, E, Chunk[A], Unit] = ZChannel.unwrap(
        output.take
          .flatMap(_.done)
          .foldCauseZIO(
            maybeError =>
              output.shutdown as (maybeError.failureOrCause match {
                case Left(Some(failure)) =>
                  ZChannel.fail(failure)
                case Left(None) =>
                  ZChannel.end(())
                case Right(cause) =>
                  ZChannel.failCause(cause)
              }),
            a => ZIO.succeedNow(ZChannel.write(a) *> loop)
          )
      )

      loop
    }))

  /**
   * Creates a stream from an asynchronous callback that can be called multiple times.
   * The registration of the callback can possibly return the stream synchronously.
   * The optionality of the error type `E` can be used to signal the end of the stream,
   * by setting it to `None`.
   */
  def asyncMaybe[R, E, A](
    register: ZStream.Emit[R, E, A, Unit] => Option[ZStream[R, E, A]],
    outputBuffer: Int = 16
  ): ZStream[R, E, A] =
    asyncInterrupt(k => register(k).toRight(UIO.unit), outputBuffer)

  /**
   * Creates a stream from an asynchronous callback that can be called multiple times.
   * The optionality of the error type `E` can be used to signal the end of the stream,
   * by setting it to `None`.
   */
  @deprecated("use async", "2.0.0")
  def effectAsync[R, E, A](
    register: ZStream.Emit[R, E, A, Unit] => Unit,
    outputBuffer: Int = 16
  ): ZStream[R, E, A] =
    async(register, outputBuffer)

  /**
   * Creates a stream from an asynchronous callback that can be called multiple times.
   * The registration of the callback returns either a canceler or synchronously returns a stream.
   * The optionality of the error type `E` can be used to signal the end of the stream, by
   * setting it to `None`.
   */
  @deprecated("use asyncInterrupt", "2.0.0")
  def effectAsyncInterrupt[R, E, A](
    register: ZStream.Emit[R, E, A, Unit] => Either[Canceler[R], ZStream[R, E, A]],
    outputBuffer: Int = 16
  ): ZStream[R, E, A] =
    asyncInterrupt(register, outputBuffer)

  /**
   * Creates a stream from an asynchronous callback that can be called multiple times
   * The registration of the callback itself returns an effect. The optionality of the
   * error type `E` can be used to signal the end of the stream, by setting it to `None`.
   */
  @deprecated("use asyncZIO", "2.0.0")
  def effectAsyncM[R, E, A](
    register: ZStream.Emit[R, E, A, Unit] => ZIO[R, E, Any],
    outputBuffer: Int = 16
  ): ZStream[R, E, A] =
    asyncZIO(register, outputBuffer)

  /**
   * Creates a stream from an asynchronous callback that can be called multiple times.
   * The registration of the callback can possibly return the stream synchronously.
   * The optionality of the error type `E` can be used to signal the end of the stream,
   * by setting it to `None`.
   */
  @deprecated("use asyncMaybe", "2.0.0")
  def effectAsyncMaybe[R, E, A](
    register: ZStream.Emit[R, E, A, Unit] => Option[ZStream[R, E, A]],
    outputBuffer: Int = 16
  ): ZStream[R, E, A] =
    asyncMaybe(register, outputBuffer)

<<<<<<< HEAD
  /**
   * Creates a stream from an blocking iterator that may throw exceptions.
   */
  def fromBlockingIterator[A](iterator: => Iterator[A], maxChunkSize: Int = 1): ZStream[Any, Throwable, A] =
    new ZStream(
      ZChannel.fromEffect(ZIO.effect(iterator)).flatMap { iterator =>
        if (maxChunkSize <= 1) {
          def loop: ZChannel[Any, Any, Any, Any, Throwable, Chunk[A], Unit] =
            if (iterator.hasNext)
              ZChannel.fromEffect(ZIO.effectBlocking(Chunk.single(iterator.next()))).flatMap(ZChannel.write) *> loop
            else
              ZChannel.unit

          loop
        } else {
          val builder  = ChunkBuilder.make[A](maxChunkSize)
          val blocking = ZChannel.fromEffect(ZIO.effectBlocking(builder += iterator.next()))

          def loop(i: Int): ZChannel[Any, Any, Any, Any, Throwable, Chunk[A], Unit] = {
            val hasNext = iterator.hasNext

            if (i < maxChunkSize && hasNext) {
              blocking *> loop(i + 1)
            } else {
              val chunk = builder.result()

              if (chunk.isEmpty) {
                ZChannel.unit
              } else if (hasNext) {
                builder.clear()
                ZChannel.write(chunk) *> loop(0)
              } else {
                ZChannel.write(chunk) *> ZChannel.unit
              }
            }
          }

          loop(0)
        }
      }
    )

  /**
   * Creates a stream from an blocking Java iterator that may throw exceptions.
   */
  def fromBlockingJavaIterator[A](
    iter: => java.util.Iterator[A],
    maxChunkSize: Int = 1
  ): ZStream[Any, Throwable, A] =
    fromBlockingIterator(
      new Iterator[A] {
        def next(): A        = iter.next
        def hasNext: Boolean = iter.hasNext
      },
      maxChunkSize
    )
=======
  trait ZStreamConstructorPlatformSpecific extends ZStreamConstructorLowPriority1
>>>>>>> 41586d15
}<|MERGE_RESOLUTION|>--- conflicted
+++ resolved
@@ -1,10 +1,6 @@
 package zio.stream.experimental
 
-<<<<<<< HEAD
-import zio.{Canceler, Chunk, ChunkBuilder, FiberFailure, Queue, UIO, ZIO, ZManaged, stream}
-=======
 import zio._
->>>>>>> 41586d15
 
 trait ZStreamPlatformSpecificConstructors {
   self: ZStream.type =>
@@ -205,64 +201,5 @@
   ): ZStream[R, E, A] =
     asyncMaybe(register, outputBuffer)
 
-<<<<<<< HEAD
-  /**
-   * Creates a stream from an blocking iterator that may throw exceptions.
-   */
-  def fromBlockingIterator[A](iterator: => Iterator[A], maxChunkSize: Int = 1): ZStream[Any, Throwable, A] =
-    new ZStream(
-      ZChannel.fromEffect(ZIO.effect(iterator)).flatMap { iterator =>
-        if (maxChunkSize <= 1) {
-          def loop: ZChannel[Any, Any, Any, Any, Throwable, Chunk[A], Unit] =
-            if (iterator.hasNext)
-              ZChannel.fromEffect(ZIO.effectBlocking(Chunk.single(iterator.next()))).flatMap(ZChannel.write) *> loop
-            else
-              ZChannel.unit
-
-          loop
-        } else {
-          val builder  = ChunkBuilder.make[A](maxChunkSize)
-          val blocking = ZChannel.fromEffect(ZIO.effectBlocking(builder += iterator.next()))
-
-          def loop(i: Int): ZChannel[Any, Any, Any, Any, Throwable, Chunk[A], Unit] = {
-            val hasNext = iterator.hasNext
-
-            if (i < maxChunkSize && hasNext) {
-              blocking *> loop(i + 1)
-            } else {
-              val chunk = builder.result()
-
-              if (chunk.isEmpty) {
-                ZChannel.unit
-              } else if (hasNext) {
-                builder.clear()
-                ZChannel.write(chunk) *> loop(0)
-              } else {
-                ZChannel.write(chunk) *> ZChannel.unit
-              }
-            }
-          }
-
-          loop(0)
-        }
-      }
-    )
-
-  /**
-   * Creates a stream from an blocking Java iterator that may throw exceptions.
-   */
-  def fromBlockingJavaIterator[A](
-    iter: => java.util.Iterator[A],
-    maxChunkSize: Int = 1
-  ): ZStream[Any, Throwable, A] =
-    fromBlockingIterator(
-      new Iterator[A] {
-        def next(): A        = iter.next
-        def hasNext: Boolean = iter.hasNext
-      },
-      maxChunkSize
-    )
-=======
   trait ZStreamConstructorPlatformSpecific extends ZStreamConstructorLowPriority1
->>>>>>> 41586d15
 }