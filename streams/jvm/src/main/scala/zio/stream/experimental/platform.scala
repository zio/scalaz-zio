--- conflicted
+++ resolved
@@ -485,8 +485,85 @@
       Managed.acquireReleaseWith(ZIO.succeed(new Connection(socket)))(_.close())
   }
 
-<<<<<<< HEAD
-  trait ZStreamConstructorPlatformSpecific extends ZStreamConstructorLowPriority1
+  trait ZStreamConstructorPlatformSpecific extends ZStreamConstructorLowPriority1 {
+
+    /**
+     * Constructs a `ZStream[Any, Throwable, A]` from a
+     * `java.util.stream.Stream[A]`.
+     */
+    implicit def JavaStreamConstructor[A, StreamLike[A] <: java.util.stream.Stream[A]]
+      : WithOut[StreamLike[A], ZStream[Any, Throwable, A]] =
+      new ZStreamConstructor[StreamLike[A]] {
+        type Out = ZStream[Any, Throwable, A]
+        def make(input: => StreamLike[A])(implicit trace: ZTraceElement): ZStream[Any, Throwable, A] =
+          ZStream.fromJavaStream(input)
+      }
+
+    /**
+     * Constructs a `ZStream[Any, Throwable, A]` from a
+     * `ZManaged[R, Throwable, java.util.stream.Stream[A]]`.
+     */
+    implicit def JavaStreamManagedConstructor[R, E <: Throwable, A, StreamLike[A] <: java.util.stream.Stream[A]]
+      : WithOut[ZManaged[R, E, StreamLike[A]], ZStream[R, Throwable, A]] =
+      new ZStreamConstructor[ZManaged[R, E, StreamLike[A]]] {
+        type Out = ZStream[R, Throwable, A]
+        def make(input: => ZManaged[R, E, StreamLike[A]])(implicit trace: ZTraceElement): ZStream[R, Throwable, A] =
+          ZStream.fromJavaStreamManaged(input)
+      }
+
+    /**
+     * Constructs a `ZStream[Any, Throwable, A]` from a
+     * `ZIO[R, Throwable, java.util.stream.Stream[A]]`.
+     */
+    implicit def JavaStreamZIOConstructor[R, E <: Throwable, A, StreamLike[A] <: java.util.stream.Stream[A]]
+      : WithOut[ZIO[R, E, StreamLike[A]], ZStream[R, Throwable, A]] =
+      new ZStreamConstructor[ZIO[R, E, StreamLike[A]]] {
+        type Out = ZStream[R, Throwable, A]
+        def make(input: => ZIO[R, E, StreamLike[A]])(implicit trace: ZTraceElement): ZStream[R, Throwable, A] =
+          ZStream.fromJavaStreamZIO(input)
+      }
+
+  }
+}
+
+trait ZSinkPlatformSpecificConstructors {
+  self: ZSink.type =>
+
+  /**
+   * Uses the provided `OutputStream` to create a [[ZSink]] that consumes byte chunks
+   * and writes them to the `OutputStream`. The sink will yield the count of bytes written.
+   *
+   * The caller of this function is responsible for closing the `OutputStream`.
+   */
+  final def fromOutputStream(
+    os: OutputStream
+  )(implicit trace: ZTraceElement): ZSink[Any, IOException, Byte, IOException, Byte, Long] = fromOutputStreamManaged(
+    ZManaged.succeedNow(os)
+  )
+
+  /**
+   * Uses the provided `OutputStream` resource to create a [[ZSink]] that consumes byte chunks
+   * and writes them to the `OutputStream`. The sink will yield the count of bytes written.
+   *
+   * The `OutputStream` will be automatically closed after the stream is finished or an error occurred.
+   */
+  final def fromOutputStreamManaged(
+    os: ZManaged[Any, IOException, OutputStream]
+  )(implicit trace: ZTraceElement): ZSink[Any, IOException, Byte, IOException, Byte, Long] =
+    ZSink.unwrapManaged {
+      os.map { out =>
+        ZSink.foldLeftChunksZIO(0L) { (bytesWritten, byteChunk: Chunk[Byte]) =>
+          ZIO.attemptBlockingInterrupt {
+            val bytes = byteChunk.toArray
+            out.write(bytes)
+            bytesWritten + bytes.length
+          }.refineOrDie { case e: IOException =>
+            e
+          }
+        }
+      }
+    }
+
 }
 
 trait ZPipelinePlatformSpecificConstructors {
@@ -531,85 +608,4 @@
     ZPipeline.fromChannel(
       Gunzip.makeGunzipper(bufferSize)
     )
-=======
-  trait ZStreamConstructorPlatformSpecific extends ZStreamConstructorLowPriority1 {
-
-    /**
-     * Constructs a `ZStream[Any, Throwable, A]` from a
-     * `java.util.stream.Stream[A]`.
-     */
-    implicit def JavaStreamConstructor[A, StreamLike[A] <: java.util.stream.Stream[A]]
-      : WithOut[StreamLike[A], ZStream[Any, Throwable, A]] =
-      new ZStreamConstructor[StreamLike[A]] {
-        type Out = ZStream[Any, Throwable, A]
-        def make(input: => StreamLike[A])(implicit trace: ZTraceElement): ZStream[Any, Throwable, A] =
-          ZStream.fromJavaStream(input)
-      }
-
-    /**
-     * Constructs a `ZStream[Any, Throwable, A]` from a
-     * `ZManaged[R, Throwable, java.util.stream.Stream[A]]`.
-     */
-    implicit def JavaStreamManagedConstructor[R, E <: Throwable, A, StreamLike[A] <: java.util.stream.Stream[A]]
-      : WithOut[ZManaged[R, E, StreamLike[A]], ZStream[R, Throwable, A]] =
-      new ZStreamConstructor[ZManaged[R, E, StreamLike[A]]] {
-        type Out = ZStream[R, Throwable, A]
-        def make(input: => ZManaged[R, E, StreamLike[A]])(implicit trace: ZTraceElement): ZStream[R, Throwable, A] =
-          ZStream.fromJavaStreamManaged(input)
-      }
-
-    /**
-     * Constructs a `ZStream[Any, Throwable, A]` from a
-     * `ZIO[R, Throwable, java.util.stream.Stream[A]]`.
-     */
-    implicit def JavaStreamZIOConstructor[R, E <: Throwable, A, StreamLike[A] <: java.util.stream.Stream[A]]
-      : WithOut[ZIO[R, E, StreamLike[A]], ZStream[R, Throwable, A]] =
-      new ZStreamConstructor[ZIO[R, E, StreamLike[A]]] {
-        type Out = ZStream[R, Throwable, A]
-        def make(input: => ZIO[R, E, StreamLike[A]])(implicit trace: ZTraceElement): ZStream[R, Throwable, A] =
-          ZStream.fromJavaStreamZIO(input)
-      }
-
-  }
-}
-
-trait ZSinkPlatformSpecificConstructors {
-  self: ZSink.type =>
-
-  /**
-   * Uses the provided `OutputStream` to create a [[ZSink]] that consumes byte chunks
-   * and writes them to the `OutputStream`. The sink will yield the count of bytes written.
-   *
-   * The caller of this function is responsible for closing the `OutputStream`.
-   */
-  final def fromOutputStream(
-    os: OutputStream
-  )(implicit trace: ZTraceElement): ZSink[Any, IOException, Byte, IOException, Byte, Long] = fromOutputStreamManaged(
-    ZManaged.succeedNow(os)
-  )
-
-  /**
-   * Uses the provided `OutputStream` resource to create a [[ZSink]] that consumes byte chunks
-   * and writes them to the `OutputStream`. The sink will yield the count of bytes written.
-   *
-   * The `OutputStream` will be automatically closed after the stream is finished or an error occurred.
-   */
-  final def fromOutputStreamManaged(
-    os: ZManaged[Any, IOException, OutputStream]
-  )(implicit trace: ZTraceElement): ZSink[Any, IOException, Byte, IOException, Byte, Long] =
-    ZSink.unwrapManaged {
-      os.map { out =>
-        ZSink.foldLeftChunksZIO(0L) { (bytesWritten, byteChunk: Chunk[Byte]) =>
-          ZIO.attemptBlockingInterrupt {
-            val bytes = byteChunk.toArray
-            out.write(bytes)
-            bytesWritten + bytes.length
-          }.refineOrDie { case e: IOException =>
-            e
-          }
-        }
-      }
-    }
-
->>>>>>> 8d896c2c
 }