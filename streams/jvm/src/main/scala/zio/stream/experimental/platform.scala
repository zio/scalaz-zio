--- conflicted
+++ resolved
@@ -2,12 +2,6 @@
 
 import zio._
 import zio.stacktracer.TracingImplicits.disableAutoTrace
-
-import java.io._
-import java.net.InetSocketAddress
-import java.nio.channels.{AsynchronousServerSocketChannel, AsynchronousSocketChannel, CompletionHandler, FileChannel}
-import java.nio.file.Path
-import java.nio.{Buffer, ByteBuffer}
 
 import java.io._
 import java.net.InetSocketAddress
@@ -217,13 +211,9 @@
   /**
    * Creates a stream of bytes from a file at the specified path.
    */
-<<<<<<< HEAD
-  def fromFile(path: => Path, chunkSize: Int = ZStream.DefaultChunkSize): ZStream[Any, Throwable, Byte] =
-=======
   def fromFile(path: => Path, chunkSize: Int = ZStream.DefaultChunkSize)(implicit
     trace: ZTraceElement
   ): ZStream[Any, Throwable, Byte] =
->>>>>>> 338645ec
     ZStream
       .acquireReleaseWith(ZIO.attemptBlockingInterrupt(FileChannel.open(path)))(chan =>
         ZIO.attemptBlocking(chan.close()).orDie
@@ -250,11 +240,7 @@
   def fromInputStream(
     is: => InputStream,
     chunkSize: Int = ZStream.DefaultChunkSize
-<<<<<<< HEAD
-  ): ZStream[Any, IOException, Byte] =
-=======
   )(implicit trace: ZTraceElement): ZStream[Any, IOException, Byte] =
->>>>>>> 338645ec
     ZStream.fromZIO(UIO(is)).flatMap { capturedIs =>
       ZStream.repeatZIOChunkOption {
         for {
@@ -278,11 +264,7 @@
   final def fromResource(
     path: String,
     chunkSize: Int = ZStream.DefaultChunkSize
-<<<<<<< HEAD
-  ): ZStream[Any, IOException, Byte] =
-=======
   )(implicit trace: ZTraceElement): ZStream[Any, IOException, Byte] =
->>>>>>> 338645ec
     ZStream.managed {
       ZManaged.fromAutoCloseable {
         ZIO.attemptBlockingIO(getClass.getClassLoader.getResourceAsStream(path.replace('\\', '/'))).flatMap { x =>
@@ -301,11 +283,7 @@
   def fromInputStreamEffect[R](
     is: ZIO[R, IOException, InputStream],
     chunkSize: Int = ZStream.DefaultChunkSize
-<<<<<<< HEAD
-  ): ZStream[R, IOException, Byte] =
-=======
   )(implicit trace: ZTraceElement): ZStream[R, IOException, Byte] =
->>>>>>> 338645ec
     fromInputStreamManaged(is.toManagedWith(is => ZIO.succeed(is.close())), chunkSize)
 
   /**
@@ -314,23 +292,15 @@
   def fromInputStreamManaged[R](
     is: ZManaged[R, IOException, InputStream],
     chunkSize: Int = ZStream.DefaultChunkSize
-<<<<<<< HEAD
-  ): ZStream[R, IOException, Byte] =
-=======
   )(implicit trace: ZTraceElement): ZStream[R, IOException, Byte] =
->>>>>>> 338645ec
     ZStream.managed(is).flatMap(fromInputStream(_, chunkSize))
 
   /**
    * Creates a stream from `java.io.Reader`.
    */
-<<<<<<< HEAD
-  def fromReader(reader: => Reader, chunkSize: Int = ZStream.DefaultChunkSize): ZStream[Any, IOException, Char] =
-=======
   def fromReader(reader: => Reader, chunkSize: Int = ZStream.DefaultChunkSize)(implicit
     trace: ZTraceElement
   ): ZStream[Any, IOException, Char] =
->>>>>>> 338645ec
     ZStream.fromZIO(UIO(reader)).flatMap { capturedReader =>
       ZStream.repeatZIOChunkOption {
         for {
@@ -354,11 +324,7 @@
   def fromReaderEffect[R](
     reader: => ZIO[R, IOException, Reader],
     chunkSize: Int = ZStream.DefaultChunkSize
-<<<<<<< HEAD
-  ): ZStream[R, IOException, Char] =
-=======
   )(implicit trace: ZTraceElement): ZStream[R, IOException, Char] =
->>>>>>> 338645ec
     fromReaderManaged(reader.toManagedWith(r => ZIO.succeed(r.close())), chunkSize)
 
   /**
@@ -367,11 +333,7 @@
   def fromReaderManaged[R](
     reader: => ZManaged[R, IOException, Reader],
     chunkSize: Int = ZStream.DefaultChunkSize
-<<<<<<< HEAD
-  ): ZStream[R, IOException, Char] =
-=======
   )(implicit trace: ZTraceElement): ZStream[R, IOException, Char] =
->>>>>>> 338645ec
     ZStream.managed(reader).flatMap(fromReader(_, chunkSize))
 
   /**
@@ -381,11 +343,7 @@
   def fromOutputStreamWriter(
     write: OutputStream => Unit,
     chunkSize: Int = ZStream.DefaultChunkSize
-<<<<<<< HEAD
-  ): ZStream[Any, Throwable, Byte] = {
-=======
   )(implicit trace: ZTraceElement): ZStream[Any, Throwable, Byte] = {
->>>>>>> 338645ec
     def from(in: InputStream, out: OutputStream, err: Promise[Throwable, None.type]) = {
       val readIn = fromInputStream(in, chunkSize).ensuring(ZIO.succeed(in.close()))
       val writeOut = ZStream.fromZIO {
@@ -411,13 +369,9 @@
   /**
    * Creates a stream from a Java stream
    */
-<<<<<<< HEAD
-  final def fromJavaStream[R, A](stream: => java.util.stream.Stream[A]): ZStream[R, Throwable, A] =
-=======
   final def fromJavaStream[R, A](stream: => java.util.stream.Stream[A])(implicit
     trace: ZTraceElement
   ): ZStream[R, Throwable, A] =
->>>>>>> 338645ec
     ZStream.fromJavaIterator(stream.iterator())
 
   /**
@@ -425,11 +379,7 @@
    */
   final def fromJavaStreamEffect[R, A](
     stream: ZIO[R, Throwable, java.util.stream.Stream[A]]
-<<<<<<< HEAD
-  ): ZStream[R, Throwable, A] =
-=======
   )(implicit trace: ZTraceElement): ZStream[R, Throwable, A] =
->>>>>>> 338645ec
     ZStream.fromJavaIteratorZIO(stream.flatMap(s => UIO(s.iterator())))
 
   /**
@@ -437,23 +387,15 @@
    */
   final def fromJavaStreamManaged[R, A](
     stream: ZManaged[R, Throwable, java.util.stream.Stream[A]]
-<<<<<<< HEAD
-  ): ZStream[R, Throwable, A] =
-=======
   )(implicit trace: ZTraceElement): ZStream[R, Throwable, A] =
->>>>>>> 338645ec
     ZStream.fromJavaIteratorManaged(stream.mapZIO(s => UIO(s.iterator())))
 
   /**
    * Creates a stream from a Java stream
    */
-<<<<<<< HEAD
-  final def fromJavaStreamTotal[A](stream: => java.util.stream.Stream[A]): ZStream[Any, Nothing, A] =
-=======
   final def fromJavaStreamTotal[A](stream: => java.util.stream.Stream[A])(implicit
     trace: ZTraceElement
   ): ZStream[Any, Nothing, A] =
->>>>>>> 338645ec
     ZStream.fromJavaIteratorSucceed(stream.iterator())
 
   /**
@@ -463,11 +405,7 @@
   def fromSocketServer(
     port: Int,
     host: Option[String] = None
-<<<<<<< HEAD
-  ): ZStream[Any, Throwable, Connection] =
-=======
   )(implicit trace: ZTraceElement): ZStream[Any, Throwable, Connection] =
->>>>>>> 338645ec
     for {
       server <- ZStream.managed(ZManaged.fromAutoCloseable(ZIO.attemptBlocking {
                   AsynchronousServerSocketChannel
@@ -505,11 +443,7 @@
     /**
      * Read the entire `AsynchronousSocketChannel` by emitting a `Chunk[Byte]`
      */
-<<<<<<< HEAD
-    def read: ZStream[Any, Throwable, Byte] =
-=======
     def read(implicit trace: ZTraceElement): ZStream[Any, Throwable, Byte] =
->>>>>>> 338645ec
       ZStream.fromZIO(UIO(ByteBuffer.allocate(ZStream.DefaultChunkSize))).flatMap { reusableBuffer =>
         ZStream.unfoldChunkZIO(0) {
           case -1 => ZIO.succeed(Option.empty)
@@ -536,11 +470,7 @@
      *
      * The sink will yield the count of bytes written.
      */
-<<<<<<< HEAD
-    def write: ZSink[Any, Throwable, Byte, Throwable, Nothing, Int] =
-=======
     def write(implicit trace: ZTraceElement): ZSink[Any, Throwable, Byte, Throwable, Nothing, Int] =
->>>>>>> 338645ec
       ZSink.foldLeftChunksZIO[Any, Throwable, Byte, Int](0) { case (nbBytesWritten, c) =>
         ZIO.async[Any, Throwable, Int] { callback =>
           socket.write(
@@ -559,11 +489,7 @@
     /**
      * Close the underlying socket
      */
-<<<<<<< HEAD
-    private[stream] def close(): UIO[Unit] = ZIO.succeed(socket.close())
-=======
     private[stream] def close()(implicit trace: ZTraceElement): UIO[Unit] = ZIO.succeed(socket.close())
->>>>>>> 338645ec
   }
 
   object Connection {
@@ -571,11 +497,7 @@
     /**
      * Create a `Managed` connection
      */
-<<<<<<< HEAD
-    def make(socket: AsynchronousSocketChannel): UManaged[Connection] =
-=======
     def make(socket: AsynchronousSocketChannel)(implicit trace: ZTraceElement): UManaged[Connection] =
->>>>>>> 338645ec
       Managed.acquireReleaseWith(ZIO.succeed(new Connection(socket)))(_.close())
   }
 
