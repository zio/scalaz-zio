/*
 * Copyright 2018-2021 John A. De Goes and the ZIO Contributors
 *
 * Licensed under the Apache License, Version 2.0 (the "License");
 * you may not use this file except in compliance with the License.
 * You may obtain a copy of the License at
 *
 *     http://www.apache.org/licenses/LICENSE-2.0
 *
 * Unless required by applicable law or agreed to in writing, software
 * distributed under the License is distributed on an "AS IS" BASIS,
 * WITHOUT WARRANTIES OR CONDITIONS OF ANY KIND, either express or implied.
 * See the License for the specific language governing permissions and
 * limitations under the License.
 */

package zio.stream

import zio.Blocking.effectBlockingIO
import zio._
import zio.stream.compression._

import java.io._
import java.net.InetSocketAddress
import java.nio.channels.{AsynchronousServerSocketChannel, AsynchronousSocketChannel, CompletionHandler, FileChannel}
import java.nio.file.StandardOpenOption._
import java.nio.file.{OpenOption, Path}
import java.nio.{Buffer, ByteBuffer}
import java.util.zip.{DataFormatException, Inflater}
import java.{util => ju}
import scala.annotation.tailrec

trait ZSinkPlatformSpecificConstructors {
  self: ZSink.type =>

  /**
   * Uses the provided `OutputStream` to create a [[ZSink]] that consumes byte chunks
   * and writes them to the `OutputStream`. The sink will yield the count of bytes written.
   *
   * The caller of this function is responsible for closing the `OutputStream`.
   */
  final def fromOutputStream(
    os: OutputStream
<<<<<<< HEAD
  ): ZSink[Has[Blocking], IOException, Byte, Byte, Long] = fromOutputStreamManaged(ZManaged.succeedNow(os))
=======
  ): ZSink[Any, IOException, Byte, Byte, Long] = fromOutputStreamManaged(ZManaged.succeedNow(os))
>>>>>>> f252f4fb

  /**
   * Uses the provided `OutputStream` resource to create a [[ZSink]] that consumes byte chunks
   * and writes them to the `OutputStream`. The sink will yield the count of bytes written.
   *
   * The `OutputStream` will be automatically closed after the stream is finished or an error occurred.
   */
  final def fromOutputStreamManaged(
<<<<<<< HEAD
    os: ZManaged[Has[Blocking], IOException, OutputStream]
  ): ZSink[Has[Blocking], IOException, Byte, Byte, Long] =
    ZSink.managed(os) { out =>
      ZSink.foldLeftChunksM(0L) { (bytesWritten, byteChunk: Chunk[Byte]) =>
        Blocking.effectBlockingInterrupt {
=======
    os: ZManaged[Any, IOException, OutputStream]
  ): ZSink[Any, IOException, Byte, Byte, Long] =
    ZSink.managed(os) { out =>
      ZSink.foldLeftChunksM(0L) { (bytesWritten, byteChunk: Chunk[Byte]) =>
        ZIO.effectBlockingInterrupt {
>>>>>>> f252f4fb
          val bytes = byteChunk.toArray
          out.write(bytes)
          bytesWritten + bytes.length
        }.refineOrDie { case e: IOException =>
          e
        }
      }
    }

  /**
   * Uses the provided `Path` to create a [[ZSink]] that consumes byte chunks
   * and writes them to the `File`. The sink will yield count of bytes written.
   */
  final def fromFile(
    path: => Path,
    position: Long = 0L,
    options: Set[OpenOption] = Set(WRITE, TRUNCATE_EXISTING, CREATE)
<<<<<<< HEAD
  ): ZSink[Has[Blocking], Throwable, Byte, Byte, Long] = {
    val managedChannel = ZManaged.make(
      Blocking
=======
  ): ZSink[Any, Throwable, Byte, Byte, Long] = {
    val managedChannel = ZManaged.make(
      ZIO
>>>>>>> f252f4fb
        .effectBlockingInterrupt(
          FileChannel
            .open(
              path,
              options.foldLeft(new ju.HashSet[OpenOption]()) { (acc, op) =>
                acc.add(op); acc
              } // for avoiding usage of different Java collection converters for different scala versions
            )
            .position(position)
        )
<<<<<<< HEAD
    )(chan => Blocking.effectBlocking(chan.close()).orDie)

    val writer: ZSink[Has[Blocking], Throwable, Byte, Byte, Unit] = ZSink.managed(managedChannel) { chan =>
      ZSink.foreachChunk[Has[Blocking], Throwable, Byte](byteChunk =>
        Blocking.effectBlockingInterrupt {
=======
    )(chan => ZIO.effectBlocking(chan.close()).orDie)

    val writer: ZSink[Any, Throwable, Byte, Byte, Unit] = ZSink.managed(managedChannel) { chan =>
      ZSink.foreachChunk[Any, Throwable, Byte](byteChunk =>
        ZIO.effectBlockingInterrupt {
>>>>>>> f252f4fb
          chan.write(ByteBuffer.wrap(byteChunk.toArray))
        }
      )
    }
    writer &> ZSink.count
  }
}

trait ZStreamPlatformSpecificConstructors {
  self: ZStream.type =>

  /**
   * Creates a stream from an asynchronous callback that can be called multiple times.
   * The optionality of the error type `E` can be used to signal the end of the stream,
   * by setting it to `None`.
   */
  def effectAsync[R, E, A](
    register: (ZIO[R, Option[E], Chunk[A]] => Unit) => Unit,
    outputBuffer: Int = 16
  ): ZStream[R, E, A] =
    effectAsyncMaybe(
      callback => {
        register(callback)
        None
      },
      outputBuffer
    )

  /**
   * Creates a stream from an asynchronous callback that can be called multiple times.
   * The registration of the callback returns either a canceler or synchronously returns a stream.
   * The optionality of the error type `E` can be used to signal the end of the stream, by
   * setting it to `None`.
   */
  def effectAsyncInterrupt[R, E, A](
    register: (ZIO[R, Option[E], Chunk[A]] => Unit) => Either[Canceler[R], ZStream[R, E, A]],
    outputBuffer: Int = 16
  ): ZStream[R, E, A] =
    ZStream {
      for {
        output  <- Queue.bounded[stream.Take[E, A]](outputBuffer).toManaged(_.shutdown)
        runtime <- ZIO.runtime[R].toManaged_
        eitherStream <- ZManaged.effectTotal {
                          register(k =>
                            try {
                              runtime.unsafeRun(stream.Take.fromPull(k).flatMap(output.offer))
                              ()
                            } catch {
                              case FiberFailure(c) if c.interrupted =>
                            }
                          )
                        }
        pull <- eitherStream match {
                  case Left(canceler) =>
                    (for {
                      done <- ZRef.makeManaged(false)
                    } yield done.get.flatMap {
                      if (_) Pull.end
                      else
                        output.take.flatMap(_.done).onError(_ => done.set(true) *> output.shutdown)
                    }).ensuring(canceler)
                  case Right(stream) => output.shutdown.toManaged_ *> stream.process
                }
      } yield pull
    }

  /**
   * Creates a stream from an asynchronous callback that can be called multiple times
   * The registration of the callback itself returns an effect. The optionality of the
   * error type `E` can be used to signal the end of the stream, by setting it to `None`.
   */
  def effectAsyncM[R, E, A](
    register: (ZIO[R, Option[E], Chunk[A]] => Unit) => ZIO[R, E, Any],
    outputBuffer: Int = 16
  ): ZStream[R, E, A] =
    managed {
      for {
        output  <- Queue.bounded[stream.Take[E, A]](outputBuffer).toManaged(_.shutdown)
        runtime <- ZIO.runtime[R].toManaged_
        _ <- register { k =>
               try {
                 runtime.unsafeRun(stream.Take.fromPull(k).flatMap(output.offer))
                 ()
               } catch {
                 case FiberFailure(c) if c.interrupted =>
               }
             }.toManaged_
        done <- ZRef.makeManaged(false)
        pull = done.get.flatMap {
                 if (_)
                   Pull.end
                 else
                   output.take.flatMap(_.done).onError(_ => done.set(true) *> output.shutdown)
               }
      } yield pull
    }.flatMap(repeatEffectChunkOption(_))

  /**
   * Creates a stream from an asynchronous callback that can be called multiple times.
   * The registration of the callback can possibly return the stream synchronously.
   * The optionality of the error type `E` can be used to signal the end of the stream,
   * by setting it to `None`.
   */
  def effectAsyncMaybe[R, E, A](
    register: (ZIO[R, Option[E], Chunk[A]] => Unit) => Option[ZStream[R, E, A]],
    outputBuffer: Int = 16
  ): ZStream[R, E, A] =
    ZStream {
      for {
        output  <- Queue.bounded[stream.Take[E, A]](outputBuffer).toManaged(_.shutdown)
        runtime <- ZIO.runtime[R].toManaged_
        maybeStream <- ZManaged.effectTotal {
                         register { k =>
                           try {
                             runtime.unsafeRun(stream.Take.fromPull(k).flatMap(output.offer))
                             ()
                           } catch {
                             case FiberFailure(c) if c.interrupted =>
                           }
                         }
                       }
        pull <- maybeStream match {
                  case Some(stream) => output.shutdown.toManaged_ *> stream.process
                  case None =>
                    for {
                      done <- ZRef.makeManaged(false)
                    } yield done.get.flatMap {
                      if (_)
                        Pull.end
                      else
                        output.take.flatMap(_.done).onError(_ => done.set(true) *> output.shutdown)
                    }
                }
      } yield pull
    }

  /**
   * Creates a stream from an blocking iterator that may throw exceptions.
   */
  def fromBlockingIterator[A](iterator: => Iterator[A], maxChunkSize: Int = 1): ZStream[Any, Throwable, A] =
    ZStream {
      ZManaged
        .effect(iterator)
        .fold(
          Pull.fail,
          iterator =>
            ZIO.effectSuspendTotal {
              if (maxChunkSize <= 1) {
                if (iterator.isEmpty) Pull.end
                else ZIO.effectBlocking(Chunk.single(iterator.next())).asSomeError
              } else {
                val builder  = ChunkBuilder.make[A](maxChunkSize)
                val blocking = ZIO.effectBlocking(builder += iterator.next())

                def go(i: Int): ZIO[Any, Throwable, Unit] =
                  ZIO.when(i < maxChunkSize && iterator.hasNext)(blocking *> go(i + 1))

                go(0).asSomeError.flatMap { _ =>
                  val chunk = builder.result()
                  if (chunk.isEmpty) Pull.end else Pull.emit(chunk)
                }
              }
            }
        )
    }

  /**
   * Creates a stream from an blocking Java iterator that may throw exceptions.
   */
  def fromBlockingJavaIterator[A](
    iter: => java.util.Iterator[A],
    maxChunkSize: Int = 1
  ): ZStream[Any, Throwable, A] =
    fromBlockingIterator(
      new Iterator[A] {
        def next(): A        = iter.next
        def hasNext: Boolean = iter.hasNext
      },
      maxChunkSize
    )

  /**
   * Creates a stream of bytes from a file at the specified path.
   */
<<<<<<< HEAD
  def fromFile(path: => Path, chunkSize: Int = ZStream.DefaultChunkSize): ZStream[Has[Blocking], Throwable, Byte] =
    ZStream
      .bracket(Blocking.effectBlockingInterrupt(FileChannel.open(path)))(chan =>
        Blocking.effectBlocking(chan.close()).orDie
      )
=======
  def fromFile(path: => Path, chunkSize: Int = ZStream.DefaultChunkSize): ZStream[Any, Throwable, Byte] =
    ZStream
      .bracket(ZIO.effectBlockingInterrupt(FileChannel.open(path)))(chan => ZIO.effectBlocking(chan.close()).orDie)
>>>>>>> f252f4fb
      .flatMap { channel =>
        ZStream.fromEffect(UIO(ByteBuffer.allocate(chunkSize))).flatMap { reusableBuffer =>
          ZStream.repeatEffectChunkOption(
            for {
<<<<<<< HEAD
              bytesRead <- Blocking.effectBlockingInterrupt(channel.read(reusableBuffer)).mapError(Some(_))
=======
              bytesRead <- ZIO.effectBlockingInterrupt(channel.read(reusableBuffer)).mapError(Some(_))
>>>>>>> f252f4fb
              _         <- ZIO.fail(None).when(bytesRead == -1)
              chunk <- UIO {
                         reusableBuffer.flip()
                         Chunk.fromByteBuffer(reusableBuffer)
                       }
            } yield chunk
          )
        }
      }

  /**
   * Creates a stream from a `java.io.InputStream`.
   * Note: the input stream will not be explicitly closed after it is exhausted.
   */
  def fromInputStream(
    is: => InputStream,
    chunkSize: Int = ZStream.DefaultChunkSize
<<<<<<< HEAD
  ): ZStream[Has[Blocking], IOException, Byte] =
=======
  ): ZStream[Any, IOException, Byte] =
>>>>>>> f252f4fb
    ZStream.fromEffect(UIO(is)).flatMap { capturedIs =>
      ZStream.repeatEffectChunkOption {
        for {
          bufArray  <- UIO(Array.ofDim[Byte](chunkSize))
<<<<<<< HEAD
          bytesRead <- Blocking.effectBlockingIO(capturedIs.read(bufArray)).mapError(Some(_))
=======
          bytesRead <- ZIO.effectBlockingIO(capturedIs.read(bufArray)).mapError(Some(_))
>>>>>>> f252f4fb
          bytes <- if (bytesRead < 0)
                     ZIO.fail(None)
                   else if (bytesRead == 0)
                     UIO(Chunk.empty)
                   else if (bytesRead < chunkSize)
                     UIO(Chunk.fromArray(bufArray).take(bytesRead))
                   else
                     UIO(Chunk.fromArray(bufArray))
        } yield bytes
      }
    }

  /**
   * Creates a stream from the resource specified in `path`
   */
  final def fromResource(
    path: String,
    chunkSize: Int = ZStream.DefaultChunkSize
<<<<<<< HEAD
  ): ZStream[Has[Blocking], IOException, Byte] =
=======
  ): ZStream[Any, IOException, Byte] =
>>>>>>> f252f4fb
    ZStream.managed {
      ZManaged.fromAutoCloseable {
        ZIO.effectBlockingIO(getClass.getClassLoader.getResourceAsStream(path.replace('\\', '/'))).flatMap { x =>
          if (x == null)
            ZIO.fail(new FileNotFoundException(s"No such resource: '$path'"))
          else
            ZIO.succeed(x)
        }
      }
    }.flatMap(is => fromInputStream(is, chunkSize = chunkSize))

  /**
   * Creates a stream from a `java.io.InputStream`. Ensures that the input
   * stream is closed after it is exhausted.
   */
  def fromInputStreamEffect[R](
    is: ZIO[R, IOException, InputStream],
    chunkSize: Int = ZStream.DefaultChunkSize
<<<<<<< HEAD
  ): ZStream[R with Has[Blocking], IOException, Byte] =
=======
  ): ZStream[R, IOException, Byte] =
>>>>>>> f252f4fb
    fromInputStreamManaged(is.toManaged(is => ZIO.effectTotal(is.close())), chunkSize)

  /**
   * Creates a stream from a managed `java.io.InputStream` value.
   */
  def fromInputStreamManaged[R](
    is: ZManaged[R, IOException, InputStream],
    chunkSize: Int = ZStream.DefaultChunkSize
<<<<<<< HEAD
  ): ZStream[R with Has[Blocking], IOException, Byte] =
=======
  ): ZStream[R, IOException, Byte] =
>>>>>>> f252f4fb
    ZStream
      .managed(is)
      .flatMap(fromInputStream(_, chunkSize))

  /**
   * Creates a stream from `java.io.Reader`.
   */
<<<<<<< HEAD
  def fromReader(
    reader: => Reader,
    chunkSize: Int = ZStream.DefaultChunkSize
  ): ZStream[Has[Blocking], IOException, Char] =
=======
  def fromReader(reader: => Reader, chunkSize: Int = ZStream.DefaultChunkSize): ZStream[Any, IOException, Char] =
>>>>>>> f252f4fb
    ZStream.fromEffect(UIO(reader)).flatMap { capturedReader =>
      ZStream.repeatEffectChunkOption {
        for {
          bufArray  <- UIO(Array.ofDim[Char](chunkSize))
<<<<<<< HEAD
          bytesRead <- Blocking.effectBlockingIO(capturedReader.read(bufArray)).mapError(Some(_))
=======
          bytesRead <- ZIO.effectBlockingIO(capturedReader.read(bufArray)).mapError(Some(_))
>>>>>>> f252f4fb
          chars <- if (bytesRead < 0)
                     ZIO.fail(None)
                   else if (bytesRead == 0)
                     UIO(Chunk.empty)
                   else if (bytesRead < chunkSize)
                     UIO(Chunk.fromArray(bufArray).take(bytesRead))
                   else
                     UIO(Chunk.fromArray(bufArray))
        } yield chars
      }
    }

  /**
   * Creates a stream from an effect producing `java.io.Reader`.
   */
  def fromReaderEffect[R](
    reader: => ZIO[R, IOException, Reader],
    chunkSize: Int = ZStream.DefaultChunkSize
<<<<<<< HEAD
  ): ZStream[R with Has[Blocking], IOException, Char] =
=======
  ): ZStream[R, IOException, Char] =
>>>>>>> f252f4fb
    fromReaderManaged(reader.toManaged(r => ZIO.effectTotal(r.close())), chunkSize)

  /**
   * Creates a stream from managed `java.io.Reader`.
   */
  def fromReaderManaged[R](
    reader: => ZManaged[R, IOException, Reader],
    chunkSize: Int = ZStream.DefaultChunkSize
<<<<<<< HEAD
  ): ZStream[R with Has[Blocking], IOException, Char] =
=======
  ): ZStream[R, IOException, Char] =
>>>>>>> f252f4fb
    ZStream.managed(reader).flatMap(fromReader(_, chunkSize))

  /**
   * Creates a stream from a callback that writes to `java.io.OutputStream`.
   * Note: the input stream will be closed after the `write` is done.
   */
  def fromOutputStreamWriter(
    write: OutputStream => Unit,
    chunkSize: Int = ZStream.DefaultChunkSize
<<<<<<< HEAD
  ): ZStream[Has[Blocking], Throwable, Byte] = {
    def from(in: InputStream, out: OutputStream, err: Promise[Throwable, None.type]) = {
      val readIn = fromInputStream(in, chunkSize).ensuring(ZIO.effectTotal(in.close()))
      val writeOut = ZStream.fromEffect {
        Blocking
=======
  ): ZStream[Any, Throwable, Byte] = {
    def from(in: InputStream, out: OutputStream, err: Promise[Throwable, None.type]) = {
      val readIn = fromInputStream(in, chunkSize).ensuring(ZIO.effectTotal(in.close()))
      val writeOut = ZStream.fromEffect {
        ZIO
>>>>>>> f252f4fb
          .effectBlockingInterrupt(write(out))
          .run
          .tap(exit => err.done(exit.as(None)))
          .ensuring(ZIO.effectTotal(out.close()))
      }

      val handleError = ZStream.fromEffectOption(err.await.some)
      readIn.drainFork(writeOut) ++ handleError
    }

    for {
      out    <- ZStream.fromEffect(ZIO.effectTotal(new PipedOutputStream()))
      in     <- ZStream.fromEffect(ZIO.effectTotal(new PipedInputStream(out)))
      err    <- ZStream.fromEffect(Promise.make[Throwable, None.type])
      result <- from(in, out, err)
    } yield result
  }

  /**
   * Creates a stream from a Java stream
   */
  final def fromJavaStream[R, A](stream: => ju.stream.Stream[A]): ZStream[R, Throwable, A] =
    ZStream.fromJavaIterator(stream.iterator())

  /**
   * Creates a stream from a Java stream
   */
  final def fromJavaStreamEffect[R, A](stream: ZIO[R, Throwable, ju.stream.Stream[A]]): ZStream[R, Throwable, A] =
    ZStream.fromJavaIteratorEffect(stream.flatMap(s => UIO(s.iterator())))

  /**
   * Creates a stream from a managed Java stream
   */
  final def fromJavaStreamManaged[R, A](stream: ZManaged[R, Throwable, ju.stream.Stream[A]]): ZStream[R, Throwable, A] =
    ZStream.fromJavaIteratorManaged(stream.mapM(s => UIO(s.iterator())))

  /**
   * Creates a stream from a Java stream
   */
  final def fromJavaStreamTotal[A](stream: => ju.stream.Stream[A]): ZStream[Any, Nothing, A] =
    ZStream.fromJavaIteratorTotal(stream.iterator())

  /**
   * Create a stream of accepted connection from server socket
   * Emit socket `Connection` from which you can read / write and ensure it is closed after it is used
   */
  def fromSocketServer(
    port: Int,
    host: Option[String] = None
<<<<<<< HEAD
  ): ZStream[Has[Blocking], Throwable, Connection] =
    for {
      server <- ZStream.managed(ZManaged.fromAutoCloseable(Blocking.effectBlocking {
=======
  ): ZStream[Any, Throwable, Connection] =
    for {
      server <- ZStream.managed(ZManaged.fromAutoCloseable(ZIO.effectBlocking {
>>>>>>> f252f4fb
                  AsynchronousServerSocketChannel
                    .open()
                    .bind(
                      host.fold(new InetSocketAddress(port))(new InetSocketAddress(_, port))
                    )
                }))

      registerConnection <- ZStream.managed(ZManaged.scope)

      conn <- ZStream.repeatEffect {
                IO.effectAsync[Throwable, UManaged[Connection]] { callback =>
                  server.accept(
                    null,
                    new CompletionHandler[AsynchronousSocketChannel, Void]() {
                      self =>
                      override def completed(socket: AsynchronousSocketChannel, attachment: Void): Unit =
                        callback(ZIO.succeed(Connection.make(socket)))

                      override def failed(exc: Throwable, attachment: Void): Unit = callback(ZIO.fail(exc))
                    }
                  )
                }.flatMap(managedConn => registerConnection(managedConn).map(_._2))
              }
    } yield conn

  /**
   * Accepted connection made to a specific channel `AsynchronousServerSocketChannel`
   */
  class Connection(socket: AsynchronousSocketChannel) {

    /**
     * Read the entire `AsynchronousSocketChannel` by emitting a `Chunk[Byte]`
     * The caller of this function is NOT responsible for closing the `AsynchronousSocketChannel`.
     */
    def read: Stream[Throwable, Byte] =
      ZStream.unfoldChunkM(0) {
        case -1 => ZIO.succeed(Option.empty)
        case _ =>
          val buff = ByteBuffer.allocate(ZStream.DefaultChunkSize)

          IO.effectAsync[Throwable, Option[(Chunk[Byte], Int)]] { callback =>
            socket.read(
              buff,
              null,
              new CompletionHandler[Integer, Void] {
                override def completed(bytesRead: Integer, attachment: Void): Unit = {
                  (buff: Buffer).flip()
                  callback(ZIO.succeed(Option(Chunk.fromByteBuffer(buff) -> bytesRead.toInt)))
                }

                override def failed(error: Throwable, attachment: Void): Unit = callback(ZIO.fail(error))
              }
            )
          }
      }

    /**
     * Write the entire Chuck[Byte] to the socket channel.
     * The caller of this function is NOT responsible for closing the `AsynchronousSocketChannel`.
     *
     * The sink will yield the count of bytes written.
     */
    def write: Sink[Throwable, Byte, Nothing, Int] =
      ZSink.foldLeftChunksM(0) { case (nbBytesWritten, c) =>
        IO.effectAsync[Throwable, Int] { callback =>
          socket.write(
            ByteBuffer.wrap(c.toArray),
            null,
            new CompletionHandler[Integer, Void] {
              override def completed(result: Integer, attachment: Void): Unit =
                callback(ZIO.succeed(nbBytesWritten + result.toInt))

              override def failed(error: Throwable, attachment: Void): Unit = callback(ZIO.fail(error))
            }
          )
        }
      }

    /**
     * Close the underlying socket
     */
    def close(): UIO[Unit] = ZIO.effectTotal(socket.close())
  }

  object Connection {

    /**
     * Create a `Managed` connection
     */
    def make(socket: AsynchronousSocketChannel): UManaged[Connection] =
      Managed.make(ZIO.succeed(new Connection(socket)))(_.close())
  }

}

trait ZTransducerPlatformSpecificConstructors {
  self: ZTransducer.type =>

  /**
   * Compresses stream with 'deflate' method described in https://tools.ietf.org/html/rfc1951.
   * Each incoming chunk is compressed at once, so it can utilize thread for long time if chunks are big.
   *
   * @param bufferSize Size of internal buffer used for pulling data from deflater, affects performance.
   * @param noWrap     Whether output stream is wrapped in ZLIB header and trailer. For HTTP 'deflate' content-encoding should be false, see https://tools.ietf.org/html/rfc2616.
   */
  def deflate(
    bufferSize: Int = 64 * 1024,
    noWrap: Boolean = false,
    level: CompressionLevel = CompressionLevel.DefaultCompression,
    strategy: CompressionStrategy = CompressionStrategy.DefaultStrategy,
    flushMode: FlushMode = FlushMode.NoFlush
  ): ZTransducer[Any, Nothing, Byte, Byte] =
    ZTransducer(Deflate.makeDeflater(bufferSize, noWrap, level, strategy, flushMode))

  /**
   * Decompresses deflated stream. Compression method is described in https://tools.ietf.org/html/rfc1951.
   *
   * @param noWrap     Whether is wrapped in ZLIB header and trailer, see https://tools.ietf.org/html/rfc1951.
   *                   For HTTP 'deflate' content-encoding should be false, see https://tools.ietf.org/html/rfc2616.
   * @param bufferSize Size of buffer used internally, affects performance.
   */
  def inflate(
    bufferSize: Int = 64 * 1024,
    noWrap: Boolean = false
  ): ZTransducer[Any, CompressionException, Byte, Byte] = {
    def makeInflater: ZManaged[Any, Nothing, Option[Chunk[Byte]] => ZIO[Any, CompressionException, Chunk[Byte]]] =
      ZManaged
        .make(ZIO.effectTotal((new Array[Byte](bufferSize), new Inflater(noWrap)))) { case (_, inflater) =>
          ZIO.effectTotal(inflater.end())
        }
        .map {
          case (buffer, inflater) => {
            case None =>
              ZIO.effect {
                if (inflater.finished()) {
                  inflater.reset()
                  Chunk.empty
                } else {
                  throw CompressionException("Inflater is not finished when input stream completed")
                }
              }.refineOrDie { case e: DataFormatException =>
                CompressionException(e)
              }
            case Some(chunk) =>
              ZIO.effect {
                inflater.setInput(chunk.toArray)
                pullAllOutput(inflater, buffer, chunk)
              }.refineOrDie { case e: DataFormatException =>
                CompressionException(e)
              }
          }
        }

    // Pulls all available output from the inflater.
    def pullAllOutput(
      inflater: Inflater,
      buffer: Array[Byte],
      input: Chunk[Byte]
    ): Chunk[Byte] = {
      @tailrec
      def next(acc: Chunk[Byte]): Chunk[Byte] = {
        val read      = inflater.inflate(buffer)
        val remaining = inflater.getRemaining()
        val current   = Chunk.fromArray(ju.Arrays.copyOf(buffer, read))
        if (remaining > 0) {
          if (read > 0) next(acc ++ current)
          else if (inflater.finished()) {
            val leftover = input.takeRight(remaining)
            inflater.reset()
            inflater.setInput(leftover.toArray)
            next(acc ++ current)
          } else {
            // Impossible happened (aka programmer error). Die.
            throw new Exception("read = 0, remaining > 0, not finished")
          }
        } else if (read > 0) next(acc ++ current)
        else acc ++ current
      }

      if (inflater.needsInput()) Chunk.empty else next(Chunk.empty)
    }

    ZTransducer(makeInflater)
  }

  /**
   * @param bufferSize Size of buffer used internally, affects performance.
   * @param level
   * @param strategy
   * @param flushMode
   * @return
   */
  def gzip(
    bufferSize: Int = 64 * 1024,
    level: CompressionLevel = CompressionLevel.DefaultCompression,
    strategy: CompressionStrategy = CompressionStrategy.DefaultStrategy,
    flushMode: FlushMode = FlushMode.NoFlush
  ): ZTransducer[Any, Nothing, Byte, Byte] =
    ZTransducer(
      ZManaged
        .make(Gzipper.make(bufferSize, level, strategy, flushMode))(gzipper => ZIO.effectTotal(gzipper.close()))
        .map { gzipper =>
          {
            case None        => gzipper.onNone
            case Some(chunk) => gzipper.onChunk(chunk)
          }
        }
    )

  /**
   * Decompresses gzipped stream. Compression method is described in https://tools.ietf.org/html/rfc1952.
   *
   * @param bufferSize Size of buffer used internally, affects performance.
   */
  def gunzip(bufferSize: Int = 64 * 1024): ZTransducer[Any, CompressionException, Byte, Byte] =
    ZTransducer(
      ZManaged
        .make(Gunzipper.make(bufferSize))(gunzipper => ZIO.effectTotal(gunzipper.close()))
        .map { gunzipper =>
          {
            case None        => gunzipper.onNone
            case Some(chunk) => gunzipper.onChunk(chunk)
          }
        }
    )
}<|MERGE_RESOLUTION|>--- conflicted
+++ resolved
@@ -16,7 +16,6 @@
 
 package zio.stream
 
-import zio.Blocking.effectBlockingIO
 import zio._
 import zio.stream.compression._
 
@@ -41,11 +40,7 @@
    */
   final def fromOutputStream(
     os: OutputStream
-<<<<<<< HEAD
-  ): ZSink[Has[Blocking], IOException, Byte, Byte, Long] = fromOutputStreamManaged(ZManaged.succeedNow(os))
-=======
   ): ZSink[Any, IOException, Byte, Byte, Long] = fromOutputStreamManaged(ZManaged.succeedNow(os))
->>>>>>> f252f4fb
 
   /**
    * Uses the provided `OutputStream` resource to create a [[ZSink]] that consumes byte chunks
@@ -54,19 +49,11 @@
    * The `OutputStream` will be automatically closed after the stream is finished or an error occurred.
    */
   final def fromOutputStreamManaged(
-<<<<<<< HEAD
-    os: ZManaged[Has[Blocking], IOException, OutputStream]
-  ): ZSink[Has[Blocking], IOException, Byte, Byte, Long] =
-    ZSink.managed(os) { out =>
-      ZSink.foldLeftChunksM(0L) { (bytesWritten, byteChunk: Chunk[Byte]) =>
-        Blocking.effectBlockingInterrupt {
-=======
     os: ZManaged[Any, IOException, OutputStream]
   ): ZSink[Any, IOException, Byte, Byte, Long] =
     ZSink.managed(os) { out =>
       ZSink.foldLeftChunksM(0L) { (bytesWritten, byteChunk: Chunk[Byte]) =>
         ZIO.effectBlockingInterrupt {
->>>>>>> f252f4fb
           val bytes = byteChunk.toArray
           out.write(bytes)
           bytesWritten + bytes.length
@@ -84,15 +71,9 @@
     path: => Path,
     position: Long = 0L,
     options: Set[OpenOption] = Set(WRITE, TRUNCATE_EXISTING, CREATE)
-<<<<<<< HEAD
-  ): ZSink[Has[Blocking], Throwable, Byte, Byte, Long] = {
-    val managedChannel = ZManaged.make(
-      Blocking
-=======
   ): ZSink[Any, Throwable, Byte, Byte, Long] = {
     val managedChannel = ZManaged.make(
       ZIO
->>>>>>> f252f4fb
         .effectBlockingInterrupt(
           FileChannel
             .open(
@@ -103,19 +84,11 @@
             )
             .position(position)
         )
-<<<<<<< HEAD
-    )(chan => Blocking.effectBlocking(chan.close()).orDie)
-
-    val writer: ZSink[Has[Blocking], Throwable, Byte, Byte, Unit] = ZSink.managed(managedChannel) { chan =>
-      ZSink.foreachChunk[Has[Blocking], Throwable, Byte](byteChunk =>
-        Blocking.effectBlockingInterrupt {
-=======
     )(chan => ZIO.effectBlocking(chan.close()).orDie)
 
     val writer: ZSink[Any, Throwable, Byte, Byte, Unit] = ZSink.managed(managedChannel) { chan =>
       ZSink.foreachChunk[Any, Throwable, Byte](byteChunk =>
         ZIO.effectBlockingInterrupt {
->>>>>>> f252f4fb
           chan.write(ByteBuffer.wrap(byteChunk.toArray))
         }
       )
@@ -300,26 +273,14 @@
   /**
    * Creates a stream of bytes from a file at the specified path.
    */
-<<<<<<< HEAD
-  def fromFile(path: => Path, chunkSize: Int = ZStream.DefaultChunkSize): ZStream[Has[Blocking], Throwable, Byte] =
-    ZStream
-      .bracket(Blocking.effectBlockingInterrupt(FileChannel.open(path)))(chan =>
-        Blocking.effectBlocking(chan.close()).orDie
-      )
-=======
   def fromFile(path: => Path, chunkSize: Int = ZStream.DefaultChunkSize): ZStream[Any, Throwable, Byte] =
     ZStream
       .bracket(ZIO.effectBlockingInterrupt(FileChannel.open(path)))(chan => ZIO.effectBlocking(chan.close()).orDie)
->>>>>>> f252f4fb
       .flatMap { channel =>
         ZStream.fromEffect(UIO(ByteBuffer.allocate(chunkSize))).flatMap { reusableBuffer =>
           ZStream.repeatEffectChunkOption(
             for {
-<<<<<<< HEAD
-              bytesRead <- Blocking.effectBlockingInterrupt(channel.read(reusableBuffer)).mapError(Some(_))
-=======
               bytesRead <- ZIO.effectBlockingInterrupt(channel.read(reusableBuffer)).mapError(Some(_))
->>>>>>> f252f4fb
               _         <- ZIO.fail(None).when(bytesRead == -1)
               chunk <- UIO {
                          reusableBuffer.flip()
@@ -337,20 +298,12 @@
   def fromInputStream(
     is: => InputStream,
     chunkSize: Int = ZStream.DefaultChunkSize
-<<<<<<< HEAD
-  ): ZStream[Has[Blocking], IOException, Byte] =
-=======
   ): ZStream[Any, IOException, Byte] =
->>>>>>> f252f4fb
     ZStream.fromEffect(UIO(is)).flatMap { capturedIs =>
       ZStream.repeatEffectChunkOption {
         for {
           bufArray  <- UIO(Array.ofDim[Byte](chunkSize))
-<<<<<<< HEAD
-          bytesRead <- Blocking.effectBlockingIO(capturedIs.read(bufArray)).mapError(Some(_))
-=======
           bytesRead <- ZIO.effectBlockingIO(capturedIs.read(bufArray)).mapError(Some(_))
->>>>>>> f252f4fb
           bytes <- if (bytesRead < 0)
                      ZIO.fail(None)
                    else if (bytesRead == 0)
@@ -369,11 +322,7 @@
   final def fromResource(
     path: String,
     chunkSize: Int = ZStream.DefaultChunkSize
-<<<<<<< HEAD
-  ): ZStream[Has[Blocking], IOException, Byte] =
-=======
   ): ZStream[Any, IOException, Byte] =
->>>>>>> f252f4fb
     ZStream.managed {
       ZManaged.fromAutoCloseable {
         ZIO.effectBlockingIO(getClass.getClassLoader.getResourceAsStream(path.replace('\\', '/'))).flatMap { x =>
@@ -392,11 +341,7 @@
   def fromInputStreamEffect[R](
     is: ZIO[R, IOException, InputStream],
     chunkSize: Int = ZStream.DefaultChunkSize
-<<<<<<< HEAD
-  ): ZStream[R with Has[Blocking], IOException, Byte] =
-=======
   ): ZStream[R, IOException, Byte] =
->>>>>>> f252f4fb
     fromInputStreamManaged(is.toManaged(is => ZIO.effectTotal(is.close())), chunkSize)
 
   /**
@@ -405,11 +350,7 @@
   def fromInputStreamManaged[R](
     is: ZManaged[R, IOException, InputStream],
     chunkSize: Int = ZStream.DefaultChunkSize
-<<<<<<< HEAD
-  ): ZStream[R with Has[Blocking], IOException, Byte] =
-=======
   ): ZStream[R, IOException, Byte] =
->>>>>>> f252f4fb
     ZStream
       .managed(is)
       .flatMap(fromInputStream(_, chunkSize))
@@ -417,23 +358,12 @@
   /**
    * Creates a stream from `java.io.Reader`.
    */
-<<<<<<< HEAD
-  def fromReader(
-    reader: => Reader,
-    chunkSize: Int = ZStream.DefaultChunkSize
-  ): ZStream[Has[Blocking], IOException, Char] =
-=======
   def fromReader(reader: => Reader, chunkSize: Int = ZStream.DefaultChunkSize): ZStream[Any, IOException, Char] =
->>>>>>> f252f4fb
     ZStream.fromEffect(UIO(reader)).flatMap { capturedReader =>
       ZStream.repeatEffectChunkOption {
         for {
           bufArray  <- UIO(Array.ofDim[Char](chunkSize))
-<<<<<<< HEAD
-          bytesRead <- Blocking.effectBlockingIO(capturedReader.read(bufArray)).mapError(Some(_))
-=======
           bytesRead <- ZIO.effectBlockingIO(capturedReader.read(bufArray)).mapError(Some(_))
->>>>>>> f252f4fb
           chars <- if (bytesRead < 0)
                      ZIO.fail(None)
                    else if (bytesRead == 0)
@@ -452,11 +382,7 @@
   def fromReaderEffect[R](
     reader: => ZIO[R, IOException, Reader],
     chunkSize: Int = ZStream.DefaultChunkSize
-<<<<<<< HEAD
-  ): ZStream[R with Has[Blocking], IOException, Char] =
-=======
   ): ZStream[R, IOException, Char] =
->>>>>>> f252f4fb
     fromReaderManaged(reader.toManaged(r => ZIO.effectTotal(r.close())), chunkSize)
 
   /**
@@ -465,11 +391,7 @@
   def fromReaderManaged[R](
     reader: => ZManaged[R, IOException, Reader],
     chunkSize: Int = ZStream.DefaultChunkSize
-<<<<<<< HEAD
-  ): ZStream[R with Has[Blocking], IOException, Char] =
-=======
   ): ZStream[R, IOException, Char] =
->>>>>>> f252f4fb
     ZStream.managed(reader).flatMap(fromReader(_, chunkSize))
 
   /**
@@ -479,19 +401,11 @@
   def fromOutputStreamWriter(
     write: OutputStream => Unit,
     chunkSize: Int = ZStream.DefaultChunkSize
-<<<<<<< HEAD
-  ): ZStream[Has[Blocking], Throwable, Byte] = {
-    def from(in: InputStream, out: OutputStream, err: Promise[Throwable, None.type]) = {
-      val readIn = fromInputStream(in, chunkSize).ensuring(ZIO.effectTotal(in.close()))
-      val writeOut = ZStream.fromEffect {
-        Blocking
-=======
   ): ZStream[Any, Throwable, Byte] = {
     def from(in: InputStream, out: OutputStream, err: Promise[Throwable, None.type]) = {
       val readIn = fromInputStream(in, chunkSize).ensuring(ZIO.effectTotal(in.close()))
       val writeOut = ZStream.fromEffect {
         ZIO
->>>>>>> f252f4fb
           .effectBlockingInterrupt(write(out))
           .run
           .tap(exit => err.done(exit.as(None)))
@@ -541,15 +455,9 @@
   def fromSocketServer(
     port: Int,
     host: Option[String] = None
-<<<<<<< HEAD
-  ): ZStream[Has[Blocking], Throwable, Connection] =
-    for {
-      server <- ZStream.managed(ZManaged.fromAutoCloseable(Blocking.effectBlocking {
-=======
   ): ZStream[Any, Throwable, Connection] =
     for {
       server <- ZStream.managed(ZManaged.fromAutoCloseable(ZIO.effectBlocking {
->>>>>>> f252f4fb
                   AsynchronousServerSocketChannel
                     .open()
                     .bind(
