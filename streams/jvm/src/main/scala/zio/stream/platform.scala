--- conflicted
+++ resolved
@@ -177,13 +177,8 @@
   def asyncMaybe[R, E, A](
     register: ZStream.Emit[R, E, A, Unit] => Option[ZStream[R, E, A]],
     outputBuffer: => Int = 16
-<<<<<<< HEAD
-  )(implicit trace: ZTraceElement): ZStream[R, E, A] =
+  )(implicit trace: Trace): ZStream[R, E, A] =
     asyncInterrupt(k => register(k).toRight(ZIO.unit), outputBuffer)
-=======
-  )(implicit trace: Trace): ZStream[R, E, A] =
-    asyncInterrupt(k => register(k).toRight(UIO.unit), outputBuffer)
->>>>>>> 8180b5eb
 
   /**
    * Creates a stream of bytes from the specified file.
@@ -407,22 +402,14 @@
     /**
      * The remote address, i.e. the connected client
      */
-<<<<<<< HEAD
-    def remoteAddress(implicit trace: ZTraceElement): IO[IOException, SocketAddress] = ZIO
-=======
-    def remoteAddress(implicit trace: Trace): IO[IOException, SocketAddress] = IO
->>>>>>> 8180b5eb
+    def remoteAddress(implicit trace: Trace): IO[IOException, SocketAddress] = ZIO
       .attempt(socket.getRemoteAddress)
       .refineToOrDie[IOException]
 
     /**
      * The local address, i.e. our server
      */
-<<<<<<< HEAD
-    def localAddress(implicit trace: ZTraceElement): IO[IOException, SocketAddress] = ZIO
-=======
-    def localAddress(implicit trace: Trace): IO[IOException, SocketAddress] = IO
->>>>>>> 8180b5eb
+    def localAddress(implicit trace: Trace): IO[IOException, SocketAddress] = ZIO
       .attempt(socket.getLocalAddress)
       .refineToOrDie[IOException]
 
