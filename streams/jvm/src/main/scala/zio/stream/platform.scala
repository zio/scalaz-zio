--- conflicted
+++ resolved
@@ -53,11 +53,7 @@
    */
   final def fromOutputStreamManaged(
     os: ZManaged[Any, IOException, OutputStream]
-<<<<<<< HEAD
-  ): ZSink[Any, IOException, Byte, Byte, Long] =
-=======
   )(implicit trace: ZTraceElement): ZSink[Any, IOException, Byte, Byte, Long] =
->>>>>>> 338645ec
     ZSink.unwrapManaged {
       os.map { out =>
         ZSink.foldLeftChunksZIO(0L) { (bytesWritten, byteChunk: Chunk[Byte]) =>
