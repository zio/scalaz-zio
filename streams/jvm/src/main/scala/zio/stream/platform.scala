--- conflicted
+++ resolved
@@ -637,33 +637,13 @@
 }
 
 trait ZPipelinePlatformSpecificConstructors {
-<<<<<<< HEAD
   def deflate(
-    bufferSize: Int = 64 * 1024,
-    noWrap: Boolean = false,
-    level: CompressionLevel = CompressionLevel.DefaultCompression,
-    strategy: CompressionStrategy = CompressionStrategy.DefaultStrategy,
-    flushMode: FlushMode = FlushMode.NoFlush
-  )(implicit trace: ZTraceElement): ZPipeline[Any, Nothing, Byte, Byte] =
-=======
-  def deflate[Env, Err](
     bufferSize: => Int = 64 * 1024,
     noWrap: => Boolean = false,
     level: => CompressionLevel = CompressionLevel.DefaultCompression,
     strategy: => CompressionStrategy = CompressionStrategy.DefaultStrategy,
     flushMode: => FlushMode = FlushMode.NoFlush
-  )(implicit trace: ZTraceElement): ZPipeline.WithOut[
-    Env,
-    Env,
-    Err,
-    Err,
-    Byte,
-    Byte,
-    ({ type OutEnv[Env0] = Env })#OutEnv,
-    ({ type OutErr[Err0] = Err })#OutErr,
-    ({ type OutElem[Elem] = Byte })#OutElem
-  ] =
->>>>>>> 57b49c8c
+  )(implicit trace: ZTraceElement): ZPipeline[Any, Nothing, Byte, Byte] =
     ZPipeline.fromChannel(
       Deflate.makeDeflater(
         bufferSize,
@@ -674,65 +654,25 @@
       )
     )
 
-<<<<<<< HEAD
   def inflate(
-    bufferSize: Int = 64 * 1024,
-    noWrap: Boolean = false
-  )(implicit trace: ZTraceElement): ZPipeline[Any, CompressionException, Byte, Byte] =
-=======
-  def inflate[Env](
     bufferSize: => Int = 64 * 1024,
     noWrap: => Boolean = false
-  )(implicit trace: ZTraceElement): ZPipeline.WithOut[
-    Env,
-    Env,
-    CompressionException,
-    CompressionException,
-    Byte,
-    Byte,
-    ({ type OutEnv[Env0] = Env })#OutEnv,
-    ({ type OutErr[Err0] = CompressionException })#OutErr,
-    ({ type OutElem[Elem] = Byte })#OutElem
-  ] =
->>>>>>> 57b49c8c
+  )(implicit trace: ZTraceElement): ZPipeline[Any, CompressionException, Byte, Byte] =
     ZPipeline.fromChannel(
       Inflate.makeInflater(bufferSize, noWrap)
     )
 
-<<<<<<< HEAD
   def gzip(
-    bufferSize: Int = 64 * 1024,
-    level: CompressionLevel = CompressionLevel.DefaultCompression,
-    strategy: CompressionStrategy = CompressionStrategy.DefaultStrategy,
-    flushMode: FlushMode = FlushMode.NoFlush
-  )(implicit trace: ZTraceElement): ZPipeline[Any, Nothing, Byte, Byte] =
-=======
-  def gzip[Env, Err](
     bufferSize: => Int = 64 * 1024,
     level: => CompressionLevel = CompressionLevel.DefaultCompression,
     strategy: => CompressionStrategy = CompressionStrategy.DefaultStrategy,
     flushMode: => FlushMode = FlushMode.NoFlush
-  )(implicit trace: ZTraceElement): ZPipeline.WithOut[
-    Env,
-    Env,
-    Err,
-    Err,
-    Byte,
-    Byte,
-    ({ type OutEnv[Env0] = Env })#OutEnv,
-    ({ type OutErr[Err0] = Err })#OutErr,
-    ({ type OutElem[Elem] = Byte })#OutElem
-  ] =
->>>>>>> 57b49c8c
+  )(implicit trace: ZTraceElement): ZPipeline[Any, Nothing, Byte, Byte] =
     ZPipeline.fromChannel(
       Gzip.makeGzipper(bufferSize, level, strategy, flushMode)
     )
 
-<<<<<<< HEAD
-  def gunzip(bufferSize: Int = 64 * 1024)(implicit
-=======
   def gunzip[Env](bufferSize: => Int = 64 * 1024)(implicit
->>>>>>> 57b49c8c
     trace: ZTraceElement
   ): ZPipeline[Any, CompressionException, Byte, Byte] =
     ZPipeline.fromChannel(
