--- conflicted
+++ resolved
@@ -1,5 +1,3 @@
-<<<<<<< HEAD
-=======
 /*
  * Copyright 2018-2022 John A. De Goes and the ZIO Contributors
  *
@@ -16,7 +14,6 @@
  * limitations under the License.
  */
 
->>>>>>> 006f6f3f
 package zio.stream
 
 import zio._
