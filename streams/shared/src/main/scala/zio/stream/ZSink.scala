/*
 * Copyright 2018-2021 John A. De Goes and the ZIO Contributors
 *
 * Licensed under the Apache License, Version 2.0 (the "License");
 * you may not use this file except in compliance with the License.
 * You may obtain a copy of the License at
 *
 *     http://www.apache.org/licenses/LICENSE-2.0
 *
 * Unless required by applicable law or agreed to in writing, software
 * distributed under the License is distributed on an "AS IS" BASIS,
 * WITHOUT WARRANTIES OR CONDITIONS OF ANY KIND, either express or implied.
 * See the License for the specific language governing permissions and
 * limitations under the License.
 */

package zio.stream

import zio._
import zio.stacktracer.TracingImplicits.disableAutoTrace

// Important notes while writing sinks and combinators:
// - What return values for sinks mean:
//   ZIO.unit - "need more values"
//   ZIO.fail((Right(z), l)) - "ended with z and emit leftover l"
//   ZIO.fail((Left(e), l)) - "failed with e and emit leftover l"
// - Result of processing of the stream using the sink must not depend on how the stream is chunked
//   (chunking-invariance)
//   stream.run(sink).either === stream.rechunk(1).run(sink).either
// - Sinks should always end when receiving a `None`. It is a defect to not end with some
//   sort of result (even a failure) when receiving a `None`.
// - Sinks can assume they will not be pushed again after emitting a value.
abstract class ZSink[-R, +E, -I, +L, +Z] private (
  val push: ZManaged[R, Nothing, ZSink.Push[R, E, I, L, Z]]
) { self =>
  import ZSink.Push

  /**
   * Operator alias for [[race]].
   */
  final def |[R1 <: R, E1 >: E, A0, I1 <: I, L1 >: L, Z1 >: Z](
    that: ZSink[R1, E1, I1, L1, Z1]
  )(implicit trace: ZTraceElement): ZSink[R1, E1, I1, L1, Z1] =
    self.race(that)

  /**
   * Operator alias for [[zip]].
   */
  final def <*>[R1 <: R, E1 >: E, I1 <: I, L1 >: L, Z1, Z2](
    that: ZSink[R1, E1, I1, L1, Z1]
  )(implicit zippable: Zippable[Z, Z1], ev: L <:< I1, trace: ZTraceElement): ZSink[R1, E1, I1, L1, zippable.Out] =
    zip(that)

  /**
   * Operator alias for [[zipPar]].
   */
  final def <&>[R1 <: R, E1 >: E, I1 <: I, L1 >: L, Z1](
    that: ZSink[R1, E1, I1, L1, Z1]
  )(implicit zippable: Zippable[Z, Z1], trace: ZTraceElement): ZSink[R1, E1, I1, L1, zippable.Out] =
    self.zipPar(that)

  /**
   * Operator alias for [[zipRight]].
   */
  final def *>[R1 <: R, E1 >: E, I1 <: I, L1 >: L, Z1, Z2](
    that: ZSink[R1, E1, I1, L1, Z1]
  )(implicit ev: L <:< I1, trace: ZTraceElement): ZSink[R1, E1, I1, L1, Z1] =
    zipRight(that)

  /**
   * Operator alias for [[zipParRight]].
   */
  final def &>[R1 <: R, E1 >: E, I1 <: I, L1 >: L, Z1](that: ZSink[R1, E1, I1, L1, Z1])(implicit
    trace: ZTraceElement
  ): ZSink[R1, E1, I1, L1, Z1] =
    self.zipParRight(that)

  /**
   * Operator alias for [[zipLeft]].
   */
  final def <*[R1 <: R, E1 >: E, I1 <: I, L1 >: L, Z1, Z2](
    that: ZSink[R1, E1, I1, L1, Z1]
  )(implicit ev: L <:< I1, trace: ZTraceElement): ZSink[R1, E1, I1, L1, Z] =
    zipLeft(that)

  /**
   * Operator alias for [[zipParLeft]].
   */
  final def <&[R1 <: R, E1 >: E, I1 <: I, L1 >: L](that: ZSink[R1, E1, I1, L1, Any])(implicit
    trace: ZTraceElement
  ): ZSink[R1, E1, I1, L1, Z] =
    self.zipParLeft(that)

  /**
   * Replaces this sink's result with the provided value.
   */
  def as[Z2](z: => Z2)(implicit trace: ZTraceElement): ZSink[R, E, I, L, Z2] =
    map(_ => z)

  /**
   * Repeatedly runs the sink for as long as its results satisfy
   * the predicate `p`. The sink's results will be accumulated
   * using the stepping function `f`.
   */
  def collectAllWhileWith[S](
    z: S
  )(p: Z => Boolean)(f: (S, Z) => S)(implicit ev: L <:< I, trace: ZTraceElement): ZSink[R, E, I, L, S] =
    ZSink {
      Ref.makeManaged(z).flatMap { acc =>
        Push.restartable(push).map { case (push, restart) =>
          def go(s: S, in: Option[Chunk[I]], end: Boolean): ZIO[R, (Either[E, S], Chunk[L]), S] =
            push(in)
              .as(s)
              .catchAll {
                case (Left(e), leftover) => Push.fail(e, leftover)
                case (Right(z), leftover) =>
                  if (p(z)) {
                    val s1 = f(s, z)
                    if (leftover.isEmpty)
                      if (end) Push.emit(s1, Chunk.empty) else restart.as(s1)
                    else
                      restart *> go(s1, Some(leftover.asInstanceOf[Chunk[I]]), end)
                  } else {
                    Push.emit(s, leftover)
                  }
              }

          (in: Option[Chunk[I]]) => acc.get.flatMap(s => go(s, in, in.isEmpty).flatMap(s1 => acc.set(s1)))
        }
      }
    }

  /**
   * Transforms this sink's input elements.
   */
  def contramap[I2](f: I2 => I)(implicit trace: ZTraceElement): ZSink[R, E, I2, L, Z] =
    contramapChunks(_.map(f))

  /**
   * Transforms this sink's input chunks.
   * `f` must preserve chunking-invariance
   */
  def contramapChunks[I2](f: Chunk[I2] => Chunk[I])(implicit trace: ZTraceElement): ZSink[R, E, I2, L, Z] =
    ZSink(self.push.map(push => input => push(input.map(f))))

  /**
   * Effectfully transforms this sink's input chunks.
   * `f` must preserve chunking-invariance
   */
  @deprecated("use contramapChunksZIO", "2.0.0")
  def contramapChunksM[R1 <: R, E1 >: E, I2](
    f: Chunk[I2] => ZIO[R1, E1, Chunk[I]]
  )(implicit trace: ZTraceElement): ZSink[R1, E1, I2, L, Z] =
    contramapChunksZIO(f)

  /**
   * Effectfully transforms this sink's input chunks.
   * `f` must preserve chunking-invariance
   */
  def contramapChunksZIO[R1 <: R, E1 >: E, I2](
    f: Chunk[I2] => ZIO[R1, E1, Chunk[I]]
  )(implicit trace: ZTraceElement): ZSink[R1, E1, I2, L, Z] =
    ZSink[R1, E1, I2, L, Z](
      self.push.map(push =>
        input =>
          input match {
            case Some(value) =>
              f(value).mapError(e => (Left(e), Chunk.empty)).flatMap((is: Chunk[I]) => push(Some(is)))
            case None => push(None)
          }
      )
    )

  /**
   * Effectfully transforms this sink's input elements.
   */
  @deprecated("use contramapZIO", "2.0.0")
  def contramapM[R1 <: R, E1 >: E, I2](f: I2 => ZIO[R1, E1, I])(implicit
    trace: ZTraceElement
  ): ZSink[R1, E1, I2, L, Z] =
    contramapZIO(f)

  /**
   * Effectfully transforms this sink's input elements.
   */
  def contramapZIO[R1 <: R, E1 >: E, I2](f: I2 => ZIO[R1, E1, I])(implicit
    trace: ZTraceElement
  ): ZSink[R1, E1, I2, L, Z] =
    contramapChunksZIO(_.mapZIO(f))

  /**
   * Transforms both inputs and result of this sink using the provided functions.
   */
  def dimap[I2, Z2](f: I2 => I, g: Z => Z2)(implicit trace: ZTraceElement): ZSink[R, E, I2, L, Z2] =
    contramap(f).map(g)

  /**
   * Transforms both input chunks and result of this sink using the provided functions.
   */
  def dimapChunks[I2, Z2](f: Chunk[I2] => Chunk[I], g: Z => Z2)(implicit trace: ZTraceElement): ZSink[R, E, I2, L, Z2] =
    contramapChunks(f).map(g)

  /**
   * Effectfully transforms both input chunks and result of this sink using the provided functions.
   * `f` and `g` must preserve chunking-invariance
   */
  @deprecated("use dimapChunksZIO", "2.0.0")
  def dimapChunksM[R1 <: R, E1 >: E, I2, Z2](
    f: Chunk[I2] => ZIO[R1, E1, Chunk[I]],
    g: Z => ZIO[R1, E1, Z2]
  )(implicit trace: ZTraceElement): ZSink[R1, E1, I2, L, Z2] =
    dimapChunksZIO(f, g)

  /**
   * Effectfully transforms both input chunks and result of this sink using the provided functions.
   * `f` and `g` must preserve chunking-invariance
   */
  def dimapChunksZIO[R1 <: R, E1 >: E, I2, Z2](
    f: Chunk[I2] => ZIO[R1, E1, Chunk[I]],
    g: Z => ZIO[R1, E1, Z2]
  )(implicit trace: ZTraceElement): ZSink[R1, E1, I2, L, Z2] =
    contramapChunksZIO(f).mapZIO(g)

  /**
   * Effectfully transforms both inputs and result of this sink using the provided functions.
   */
  @deprecated("use dimapZIO", "2.0.0")
  def dimapM[R1 <: R, E1 >: E, I2, Z2](
    f: I2 => ZIO[R1, E1, I],
    g: Z => ZIO[R1, E1, Z2]
  )(implicit trace: ZTraceElement): ZSink[R1, E1, I2, L, Z2] =
    dimapZIO(f, g)

  /**
   * Effectfully transforms both inputs and result of this sink using the provided functions.
   */
  def dimapZIO[R1 <: R, E1 >: E, I2, Z2](
    f: I2 => ZIO[R1, E1, I],
    g: Z => ZIO[R1, E1, Z2]
  )(implicit trace: ZTraceElement): ZSink[R1, E1, I2, L, Z2] =
    contramapZIO(f).mapZIO(g)

  /**
   * Runs this sink until it yields a result, then uses that result to create another
   * sink from the provided function which will continue to run until it yields a result.
   *
   * This function essentially runs sinks in sequence.
   */
  def flatMap[R1 <: R, E1 >: E, I2 <: I, L2, Z2](
    f: Z => ZSink[R1, E1, I2, L2, Z2]
  )(implicit ev: L <:< I2, trace: ZTraceElement): ZSink[R1, E1, I2, L2, Z2] =
    foldSink(e => ZSink.fail(e).asInstanceOf[ZSink[R1, E1, I2, L2, Z2]], f)

  @deprecated("use foldSink", "2.0.0")
  def foldM[R1 <: R, E2, I2 <: I, L2, Z2](
    failure: E => ZSink[R1, E2, I2, L2, Z2],
    success: Z => ZSink[R1, E2, I2, L2, Z2]
  )(implicit ev: L <:< I2, trace: ZTraceElement): ZSink[R1, E2, I2, L2, Z2] =
    foldSink(failure, success)

  def foldSink[R1 <: R, E2, I2 <: I, L2, Z2](
    failure: E => ZSink[R1, E2, I2, L2, Z2],
    success: Z => ZSink[R1, E2, I2, L2, Z2]
  )(implicit ev: L <:< I2, trace: ZTraceElement): ZSink[R1, E2, I2, L2, Z2] =
    ZSink {
      for {
        switched     <- Ref.make(false).toManaged
        thisPush     <- self.push
        thatPush     <- Ref.make[Push[R1, E2, I2, L2, Z2]](_ => ZIO.unit).toManaged
        openThatPush <- ZManaged.switchable[R1, Nothing, Push[R1, E2, I2, L2, Z2]]
        push = (in: Option[Chunk[I2]]) => {
                 switched.get.flatMap { sw =>
                   if (!sw) {
                     thisPush(in).catchAll { v =>
                       val leftover = v._2
                       val nextSink = v._1.fold(failure, success)
                       openThatPush(nextSink.push).tap(thatPush.set).flatMap { p =>
                         switched.set(true) *> {
                           if (in.isDefined)
                             p(Some(leftover).asInstanceOf[Some[Chunk[I2]]]).when(leftover.nonEmpty).unit
                           else
                             p(Some(leftover).asInstanceOf[Some[Chunk[I2]]]).when(leftover.nonEmpty).unit *> p(None)
                         }
                       }
                     }
                   } else {
                     thatPush.get.flatMap(p => p(in))
                   }
                 }
               }
      } yield push
    }

  /**
   * Transforms this sink's result.
   */
  def map[Z2](f: Z => Z2)(implicit trace: ZTraceElement): ZSink[R, E, I, L, Z2] =
    ZSink(self.push.map(sink => (inputs: Option[Chunk[I]]) => sink(inputs).mapError(e => (e._1.map(f), e._2))))

  /**
   * Transforms the errors emitted by this sink using `f`.
   */
  def mapError[E2](f: E => E2)(implicit trace: ZTraceElement): ZSink[R, E2, I, L, Z] =
    ZSink(self.push.map(p => (in: Option[Chunk[I]]) => p(in).mapError(e => (e._1.left.map(f), e._2))))

  /**
   * Effectfully transforms this sink's result.
   */
  @deprecated("use mapZIO", "2.0.0")
  def mapM[R1 <: R, E1 >: E, Z2](f: Z => ZIO[R1, E1, Z2])(implicit trace: ZTraceElement): ZSink[R1, E1, I, L, Z2] =
    mapZIO(f)

  /**
   * Effectfully transforms this sink's result.
   */
  def mapZIO[R1 <: R, E1 >: E, Z2](f: Z => ZIO[R1, E1, Z2])(implicit trace: ZTraceElement): ZSink[R1, E1, I, L, Z2] =
    ZSink(
      self.push.map(push =>
        (inputs: Option[Chunk[I]]) =>
          push(inputs).catchAll {
            case (Left(e), left)  => Push.fail(e, left)
            case (Right(z), left) => f(z).foldZIO(e => Push.fail(e, left), z2 => Push.emit(z2, left))
          }
      )
    )

  /**
   * Runs both sinks in parallel on the input, , returning the result or the error from the
   * one that finishes first.
   */
  final def race[R1 <: R, E1 >: E, A0, I1 <: I, L1 >: L, Z1 >: Z](
    that: ZSink[R1, E1, I1, L1, Z1]
  )(implicit trace: ZTraceElement): ZSink[R1, E1, I1, L1, Z1] =
    self.raceBoth(that).map(_.merge)

  /**
   * Runs both sinks in parallel on the input, returning the result or the error from the
   * one that finishes first.
   */
  final def raceBoth[R1 <: R, E1 >: E, I1 <: I, L1 >: L, Z1](
    that: ZSink[R1, E1, I1, L1, Z1]
  )(implicit trace: ZTraceElement): ZSink[R1, E1, I1, L1, Either[Z, Z1]] =
    ZSink(for {
      p1 <- self.push
      p2 <- that.push
      push = { (in: Option[Chunk[I1]]) =>
        p1(in).raceWith(p2(in))(
          (res1, fib2) =>
            res1
              .foldZIO(
                f => fib2.interrupt *> ZIO.failCause(f.map { case (r, leftover) => (r.map(x => Left(x)), leftover) }),
                _ => fib2.join.mapError { case (r, leftover) => (r.map(x => Right(x)), leftover) }
              ),
          (res2, fib1) =>
            res2.foldZIO(
              f => fib1.interrupt *> ZIO.failCause(f.map { case (r, leftover) => (r.map(x => Right(x)), leftover) }),
              _ => fib1.join.mapError { case (r, leftover) => (r.map(x => Left(x)), leftover) }
            )
        )
      }
    } yield push)

  /**
   * Returns the sink that executes this one and times its execution.
   */
  final def timed(implicit trace: ZTraceElement): ZSink[R with Has[Clock], E, I, L, (Z, Duration)] =
    ZSink {
      self.push.zipWith(Clock.nanoTime.toManaged) { (push, start) =>
        push(_).catchAll {
          case (Left(e), leftover)  => Push.fail(e, leftover)
          case (Right(z), leftover) => Clock.nanoTime.flatMap(stop => Push.emit(z -> (stop - start).nanos, leftover))
        }
      }
    }

  /**
   * Converts this sink to a transducer that feeds incoming elements to the sink
   * and emits the sink's results as outputs. The sink will be restarted when
   * it ends.
   */
  def toTransducer(implicit ev: L <:< I, trace: ZTraceElement): ZTransducer[R, E, I, Z] =
    ZTransducer {
      ZSink.Push.restartable(push).map { case (push, restart) =>
        def go(input: Option[Chunk[I]]): ZIO[R, E, Chunk[Z]] =
          push(input).foldZIO(
            {
              case (Left(e), _) => ZIO.fail(e)
              case (Right(z), leftover) =>
                restart *> {
                  if (leftover.isEmpty || input.isEmpty) {
                    ZIO.succeed(Chunk.single(z))
                  } else {
                    go(Some(leftover).asInstanceOf[Option[Chunk[I]]]).map(more => Chunk.single(z) ++ more)
                  }
                }
            },
            _ => UIO.succeedNow(Chunk.empty)
          )

        (input: Option[Chunk[I]]) => go(input)
      }
    }

  /**
   * Feeds inputs to this sink until it yields a result, then switches over to the
   * provided sink until it yields a result, combining the two results in a tuple.
   */
  final def zip[R1 <: R, E1 >: E, I1 <: I, L1 >: L, Z1, Z2](
    that: ZSink[R1, E1, I1, L1, Z1]
  )(implicit zippable: Zippable[Z, Z1], ev: L <:< I1, trace: ZTraceElement): ZSink[R1, E1, I1, L1, zippable.Out] =
    zipWith(that)(zippable.zip(_, _))

  /**
   * Like [[zip]], but keeps only the result from the `that` sink.
   */
  final def zipLeft[R1 <: R, E1 >: E, I1 <: I, L1 >: L, Z1, Z2](
    that: ZSink[R1, E1, I1, L1, Z1]
  )(implicit ev: L <:< I1, trace: ZTraceElement): ZSink[R1, E1, I1, L1, Z] =
    zipWith(that)((z, _) => z)

  /**
   * Runs both sinks in parallel on the input and combines the results in a tuple.
   */
  final def zipPar[R1 <: R, E1 >: E, I1 <: I, L1 >: L, Z1](
    that: ZSink[R1, E1, I1, L1, Z1]
  )(implicit zippable: Zippable[Z, Z1], trace: ZTraceElement): ZSink[R1, E1, I1, L1, zippable.Out] =
    zipWithPar(that)(zippable.zip(_, _))

  /**
   * Like [[zipPar]], but keeps only the result from this sink.
   */
  final def zipParLeft[R1 <: R, E1 >: E, I1 <: I, L1 >: L](
    that: ZSink[R1, E1, I1, L1, Any]
  )(implicit trace: ZTraceElement): ZSink[R1, E1, I1, L1, Z] =
    zipWithPar(that)((b, _) => b)

  /**
   * Like [[zipPar]], but keeps only the result from the `that` sink.
   */
  final def zipParRight[R1 <: R, E1 >: E, I1 <: I, Z1, L1 >: L](
    that: ZSink[R1, E1, I1, L1, Z1]
  )(implicit trace: ZTraceElement): ZSink[R1, E1, I1, L1, Z1] =
    zipWithPar(that)((_, c) => c)

  /**
   * Like [[zip]], but keeps only the result from this sink.
   */
  final def zipRight[R1 <: R, E1 >: E, I1 <: I, L1 >: L, Z1, Z2](
    that: ZSink[R1, E1, I1, L1, Z1]
  )(implicit ev: L <:< I1, trace: ZTraceElement): ZSink[R1, E1, I1, L1, Z1] =
    zipWith(that)((_, z1) => z1)

  /**
   * Feeds inputs to this sink until it yields a result, then switches over to the
   * provided sink until it yields a result, finally combining the two results with `f`.
   */
  final def zipWith[R1 <: R, E1 >: E, I1 <: I, L1 >: L, Z1, Z2](
    that: ZSink[R1, E1, I1, L1, Z1]
  )(f: (Z, Z1) => Z2)(implicit ev: L <:< I1, trace: ZTraceElement): ZSink[R1, E1, I1, L1, Z2] =
    flatMap(z => that.map(f(z, _)))

  /**
   * Runs both sinks in parallel on the input and combines the results
   * using the provided function.
   */
  final def zipWithPar[R1 <: R, E1 >: E, I1 <: I, L1 >: L, Z1, Z2](
    that: ZSink[R1, E1, I1, L1, Z1]
  )(f: (Z, Z1) => Z2)(implicit trace: ZTraceElement): ZSink[R1, E1, I1, L1, Z2] = {
    sealed trait State[+Z, +Z1]
    case object BothRunning          extends State[Nothing, Nothing]
    case class LeftDone[+Z](z: Z)    extends State[Z, Nothing]
    case class RightDone[+Z1](z: Z1) extends State[Nothing, Z1]

    ZSink(for {
      ref <- ZRef.make[State[Z, Z1]](BothRunning).toManaged
      p1  <- self.push
      p2  <- that.push
      push: Push[R1, E1, I1, L1, Z2] = { in =>
        ref.get.flatMap { state =>
          val newState: ZIO[R1, (Either[E1, Z2], Chunk[L1]), State[Z, Z1]] = {
            state match {
              case BothRunning => {
                val l: ZIO[R, (Either[E1, Z2], Chunk[L1]), Option[(Z, Chunk[L])]] = p1(in).foldZIO(
                  {
                    case (Left(e), l)  => Push.fail(e, l)
                    case (Right(z), l) => ZIO.succeedNow(Some((z, l)))
                  },
                  _ => ZIO.succeedNow(None)
                )
                val r: ZIO[R1, (Left[E1, Nothing], Chunk[L1]), Option[(Z1, Chunk[L1])]] = p2(in).foldZIO(
                  {
                    case (Left(e), l)  => Push.fail(e, l)
                    case (Right(z), l) => ZIO.succeedNow(Some((z, l)))
                  },
                  _ => ZIO.succeedNow(None)
                )

                l.zipPar(r).flatMap {
                  case (Some((z, l)), Some((z1, l1))) => {
                    val minLeftover = if (l.length > l1.length) l1 else l
                    ZIO.fail((Right(f(z, z1)), minLeftover))
                  }
                  case (Some((z, _)), None)  => ZIO.succeedNow(LeftDone(z))
                  case (None, Some((z1, _))) => ZIO.succeedNow(RightDone(z1))
                  case (None, None)          => ZIO.succeedNow(BothRunning)
                }

              }
              case LeftDone(z) => {
                p2(in).catchAll {
                  case (Left(e), l)    => Push.fail(e, l)
                  case (Right(z1), l1) => Push.emit(f(z, z1), l1)
                }
                  .as(state)
              }
              case RightDone(z1) => {
                p1(in).catchAll {
                  case (Left(e), l)   => Push.fail(e, l)
                  case (Right(z), l1) => Push.emit(f(z, z1), l1)
                }
                  .as(state)
              }
            }
          }
          newState.flatMap(ns => if (ns eq state) ZIO.unit else ref.set(ns))
        }
      }
    } yield push)
  }

  def exposeLeftover(implicit trace: ZTraceElement): ZSink[R, E, I, Nothing, (Z, Chunk[L])] = ZSink {
    self.push.map { p => (in: Option[Chunk[I]]) =>
      p(in).mapError { case (v, leftover) => (v.map(z => (z, leftover)), Chunk.empty) }
    }
  }

  def dropLeftover(implicit trace: ZTraceElement): ZSink[R, E, I, Nothing, Z] = ZSink {
    self.push.map(p => (in: Option[Chunk[I]]) => p(in).mapError { case (v, _) => (v, Chunk.empty) })
  }

  /**
   * Creates a sink that produces values until one verifies
   * the predicate `f`.
   */
  @deprecated("use untilOutputZIO", "2.0.0")
  def untilOutputM[R1 <: R, E1 >: E](
    f: Z => ZIO[R1, E1, Boolean]
  )(implicit ev: L <:< I, trace: ZTraceElement): ZSink[R1, E1, I, L, Option[Z]] =
    untilOutputZIO(f)

  /**
   * Creates a sink that produces values until one verifies
   * the predicate `f`.
   */
  def untilOutputZIO[R1 <: R, E1 >: E](
    f: Z => ZIO[R1, E1, Boolean]
  )(implicit ev: L <:< I, trace: ZTraceElement): ZSink[R1, E1, I, L, Option[Z]] =
    ZSink {
      Push.restartable(push).map { case (push, restart) =>
        def go(in: Option[Chunk[I]], end: Boolean): ZIO[R1, (Either[E1, Option[Z]], Chunk[L]), Unit] =
          push(in).catchAll {
            case (Left(e), leftover) => Push.fail(e, leftover)
            case (Right(z), leftover) =>
              f(z).mapError(err => (Left(err), leftover)).flatMap { satisfied =>
                if (satisfied)
                  Push.emit(Some(z), leftover)
                else if (leftover.isEmpty)
                  if (end) Push.emit(None, Chunk.empty) else restart *> Push.more
                else
                  go(Some(leftover.asInstanceOf[Chunk[I]]), end)
              }
          }

        (is: Option[Chunk[I]]) => go(is, is.isEmpty)
      }
    }

  /**
   * Provides the sink with its required environment, which eliminates
   * its dependency on `R`.
   */
  def provide(r: R)(implicit ev: NeedsEnv[R], trace: ZTraceElement): ZSink[Any, E, I, L, Z] =
    ZSink(self.push.provide(r).map(push => i => push(i).provide(r)))

}

object ZSink extends ZSinkPlatformSpecificConstructors {
  type Push[-R, +E, -I, +L, +Z] = Option[Chunk[I]] => ZIO[R, (Either[E, Z], Chunk[L]), Unit]

  object Push {
    def emit[I, Z](z: Z, leftover: Chunk[I])(implicit
      trace: ZTraceElement
    ): IO[(Right[Nothing, Z], Chunk[I]), Nothing] = IO.fail((Right(z), leftover))
    def fail[I, E](e: E, leftover: Chunk[I])(implicit trace: ZTraceElement): IO[(Left[E, Nothing], Chunk[I]), Nothing] =
      IO.fail((Left(e), leftover))
    def failCause[E](c: Cause[E])(implicit
      trace: ZTraceElement
    ): ZIO[Any, (Left[E, Nothing], Chunk[Nothing]), Nothing] =
      IO.failCause(c).mapError(e => (Left(e), Chunk.empty))
    @deprecated("use failCause", "2.0.0")
    def halt[E](c: Cause[E])(implicit trace: ZTraceElement): ZIO[Any, (Left[E, Nothing], Chunk[Nothing]), Nothing] =
      failCause(c)
    val more: UIO[Unit] = UIO.unit

    /**
     * Decorates a Push with a ZIO value that re-initializes it with a fresh state.
     */
    def restartable[R, E, I, L, Z](
      sink: ZManaged[R, Nothing, Push[R, E, I, L, Z]]
    )(implicit trace: ZTraceElement): ZManaged[R, Nothing, (Push[R, E, I, L, Z], URIO[R, Unit])] =
      for {
        switchSink  <- ZManaged.switchable[R, Nothing, Push[R, E, I, L, Z]]
        initialSink <- switchSink(sink).toManaged
        currSink    <- Ref.make(initialSink).toManaged
        restart      = switchSink(sink).flatMap(currSink.set)
        newPush      = (input: Option[Chunk[I]]) => currSink.get.flatMap(_.apply(input))
      } yield (newPush, restart)
  }

  def apply[R, E, I, L, Z](push: ZManaged[R, Nothing, Push[R, E, I, L, Z]]): ZSink[R, E, I, L, Z] =
    new ZSink(push) {}

  /**
   * Accesses the environment of the sink in the context of a sink.
   */
  def accessSink[R]: AccessSinkPartiallyApplied[R] =
    new AccessSinkPartiallyApplied[R]

  /**
   * A sink that collects all of its inputs into a chunk.
   */
  def collectAll[A](implicit trace: ZTraceElement): ZSink[Any, Nothing, A, Nothing, Chunk[A]] = ZSink {
    for {
      builder    <- UIO(ChunkBuilder.make[A]()).toManaged
      foldingSink = foldLeftChunks(builder)((b, chunk: Chunk[A]) => b ++= chunk).map(_.result())
      push       <- foldingSink.push
    } yield push
  }

  /**
   * A sink that collects all of its inputs into a map. The keys are extracted from inputs
   * using the keying function `key`; if multiple inputs use the same key, they are merged
   * using the `f` function.
   */
  def collectAllToMap[A, K](
    key: A => K
  )(f: (A, A) => A)(implicit trace: ZTraceElement): ZSink[Any, Nothing, A, Nothing, Map[K, A]] =
    foldLeftChunks(Map[K, A]()) { (acc, as) =>
      as.foldLeft(acc) { (acc, a) =>
        val k = key(a)

        acc.updated(
          k,
          // Avoiding `get/getOrElse` here to avoid an Option allocation
          if (acc.contains(k)) f(acc(k), a)
          else a
        )
      }
    }

  /**
   * A sink that collects all of its inputs into a set.
   */
  def collectAllToSet[A](implicit trace: ZTraceElement): ZSink[Any, Nothing, A, Nothing, Set[A]] =
    foldLeftChunks(Set[A]())((acc, as) => as.foldLeft(acc)(_ + _))

  /**
   * A sink that counts the number of elements fed to it.
   */
  def count(implicit trace: ZTraceElement): ZSink[Any, Nothing, Any, Nothing, Long] =
    foldLeft(0L)((s, _) => s + 1)

  /**
   * Creates a sink halting with the specified `Throwable`.
   */
  def die(e: => Throwable)(implicit trace: ZTraceElement): ZSink[Any, Nothing, Any, Nothing, Nothing] =
    ZSink.failCause(Cause.die(e))

  /**
   * Creates a sink halting with the specified message, wrapped in a
   * `RuntimeException`.
   */
  def dieMessage(m: => String)(implicit trace: ZTraceElement): ZSink[Any, Nothing, Any, Nothing, Nothing] =
    ZSink.failCause(Cause.die(new RuntimeException(m)))

  /**
   * A sink that ignores its inputs.
   */
  def drain(implicit trace: ZTraceElement): ZSink[Any, Nothing, Any, Nothing, Unit] =
    foreach[Any, Nothing, Any](_ => ZIO.unit).dropLeftover

  /**
   * A sink that always fails with the specified error.
   */
  def fail[E, I](e: => E)(implicit trace: ZTraceElement): ZSink[Any, E, I, I, Nothing] =
    fromPush[Any, E, I, I, Nothing] { c =>
      val leftover = c.fold[Chunk[I]](Chunk.empty)(identity)
      Push.fail(e, leftover)
    }

  /**
   * Creates a sink halting with a specified cause.
   */
  def failCause[E](e: => Cause[E])(implicit trace: ZTraceElement): ZSink[Any, E, Any, Nothing, Nothing] =
    ZSink.fromPush[Any, E, Any, Nothing, Nothing](_ => Push.failCause(e))

  /**
   * A sink that folds its inputs with the provided function, termination predicate and initial state.
   */
  def fold[I, S](
    z: S
  )(contFn: S => Boolean)(f: (S, I) => S)(implicit trace: ZTraceElement): ZSink[Any, Nothing, I, I, S] = {
    def foldChunk(s: S, chunk: Chunk[I], idx: Int, len: Int): (S, Option[Chunk[I]]) =
      if (idx == len) {
        (s, None)
      } else {
        val s1 = f(s, chunk(idx))
        if (contFn(s1)) {
          foldChunk(s1, chunk, idx + 1, len)
        } else {
          (s1, Some(chunk.drop(idx + 1)))
        }
      }

    if (contFn(z))
      ZSink[Any, Nothing, I, I, S] {
        for {
          state <- Ref.make(z).toManaged
          push = (is: Option[Chunk[I]]) =>
                   is match {
                     case None => state.get.flatMap(s => Push.emit(s, Chunk.empty))
                     case Some(is) => {
                       state.get.flatMap { s =>
                         val (st, l) = foldChunk(s, is, 0, is.length)
                         l match {
                           case Some(leftover) => Push.emit(st, leftover)
                           case None           => state.set(st) *> Push.more
                         }
                       }
                     }
                   }
        } yield push
      }
    else
      ZSink.succeed(z)
  }

  /**
   * A sink that folds its input chunks with the provided function, termination predicate and initial state.
   * `contFn` condition is checked only for the initial value and at the end of processing of each chunk.
   * `f` and `contFn` must preserve chunking-invariance.
   */
  def foldChunks[I, S](z: S)(contFn: S => Boolean)(f: (S, Chunk[I]) => S)(implicit
    trace: ZTraceElement
  ): ZSink[Any, Nothing, I, I, S] =
    foldChunksZIO(z)(contFn)((s, is) => UIO.succeedNow(f(s, is)))

  /**
   * A sink that effectfully folds its input chunks with the provided function, termination predicate and initial state.
   * `contFn` condition is checked only for the initial value and at the end of processing of each chunk.
   * `f` and `contFn` must preserve chunking-invariance.
   */
  @deprecated("use foldChunksZIO", "2.0.0")
  def foldChunksM[R, E, I, S](
    z: S
  )(contFn: S => Boolean)(f: (S, Chunk[I]) => ZIO[R, E, S])(implicit trace: ZTraceElement): ZSink[R, E, I, I, S] =
    foldChunksZIO(z)(contFn)(f)

  /**
   * A sink that effectfully folds its input chunks with the provided function, termination predicate and initial state.
   * `contFn` condition is checked only for the initial value and at the end of processing of each chunk.
   * `f` and `contFn` must preserve chunking-invariance.
   */
  def foldChunksZIO[R, E, I, S](
    z: S
  )(contFn: S => Boolean)(f: (S, Chunk[I]) => ZIO[R, E, S])(implicit trace: ZTraceElement): ZSink[R, E, I, I, S] =
    if (contFn(z))
      ZSink {
        for {
          state <- Ref.make(z).toManaged
          push = (is: Option[Chunk[I]]) =>
                   is match {
                     case None => state.get.flatMap(s => Push.emit(s, Chunk.empty))
                     case Some(is) => {
                       state.get
                         .flatMap(f(_, is).mapError(e => (Left(e), Chunk.empty)))
                         .flatMap { s =>
                           if (contFn(s))
                             state.set(s) *> Push.more
                           else
                             Push.emit(s, Chunk.empty)
                         }
                     }
                   }
        } yield push
      }
    else
      ZSink.succeed(z)

  /**
   * A sink that effectfully folds its inputs with the provided function, termination predicate and initial state.
   *
   * This sink may terminate in the middle of a chunk and discard the rest of it. See the discussion on the
   * ZSink class scaladoc on sinks vs. transducers.
   */
  @deprecated("use foldZIO", "2.0.0")
  def foldM[R, E, I, S](z: S)(contFn: S => Boolean)(f: (S, I) => ZIO[R, E, S])(implicit
    trace: ZTraceElement
  ): ZSink[R, E, I, I, S] =
    foldZIO(z)(contFn)(f)

  /**
   * A sink that effectfully folds its inputs with the provided function, termination predicate and initial state.
   *
   * This sink may terminate in the middle of a chunk and discard the rest of it. See the discussion on the
   * ZSink class scaladoc on sinks vs. transducers.
   */
  def foldZIO[R, E, I, S](
    z: S
  )(contFn: S => Boolean)(f: (S, I) => ZIO[R, E, S])(implicit trace: ZTraceElement): ZSink[R, E, I, I, S] = {
    def foldChunk(s: S, chunk: Chunk[I], idx: Int, len: Int): ZIO[R, (E, Chunk[I]), (S, Option[Chunk[I]])] =
      if (idx == len) {
        ZIO.succeedNow((s, None))
      } else {
        f(s, chunk(idx)).foldZIO(
          e => ZIO.fail((e, chunk.drop(idx + 1))),
          s1 =>
            if (contFn(s1)) {
              foldChunk(s1, chunk, idx + 1, len)
            } else {
              ZIO.succeedNow((s1, Some(chunk.drop(idx + 1))))
            }
        )
      }

    if (contFn(z))
      ZSink[R, E, I, I, S] {
        for {
          state <- Ref.make(z).toManaged
          push = (is: Option[Chunk[I]]) =>
                   is match {
                     case None => state.get.flatMap(s => Push.emit(s, Chunk.empty))
                     case Some(is) => {
                       state.get.flatMap { s =>
                         foldChunk(s, is, 0, is.length).foldZIO(
                           err => Push.fail(err._1, err._2),
                           {
                             case (st, l) => {
                               l match {
                                 case Some(leftover) => Push.emit(st, leftover)
                                 case None           => state.set(st) *> Push.more
                               }
                             }
                           }
                         )
                       }
                     }
                   }
        } yield push
      }
    else
      ZSink.succeed(z)
  }

  /**
   * A sink that folds its inputs with the provided function and initial state.
   */
  def foldLeft[I, S](z: S)(f: (S, I) => S)(implicit trace: ZTraceElement): ZSink[Any, Nothing, I, Nothing, S] =
    fold(z)(_ => true)(f).dropLeftover

  /**
   * A sink that folds its input chunks with the provided function and initial state.
   * `f` must preserve chunking-invariance.
   */
  def foldLeftChunks[I, S](z: S)(f: (S, Chunk[I]) => S)(implicit
    trace: ZTraceElement
  ): ZSink[Any, Nothing, I, Nothing, S] =
    foldChunks(z)(_ => true)(f).asInstanceOf[ZSink[Any, Nothing, I, Nothing, S]]

  /**
   * A sink that effectfully folds its input chunks with the provided function and initial state.
   * `f` must preserve chunking-invariance.
   */
  @deprecated("use foldLeftChunksZIO", "2.0.0")
  def foldLeftChunksM[R, E, I, S](z: S)(f: (S, Chunk[I]) => ZIO[R, E, S])(implicit
    trace: ZTraceElement
  ): ZSink[R, E, I, Nothing, S] =
    foldLeftChunksZIO(z)(f)

  /**
   * A sink that effectfully folds its input chunks with the provided function and initial state.
   * `f` must preserve chunking-invariance.
   */
  def foldLeftChunksZIO[R, E, I, S](z: S)(f: (S, Chunk[I]) => ZIO[R, E, S])(implicit
    trace: ZTraceElement
  ): ZSink[R, E, I, Nothing, S] =
    foldChunksZIO[R, E, I, S](z: S)(_ => true)(f).dropLeftover

  /**
   * A sink that effectfully folds its inputs with the provided function and initial state.
   */
  @deprecated("use foldLeftZIO", "2.0.0")
  def foldLeftM[R, E, I, S](z: S)(f: (S, I) => ZIO[R, E, S])(implicit trace: ZTraceElement): ZSink[R, E, I, I, S] =
    foldLeftZIO(z)(f)

  /**
   * A sink that effectfully folds its inputs with the provided function and initial state.
   */
  def foldLeftZIO[R, E, I, S](z: S)(f: (S, I) => ZIO[R, E, S])(implicit trace: ZTraceElement): ZSink[R, E, I, I, S] =
    foldZIO[R, E, I, S](z: S)(_ => true)(f)

  /**
   * A sink that executes the provided effectful function for every element fed to it.
   */
  def foreach[R, E, I](f: I => ZIO[R, E, Any])(implicit trace: ZTraceElement): ZSink[R, E, I, I, Unit] = {
    def go(chunk: Chunk[I], idx: Int, len: Int): ZIO[R, (Left[E, Nothing], Chunk[I]), Unit] =
      if (idx == len)
        Push.more
      else
        f(chunk(idx)).foldZIO(e => Push.fail(e, chunk.drop(idx + 1)), _ => go(chunk, idx + 1, len))

    ZSink.fromPush[R, E, I, I, Unit] {
      case Some(is) => go(is, 0, is.length)
      case None     => Push.emit((), Chunk.empty)
    }
  }

  /**
   * A sink that executes the provided effectful function for every chunk fed to it.
   */
  def foreachChunk[R, E, I](
    f: Chunk[I] => ZIO[R, E, Any]
  )(implicit trace: ZTraceElement): ZSink[R, E, I, Nothing, Unit] =
    ZSink.fromPush[R, E, I, Nothing, Unit] {
      case Some(is) => f(is).mapError(e => (Left(e), Chunk.empty)) *> Push.more
      case None     => Push.emit((), Chunk.empty)
    }

  /**
   * A sink that executes the provided effectful function for every element fed to it
   * until `f` evaluates to `false`.
   */
  final def foreachWhile[R, E, I](
    f: I => ZIO[R, E, Boolean]
  )(implicit trace: ZTraceElement): ZSink[R, E, I, I, Unit] = {
    def go(chunk: Chunk[I], idx: Int, len: Int): ZIO[R, (Either[E, Unit], Chunk[I]), Unit] =
      if (idx == len)
        Push.more
      else
        f(chunk(idx)).foldZIO(
          e => Push.fail(e, chunk.drop(idx + 1)),
          b => if (b) go(chunk, idx + 1, len) else Push.emit((), chunk.drop(idx))
        )

    ZSink.fromPush[R, E, I, I, Unit] {
      case Some(is) => go(is, 0, is.length)
      case None     => Push.emit((), Chunk.empty)
    }
  }

  /**
   * Creates a single-value sink produced from an effect
   */
  @deprecated("use fromZIO", "2.0.0")
  def fromEffect[R, E, I, Z](b: => ZIO[R, E, Z])(implicit trace: ZTraceElement): ZSink[R, E, I, I, Z] =
    fromZIO(b)

  /**
   * Create a sink which publishes each element to the specified hub.
   */
  def fromHub[R, E, I](hub: ZHub[R, Nothing, E, Any, I, Any])(implicit
    trace: ZTraceElement
  ): ZSink[R, E, I, Nothing, Unit] =
    fromQueue(hub.toQueue)

  /**
   * Create a sink which publishes each element to the specified hub.
   * The hub will be shutdown once the stream is closed.
   */
  def fromHubWithShutdown[R, E, I](hub: ZHub[R, Nothing, E, Any, I, Any])(implicit
    trace: ZTraceElement
  ): ZSink[R, E, I, Nothing, Unit] =
    fromQueueWithShutdown(hub.toQueue)

  def fromPush[R, E, I, L, Z](sink: Push[R, E, I, L, Z])(implicit trace: ZTraceElement): ZSink[R, E, I, L, Z] =
    ZSink(Managed.succeed(sink))

  /**
   * Create a sink which enqueues each element into the specified queue.
   */
  def fromQueue[R, E, I](queue: ZQueue[R, Nothing, E, Any, I, Any])(implicit
    trace: ZTraceElement
  ): ZSink[R, E, I, Nothing, Unit] =
    foreachChunk(queue.offerAll)

  /**
   * Create a sink which enqueues each element into the specified queue.
   * The queue will be shutdown once the stream is closed.
   */
  def fromQueueWithShutdown[R, E, I](queue: ZQueue[R, Nothing, E, Any, I, Any])(implicit
    trace: ZTraceElement
  ): ZSink[R, E, I, Nothing, Unit] =
    ZSink(ZManaged.acquireReleaseWith(ZIO.succeedNow(queue))(_.shutdown).map(fromQueue[R, E, I]).flatMap(_.push))

  /**
   * Creates a single-value sink produced from an effect
   */
  def fromZIO[R, E, I, Z](b: => ZIO[R, E, Z])(implicit trace: ZTraceElement): ZSink[R, E, I, I, Z] =
    fromPush[R, E, I, I, Z] { in =>
      val leftover = in.fold[Chunk[I]](Chunk.empty)(identity)
      b.foldZIO(Push.fail(_, leftover), z => Push.emit(z, leftover))
    }

  /**
   * Creates a sink halting with a specified cause.
   */
  @deprecated("use failCause", "2.0.0")
  def halt[E](e: => Cause[E])(implicit trace: ZTraceElement): ZSink[Any, E, Any, Nothing, Nothing] =
    failCause(e)

  /**
   * Creates a sink containing the first value.
   */
  def head[I](implicit trace: ZTraceElement): ZSink[Any, Nothing, I, I, Option[I]] =
    ZSink[Any, Nothing, I, I, Option[I]](ZManaged.succeed {
      case Some(ch) =>
        if (ch.isEmpty) {
          Push.more
        } else {
          Push.emit(Some(ch.head), ch.drop(1))
        }
      case None => Push.emit(None, Chunk.empty)
    })

  /**
   * Creates a sink containing the last value.
   */
  def last[I](implicit trace: ZTraceElement): ZSink[Any, Nothing, I, Nothing, Option[I]] =
    ZSink {
      for {
        state <- Ref.make[Option[I]](None).toManaged
        push = (is: Option[Chunk[I]]) =>
                 state.get.flatMap { last =>
                   is match {
                     case Some(ch) =>
                       ch.lastOption match {
                         case l: Some[_] => state.set(l) *> Push.more
                         case None       => Push.more
                       }
                     case None => Push.emit(last, Chunk.empty)
                   }
                 }
      } yield push
    }

  /**
   * Creates a single valued sink from a managed resource.
   */
  @deprecated("use unwrapManaged", "2.0.0")
<<<<<<< HEAD
  def managed[R, E, I, A, L <: I, Z](resource: ZManaged[R, E, A])(fn: A => ZSink[R, E, I, L, Z]): ZSink[R, E, I, I, Z] =
=======
  def managed[R, E, I, A, L <: I, Z](resource: ZManaged[R, E, A])(fn: A => ZSink[R, E, I, L, Z])(implicit
    trace: ZTraceElement
  ): ZSink[R, E, I, I, Z] =
>>>>>>> 338645ec
    ZSink(resource.fold[ZSink[R, E, I, I, Z]](err => ZSink.fail[E, I](err), m => fn(m)).flatMap(_.push))

  /**
   * A sink that immediately ends with the specified value.
   */
  def succeed[I, Z](z: => Z)(implicit trace: ZTraceElement): ZSink[Any, Nothing, I, I, Z] =
    fromPush[Any, Nothing, I, I, Z] { c =>
      val leftover = c.fold[Chunk[I]](Chunk.empty)(identity)
      Push.emit(z, leftover)
    }

  /**
   * A sink that sums incoming numeric values.
   */
  def sum[A](implicit A: Numeric[A], trace: ZTraceElement): ZSink[Any, Nothing, A, Nothing, A] =
    foldLeft(A.zero)(A.plus)

  /**
   * A sink that takes the specified number of values.
   */
  def take[I](n: Int)(implicit trace: ZTraceElement): ZSink[Any, Nothing, I, I, Chunk[I]] =
    ZSink {
      for {
        state <- Ref.make[Chunk[I]](Chunk.empty).toManaged
        push = (is: Option[Chunk[I]]) =>
                 state.get.flatMap { take =>
                   is match {
                     case Some(ch) =>
                       val remaining = n - take.length
                       if (remaining <= ch.length) {
                         val (chunk, leftover) = ch.splitAt(remaining)
                         state.set(Chunk.empty) *> Push.emit(take ++ chunk, leftover)
                       } else {
                         state.set(take ++ ch) *> Push.more
                       }
                     case None =>
                       if (n >= 0) Push.emit(take, Chunk.empty)
                       else Push.emit(Chunk.empty, take)
                   }
                 }
      } yield push
    }

  /**
   * A sink with timed execution.
   */
  def timed(implicit trace: ZTraceElement): ZSink[Has[Clock], Nothing, Any, Nothing, Duration] =
    ZSink.drain.timed.map(_._2)

  /**
   * Creates a sink produced from an effect.
   */
  def unwrap[R, E, I, L <: I, Z](zio: ZIO[R, E, ZSink[R, E, I, L, Z]])(implicit
    trace: ZTraceElement
  ): ZSink[R, E, I, I, Z] =
    unwrapManaged(zio.toManaged)

  /**
   * Creates a sink produced from a managed effect.
   */
  def unwrapManaged[R, E, I, L <: I, Z](managed: ZManaged[R, E, ZSink[R, E, I, L, Z]])(implicit
    trace: ZTraceElement
  ): ZSink[R, E, I, I, Z] =
    ZSink(managed.fold[ZSink[R, E, I, I, Z]](err => ZSink.fail[E, I](err), identity).flatMap(_.push))

  /**
   * Creates a sink produced from an effect.
   */
  def unwrap[R, E, I, L <: I, Z](zio: ZIO[R, E, ZSink[R, E, I, L, Z]]): ZSink[R, E, I, I, Z] =
    unwrapManaged(zio.toManaged)

  /**
   * Creates a sink produced from a managed effect.
   */
  def unwrapManaged[R, E, I, L <: I, Z](managed: ZManaged[R, E, ZSink[R, E, I, L, Z]]): ZSink[R, E, I, I, Z] =
    ZSink(managed.fold[ZSink[R, E, I, I, Z]](err => ZSink.fail[E, I](err), identity).flatMap(_.push))

  final class AccessSinkPartiallyApplied[R](private val dummy: Boolean = true) extends AnyVal {
    def apply[R1 <: R, E, I, L, Z](
      f: R => ZSink[R1, E, I, L, Z]
    )(implicit trace: ZTraceElement): ZSink[R with R1, E, I, L, Z] =
      ZSink {
        for {
          env  <- ZManaged.environment[R]
          push <- f(env).push
        } yield push
      }
  }

}<|MERGE_RESOLUTION|>--- conflicted
+++ resolved
@@ -1057,13 +1057,9 @@
    * Creates a single valued sink from a managed resource.
    */
   @deprecated("use unwrapManaged", "2.0.0")
-<<<<<<< HEAD
-  def managed[R, E, I, A, L <: I, Z](resource: ZManaged[R, E, A])(fn: A => ZSink[R, E, I, L, Z]): ZSink[R, E, I, I, Z] =
-=======
   def managed[R, E, I, A, L <: I, Z](resource: ZManaged[R, E, A])(fn: A => ZSink[R, E, I, L, Z])(implicit
     trace: ZTraceElement
   ): ZSink[R, E, I, I, Z] =
->>>>>>> 338645ec
     ZSink(resource.fold[ZSink[R, E, I, I, Z]](err => ZSink.fail[E, I](err), m => fn(m)).flatMap(_.push))
 
   /**
