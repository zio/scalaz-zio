/*
 * Copyright 2018-2022 John A. De Goes and the ZIO Contributors
 *
 * Licensed under the Apache License, Version 2.0 (the "License");
 * you may not use this file except in compliance with the License.
 * You may obtain a copy of the License at
 *
 *     http://www.apache.org/licenses/LICENSE-2.0
 *
 * Unless required by applicable law or agreed to in writing, software
 * distributed under the License is distributed on an "AS IS" BASIS,
 * WITHOUT WARRANTIES OR CONDITIONS OF ANY KIND, either express or implied.
 * See the License for the specific language governing permissions and
 * limitations under the License.
 */

package zio.stream

import zio._
import zio.stream.internal.CharacterSet._
import zio.stacktracer.TracingImplicits.disableAutoTrace

import java.nio.charset.{Charset, StandardCharsets}
import java.util.concurrent.atomic.AtomicReference

class ZSink[-R, +E, -In, +L, +Z](val channel: ZChannel[R, ZNothing, Chunk[In], Any, E, Chunk[L], Z]) extends AnyVal {
  self =>

  /**
   * Operator alias for [[race]].
   */
  final def |[R1 <: R, E1 >: E, In1 <: In, L1 >: L, Z1 >: Z](
    that: => ZSink[R1, E1, In1, L1, Z1]
  )(implicit trace: Trace): ZSink[R1, E1, In1, L1, Z1] =
    race(that)

  /**
   * Operator alias for [[zip]].
   */
  final def <*>[R1 <: R, E1 >: E, A0, In1 <: In, L1 >: L <: In1, Z1](
    that: => ZSink[R1, E1, In1, L1, Z1]
  )(implicit
    zippable: Zippable[Z, Z1],
    ev: L <:< In1,
    trace: Trace
  ): ZSink[R1, E1, In1, L1, zippable.Out] =
    zip(that)

  /**
   * Operator alias for [[zipPar]].
   */
  final def <&>[R1 <: R, E1 >: E, A0, In1 <: In, L1 >: L <: In1, Z1](
    that: => ZSink[R1, E1, In1, L1, Z1]
  )(implicit zippable: Zippable[Z, Z1], trace: Trace): ZSink[R1, E1, In1, L1, zippable.Out] =
    zipPar(that)

  /**
   * Operator alias for [[zipRight]].
   */
  final def *>[R1 <: R, E1 >: E, A0, In1 <: In, L1 >: L <: In1, Z1](
    that: => ZSink[R1, E1, In1, L1, Z1]
  )(implicit ev: L <:< In1, trace: Trace): ZSink[R1, E1, In1, L1, Z1] =
    zipRight(that)

  /**
   * Operator alias for [[zipParRight]].
   */
  final def &>[R1 <: R, E1 >: E, A0, In1 <: In, L1 >: L <: In1, Z1](
    that: => ZSink[R1, E1, In1, L1, Z1]
  )(implicit ev: L <:< In1, trace: Trace): ZSink[R1, E1, In1, L1, Z1] =
    zipParRight(that)

  /**
   * Operator alias for [[zipLeft]].
   */
  final def <*[R1 <: R, E1 >: E, A0, In1 <: In, L1 >: L <: In1, Z1](
    that: => ZSink[R1, E1, In1, L1, Z1]
  )(implicit ev: L <:< In1, trace: Trace): ZSink[R1, E1, In1, L1, Z] =
    zipLeft(that)

  /**
   * Operator alias for [[zipParLeft]].
   */
  final def <&[R1 <: R, E1 >: E, A0, In1 <: In, L1 >: L <: In1, Z1](
    that: => ZSink[R1, E1, In1, L1, Z1]
  )(implicit ev: L <:< In1, trace: Trace): ZSink[R1, E1, In1, L1, Z] =
    zipParLeft(that)

  /**
   * Replaces this sink's result with the provided value.
   */
  def as[Z2](z: => Z2)(implicit trace: Trace): ZSink[R, E, In, L, Z2] =
    map(_ => z)

  /**
   * Repeatedly runs the sink for as long as its results satisfy the predicate
   * `p`. The sink's results will be accumulated using the stepping function
   * `f`.
   */
  def collectAllWhileWith[S](z: => S)(p: Z => Boolean)(f: (S, Z) => S)(implicit
    ev: L <:< In,
    trace: Trace
  ): ZSink[R, E, In, L, S] =
    new ZSink(
      ZChannel
        .fromZIO(Ref.make(Chunk[In]()).zip(Ref.make(false)))
        .flatMap { case (leftoversRef, upstreamDoneRef) =>
          lazy val upstreamMarker: ZChannel[Any, ZNothing, Chunk[In], Any, Nothing, Chunk[In], Any] =
            ZChannel.readWith(
              (in: Chunk[In]) => ZChannel.write(in) *> upstreamMarker,
              ZChannel.fail(_: ZNothing),
              (x: Any) => ZChannel.fromZIO(upstreamDoneRef.set(true)).as(x)
            )

          def loop(currentResult: S): ZChannel[R, ZNothing, Chunk[In], Any, E, Chunk[L], S] =
            channel.doneCollect
              .foldChannel(
                ZChannel.fail(_),
                { case (leftovers, doneValue) =>
                  if (p(doneValue)) {
                    ZChannel.fromZIO(leftoversRef.set(leftovers.flatten.asInstanceOf[Chunk[In]])) *>
                      ZChannel.fromZIO(upstreamDoneRef.get).flatMap { upstreamDone =>
                        val accumulatedResult = f(currentResult, doneValue)
                        if (upstreamDone) ZChannel.write(leftovers.flatten).as(accumulatedResult)
                        else loop(accumulatedResult)
                      }
                  } else ZChannel.write(leftovers.flatten).as(currentResult)
                }
              )

          upstreamMarker >>> ZChannel.bufferChunk(leftoversRef) >>> loop(z)
        }
    )

  /**
   * Transforms this sink's input elements.
   */
  def contramap[In1](f: In1 => In)(implicit trace: Trace): ZSink[R, E, In1, L, Z] =
    contramapChunks(_.map(f))

  /**
   * Transforms this sink's input chunks. `f` must preserve chunking-invariance
   */
  def contramapChunks[In1](
    f: Chunk[In1] => Chunk[In]
  )(implicit trace: Trace): ZSink[R, E, In1, L, Z] = {
    lazy val loop: ZChannel[R, ZNothing, Chunk[In1], Any, Nothing, Chunk[In], Any] =
      ZChannel.readWith(
        chunk => ZChannel.write(f(chunk)) *> loop,
        ZChannel.fail(_),
        ZChannel.succeed(_)
      )
    new ZSink(loop >>> self.channel)
  }

  /**
   * Effectfully transforms this sink's input chunks. `f` must preserve
   * chunking-invariance
   */
  def contramapChunksZIO[R1 <: R, E1 >: E, In1](
    f: Chunk[In1] => ZIO[R1, E1, Chunk[In]]
  )(implicit trace: Trace): ZSink[R1, E1, In1, L, Z] = {
    lazy val loop: ZChannel[R1, ZNothing, Chunk[In1], Any, E1, Chunk[In], Any] =
      ZChannel.readWith(
        chunk => ZChannel.fromZIO(f(chunk)).flatMap(ZChannel.write) *> loop,
        ZChannel.fail(_),
        ZChannel.succeed(_)
      )
    new ZSink(loop.pipeToOrFail(self.channel))
  }

  /**
   * Effectfully transforms this sink's input elements.
   */
  def contramapZIO[R1 <: R, E1 >: E, In1](
    f: In1 => ZIO[R1, E1, In]
  )(implicit trace: Trace): ZSink[R1, E1, In1, L, Z] =
    contramapChunksZIO(_.mapZIO(f))

  /**
   * Transforms both inputs and result of this sink using the provided
   * functions.
   */
  def dimap[In1, Z1](f: In1 => In, g: Z => Z1)(implicit trace: Trace): ZSink[R, E, In1, L, Z1] =
    contramap(f).map(g)

  /**
   * Transforms both input chunks and result of this sink using the provided
   * functions.
   */
  def dimapChunks[In1, Z1](f: Chunk[In1] => Chunk[In], g: Z => Z1)(implicit
    trace: Trace
  ): ZSink[R, E, In1, L, Z1] =
    contramapChunks(f).map(g)

  /**
   * Effectfully transforms both input chunks and result of this sink using the
   * provided functions. `f` and `g` must preserve chunking-invariance
   */
  def dimapChunksZIO[R1 <: R, E1 >: E, In1, Z1](
    f: Chunk[In1] => ZIO[R1, E1, Chunk[In]],
    g: Z => ZIO[R1, E1, Z1]
  )(implicit trace: Trace): ZSink[R1, E1, In1, L, Z1] =
    contramapChunksZIO(f).mapZIO(g)

  /**
   * Effectfully transforms both inputs and result of this sink using the
   * provided functions.
   */
  def dimapZIO[R1 <: R, E1 >: E, In1, Z1](
    f: In1 => ZIO[R1, E1, In],
    g: Z => ZIO[R1, E1, Z1]
  )(implicit trace: Trace): ZSink[R1, E1, In1, L, Z1] =
    contramapZIO(f).mapZIO(g)

  def filterInput[In1 <: In](p: In1 => Boolean)(implicit trace: Trace): ZSink[R, E, In1, L, Z] =
    contramapChunks(_.filter(p))

  def filterInputZIO[R1 <: R, E1 >: E, In1 <: In](
    p: In1 => ZIO[R1, E1, Boolean]
  )(implicit trace: Trace): ZSink[R1, E1, In1, L, Z] =
    contramapChunksZIO(_.filterZIO(p))

  /**
   * Runs this sink until it yields a result, then uses that result to create
   * another sink from the provided function which will continue to run until it
   * yields a result.
   *
   * This function essentially runs sinks in sequence.
   */
  def flatMap[R1 <: R, E1 >: E, In1 <: In, L1 >: L <: In1, Z1](
    f: Z => ZSink[R1, E1, In1, L1, Z1]
  )(implicit ev: L <:< In1, trace: Trace): ZSink[R1, E1, In1, L1, Z1] =
    foldSink(ZSink.fail(_), f)

  def foldSink[R1 <: R, E2, In1 <: In, L1 >: L <: In1, Z1](
    failure: E => ZSink[R1, E2, In1, L1, Z1],
    success: Z => ZSink[R1, E2, In1, L1, Z1]
  )(implicit ev: L <:< In1, trace: Trace): ZSink[R1, E2, In1, L1, Z1] =
    new ZSink(
      channel.doneCollect.foldChannel(
        failure(_).channel,
        { case (leftovers, z) =>
          ZChannel.suspend {
            val leftoversRef = new AtomicReference(leftovers.filter(_.nonEmpty))
            val refReader = ZChannel.succeed(leftoversRef.getAndSet(Chunk.empty)).flatMap { chunk =>
              // This cast is safe because of the L1 >: L <: In1 bound. It follows that
              // L <: In1 and therefore Chunk[L] can be safely cast to Chunk[In1].
              val widenedChunk = chunk.asInstanceOf[Chunk[Chunk[In1]]]
              ZChannel.writeChunk(widenedChunk)
            }

            val passthrough      = ZChannel.identity[ZNothing, Chunk[In1], Any]
            val continuationSink = (refReader *> passthrough) >>> success(z).channel

            continuationSink.doneCollect.flatMap { case (newLeftovers, z1) =>
              ZChannel.succeed(leftoversRef.get).flatMap(ZChannel.writeChunk(_)) *>
                ZChannel.writeChunk(newLeftovers).as(z1)
            }
          }
        }
      )
    )

  /**
   * Transforms this sink's result.
   */
  def map[Z2](f: Z => Z2)(implicit trace: Trace): ZSink[R, E, In, L, Z2] = new ZSink(channel.map(f))

  /**
   * Transforms the errors emitted by this sink using `f`.
   */
  def mapError[E2](f: E => E2)(implicit trace: Trace): ZSink[R, E2, In, L, Z] =
    new ZSink(channel.mapError(f))

  /**
   * Effectfully transforms this sink's result.
   */
  def mapZIO[R1 <: R, E1 >: E, Z1](f: Z => ZIO[R1, E1, Z1])(implicit
    trace: Trace
  ): ZSink[R1, E1, In, L, Z1] =
    new ZSink(channel.mapZIO(f))

  /**
   * Runs both sinks in parallel on the input, , returning the result or the
   * error from the one that finishes first.
   */
  final def race[R1 <: R, E1 >: E, A0, In1 <: In, L1 >: L, Z1 >: Z](
    that: => ZSink[R1, E1, In1, L1, Z1]
  )(implicit trace: Trace): ZSink[R1, E1, In1, L1, Z1] =
    self.raceBoth(that).map(_.merge)

  /**
   * Runs both sinks in parallel on the input, returning the result or the error
   * from the one that finishes first.
   */
  final def raceBoth[R1 <: R, E1 >: E, A0, In1 <: In, L1 >: L, Z2](
    that: => ZSink[R1, E1, In1, L1, Z2],
    capacity: => Int = 16
  )(implicit trace: Trace): ZSink[R1, E1, In1, L1, Either[Z, Z2]] =
    self.raceWith(that, capacity)(
      selfDone => ZChannel.MergeDecision.done(ZIO.done(selfDone).map(Left(_))),
      thatDone => ZChannel.MergeDecision.done(ZIO.done(thatDone).map(Right(_)))
    )

  /**
<<<<<<< HEAD
   * Runs both sinks in parallel on the input, using the specified merge
   * function as soon as one result or the other has been computed.
   */
  final def raceWith[R1 <: R, E1 >: E, A0, In1 <: In, L1 >: L, Z1, Z2](
    that: => ZSink[R1, E1, In1, L1, Z1],
    capacity: => Int = 16
  )(
    leftDone: Exit[E, Z] => ZChannel.MergeDecision[R1, E1, Z1, E1, Z2],
    rightDone: Exit[E1, Z1] => ZChannel.MergeDecision[R1, E, Z, E1, Z2]
  )(implicit trace: Trace): ZSink[R1, E1, In1, L1, Z2] = {
    val scoped =
      for {
        hub   <- Hub.bounded[Either[Exit[Nothing, Any], Chunk[In1]]](capacity)
        c1    <- ZChannel.fromHubScoped(hub)
        c2    <- ZChannel.fromHubScoped(hub)
        reader = ZChannel.toHub[Nothing, Any, Chunk[In1]](hub)
        writer = (c1 >>> self.channel).mergeWith(c2 >>> that.channel)(
                   leftDone,
                   rightDone
                 )
        channel = reader.mergeWith(writer)(
                    _ => ZChannel.MergeDecision.await(ZIO.done(_)),
                    done => ZChannel.MergeDecision.done(ZIO.done(done))
                  )
      } yield new ZSink[R1, E1, In1, L1, Z2](channel)
    ZSink.unwrapScoped(scoped)
  }
=======
   * Summarize a sink by running an effect when the sink starts and again when
   * it completes
   */
  final def summarized[R1 <: R, E1 >: E, B, C](
    summary: ZIO[R1, E1, B]
  )(f: (B, B) => C): ZSink[R1, E1, I, L, (Z, C)] =
    ZSink {
      self.push.zipWith(summary.either.toManaged_) { (push, start) =>
        push(_).catchAll {
          case (Left(e), leftover) =>
            Push.fail(start.fold(identity, _ => e), leftover)

          case (Right(z), leftover) =>
            start match {
              case Left(e) =>
                Push.fail(e, leftover)
              case Right(start) =>
                summary.foldM(
                  e => Push.fail(e, leftover),
                  end => Push.emit((z, f(start, end)), leftover)
                )
            }
        }
      }
    }
>>>>>>> da636a23

  /**
   * Returns the sink that executes this one and times its execution.
   */
<<<<<<< HEAD
  final def timed(implicit trace: Trace): ZSink[R, E, In, L, (Z, Duration)] =
    summarized(Clock.nanoTime)((start, end) => Duration.fromNanos(end - start))
=======
  final def timed: ZSink[R with Clock, E, I, L, (Z, Duration)] =
    summarized(
      clock.nanoTime
    )((start, stop) => (stop - start).nanos)

  /**
   * Converts this sink to a transducer that feeds incoming elements to the sink
   * and emits the sink's results as outputs. The sink will be restarted when it
   * ends.
   */
  def toTransducer(implicit ev: L <:< I): ZTransducer[R, E, I, Z] =
    ZTransducer {
      ZSink.Push.restartable(push).map { case (push, restart) =>
        def go(input: Option[Chunk[I]]): ZIO[R, E, Chunk[Z]] =
          push(input).foldM(
            {
              case (Left(e), _) => ZIO.fail(e)
              case (Right(z), leftover) =>
                restart *> {
                  if (leftover.isEmpty || input.isEmpty) {
                    ZIO.succeed(Chunk.single(z))
                  } else {
                    go(Some(leftover).asInstanceOf[Option[Chunk[I]]]).map(more => Chunk.single(z) ++ more)
                  }
                }
            },
            _ => UIO.succeedNow(Chunk.empty)
          )
>>>>>>> da636a23

  def repeat(implicit ev: L <:< In, trace: Trace): ZSink[R, E, In, L, Chunk[Z]] =
    collectAllWhileWith[Chunk[Z]](Chunk.empty)(_ => true)((s, z) => s :+ z)

  /**
   * Summarize a sink by running an effect when the sink starts and again when
   * it completes
   */
  final def summarized[R1 <: R, E1 >: E, B, C](
    summary: => ZIO[R1, E1, B]
  )(f: (B, B) => C)(implicit trace: Trace): ZSink[R1, E1, In, L, (Z, C)] =
    new ZSink[R1, E1, In, L, (Z, C)](
      ZChannel.unwrap {
        ZIO.succeed(summary).map { summary =>
          ZChannel.fromZIO(summary).flatMap { start =>
            self.channel.flatMap { done =>
              ZChannel.fromZIO(summary).map { end =>
                (done, f(start, end))
              }
            }
          }
        }
      }
    )

  def orElse[R1 <: R, In1 <: In, E2 >: E, L1 >: L, Z1 >: Z](
    that: => ZSink[R1, E2, In1, L1, Z1]
  )(implicit trace: Trace): ZSink[R1, E2, In1, L1, Z1] =
    new ZSink[R1, E2, In1, L1, Z1](self.channel.orElse(that.channel))

  def zip[R1 <: R, In1 <: In, E1 >: E, L1 >: L <: In1, Z1](
    that: => ZSink[R1, E1, In1, L1, Z1]
  )(implicit
    zippable: Zippable[Z, Z1],
    ev: L <:< In1,
    trace: Trace
  ): ZSink[R1, E1, In1, L1, zippable.Out] =
    zipWith[R1, E1, In1, L1, Z1, zippable.Out](that)(zippable.zip(_, _))

  /**
   * Like [[zip]], but keeps only the result from the `that` sink.
   */
  final def zipLeft[R1 <: R, In1 <: In, E1 >: E, L1 >: L <: In1, Z1](
    that: => ZSink[R1, E1, In1, L1, Z1]
  )(implicit ev: L <:< In1, trace: Trace): ZSink[R1, E1, In1, L1, Z] =
    zipWith[R1, E1, In1, L1, Z1, Z](that)((z, _) => z)

  /**
   * Runs both sinks in parallel on the input and combines the results in a
   * tuple.
   */
  final def zipPar[R1 <: R, In1 <: In, E1 >: E, L1 >: L <: In1, Z1](
    that: => ZSink[R1, E1, In1, L1, Z1]
  )(implicit zippable: Zippable[Z, Z1], trace: Trace): ZSink[R1, E1, In1, L1, zippable.Out] =
    zipWithPar[R1, E1, In1, L1, Z1, zippable.Out](that)(zippable.zip(_, _))

  /**
   * Like [[zipPar]], but keeps only the result from this sink.
   */
  final def zipParLeft[R1 <: R, In1 <: In, E1 >: E, L1 >: L <: In1, Z1](
    that: => ZSink[R1, E1, In1, L1, Z1]
  )(implicit trace: Trace): ZSink[R1, E1, In1, L1, Z] =
    zipWithPar[R1, E1, In1, L1, Z1, Z](that)((b, _) => b)

  /**
   * Like [[zipPar]], but keeps only the result from the `that` sink.
   */
  final def zipParRight[R1 <: R, In1 <: In, E1 >: E, L1 >: L <: In1, Z1](
    that: => ZSink[R1, E1, In1, L1, Z1]
  )(implicit trace: Trace): ZSink[R1, E1, In1, L1, Z1] =
    zipWithPar[R1, E1, In1, L1, Z1, Z1](that)((_, c) => c)

  /**
   * Like [[zip]], but keeps only the result from this sink.
   */
  final def zipRight[R1 <: R, In1 <: In, E1 >: E, L1 >: L <: In1, Z1](
    that: => ZSink[R1, E1, In1, L1, Z1]
  )(implicit ev: L <:< In1, trace: Trace): ZSink[R1, E1, In1, L1, Z1] =
    zipWith[R1, E1, In1, L1, Z1, Z1](that)((_, z1) => z1)

  /**
   * Feeds inputs to this sink until it yields a result, then switches over to
   * the provided sink until it yields a result, finally combining the two
   * results with `f`.
   */
  final def zipWith[R1 <: R, E1 >: E, In1 <: In, L1 >: L <: In1, Z1, Z2](
    that: => ZSink[R1, E1, In1, L1, Z1]
  )(f: (Z, Z1) => Z2)(implicit ev: L <:< In1, trace: Trace): ZSink[R1, E1, In1, L1, Z2] =
    flatMap(z => that.map(f(z, _)))

  /**
   * Runs both sinks in parallel on the input and combines the results using the
   * provided function.
   */
  final def zipWithPar[R1 <: R, E1 >: E, In1 <: In, L1 >: L <: In1, Z1, Z2](
    that: => ZSink[R1, E1, In1, L1, Z1]
  )(f: (Z, Z1) => Z2)(implicit trace: Trace): ZSink[R1, E1, In1, L1, Z2] =
    self.raceWith(that)(
      {
        case Exit.Failure(err) => ZChannel.MergeDecision.done(ZIO.failCause(err))
        case Exit.Success(lz) =>
          ZChannel.MergeDecision.await {
            case Exit.Failure(cause) => ZIO.failCause(cause)
            case Exit.Success(rz)    => ZIO.succeedNow(f(lz, rz))
          }
      },
      {
        case Exit.Failure(err) => ZChannel.MergeDecision.done(ZIO.failCause(err))
        case Exit.Success(rz) =>
          ZChannel.MergeDecision.await {
            case Exit.Failure(cause) => ZIO.failCause(cause)
            case Exit.Success(lz)    => ZIO.succeedNow(f(lz, rz))
          }
      }
    )

  def exposeLeftover(implicit trace: Trace): ZSink[R, E, In, Nothing, (Z, Chunk[L])] =
    new ZSink(channel.doneCollect.map { case (chunks, z) => (z, chunks.flatten) })

  def dropLeftover(implicit trace: Trace): ZSink[R, E, In, Nothing, Z] =
    new ZSink(channel.drain)

  /**
   * Splits the sink on the specified predicate, returning a new sink that
   * consumes elements until an element after the first satisfies the specified
   * predicate.
   */
  def splitWhere[In1 <: In](
    f: In1 => Boolean
  )(implicit ev: L <:< In1, trace: Trace): ZSink[R, E, In1, In1, Z] = {

    def splitter(
      written: Boolean,
      leftovers: Ref[Chunk[In1]]
    ): ZChannel[R, ZNothing, Chunk[In1], Any, E, Chunk[In1], Any] =
      ZChannel.readWithCause(
        in =>
          if (in.isEmpty) splitter(written, leftovers)
          else if (written) {
            val index = in.indexWhere(f)
            if (index == -1)
              ZChannel.write(in) *> splitter(true, leftovers)
            else {
              val (left, right) = in.splitAt(index)
              ZChannel.write(left) *> ZChannel.fromZIO(leftovers.set(right))
            }
          } else {
            val index = in.indexWhere(f, 1)
            if (index == -1)
              ZChannel.write(in) *> splitter(true, leftovers)
            else {
              val (left, right) = in.splitAt(index max 1)
              ZChannel.write(left) *> ZChannel.fromZIO(leftovers.set(right))
            }
          },
        err => ZChannel.failCause(err),
        done => ZChannel.succeed(done)
      )

    new ZSink(
      ZChannel.fromZIO(Ref.make[Chunk[In1]](Chunk.empty)).flatMap { ref =>
        splitter(false, ref)
          .pipeToOrFail(self.channel)
          .doneCollect
          .flatMap { case (leftovers, z) =>
            ZChannel.fromZIO(ref.get).flatMap { leftover =>
              ZChannel.write(leftover ++ leftovers.flatten.map(ev)) *> ZChannel.succeed(z)
            }
          }
      }
    )
  }

  /**
   * Creates a sink that produces values until one verifies the predicate `f`.
   */
  def untilOutputZIO[R1 <: R, E1 >: E](
    f: Z => ZIO[R1, E1, Boolean]
  )(implicit ev: L <:< In, trace: Trace): ZSink[R1, E1, In, L, Option[Z]] =
    new ZSink(
      ZChannel
        .fromZIO(Ref.make(Chunk[In]()).zip(Ref.make(false)))
        .flatMap { case (leftoversRef, upstreamDoneRef) =>
          lazy val upstreamMarker: ZChannel[Any, ZNothing, Chunk[In], Any, Nothing, Chunk[In], Any] =
            ZChannel.readWith(
              (in: Chunk[In]) => ZChannel.write(in) *> upstreamMarker,
              ZChannel.fail(_: ZNothing),
              (x: Any) => ZChannel.fromZIO(upstreamDoneRef.set(true)).as(x)
            )

          lazy val loop: ZChannel[R1, ZNothing, Chunk[In], Any, E1, Chunk[L], Option[Z]] =
            channel.doneCollect
              .foldChannel(
                ZChannel.fail(_),
                { case (leftovers, doneValue) =>
                  ZChannel.fromZIO(f(doneValue)).flatMap { satisfied =>
                    ZChannel.fromZIO(leftoversRef.set(leftovers.flatten.asInstanceOf[Chunk[In]])) *>
                      ZChannel
                        .fromZIO(upstreamDoneRef.get)
                        .flatMap { upstreamDone =>
                          if (satisfied) ZChannel.write(leftovers.flatten).as(Some(doneValue))
                          else if (upstreamDone)
                            ZChannel.write(leftovers.flatten).as(None)
                          else loop
                        }
                  }
                }
              )

          upstreamMarker >>> ZChannel.bufferChunk(leftoversRef) >>> loop
        }
    )

  /**
   * Provides the sink with its required environment, which eliminates its
   * dependency on `R`.
   */
  def provideEnvironment(
    r: => ZEnvironment[R]
  )(implicit trace: Trace): ZSink[Any, E, In, L, Z] =
    new ZSink(channel.provideEnvironment(r))
}

object ZSink extends ZSinkPlatformSpecificConstructors {

  /**
   * Accesses the whole environment of the sink.
   */
  def environment[R](implicit trace: Trace): ZSink[R, Nothing, Any, Nothing, ZEnvironment[R]] =
    fromZIO(ZIO.environment[R])

  /**
   * Accesses the environment of the sink.
   */
  def environmentWith[R]: EnvironmentWithPartiallyApplied[R] =
    new EnvironmentWithPartiallyApplied[R]

  /**
   * Accesses the environment of the sink in the context of an effect.
   */
  def environmentWithZIO[R]: EnvironmentWithZIOPartiallyApplied[R] =
    new EnvironmentWithZIOPartiallyApplied[R]

  /**
   * Accesses the environment of the sink in the context of a sink.
   */
  def environmentWithSink[R]: EnvironmentWithSinkPartiallyApplied[R] =
    new EnvironmentWithSinkPartiallyApplied[R]

  def collectAll[In](implicit trace: Trace): ZSink[Any, Nothing, In, Nothing, Chunk[In]] = {
    def loop(acc: Chunk[In]): ZChannel[Any, ZNothing, Chunk[In], Any, Nothing, Nothing, Chunk[In]] =
      ZChannel.readWithCause(
        chunk => loop(acc ++ chunk),
        ZChannel.failCause(_),
        _ => ZChannel.succeed(acc)
      )
    new ZSink(loop(Chunk.empty))
  }

  /**
   * A sink that collects first `n` elements into a chunk. Note that the chunk
   * is preallocated and must fit in memory.
   */
  def collectAllN[In](n: => Int)(implicit trace: Trace): ZSink[Any, Nothing, In, In, Chunk[In]] =
    fromZIO(ZIO.succeed(ChunkBuilder.make[In](n)))
      .flatMap(cb => foldUntil[In, ChunkBuilder[In]](cb, n.toLong)(_ += _))
      .map(_.result())

  /**
   * A sink that collects all of its inputs into a map. The keys are extracted
   * from inputs using the keying function `key`; if multiple inputs use the
   * same key, they are merged using the `f` function.
   */
  def collectAllToMap[In, K](
    key: In => K
  )(f: (In, In) => In)(implicit trace: Trace): ZSink[Any, Nothing, In, Nothing, Map[K, In]] =
    foldLeftChunks(Map[K, In]()) { (acc, as) =>
      as.foldLeft(acc) { (acc, a) =>
        val k = key(a)

        acc.updated(
          k,
          // Avoiding `get/getOrElse` here to avoid an Option allocation
          if (acc.contains(k)) f(acc(k), a)
          else a
        )
      }
    }

  /**
   * A sink that collects first `n` keys into a map. The keys are calculated
   * from inputs using the keying function `key`; if multiple inputs use the the
   * same key, they are merged using the `f` function.
   */
  def collectAllToMapN[Err, In, K](
    n: => Long
  )(key: In => K)(f: (In, In) => In)(implicit trace: Trace): ZSink[Any, Err, In, In, Map[K, In]] =
    foldWeighted[In, Map[K, In]](Map())((acc, in) => if (acc.contains(key(in))) 0 else 1, n) { (acc, in) =>
      val k = key(in)
      val v = if (acc.contains(k)) f(acc(k), in) else in

      acc.updated(k, v)
    }

  /**
   * A sink that collects all of its inputs into a set.
   */
  def collectAllToSet[In](implicit trace: Trace): ZSink[Any, Nothing, In, Nothing, Set[In]] =
    foldLeftChunks(Set[In]())((acc, as) => as.foldLeft(acc)(_ + _))

  /**
   * A sink that collects first `n` distinct inputs into a set.
   */
  def collectAllToSetN[In](n: => Long)(implicit trace: Trace): ZSink[Any, Nothing, In, In, Set[In]] =
    foldWeighted[In, Set[In]](Set())((acc, in) => if (acc.contains(in)) 0 else 1, n)(_ + _)

  /**
   * Accumulates incoming elements into a chunk until predicate `p` is
   * satisfied.
   */
  def collectAllUntil[In](p: In => Boolean)(implicit
    trace: Trace
  ): ZSink[Any, Nothing, In, In, Chunk[In]] =
    fold[In, (List[In], Boolean)]((Nil, true))(_._2) { case ((as, _), a) =>
      (a :: as, !p(a))
    }.map { case (is, _) =>
      Chunk.fromIterable(is.reverse)
    }

  /**
   * Accumulates incoming elements into a chunk until effectful predicate `p` is
   * satisfied.
   */
  def collectAllUntilZIO[Env, Err, In](p: In => ZIO[Env, Err, Boolean])(implicit
    trace: Trace
  ): ZSink[Env, Err, In, In, Chunk[In]] =
    foldZIO[Env, Err, In, (List[In], Boolean)]((Nil, true))(_._2) { case ((as, _), a) =>
      p(a).map(bool => (a :: as, !bool))
    }.map { case (is, _) =>
      Chunk.fromIterable(is.reverse)
    }

  /**
   * Accumulates incoming elements into a chunk as long as they verify predicate
   * `p`.
   */
  def collectAllWhile[In](p: In => Boolean)(implicit
    trace: Trace
  ): ZSink[Any, Nothing, In, In, Chunk[In]] =
    fold[In, (List[In], Boolean)]((Nil, true))(_._2) { case ((as, _), a) =>
      if (p(a)) (a :: as, true)
      else (as, false)
    }.map { case (is, _) =>
      Chunk.fromIterable(is.reverse)
    }

  /**
   * Accumulates incoming elements into a chunk as long as they verify effectful
   * predicate `p`.
   */
  def collectAllWhileZIO[Env, Err, In](p: In => ZIO[Env, Err, Boolean])(implicit
    trace: Trace
  ): ZSink[Env, Err, In, In, Chunk[In]] =
    foldZIO[Env, Err, In, (List[In], Boolean)]((Nil, true))(_._2) { case ((as, _), a) =>
      p(a).map(if (_) (a :: as, true) else (as, false))
    }.map { case (is, _) =>
      Chunk.fromIterable(is.reverse)
    }

  /**
   * A sink that counts the number of elements fed to it.
   */
  def count(implicit trace: Trace): ZSink[Any, Nothing, Any, Nothing, Long] =
    foldLeft(0L)((s, _) => s + 1)

  /**
   * Creates a sink halting with the specified `Throwable`.
   */
  def die(e: => Throwable)(implicit trace: Trace): ZSink[Any, Nothing, Any, Nothing, Nothing] =
    ZSink.failCause(Cause.die(e))

  /**
   * Creates a sink halting with the specified message, wrapped in a
   * `RuntimeException`.
   */
  def dieMessage(m: => String)(implicit trace: Trace): ZSink[Any, Nothing, Any, Nothing, Nothing] =
    ZSink.failCause(Cause.die(new RuntimeException(m)))

  /**
   * A sink that ignores its inputs.
   */
  def drain(implicit trace: Trace): ZSink[Any, Nothing, Any, Nothing, Unit] = {
    lazy val loop: ZChannel[Any, ZNothing, Chunk[Any], Any, Nothing, Chunk[Nothing], Unit] =
      ZChannel
        .readWith(
          (_: Chunk[Any]) => loop,
          (error: ZNothing) => ZChannel.fail(error),
          (_: Any) => ZChannel.unit
        )
    new ZSink(loop)
  }

  /**
   * Drops incoming elements until the predicate `p` is satisfied.
   */
  def dropUntil[In](p: In => Boolean)(implicit trace: Trace): ZSink[Any, Nothing, In, In, Any] = {
    lazy val loop: ZChannel[Any, ZNothing, Chunk[In], Any, Nothing, Chunk[In], Any] =
      ZChannel.readWith(
        (in: Chunk[In]) => {
          val leftover = in.dropUntil(p)
          val more     = leftover.isEmpty
          if (more) loop
          else ZChannel.write(leftover) *> ZChannel.identity[ZNothing, Chunk[In], Any]
        },
        (e: ZNothing) => ZChannel.fail(e),
        (_: Any) => ZChannel.unit
      )
    new ZSink(loop)
  }

  /**
   * Drops incoming elements until the effectful predicate `p` is satisfied.
   */
  def dropUntilZIO[R, InErr, In](
    p: In => ZIO[R, InErr, Boolean]
  )(implicit trace: Trace): ZSink[R, InErr, In, In, Any] = {
    lazy val loop: ZChannel[R, InErr, Chunk[In], Any, InErr, Chunk[In], Any] = ZChannel.readWith(
      (in: Chunk[In]) =>
        ZChannel.unwrap(in.dropUntilZIO(p).map { leftover =>
          val more = leftover.isEmpty
          if (more) loop else ZChannel.write(leftover) *> ZChannel.identity[InErr, Chunk[In], Any]
        }),
      (e: InErr) => ZChannel.fail(e),
      (_: Any) => ZChannel.unit
    )

    new ZSink(loop)
  }

  /**
   * Drops incoming elements as long as the predicate `p` is satisfied.
   */
  def dropWhile[In](p: In => Boolean)(implicit trace: Trace): ZSink[Any, Nothing, In, In, Any] = {
    lazy val loop: ZChannel[Any, ZNothing, Chunk[In], Any, Nothing, Chunk[In], Any] =
      ZChannel.readWith(
        (in: Chunk[In]) => {
          val leftover = in.dropWhile(p)
          val more     = leftover.isEmpty
          if (more) loop
          else ZChannel.write(leftover) *> ZChannel.identity[ZNothing, Chunk[In], Any]
        },
        (e: ZNothing) => ZChannel.fail(e),
        (_: Any) => ZChannel.unit
      )
    new ZSink(loop)
  }

  /**
   * Drops incoming elements as long as the effectful predicate `p` is
   * satisfied.
   */
  def dropWhileZIO[R, InErr, In](
    p: In => ZIO[R, InErr, Boolean]
  )(implicit trace: Trace): ZSink[R, InErr, In, In, Any] = {
    lazy val loop: ZChannel[R, InErr, Chunk[In], Any, InErr, Chunk[In], Any] = ZChannel.readWith(
      (in: Chunk[In]) =>
        ZChannel.unwrap(in.dropWhileZIO(p).map { leftover =>
          val more = leftover.isEmpty
          if (more) loop else ZChannel.write(leftover) *> ZChannel.identity[InErr, Chunk[In], Any]
        }),
      (e: InErr) => ZChannel.fail(e),
      (_: Any) => ZChannel.unit
    )

    new ZSink(loop)
  }

  /**
   * A sink that always fails with the specified error.
   */
  def fail[E](e: => E)(implicit trace: Trace): ZSink[Any, E, Any, Nothing, Nothing] = new ZSink(
    ZChannel.fail(e)
  )

  /**
   * Creates a sink halting with a specified cause.
   */
  def failCause[E](e: => Cause[E])(implicit trace: Trace): ZSink[Any, E, Any, Nothing, Nothing] =
    new ZSink(ZChannel.failCause(e))

  /**
   * A sink that folds its inputs with the provided function, termination
   * predicate and initial state.
   */
  def fold[In, S](
    z: => S
  )(contFn: S => Boolean)(f: (S, In) => S)(implicit trace: Trace): ZSink[Any, Nothing, In, In, S] =
    ZSink.suspend {
      def foldChunkSplit(z: S, chunk: Chunk[In])(
        contFn: S => Boolean
      )(f: (S, In) => S): (S, Chunk[In]) = {
        def fold(s: S, chunk: Chunk[In], idx: Int, len: Int): (S, Chunk[In]) =
          if (idx == len) {
            (s, Chunk.empty)
          } else {
            val s1 = f(s, chunk(idx))
            if (contFn(s1)) {
              fold(s1, chunk, idx + 1, len)
            } else {
              (s1, chunk.drop(idx + 1))
            }
          }

        fold(z, chunk, 0, chunk.length)
      }

      def reader(s: S): ZChannel[Any, ZNothing, Chunk[In], Any, Nothing, Chunk[In], S] =
        if (!contFn(s)) ZChannel.succeedNow(s)
        else
          ZChannel.readWith(
            (in: Chunk[In]) => {
              val (nextS, leftovers) = foldChunkSplit(s, in)(contFn)(f)

              if (leftovers.nonEmpty) ZChannel.write(leftovers).as(nextS)
              else reader(nextS)
            },
            (err: ZNothing) => ZChannel.fail(err),
            (x: Any) => ZChannel.succeedNow(s)
          )

      new ZSink(reader(z))
    }

  /**
   * A sink that folds its input chunks with the provided function, termination
   * predicate and initial state. `contFn` condition is checked only for the
   * initial value and at the end of processing of each chunk. `f` and `contFn`
   * must preserve chunking-invariance.
   */
  def foldChunks[In, S](
    z: => S
  )(
    contFn: S => Boolean
  )(f: (S, Chunk[In]) => S)(implicit trace: Trace): ZSink[Any, Nothing, In, Nothing, S] =
    ZSink.suspend {
      def reader(s: S): ZChannel[Any, ZNothing, Chunk[In], Any, Nothing, Nothing, S] =
        if (!contFn(s)) ZChannel.succeedNow(s)
        else
          ZChannel.readWith(
            (in: Chunk[In]) => {
              val nextS = f(s, in)

              reader(nextS)
            },
            (err: ZNothing) => ZChannel.fail(err),
            (_: Any) => ZChannel.succeedNow(s)
          )

      new ZSink(reader(z))
    }

  /**
   * A sink that effectfully folds its input chunks with the provided function,
   * termination predicate and initial state. `contFn` condition is checked only
   * for the initial value and at the end of processing of each chunk. `f` and
   * `contFn` must preserve chunking-invariance.
   */
  def foldChunksZIO[Env, Err, In, S](
    z: => S
  )(
    contFn: S => Boolean
  )(f: (S, Chunk[In]) => ZIO[Env, Err, S])(implicit trace: Trace): ZSink[Env, Err, In, In, S] =
    ZSink.suspend {
      def reader(s: S): ZChannel[Env, Err, Chunk[In], Any, Err, Nothing, S] =
        if (!contFn(s)) ZChannel.succeedNow(s)
        else
          ZChannel.readWith(
            (in: Chunk[In]) => ZChannel.fromZIO(f(s, in)).flatMap(reader),
            (err: Err) => ZChannel.fail(err),
            (_: Any) => ZChannel.succeedNow(s)
          )

      new ZSink(reader(z))
    }

  /**
   * A sink that folds its inputs with the provided function and initial state.
   */
  def foldLeft[In, S](z: => S)(f: (S, In) => S)(implicit trace: Trace): ZSink[Any, Nothing, In, Nothing, S] =
    fold(z)(_ => true)(f).dropLeftover

  /**
   * A sink that folds its input chunks with the provided function and initial
   * state. `f` must preserve chunking-invariance.
   */
  def foldLeftChunks[In, S](z: => S)(f: (S, Chunk[In]) => S)(implicit
    trace: Trace
  ): ZSink[Any, Nothing, In, Nothing, S] =
    foldChunks[In, S](z)(_ => true)(f)

  /**
   * A sink that effectfully folds its input chunks with the provided function
   * and initial state. `f` must preserve chunking-invariance.
   */
  def foldLeftChunksZIO[R, Err, In, S](z: => S)(
    f: (S, Chunk[In]) => ZIO[R, Err, S]
  )(implicit trace: Trace): ZSink[R, Err, In, Nothing, S] =
    foldChunksZIO[R, Err, In, S](z)(_ => true)(f).dropLeftover

  /**
   * A sink that effectfully folds its inputs with the provided function and
   * initial state.
   */
  def foldLeftZIO[R, Err, In, S](z: => S)(
    f: (S, In) => ZIO[R, Err, S]
  )(implicit trace: Trace): ZSink[R, Err, In, In, S] =
    foldZIO[R, Err, In, S](z)(_ => true)(f)

  /**
   * Creates a sink that folds elements of type `In` into a structure of type
   * `S` until `max` elements have been folded.
   *
   * Like [[foldWeighted]], but with a constant cost function of 1.
   */
  def foldUntil[In, S](z: => S, max: => Long)(f: (S, In) => S)(implicit
    trace: Trace
  ): ZSink[Any, Nothing, In, In, S] =
    ZSink.unwrap {
      ZIO.succeed(max).map { max =>
        fold[In, (S, Long)]((z, 0))(_._2 < max) { case ((o, count), i) =>
          (f(o, i), count + 1)
        }.map(_._1)
      }
    }

  /**
   * Creates a sink that effectfully folds elements of type `In` into a
   * structure of type `S` until `max` elements have been folded.
   *
   * Like [[foldWeightedZIO]], but with a constant cost function of 1.
   */
  def foldUntilZIO[Env, Err, In, S](z: => S, max: => Long)(
    f: (S, In) => ZIO[Env, Err, S]
  )(implicit trace: Trace): ZSink[Env, Err, In, In, S] =
    foldZIO[Env, Err, In, (S, Long)]((z, 0))(_._2 < max) { case ((o, count), i) =>
      f(o, i).map((_, count + 1))
    }.map(_._1)

  /**
   * Creates a sink that folds elements of type `In` into a structure of type
   * `S`, until `max` worth of elements (determined by the `costFn`) have been
   * folded.
   *
   * @note
   *   Elements that have an individual cost larger than `max` will force the
   *   sink to cross the `max` cost. See [[foldWeightedDecompose]] for a variant
   *   that can handle these cases.
   */
  def foldWeighted[In, S](z: => S)(costFn: (S, In) => Long, max: => Long)(
    f: (S, In) => S
  )(implicit trace: Trace): ZSink[Any, Nothing, In, In, S] =
    foldWeightedDecompose[In, S](z)(costFn, max, Chunk.single(_))(f)

  /**
   * Creates a sink that folds elements of type `In` into a structure of type
   * `S`, until `max` worth of elements (determined by the `costFn`) have been
   * folded.
   *
   * The `decompose` function will be used for decomposing elements that cause
   * an `S` aggregate to cross `max` into smaller elements. For example:
   * {{{
   * Stream(1, 5, 1)
   *   .transduce(
   *     ZSink
   *       .foldWeightedDecompose(List[Int]())((i: Int) => i.toLong, 4,
   *         (i: Int) => Chunk(i - 1, 1)) { (acc, el) =>
   *         el :: acc
   *       }
   *       .map(_.reverse)
   *   )
   *   .runCollect
   * }}}
   *
   * The stream would emit the elements `List(1), List(4), List(1, 1)`.
   *
   * Be vigilant with this function, it has to generate "simpler" values or the
   * fold may never end. A value is considered indivisible if `decompose` yields
   * the empty chunk or a single-valued chunk. In these cases, there is no other
   * choice than to yield a value that will cross the threshold.
   *
   * The [[foldWeightedDecomposeZIO]] allows the decompose function to return a
   * `ZIO` value, and consequently it allows the sink to fail.
   */
  def foldWeightedDecompose[In, S](
    z: => S
  )(costFn: (S, In) => Long, max: => Long, decompose: In => Chunk[In])(
    f: (S, In) => S
  )(implicit trace: Trace): ZSink[Any, Nothing, In, In, S] =
    ZSink.suspend {
      def go(
        s: S,
        cost: Long,
        dirty: Boolean,
        max: Long
      ): ZChannel[Any, ZNothing, Chunk[In], Any, Nothing, Chunk[In], S] =
        ZChannel.readWith(
          (in: Chunk[In]) => {
            def fold(in: Chunk[In], s: S, dirty: Boolean, cost: Long, idx: Int): (S, Long, Boolean, Chunk[In]) =
              if (idx == in.length) (s, cost, dirty, Chunk.empty)
              else {
                val elem  = in(idx)
                val total = cost + costFn(s, elem)

                if (total <= max) fold(in, f(s, elem), true, total, idx + 1)
                else {
                  val decomposed = decompose(elem)

                  if (decomposed.length <= 1 && !dirty)
                    // If `elem` cannot be decomposed, we need to cross the `max` threshold. To
                    // minimize "injury", we only allow this when we haven't added anything else
                    // to the aggregate (dirty = false).
                    (f(s, elem), total, true, in.drop(idx + 1))
                  else if (decomposed.length <= 1 && dirty)
                    // If the state is dirty and `elem` cannot be decomposed, we stop folding
                    // and include `elem` in th leftovers.
                    (s, cost, dirty, in.drop(idx))
                  else
                    // `elem` got decomposed, so we will recurse with the decomposed elements pushed
                    // into the chunk we're processing and see if we can aggregate further.
                    fold(decomposed ++ in.drop(idx + 1), s, dirty, cost, 0)
                }
              }

            val (nextS, nextCost, nextDirty, leftovers) = fold(in, s, dirty, cost, 0)

            if (leftovers.nonEmpty) ZChannel.write(leftovers) *> ZChannel.succeedNow(nextS)
            else if (cost > max) ZChannel.succeedNow(nextS)
            else go(nextS, nextCost, nextDirty, max)
          },
          (err: ZNothing) => ZChannel.fail(err),
          (_: Any) => ZChannel.succeedNow(s)
        )

      new ZSink(go(z, 0, false, max))
    }

  /**
   * Creates a sink that effectfully folds elements of type `In` into a
   * structure of type `S`, until `max` worth of elements (determined by the
   * `costFn`) have been folded.
   *
   * The `decompose` function will be used for decomposing elements that cause
   * an `S` aggregate to cross `max` into smaller elements. Be vigilant with
   * this function, it has to generate "simpler" values or the fold may never
   * end. A value is considered indivisible if `decompose` yields the empty
   * chunk or a single-valued chunk. In these cases, there is no other choice
   * than to yield a value that will cross the threshold.
   *
   * See [[foldWeightedDecompose]] for an example.
   */
  def foldWeightedDecomposeZIO[Env, Err, In, S](z: => S)(
    costFn: (S, In) => ZIO[Env, Err, Long],
    max: => Long,
    decompose: In => ZIO[Env, Err, Chunk[In]]
  )(f: (S, In) => ZIO[Env, Err, S])(implicit trace: Trace): ZSink[Env, Err, In, In, S] =
    ZSink.suspend {
      def go(s: S, cost: Long, dirty: Boolean, max: Long): ZChannel[Env, Err, Chunk[In], Any, Err, Chunk[In], S] =
        ZChannel.readWith(
          (in: Chunk[In]) => {
            def fold(
              in: Chunk[In],
              s: S,
              dirty: Boolean,
              cost: Long,
              idx: Int
            ): ZIO[Env, Err, (S, Long, Boolean, Chunk[In])] =
              if (idx == in.length) ZIO.succeed((s, cost, dirty, Chunk.empty))
              else {
                val elem = in(idx)
                costFn(s, elem).map(cost + _).flatMap { total =>
                  if (total <= max) f(s, elem).flatMap(fold(in, _, true, total, idx + 1))
                  else
                    decompose(elem).flatMap { decomposed =>
                      if (decomposed.length <= 1 && !dirty)
                        // If `elem` cannot be decomposed, we need to cross the `max` threshold. To
                        // minimize "injury", we only allow this when we haven't added anything else
                        // to the aggregate (dirty = false).
                        f(s, elem).map((_, total, true, in.drop(idx + 1)))
                      else if (decomposed.length <= 1 && dirty)
                        // If the state is dirty and `elem` cannot be decomposed, we stop folding
                        // and include `elem` in th leftovers.
                        ZIO.succeed((s, cost, dirty, in.drop(idx)))
                      else
                        // `elem` got decomposed, so we will recurse with the decomposed elements pushed
                        // into the chunk we're processing and see if we can aggregate further.
                        fold(decomposed ++ in.drop(idx + 1), s, dirty, cost, 0)
                    }
                }
              }

            ZChannel.fromZIO(fold(in, s, dirty, cost, 0)).flatMap { case (nextS, nextCost, nextDirty, leftovers) =>
              if (leftovers.nonEmpty) ZChannel.write(leftovers) *> ZChannel.succeedNow(nextS)
              else if (cost > max) ZChannel.succeedNow(nextS)
              else go(nextS, nextCost, nextDirty, max)
            }
          },
          (err: Err) => ZChannel.fail(err),
          (_: Any) => ZChannel.succeedNow(s)
        )

      new ZSink(go(z, 0, false, max))
    }

  /**
   * Creates a sink that effectfully folds elements of type `In` into a
   * structure of type `S`, until `max` worth of elements (determined by the
   * `costFn`) have been folded.
   *
   * @note
   *   Elements that have an individual cost larger than `max` will force the
   *   sink to cross the `max` cost. See [[foldWeightedDecomposeZIO]] for a
   *   variant that can handle these cases.
   */
  def foldWeightedZIO[Env, Err, In, S](
    z: => S
  )(costFn: (S, In) => ZIO[Env, Err, Long], max: Long)(
    f: (S, In) => ZIO[Env, Err, S]
  )(implicit trace: Trace): ZSink[Env, Err, In, In, S] =
    foldWeightedDecomposeZIO(z)(costFn, max, (i: In) => ZIO.succeedNow(Chunk.single(i)))(f)

  /**
   * A sink that effectfully folds its inputs with the provided function,
   * termination predicate and initial state.
   */
  def foldZIO[Env, Err, In, S](z: => S)(contFn: S => Boolean)(
    f: (S, In) => ZIO[Env, Err, S]
  )(implicit trace: Trace): ZSink[Env, Err, In, In, S] =
    ZSink.suspend {
      def foldChunkSplitZIO(z: S, chunk: Chunk[In])(
        contFn: S => Boolean
      )(f: (S, In) => ZIO[Env, Err, S]): ZIO[Env, Err, (S, Option[Chunk[In]])] = {
        def fold(s: S, chunk: Chunk[In], idx: Int, len: Int): ZIO[Env, Err, (S, Option[Chunk[In]])] =
          if (idx == len) ZIO.succeed((s, None))
          else
            f(s, chunk(idx)).flatMap { s1 =>
              if (contFn(s1)) {
                fold(s1, chunk, idx + 1, len)
              } else {
                ZIO.succeed((s1, Some(chunk.drop(idx + 1))))
              }
            }

        fold(z, chunk, 0, chunk.length)
      }

      def reader(s: S): ZChannel[Env, Err, Chunk[In], Any, Err, Chunk[In], S] =
        if (!contFn(s)) ZChannel.succeedNow(s)
        else
          ZChannel.readWith(
            (in: Chunk[In]) =>
              ZChannel.fromZIO(foldChunkSplitZIO(s, in)(contFn)(f)).flatMap { case (nextS, leftovers) =>
                leftovers match {
                  case Some(l) => ZChannel.write(l).as(nextS)
                  case None    => reader(nextS)
                }
              },
            (err: Err) => ZChannel.fail(err),
            (_: Any) => ZChannel.succeedNow(s)
          )

      new ZSink(reader(z))
    }

  /**
   * A sink that executes the provided effectful function for every element fed
   * to it.
   */
  def foreach[R, Err, In](
    f: In => ZIO[R, Err, Any]
  )(implicit trace: Trace): ZSink[R, Err, In, Nothing, Unit] = {

    lazy val process: ZChannel[R, Err, Chunk[In], Any, Err, Nothing, Unit] =
      ZChannel.readWithCause(
        in => ZChannel.fromZIO(ZIO.foreachDiscard(in)(f(_))) *> process,
        halt => ZChannel.failCause(halt),
        _ => ZChannel.unit
      )

    new ZSink(process)
  }

  /**
   * A sink that executes the provided effectful function for every chunk fed to
   * it.
   */
  def foreachChunk[R, Err, In](
    f: Chunk[In] => ZIO[R, Err, Any]
  )(implicit trace: Trace): ZSink[R, Err, In, Nothing, Unit] = {
    lazy val process: ZChannel[R, Err, Chunk[In], Any, Err, Nothing, Unit] =
      ZChannel.readWithCause(
        in => ZChannel.fromZIO(f(in)) *> process,
        halt => ZChannel.failCause(halt),
        _ => ZChannel.unit
      )

    new ZSink(process)
  }

  /**
   * A sink that executes the provided effectful function for every element fed
   * to it until `f` evaluates to `false`.
   */
  final def foreachWhile[R, Err, In](
    f: In => ZIO[R, Err, Boolean]
  )(implicit trace: Trace): ZSink[R, Err, In, In, Unit] = {
    def go(
      chunk: Chunk[In],
      idx: Int,
      len: Int,
      cont: ZChannel[R, Err, Chunk[In], Any, Err, Chunk[In], Unit]
    ): ZChannel[R, Err, Chunk[In], Any, Err, Chunk[In], Unit] =
      if (idx == len)
        cont
      else
        ZChannel
          .fromZIO(f(chunk(idx)))
          .flatMap(b => if (b) go(chunk, idx + 1, len, cont) else ZChannel.write(chunk.drop(idx)))
          .catchAll(e => ZChannel.write(chunk.drop(idx)) *> ZChannel.fail(e))

    lazy val process: ZChannel[R, Err, Chunk[In], Any, Err, Chunk[In], Unit] =
      ZChannel.readWithCause(
        in => go(in, 0, in.length, process),
        halt => ZChannel.failCause(halt),
        _ => ZChannel.unit
      )

    new ZSink(process)
  }

  /**
   * A sink that executes the provided effectful function for every chunk fed to
   * it until `f` evaluates to `false`.
   */
  def foreachChunkWhile[R, Err, In](
    f: Chunk[In] => ZIO[R, Err, Boolean]
  )(implicit trace: Trace): ZSink[R, Err, In, In, Unit] = {
    lazy val reader: ZChannel[R, Err, Chunk[In], Any, Err, Nothing, Unit] =
      ZChannel.readWith(
        (in: Chunk[In]) =>
          ZChannel.fromZIO(f(in)).flatMap { continue =>
            if (continue) reader
            else ZChannel.unit
          },
        (err: Err) => ZChannel.fail(err),
        (_: Any) => ZChannel.unit
      )

    new ZSink(reader)
  }

  /**
   * Creates a sink from a chunk processing function.
   */
  def fromPush[R, E, I, L, Z](
    push: ZIO[Scope with R, Nothing, Option[Chunk[I]] => ZIO[R, (Either[E, Z], Chunk[L]), Unit]]
  )(implicit trace: Trace): ZSink[R, E, I, L, Z] = {

    def pull(
      push: Option[Chunk[I]] => ZIO[R, (Either[E, Z], Chunk[L]), Unit]
    ): ZChannel[R, ZNothing, Chunk[I], Any, E, Chunk[L], Z] =
      ZChannel.readWith(
        in =>
          ZChannel
            .fromZIO(push(Some(in)))
            .foldChannel(
              {
                case (Left(e), leftovers) =>
                  ZChannel.write(leftovers) *> ZChannel.fail(e)
                case (Right(z), leftovers) =>
                  ZChannel.write(leftovers) *> ZChannel.succeedNow(z)
              },
              _ => pull(push)
            ),
        err => ZChannel.fail(err),
        _ =>
          ZChannel
            .fromZIO(push(None))
            .foldChannel(
              {
                case (Left(e), leftovers) =>
                  ZChannel.write(leftovers) *> ZChannel.fail(e)
                case (Right(z), leftovers) =>
                  ZChannel.write(leftovers) *> ZChannel.succeedNow(z)
              },
              _ => ZChannel.fromZIO(ZIO.dieMessage("empty sink"))
            )
      )

    new ZSink(ZChannel.unwrapScoped[R](push.map(pull)))
  }

  /**
   * Creates a single-value sink produced from an effect
   */
  def fromZIO[R, E, Z](b: => ZIO[R, E, Z])(implicit trace: Trace): ZSink[R, E, Any, Nothing, Z] =
    new ZSink(ZChannel.fromZIO(b))

  /**
   * Create a sink which enqueues each element into the specified queue.
   */
  def fromQueue[I](queue: => Enqueue[I])(implicit trace: Trace): ZSink[Any, Nothing, I, Nothing, Unit] =
    ZSink.unwrap(ZIO.succeed(queue).map(queue => foreachChunk(queue.offerAll)))

  /**
   * Create a sink which enqueues each element into the specified queue. The
   * queue will be shutdown once the stream is closed.
   */
  def fromQueueWithShutdown[I](queue: => Enqueue[I])(implicit
    trace: Trace
  ): ZSink[Any, Nothing, I, Nothing, Unit] =
    ZSink.unwrapScoped(
      ZIO.acquireRelease(ZIO.succeedNow(queue))(_.shutdown).map(fromQueue[I](_))
    )

  /**
   * Create a sink which publishes each element to the specified hub.
   */
  def fromHub[I](hub: => Hub[I])(implicit
    trace: Trace
  ): ZSink[Any, Nothing, I, Nothing, Unit] =
    fromQueue(hub)

  /**
   * Create a sink which publishes each element to the specified hub. The hub
   * will be shutdown once the stream is closed.
   */
  def fromHubWithShutdown[I](hub: => Hub[I])(implicit
    trace: Trace
  ): ZSink[Any, Nothing, I, Nothing, Unit] =
    fromQueueWithShutdown(hub)

  /**
   * Creates a sink containing the first value.
   */
  def head[In](implicit trace: Trace): ZSink[Any, Nothing, In, In, Option[In]] =
    fold(None: Option[In])(_.isEmpty) {
      case (s @ Some(_), _) => s
      case (None, in)       => Some(in)
    }

  /**
   * Creates a sink containing the last value.
   */
  def last[In](implicit trace: Trace): ZSink[Any, Nothing, In, In, Option[In]] =
    foldLeft(None: Option[In])((_, in) => Some(in))

  def leftover[L](c: => Chunk[L])(implicit trace: Trace): ZSink[Any, Nothing, Any, L, Unit] =
    new ZSink(ZChannel.suspend(ZChannel.write(c)))

  /**
   * Logs the specified message at the current log level.
   */
  def log(message: => String)(implicit trace: Trace): ZSink[Any, Nothing, Any, Nothing, Unit] =
    ZSink.fromZIO(ZIO.log(message))

  /**
   * Annotates each log in streams composed after this with the specified log
   * annotation.
   */
  def logAnnotate[R, E, In, L, Z](key: => String, value: => String)(sink: ZSink[R, E, In, L, Z])(implicit
    trace: Trace
  ): ZSink[R, E, In, L, Z] =
    logAnnotate(LogAnnotation(key, value))(sink)

  /**
   * Annotates each log in streams composed after this with the specified log
   * annotation.
   */
  def logAnnotate[R, E, In, L, Z](annotation: => LogAnnotation, annotations: LogAnnotation*)(
    sink: ZSink[R, E, In, L, Z]
  )(implicit
    trace: Trace
  ): ZSink[R, E, In, L, Z] =
    logAnnotate(Set(annotation) ++ annotations.toSet)(sink)

  /**
   * Annotates each log in streams composed after this with the specified log
   * annotation.
   */
  def logAnnotate[R, E, In, L, Z](annotations: => Set[LogAnnotation])(sink: ZSink[R, E, In, L, Z])(implicit
    trace: Trace
  ): ZSink[R, E, In, L, Z] =
    ZSink.unwrapScoped {
      FiberRef.currentLogAnnotations
        .locallyScopedWith(_ ++ annotations.map { case LogAnnotation(key, value) => key -> value })
        .as(sink)
    }

  /**
   * Retrieves the log annotations associated with the current scope.
   */
  def logAnnotations(implicit trace: Trace): ZSink[Any, Nothing, Any, Nothing, Map[String, String]] =
    ZSink.fromZIO(FiberRef.currentLogAnnotations.get)

  /**
   * Logs the specified message at the debug log level.
   */
  def logDebug(message: => String)(implicit trace: Trace): ZSink[Any, Nothing, Any, Nothing, Unit] =
    ZSink.fromZIO(ZIO.logDebug(message))

  /**
   * Logs the specified message at the error log level.
   */
  def logError(message: => String)(implicit trace: Trace): ZSink[Any, Nothing, Any, Nothing, Unit] =
    ZSink.fromZIO(ZIO.logError(message))

  /**
   * Logs the specified cause as an error.
   */
  def logErrorCause(cause: => Cause[Any])(implicit trace: Trace): ZSink[Any, Nothing, Any, Nothing, Unit] =
    ZSink.fromZIO(ZIO.logErrorCause(cause))

  /**
   * Logs the specified message at the fatal log level.
   */
  def logFatal(message: => String)(implicit trace: Trace): ZSink[Any, Nothing, Any, Nothing, Unit] =
    ZSink.fromZIO(ZIO.logFatal(message))

  /**
   * Logs the specified message at the informational log level.
   */
  def logInfo(message: => String)(implicit trace: Trace): ZSink[Any, Nothing, Any, Nothing, Unit] =
    ZSink.fromZIO(ZIO.logInfo(message))

  /**
   * Sets the log level for streams composed after this.
   */
  def logLevel[R, E, In, L, Z](level: LogLevel)(sink: ZSink[R, E, In, L, Z])(implicit
    trace: Trace
  ): ZSink[R, E, In, L, Z] =
    ZSink.unwrapScoped(FiberRef.currentLogLevel.locallyScoped(level).as(sink))

  /**
   * Adjusts the label for the logging span for streams composed after this.
   */
  def logSpan[R, E, In, L, Z](label: => String)(sink: ZSink[R, E, In, L, Z])(implicit
    trace: Trace
  ): ZSink[R, E, In, L, Z] =
    ZSink.unwrapScoped {
      FiberRef.currentLogSpan.get.flatMap { stack =>
        val instant = java.lang.System.currentTimeMillis()
        val logSpan = LogSpan(label, instant)

        FiberRef.currentLogSpan.locallyScoped(logSpan :: stack).as(sink)
      }
    }

  /**
   * Logs the specified message at the trace log level.
   */
  def logTrace(message: => String)(implicit trace: Trace): ZSink[Any, Nothing, Any, Nothing, Unit] =
    ZSink.fromZIO(ZIO.logTrace(message))

  /**
   * Logs the specified message at the warning log level.
   */
  def logWarning(message: => String)(implicit trace: Trace): ZSink[Any, Nothing, Any, Nothing, Unit] =
    ZSink.fromZIO(ZIO.logWarning(message))

  def mkString(implicit trace: Trace): ZSink[Any, Nothing, Any, Nothing, String] =
    ZSink.suspend {
      val builder = new StringBuilder()

      foldLeftChunks[Any, Unit](())((_, els: Chunk[Any]) => els.foreach(el => builder.append(el.toString))).map(_ =>
        builder.result()
      )
    }

  def never(implicit trace: Trace): ZSink[Any, Nothing, Any, Nothing, Nothing] =
    ZSink.fromZIO(ZIO.never)

  /**
   * Accesses the specified service in the environment of the effect.
   */
  def service[Z: Tag](implicit trace: Trace): ZSink[Z, Nothing, Any, Nothing, Z] =
    ZSink.serviceWith(identity)

  /**
   * Accesses the service corresponding to the specified key in the environment.
   */
  def serviceAt[Service]: ZStream.ServiceAtPartiallyApplied[Service] =
    new ZStream.ServiceAtPartiallyApplied[Service]

  /**
   * Accesses the specified service in the environment of the sink.
   */
  def serviceWith[Service]: ServiceWithPartiallyApplied[Service] =
    new ServiceWithPartiallyApplied[Service]

  /**
   * Accesses the specified service in the environment of the sink in the
   * context of an effect.
   */
  def serviceWithZIO[Service]: ServiceWithZIOPartiallyApplied[Service] =
    new ServiceWithZIOPartiallyApplied[Service]

  /**
   * Accesses the specified service in the environment of the sink in the
   * context of a sink.
   */
  def serviceWithSink[Service]: ServiceWithSinkPartiallyApplied[Service] =
    new ServiceWithSinkPartiallyApplied[Service]

  /**
   * A sink that immediately ends with the specified value.
   */
  def succeed[Z](z: => Z)(implicit trace: Trace): ZSink[Any, Nothing, Any, Nothing, Z] =
    new ZSink(ZChannel.succeed(z))

  /**
   * Returns a lazily constructed sink that may require effects for its
   * creation.
   */
  def suspend[Env, E, In, Leftover, Done](
    sink: => ZSink[Env, E, In, Leftover, Done]
  )(implicit trace: Trace): ZSink[Env, E, In, Leftover, Done] =
    new ZSink(ZChannel.suspend(sink.channel))

  /**
   * A sink that sums incoming numeric values.
   */
  def sum[A](implicit A: Numeric[A], trace: Trace): ZSink[Any, Nothing, A, Nothing, A] =
    foldLeft(A.zero)(A.plus)

  /**
   * A sink that takes the specified number of values.
   */
  def take[In](n: Int)(implicit trace: Trace): ZSink[Any, Nothing, In, In, Chunk[In]] =
    ZSink.unwrap {
      ZIO.succeed(n).map { n =>
        ZSink.foldChunks[In, Chunk[In]](Chunk.empty)(_.length < n)(_ ++ _).flatMap { acc =>
          val (taken, leftover) = acc.splitAt(n)
          new ZSink(
            ZChannel.write(leftover) *> ZChannel.succeedNow(taken)
          )
        }
      }
    }

  def timed(implicit trace: Trace): ZSink[Any, Nothing, Any, Nothing, Duration] =
    ZSink.drain.timed.map(_._2)

  /**
<<<<<<< HEAD
   * Creates a sink produced from an effect.
   */
  def unwrap[R, E, In, L, Z](
    zio: => ZIO[R, E, ZSink[R, E, In, L, Z]]
  )(implicit trace: Trace): ZSink[R, E, In, L, Z] =
    new ZSink(ZChannel.unwrap(zio.map(_.channel)))
=======
   * A generalized version of `timed`.
   */
  def summarized[R, E, B, C](summary: ZIO[R, E, B])(f: (B, B) => C): ZSink[R, E, Any, Nothing, C] =
    ZSink.drain
      .summarized(summary)(f)
      .map { case (_, c) => c }

  /**
   * A sink with timed execution.
   */
  def timed: ZSink[Clock, Nothing, Any, Nothing, Duration] =
    summarized(
      clock.nanoTime
    )((start, stop) => (stop - start).nanos)
>>>>>>> da636a23

  /**
   * Creates a sink produced from a scoped effect.
   */
  def unwrapScoped[R]: UnwrapScopedPartiallyApplied[R] =
    new UnwrapScopedPartiallyApplied[R]

  final class EnvironmentWithPartiallyApplied[R](private val dummy: Boolean = true) extends AnyVal {
    def apply[Z](
      f: ZEnvironment[R] => Z
    )(implicit trace: Trace): ZSink[R, Nothing, Any, Nothing, Z] =
      ZSink.environment[R].map(f)
  }

  final class EnvironmentWithZIOPartiallyApplied[R](private val dummy: Boolean = true) extends AnyVal {
    def apply[R1 <: R, E, Z](
      f: ZEnvironment[R] => ZIO[R1, E, Z]
    )(implicit trace: Trace): ZSink[R with R1, E, Any, Nothing, Z] =
      ZSink.environment[R].mapZIO(f)
  }

  final class EnvironmentWithSinkPartiallyApplied[R](private val dummy: Boolean = true) extends AnyVal {
    def apply[R1 <: R, E, In, L, Z](
      f: ZEnvironment[R] => ZSink[R1, E, In, L, Z]
    )(implicit trace: Trace): ZSink[R with R1, E, In, L, Z] =
      new ZSink(ZChannel.unwrap(ZIO.environmentWith[R](f(_).channel)))
  }

  final class ServiceAtPartiallyApplied[Service](private val dummy: Boolean = true) extends AnyVal {
    def apply[Key](
      key: => Key
    )(implicit
      tag: EnvironmentTag[Map[Key, Service]],
      trace: Trace
    ): ZSink[Map[Key, Service], Nothing, Any, Nothing, Option[Service]] =
      ZSink.environmentWith(_.getAt(key))
  }

  final class ServiceWithPartiallyApplied[Service](private val dummy: Boolean = true) extends AnyVal {
    def apply[Z](f: Service => Z)(implicit
      tag: Tag[Service],
      trace: Trace
    ): ZSink[Service, Nothing, Any, Nothing, Z] =
      ZSink.fromZIO(ZIO.serviceWith[Service](f))
  }

  final class ServiceWithZIOPartiallyApplied[Service](private val dummy: Boolean = true) extends AnyVal {
    def apply[R <: Service, E, Z](f: Service => ZIO[R, E, Z])(implicit
      tag: Tag[Service],
      trace: Trace
    ): ZSink[R with Service, E, Any, Nothing, Z] =
      ZSink.fromZIO(ZIO.serviceWithZIO[Service](f))
  }

  final class ServiceWithSinkPartiallyApplied[Service](private val dummy: Boolean = true) extends AnyVal {
    def apply[R <: Service, E, In, L, Z](f: Service => ZSink[R, E, In, L, Z])(implicit
      tag: Tag[Service],
      trace: Trace
    ): ZSink[R with Service, E, In, L, Z] =
      new ZSink(ZChannel.unwrap(ZIO.serviceWith[Service](f(_).channel)))
  }

  final class UnwrapScopedPartiallyApplied[R](private val dummy: Boolean = true) extends AnyVal {
    def apply[E, In, L, Z](scoped: => ZIO[Scope with R, E, ZSink[R, E, In, L, Z]])(implicit
      trace: Trace
    ): ZSink[R, E, In, L, Z] =
      new ZSink(ZChannel.unwrapScoped[R](scoped.map(_.channel)))
  }
}<|MERGE_RESOLUTION|>--- conflicted
+++ resolved
@@ -304,7 +304,6 @@
     )
 
   /**
-<<<<<<< HEAD
    * Runs both sinks in parallel on the input, using the specified merge
    * function as soon as one result or the other has been computed.
    */
@@ -332,7 +331,8 @@
       } yield new ZSink[R1, E1, In1, L1, Z2](channel)
     ZSink.unwrapScoped(scoped)
   }
-=======
+
+  /**
    * Summarize a sink by running an effect when the sink starts and again when
    * it completes
    */
@@ -358,44 +358,12 @@
         }
       }
     }
->>>>>>> da636a23
 
   /**
    * Returns the sink that executes this one and times its execution.
    */
-<<<<<<< HEAD
   final def timed(implicit trace: Trace): ZSink[R, E, In, L, (Z, Duration)] =
     summarized(Clock.nanoTime)((start, end) => Duration.fromNanos(end - start))
-=======
-  final def timed: ZSink[R with Clock, E, I, L, (Z, Duration)] =
-    summarized(
-      clock.nanoTime
-    )((start, stop) => (stop - start).nanos)
-
-  /**
-   * Converts this sink to a transducer that feeds incoming elements to the sink
-   * and emits the sink's results as outputs. The sink will be restarted when it
-   * ends.
-   */
-  def toTransducer(implicit ev: L <:< I): ZTransducer[R, E, I, Z] =
-    ZTransducer {
-      ZSink.Push.restartable(push).map { case (push, restart) =>
-        def go(input: Option[Chunk[I]]): ZIO[R, E, Chunk[Z]] =
-          push(input).foldM(
-            {
-              case (Left(e), _) => ZIO.fail(e)
-              case (Right(z), leftover) =>
-                restart *> {
-                  if (leftover.isEmpty || input.isEmpty) {
-                    ZIO.succeed(Chunk.single(z))
-                  } else {
-                    go(Some(leftover).asInstanceOf[Option[Chunk[I]]]).map(more => Chunk.single(z) ++ more)
-                  }
-                }
-            },
-            _ => UIO.succeedNow(Chunk.empty)
-          )
->>>>>>> da636a23
 
   def repeat(implicit ev: L <:< In, trace: Trace): ZSink[R, E, In, L, Chunk[Z]] =
     collectAllWhileWith[Chunk[Z]](Chunk.empty)(_ => true)((s, z) => s :+ z)
@@ -1649,29 +1617,20 @@
     ZSink.drain.timed.map(_._2)
 
   /**
-<<<<<<< HEAD
    * Creates a sink produced from an effect.
    */
   def unwrap[R, E, In, L, Z](
     zio: => ZIO[R, E, ZSink[R, E, In, L, Z]]
   )(implicit trace: Trace): ZSink[R, E, In, L, Z] =
     new ZSink(ZChannel.unwrap(zio.map(_.channel)))
-=======
+
+  /**
    * A generalized version of `timed`.
    */
   def summarized[R, E, B, C](summary: ZIO[R, E, B])(f: (B, B) => C): ZSink[R, E, Any, Nothing, C] =
     ZSink.drain
       .summarized(summary)(f)
       .map { case (_, c) => c }
-
-  /**
-   * A sink with timed execution.
-   */
-  def timed: ZSink[Clock, Nothing, Any, Nothing, Duration] =
-    summarized(
-      clock.nanoTime
-    )((start, stop) => (stop - start).nanos)
->>>>>>> da636a23
 
   /**
    * Creates a sink produced from a scoped effect.
