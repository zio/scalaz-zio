package zio.stream.internal

import zio._
import zio.stacktracer.TracingImplicits.disableAutoTrace
import zio.stream.ZChannel

import java.util.concurrent.atomic.AtomicInteger
import scala.annotation.tailrec
import scala.collection.immutable.Queue

class ChannelExecutor[Env, InErr, InElem, InDone, OutErr, OutElem, OutDone](
  initialChannel: () => ZChannel[Env, InErr, InElem, InDone, OutErr, OutElem, OutDone],
  @volatile private var providedEnv: ZEnvironment[Any],
  executeCloseLastSubstream: URIO[Env, Any] => URIO[Env, Any]
) {
  import ChannelExecutor._

  private[this] def restorePipe(exit: Exit[Any, Any], prev: ErasedExecutor[Env])(implicit
    trace: ZTraceElement
  ): ZIO[Env, Nothing, Any] = {
    val currInput = input
    input = prev

    currInput.close(exit)
  }

  private[this] final def popAllFinalizers(
    exit: Exit[Any, Any]
  )(implicit trace: ZTraceElement): URIO[Env, Exit[Any, Any]] = {

    @tailrec
    def unwind(acc: ZIO[Env, Any, Any], conts: List[ErasedContinuation[Env]]): ZIO[Env, Any, Any] =
      conts match {
        case Nil                                => acc
        case ZChannel.Fold.K(_, _) :: rest      => unwind(acc, rest)
        case ZChannel.Fold.Finalizer(f) :: rest => unwind(acc *> f(exit).exit, rest)
      }

    val effect = unwind(ZIO.unit, doneStack).exit
    doneStack = Nil
    storeInProgressFinalizer(effect)
    effect
  }

  private[this] final def popNextFinalizers(): List[ZChannel.Fold.Finalizer[Env, Any, Any]] = {
    val builder = List.newBuilder[ZChannel.Fold.Finalizer[Env, Any, Any]]

    def go(stack: List[ErasedContinuation[Env]]): List[ErasedContinuation[Env]] =
      stack match {
        case Nil                        => Nil
        case ZChannel.Fold.K(_, _) :: _ => stack
        case (finalizer @ ZChannel.Fold.Finalizer(_)) :: rest =>
          builder += finalizer.asInstanceOf[ZChannel.Fold.Finalizer[Env, Any, Any]]
          go(rest)
      }

    doneStack = go(doneStack)
    builder.result()
  }

  private[this] final def storeInProgressFinalizer(finalizer: URIO[Env, Exit[Any, Any]]): Unit =
    inProgressFinalizer = finalizer

  private[this] final def clearInProgressFinalizer(): Unit =
    inProgressFinalizer = null

  def close(ex: Exit[Any, Any])(implicit trace: ZTraceElement): ZIO[Env, Nothing, Any] = {
    def ifNotNull[R, E](zio: URIO[R, Exit[E, Any]]): URIO[R, Exit[E, Any]] =
      if (zio ne null) zio else UIO.succeed(Exit.unit)

    val runInProgressFinalizers = {
      val finalizer = inProgressFinalizer

      if (finalizer ne null)
        finalizer.ensuring(UIO(clearInProgressFinalizer()))
      else null
    }

    val closeSubexecutors =
      if (subexecutorStack eq null) null
      else
        subexecutorStack match {
          case exec: SubexecutorStack.Inner[_] =>
            exec.close(ex).asInstanceOf[ZIO[Env, Nothing, Exit[Any, Any]]]

          case SubexecutorStack.FromKAnd(fromK, rest) =>
            val fin1 = fromK.close(ex)
            val fin2 = rest.close(ex)

            if ((fin1 eq null) && (fin2 eq null)) null
            else if ((fin1 ne null) && (fin2 ne null)) fin1.exit.zipWith(fin2.exit)(_ *> _)
            else if (fin1 ne null) fin1.exit
            else fin2.exit
        }

    val closeSelf: URIO[Env, Exit[Any, Any]] = {
      val selfFinalizers = popAllFinalizers(ex)

      if (selfFinalizers ne null)
        selfFinalizers.ensuring(UIO(clearInProgressFinalizer()))
      else null
    }

    if ((closeSubexecutors eq null) && (runInProgressFinalizers eq null) && (closeSelf eq null)) null
    else
      (
        ifNotNull(closeSubexecutors) <*>
          ifNotNull(runInProgressFinalizers) <*>
          ifNotNull(closeSelf)
      ).map { case (a, b, c) => a *> b *> c }.uninterruptible
  }

  def getDone: Exit[OutErr, OutDone] = done.asInstanceOf[Exit[OutErr, OutDone]]

  def getEmit: OutElem = emitted.asInstanceOf[OutElem]

  def cancelWith(exit: Exit[OutErr, OutDone]): Unit =
    cancelled = exit

  final def run()(implicit trace: ZTraceElement): ChannelState[Env, Any] = {
    var result: ChannelState[Env, Any] = null

    while (result eq null) {
      if (cancelled ne null) {
        result = processCancellation()
      } else if (subexecutorStack ne null) {
        result = drainSubexecutor()
      } else {
        currentChannel match {
          case null =>
            result = ChannelState.Done

          case ZChannel.Bridge(bridgeInput, channel) =>
            // PipeTo(left, Bridge(queue, channel))
            // In a fiber: repeatedly run left and push its outputs to the queue
            // Add a finalizer to interrupt the fiber and close the executor
            currentChannel = channel

            if (input ne null) {
              val inputExecutor = input
              input = null

              lazy val drainer: URIO[Env, Any] =
                bridgeInput.awaitRead *> ZIO.suspendSucceed {
                  val state = inputExecutor.run()

                  state match {
                    case ChannelState.Done =>
                      val sendInput = inputExecutor.getDone match {
                        case Exit.Failure(cause) => bridgeInput.error(cause)
                        case Exit.Success(value) => bridgeInput.done(value)
                      }

                      sendInput

                    case ChannelState.Emit =>
                      bridgeInput.emit(inputExecutor.getEmit) *> drainer

                    case ChannelState.Effect(zio) =>
                      zio.foldCauseZIO(
                        cause => bridgeInput.error(cause),
                        _ => drainer
                      )
                  }
                }

              result = ChannelState.Effect(
                drainer.fork.flatMap { fiber =>
                  UIO(addFinalizer { exit =>
                    fiber.interrupt *>
                      ZIO.suspendSucceed {
                        val effect = restorePipe(exit, inputExecutor)

                        if (effect ne null) effect
                        else UIO.unit
                      }
                  })
                }
              )
            }

          case ZChannel.PipeTo(left, right) =>
            val previousInput = input

            val leftExec: ErasedExecutor[Env] = new ChannelExecutor(left, providedEnv, executeCloseLastSubstream)
            leftExec.input = previousInput
            input = leftExec

            addFinalizer { exit =>
              val effect = restorePipe(exit, previousInput)

              if (effect ne null) effect
              else UIO.unit
            }

            currentChannel = right().asInstanceOf[Channel[Env]]

          case read @ ZChannel.Read(_, _) =>
            result = ChannelState.Read(
              input,
              onEffect = identity[ZIO[Env, Nothing, Unit]],
              onEmit = { (out: Any) =>
                currentChannel = read.more(out)
                null
              },
              onDone = { (exit: Exit[Any, Any]) =>
                currentChannel = read.done.onExit(exit)
                null
              }
            )

          case ZChannel.SucceedNow(terminal) =>
            result = doneSucceed(terminal)

          case ZChannel.Fail(error) =>
            result = doneHalt(error())

          case ZChannel.Succeed(effect) =>
            result = doneSucceed(effect())

          case ZChannel.Suspend(effect) =>
            currentChannel = effect()

          case ZChannel.FromZIO(zio) =>
            val pzio =
              (if (providedEnv eq null) zio()
               else zio().provideEnvironment(providedEnv.asInstanceOf[ZEnvironment[Env]]))
                .asInstanceOf[ZIO[Env, OutErr, OutDone]]

            result = ChannelState.Effect(
              pzio
                .foldCauseZIO(
                  cause =>
                    doneHalt(cause) match {
                      case ChannelState.Effect(zio) => zio
                      case _                        => ZIO.unit
                    },
                  z =>
                    doneSucceed(z) match {
                      case ChannelState.Effect(zio) => zio
                      case _                        => ZIO.unit
                    }
                )
            )

          case ZChannel.Emit(out) =>
            emitted = out
<<<<<<< HEAD
            currentChannel = if (subexecutorStack ne null) null else ZChannel.end(())
=======
            currentChannel = ZChannel.unit
>>>>>>> 27a0a7e2
            result = ChannelState.Emit

          case ensuring @ ZChannel.Ensuring(_, _) =>
            runEnsuring(ensuring.asInstanceOf[ZChannel.Ensuring[Env, Any, Any, Any, Any, Any, Any]])

          case ZChannel.ConcatAll(combineSubK, combineSubKAndInner, value, k) =>
            val innerExecuteLastClose =
              (f: URIO[Env, Any]) =>
                UIO {
                  val prevLastClose = if (closeLastSubstream eq null) ZIO.unit else closeLastSubstream
                  closeLastSubstream = prevLastClose *> f
                }

            val exec: ErasedExecutor[Env] = new ChannelExecutor(value, providedEnv, innerExecuteLastClose)
            exec.input = input

            subexecutorStack = SubexecutorStack.Inner(
              exec,
              k.asInstanceOf[Any => Channel[Env]],
              lastDone = null,
              combineSubK.asInstanceOf[(Any, Any) => Any],
              combineSubKAndInner.asInstanceOf[(Any, Any) => Any]
            )
            closeLastSubstream = null
            currentChannel = null

          case ZChannel.Fold(value, k) =>
            doneStack = k.asInstanceOf[ErasedContinuation[Env]] :: doneStack
            currentChannel = value

          case bracketOut @ ZChannel.BracketOut(_, _) =>
            result = runBracketOut(bracketOut.asInstanceOf[ZChannel.BracketOut[Env, Any, Any]])

          case ZChannel.Provide(env, inner) =>
            val previousEnv = providedEnv
            providedEnv = env()
            currentChannel = inner.asInstanceOf[Channel[Env]]

            addFinalizer { _ =>
              URIO {
                providedEnv = previousEnv
              }
            }
        }
      }
    }

    result
  }

  private[this] var currentChannel: Channel[Env] = erase(initialChannel())

  private[this] var done: Exit[Any, Any] = _

  private[this] var doneStack: List[ErasedContinuation[Env]] = Nil

  private[this] var emitted: Any = _

  @volatile
  private[this] var inProgressFinalizer: URIO[Env, Exit[Any, Any]] = _

  @volatile
  var input: ErasedExecutor[Env] = _

  private[this] var subexecutorStack: SubexecutorStack[Env] = _

  private[this] var cancelled: Exit[OutErr, OutDone] = _

  private[this] var closeLastSubstream: URIO[Env, Any] = _

  private[this] def doneSucceed(z: Any)(implicit trace: ZTraceElement): ChannelState[Env, Any] =
    doneStack match {
      case Nil =>
        done = Exit.succeed(z)
        currentChannel = null
        ChannelState.Done

      case ZChannel.Fold.K(onSuccess, _) :: rest =>
        doneStack = rest
        currentChannel = onSuccess(z)
        null

      case ZChannel.Fold.Finalizer(_) :: _ =>
        val finalizers = popNextFinalizers()

        if (doneStack.isEmpty) {
          doneStack = finalizers
          done = Exit.succeed(z)
          currentChannel = null
          ChannelState.Done
        } else {
          val finalizerEffect =
            runFinalizers(finalizers.map(_.finalizer), Exit.succeed(z))
          storeInProgressFinalizer(finalizerEffect)

          ChannelState.Effect(
            finalizerEffect
              .ensuring(
                UIO(clearInProgressFinalizer())
              )
              .uninterruptible *> UIO(doneSucceed(z))
          )
        }
    }

  private[this] def doneHalt(cause: Cause[Any])(implicit trace: ZTraceElement): ChannelState[Env, Any] =
    doneStack match {
      case Nil =>
        done = Exit.failCause(cause)
        currentChannel = null
        ChannelState.Done

      case ZChannel.Fold.K(_, onHalt) :: rest =>
        doneStack = rest
        currentChannel = onHalt(cause)
        null

      case ZChannel.Fold.Finalizer(_) :: _ =>
        val finalizers = popNextFinalizers()

        if (doneStack.isEmpty) {
          doneStack = finalizers
          done = Exit.failCause(cause)
          currentChannel = null
          ChannelState.Done
        } else {
          val finalizerEffect = runFinalizers(finalizers.map(_.finalizer), Exit.failCause(cause))
          storeInProgressFinalizer(finalizerEffect)

          ChannelState.Effect(
            finalizerEffect
              .ensuring(UIO(clearInProgressFinalizer()))
              .uninterruptible *> UIO(doneHalt(cause))
          )
        }
    }

  private[this] def processCancellation(): ChannelState[Env, Any] = {
    currentChannel = null
    done = cancelled
    cancelled = null
    ChannelState.Done
  }

  private def runBracketOut(
    bracketOut: ZChannel.BracketOut[Env, Any, Any]
  )(implicit trace: ZTraceElement): ChannelState.Effect[Env, Any] =
    ChannelState.Effect {
      ZIO.uninterruptibleMask { restore =>
        restore(bracketOut.acquire()).foldCauseZIO(
          cause => UIO { currentChannel = ZChannel.failCause(cause) },
          out =>
            UIO {
              addFinalizer(bracketOut.finalizer(out, _))
              currentChannel = ZChannel.write(out)
            }
        )
      }
    }

  private[this] def runEnsuring(ensuring: ZChannel.Ensuring[Env, Any, Any, Any, Any, Any, Any]) = {
    addFinalizer(ensuring.finalizer)
    currentChannel = ensuring.channel
  }

  private[this] def addFinalizer(f: Finalizer[Env]): Unit =
    doneStack = ZChannel.Fold.Finalizer(f) :: doneStack

  private[this] def runFinalizers(finalizers: List[Finalizer[Env]], ex: Exit[Any, Any])(implicit
    trace: ZTraceElement
  ): URIO[Env, Exit[Any, Any]] =
    if (finalizers.isEmpty) null
    else
      ZIO
        .foreach(finalizers)(_.apply(ex).exit)
        .map(results => Exit.collectAll(results) getOrElse Exit.unit)

  private[this] def drainSubexecutor()(implicit trace: ZTraceElement): ChannelState[Env, Any] =
    subexecutorStack match {
      case inner @ SubexecutorStack.Inner(_, _, _, _, _) =>
        drainInnerSubexecutor(inner.asInstanceOf[SubexecutorStack.Inner[Env]])

      case SubexecutorStack.FromKAnd(exec, rest) =>
        drainFromKAndSubexecutor(exec.asInstanceOf[ErasedExecutor[Env]], rest.asInstanceOf[SubexecutorStack.Inner[Env]])

      case SubexecutorStack.Emit(value, next) =>
        this.emitted = value
        this.subexecutorStack = next
        ChannelState.Emit
    }

  private def replaceSubexecutor(nextSubExec: SubexecutorStack.Inner[Env]): Unit = {
    currentChannel = null
    subexecutorStack = nextSubExec
  }

  private def finishSubexecutorWithCloseEffect(
    subexecDone: Exit[Any, Any],
    closeFns: (Exit[Any, Any]) => URIO[Env, Any]*
  )(implicit trace: ZTraceElement): ChannelState[Env, Any] = {
    addFinalizer { _ =>
      ZIO.foreachDiscard(closeFns) { closeFn =>
        UIO(closeFn(subexecDone)).flatMap { closeEffect =>
          if (closeEffect ne null) {
            closeEffect
          } else {
            ZIO.unit
          }
        }
      }
    }

    val state = subexecDone.fold(doneHalt, doneSucceed)
    subexecutorStack = null
    state
  }

  def finishWithExit(exit: Exit[Any, Any])(implicit trace: ZTraceElement): ZIO[Env, Any, Any] = {
    val state = exit.fold(doneHalt, doneSucceed)
    subexecutorStack = null

    if (state eq null) UIO.unit
    else state.effect
  }

  private def drainFromKAndSubexecutor(
    exec: ErasedExecutor[Env],
    rest: SubexecutorStack.Inner[Env]
  )(implicit trace: ZTraceElement): ChannelState[Env, Any] = {
    def handleSubexecFailure(cause: Cause[Any]): ChannelState[Env, Any] =
      finishSubexecutorWithCloseEffect(
        Exit.failCause(cause),
        rest.exec.close,
        exec.close
      )

    ChannelState.Read(
      exec,
      onEffect = identity[ZIO[Env, Nothing, Unit]],
      onEmit = { (emitted: Any) =>
        this.subexecutorStack = SubexecutorStack.Emit(emitted, this.subexecutorStack)
        null
      },
      onDone = {
        case Exit.Failure(cause) =>
          // TODO: do not wrap in channelstate
          handleSubexecFailure(cause) match {
            case ChannelState.Effect(zio) =>
              zio.ignore.unit // TODO
            case _ =>
              null
          }
        case e @ Exit.Success(doneValue) =>
          val modifiedRest =
            rest.copy(
              lastDone =
                if (rest.lastDone != null) rest.combineSubK(rest.lastDone, doneValue)
                else doneValue
            )
          closeLastSubstream = exec.close(e)
          replaceSubexecutor(modifiedRest)
          null
      }
    )
  }

  private final def drainInnerSubexecutor(
    inner: ChannelExecutor.SubexecutorStack.Inner[Env]
  )(implicit trace: ZTraceElement): ChannelState[Env, Any] =
    ChannelState.Read(
      inner.exec,
      onEffect = (effect: ZIO[Env, Nothing, Unit]) => {
        val closeLast =
          if (closeLastSubstream eq null) ZIO.unit else closeLastSubstream
        closeLastSubstream = null
        executeCloseLastSubstream(closeLast) *> effect
      },
      onEmit = { (emitted: Any) =>
        if (this.closeLastSubstream ne null) {
          val closeLast = this.closeLastSubstream
          closeLastSubstream = null
          executeCloseLastSubstream(closeLast).map { _ =>
            val fromK: ErasedExecutor[Env] =
              new ChannelExecutor(() => inner.subK(emitted), providedEnv, executeCloseLastSubstream)
            fromK.input = input

            subexecutorStack = SubexecutorStack.FromKAnd[Env](fromK, inner)
          }
        } else {
          val fromK: ErasedExecutor[Env] =
            new ChannelExecutor(() => inner.subK(emitted), providedEnv, executeCloseLastSubstream)
          fromK.input = input

          subexecutorStack = SubexecutorStack.FromKAnd[Env](fromK, inner)
          null
        }
      },
      onDone = { (exit: Exit[Any, Any]) =>
        val lastClose = this.closeLastSubstream
        exit match {
          case e @ Exit.Failure(_) =>
            // TODO: do not wrap in channel state
            finishSubexecutorWithCloseEffect(
              e,
              _ => lastClose,
              inner.exec.close
            ) match {
              case ChannelState.Effect(zio) =>
                zio.ignore.unit // TODO
              case _ =>
                null
            }

          case Exit.Success(innerDoneValue) =>
            val doneValue =
              Exit.succeed(inner.combineSubKAndInner(inner.lastDone, innerDoneValue))

            // TODO: do not wrap in channel state
            finishSubexecutorWithCloseEffect(
              doneValue,
              _ => lastClose,
              inner.exec.close
            ) match {
              case ChannelState.Effect(zio) =>
                zio.ignore.unit // TODO
              case _ =>
                null
            }
        }
      }
    )
}

object ChannelExecutor {
  type Channel[R]            = ZChannel[R, Any, Any, Any, Any, Any, Any]
  type ErasedExecutor[Env]   = ChannelExecutor[Env, Any, Any, Any, Any, Any, Any]
  type ErasedContinuation[R] = ZChannel.Fold.Continuation[R, Any, Any, Any, Any, Any, Any, Any, Any]
  type Finalizer[R]          = Exit[Any, Any] => URIO[R, Any]

  sealed trait ChannelState[-R, +E] { self =>
    def effect: ZIO[R, E, Any] =
      self match {
        case ChannelState.Effect(zio) => zio
        case _                        => UIO.unit
      }
  }

  object ChannelState {
    case object Emit                                   extends ChannelState[Any, Nothing]
    case object Done                                   extends ChannelState[Any, Nothing]
    final case class Effect[R, E](zio: ZIO[R, E, Any]) extends ChannelState[R, E]
    final case class Read[R, E](
      upstream: ErasedExecutor[R],
      onEffect: ZIO[R, Nothing, Unit] => ZIO[R, Nothing, Unit],
      onEmit: Any => ZIO[R, Nothing, Unit],
      onDone: Exit[Any, Any] => ZIO[R, Nothing, Unit]
    ) extends ChannelState[R, E]
  }

  def maybeCloseBoth[Env](l: ZIO[Env, Nothing, Any], r: ZIO[Env, Nothing, Any])(implicit
    trace: ZTraceElement
  ): URIO[Env, Exit[Nothing, Any]] =
    if ((l eq null) && (r eq null)) null
    else if ((l ne null) && (r ne null)) l.exit.zipWith(r.exit)(_ *> _)
    else if (l ne null) l.exit
    else r.exit

  sealed abstract class SubexecutorStack[-R]
  object SubexecutorStack {
    case class FromKAnd[R](fromK: ErasedExecutor[R], rest: Inner[R]) extends SubexecutorStack[R]
    final case class Inner[R](
      exec: ErasedExecutor[R],
      subK: Any => Channel[R],
      lastDone: Any,
      combineSubK: (Any, Any) => Any,
      combineSubKAndInner: (Any, Any) => Any
    ) extends SubexecutorStack[R] { self =>
      def close(ex: Exit[Any, Any])(implicit trace: ZTraceElement): URIO[R, Exit[Any, Any]] = {
        val fin = exec.close(ex)

        if (fin ne null) fin.exit
        else null
      }
    }
    final case class Emit[R](value: Any, next: SubexecutorStack[R]) extends SubexecutorStack[R]
  }

  private def erase[R](conduit: ZChannel[R, _, _, _, _, _, _]): Channel[R] =
    conduit.asInstanceOf[Channel[R]]
}

/**
 * Consumer-side view of [[SingleProducerAsyncInput]] for variance purposes.
 */
private[zio] trait AsyncInputConsumer[+Err, +Elem, +Done] {
  def takeWith[A](
    onError: Cause[Err] => A,
    onElement: Elem => A,
    onDone: Done => A
  )(implicit trace: ZTraceElement): UIO[A]
}

/**
 * Producer-side view of [[SingleProducerAsyncInput]] for variance purposes.
 */
private[zio] trait AsyncInputProducer[-Err, -Elem, -Done] {
  def emit(el: Elem)(implicit trace: ZTraceElement): UIO[Any]
  def done(a: Done)(implicit trace: ZTraceElement): UIO[Any]
  def error(cause: Cause[Err])(implicit trace: ZTraceElement): UIO[Any]
  def awaitRead(implicit trace: ZTraceElement): UIO[Any]
}

/**
 * An MVar-like abstraction for sending data to channels asynchronously.
 * Designed for one producer and multiple consumers.
 *
 * Features the following semantics:
 *   - Buffer of size 1
 *   - When emitting, the producer waits for a consumer to pick up the value to
 *     prevent "reading ahead" too much.
 *   - Once an emitted element is read by a consumer, it is cleared from the
 *     buffer, so that at most one consumer sees every emitted element.
 *   - When sending a done or error signal, the producer does not wait for a
 *     consumer to pick up the signal. The signal stays in the buffer after
 *     being read by a consumer, so it can be propagated to multiple consumers.
 *   - Trying to publish another emit/error/done after an error/done have
 *     already been published results in an interruption.
 */
private[zio] class SingleProducerAsyncInput[Err, Elem, Done](
  ref: Ref[SingleProducerAsyncInput.State[Err, Elem, Done]]
) extends AsyncInputConsumer[Err, Elem, Done]
    with AsyncInputProducer[Err, Elem, Done] {
  import SingleProducerAsyncInput.State

  def emit(el: Elem)(implicit trace: ZTraceElement): UIO[Any] =
    Promise.make[Nothing, Unit].flatMap { p =>
      ref.modify {
        case s @ State.Emit(notifyConsumers) =>
          val (notifyConsumer, notifyConsumers) = s.notifyConsumers.dequeue
          (
            notifyConsumer.succeed(Right(el)),
            if (notifyConsumers.isEmpty) State.Empty(p)
            else State.Emit(notifyConsumers)
          )
        case s @ State.Error(_)              => (ZIO.interrupt, s)
        case s @ State.Done(_)               => (ZIO.interrupt, s)
        case s @ State.Empty(notifyProducer) => (notifyProducer.await, s)
      }.flatten
    }

  def done(a: Done)(implicit trace: ZTraceElement): UIO[Any] =
    ref.modify {
      case State.Emit(notifyConsumers)     => (ZIO.foreachDiscard(notifyConsumers)(_.succeed(Left(a))), State.Done(a))
      case s @ State.Error(_)              => (ZIO.interrupt, s)
      case s @ State.Done(_)               => (ZIO.interrupt, s)
      case s @ State.Empty(notifyProducer) => (notifyProducer.await, s)
    }.flatten

  def error(cause: Cause[Err])(implicit trace: ZTraceElement): UIO[Any] =
    ref.modify {
      case State.Emit(notifyConsumers)     => (ZIO.foreachDiscard(notifyConsumers)(_.failCause(cause)), State.Error(cause))
      case s @ State.Error(_)              => (ZIO.interrupt, s)
      case s @ State.Done(_)               => (ZIO.interrupt, s)
      case s @ State.Empty(notifyProducer) => (notifyProducer.await, s)
    }.flatten

  def takeWith[A](
    onError: Cause[Err] => A,
    onElement: Elem => A,
    onDone: Done => A
  )(implicit trace: ZTraceElement): UIO[A] =
    Promise.make[Err, Either[Done, Elem]].flatMap { p =>
      ref.modify {
        case State.Emit(notifyConsumers) =>
          (p.await.foldCause(onError, _.fold(onDone, onElement)), State.Emit(notifyConsumers.enqueue(p)))
        case s @ State.Error(a) => (UIO.succeed(onError(a)), s)
        case s @ State.Done(a)  => (UIO.succeed(onDone(a)), s)
        case s @ State.Empty(notifyProducer) =>
          (notifyProducer.succeed(()) *> p.await.foldCause(onError, _.fold(onDone, onElement)), State.Emit(Queue(p)))
      }.flatten
    }

  def take[A](implicit trace: ZTraceElement): UIO[Exit[Either[Err, Done], Elem]] =
    takeWith(c => Exit.failCause(c.map(Left(_))), Exit.succeed(_), d => Exit.fail(Right(d)))

  def close(implicit trace: ZTraceElement): UIO[Any] =
    ZIO.fiberId.flatMap(id => error(Cause.interrupt(id)))

  def awaitRead(implicit trace: ZTraceElement): UIO[Any] =
    ref.modify {
      case s @ State.Empty(notifyProducer) => (notifyProducer.await, s)
      case s                               => (ZIO.unit, s)
    }.flatten
}

private[zio] object SingleProducerAsyncInput {
  def make[Err, Elem, Done](implicit trace: ZTraceElement): UIO[SingleProducerAsyncInput[Err, Elem, Done]] =
    Promise
      .make[Nothing, Unit]
      .flatMap(p => Ref.make[State[Err, Elem, Done]](State.Empty(p)))
      .map(new SingleProducerAsyncInput(_))

  sealed trait State[Err, Elem, Done]
  object State {
    case class Empty[Err, Elem, Done](notifyProducer: Promise[Nothing, Unit]) extends State[Err, Elem, Done]
    case class Emit[Err, Elem, Done](notifyConsumers: Queue[Promise[Err, Either[Done, Elem]]])
        extends State[Err, Elem, Done]
    case class Error[Err, Elem, Done](cause: Cause[Err]) extends State[Err, Elem, Done]
    case class Done[Err, Elem, Done](done: Done)         extends State[Err, Elem, Done]
  }
}<|MERGE_RESOLUTION|>--- conflicted
+++ resolved
@@ -245,11 +245,7 @@
 
           case ZChannel.Emit(out) =>
             emitted = out
-<<<<<<< HEAD
-            currentChannel = if (subexecutorStack ne null) null else ZChannel.end(())
-=======
-            currentChannel = ZChannel.unit
->>>>>>> 27a0a7e2
+            currentChannel = if (subexecutorStack ne null) null else ZChannel.unit
             result = ChannelState.Emit
 
           case ensuring @ ZChannel.Ensuring(_, _) =>
