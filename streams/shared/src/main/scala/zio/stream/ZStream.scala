--- conflicted
+++ resolved
@@ -1035,13 +1035,8 @@
   final def distributedWithDynamic(
     maximumLag: => Int,
     decide: A => UIO[UniqueKey => Boolean],
-<<<<<<< HEAD
     done: Exit[Option[E], Nothing] => UIO[Any] = (_: Any) => ZIO.unit
-  )(implicit trace: ZTraceElement): ZIO[R with Scope, Nothing, UIO[(UniqueKey, Dequeue[Exit[Option[E], A]])]] =
-=======
-    done: Exit[Option[E], Nothing] => UIO[Any] = (_: Any) => UIO.unit
   )(implicit trace: Trace): ZIO[R with Scope, Nothing, UIO[(UniqueKey, Dequeue[Exit[Option[E], A]])]] =
->>>>>>> 8180b5eb
     for {
       queuesRef <- ZIO.acquireReleaseExit(Ref.make[Map[UniqueKey, Queue[Exit[Option[E], A]]]](Map()))((map, exit) =>
                      map.get.flatMap(qs => ZIO.foreach(qs.values)(_.shutdown))
@@ -3130,13 +3125,8 @@
    */
   final def throttleEnforce(units: => Long, duration: => Duration, burst: => Long = 0)(
     costFn: Chunk[A] => Long
-<<<<<<< HEAD
-  )(implicit trace: ZTraceElement): ZStream[R, E, A] =
+  )(implicit trace: Trace): ZStream[R, E, A] =
     throttleEnforceZIO(units, duration, burst)(as => ZIO.succeedNow(costFn(as)))
-=======
-  )(implicit trace: Trace): ZStream[R, E, A] =
-    throttleEnforceZIO(units, duration, burst)(as => UIO.succeedNow(costFn(as)))
->>>>>>> 8180b5eb
 
   /**
    * Throttles the chunks of this stream according to the given bandwidth
@@ -3187,13 +3177,8 @@
    */
   final def throttleShape(units: => Long, duration: => Duration, burst: => Long = 0)(
     costFn: Chunk[A] => Long
-<<<<<<< HEAD
-  )(implicit trace: ZTraceElement): ZStream[R, E, A] =
+  )(implicit trace: Trace): ZStream[R, E, A] =
     throttleShapeZIO(units, duration, burst)(os => ZIO.succeedNow(costFn(os)))
-=======
-  )(implicit trace: Trace): ZStream[R, E, A] =
-    throttleShapeZIO(units, duration, burst)(os => UIO.succeedNow(costFn(os)))
->>>>>>> 8180b5eb
 
   /**
    * Delays the chunks of this stream according to the given bandwidth
@@ -4075,13 +4060,8 @@
    * Creates a one-element stream that never fails and executes the finalizer
    * when it ends.
    */
-<<<<<<< HEAD
-  def finalizer[R](finalizer: => URIO[R, Any])(implicit trace: ZTraceElement): ZStream[R, Nothing, Any] =
+  def finalizer[R](finalizer: => URIO[R, Any])(implicit trace: Trace): ZStream[R, Nothing, Any] =
     acquireReleaseWith[R, Nothing, Unit](ZIO.unit)(_ => finalizer)
-=======
-  def finalizer[R](finalizer: => URIO[R, Any])(implicit trace: Trace): ZStream[R, Nothing, Any] =
-    acquireReleaseWith[R, Nothing, Unit](UIO.unit)(_ => finalizer)
->>>>>>> 8180b5eb
 
   def from[Input](
     input: => Input
@@ -5357,19 +5337,11 @@
     def emit[A](as: Chunk[A])(implicit trace: Trace): IO[Nothing, Chunk[A]] = ZIO.succeed(as)
     def fromDequeue[E, A](d: Dequeue[stream.Take[E, A]])(implicit trace: Trace): IO[Option[E], Chunk[A]] =
       d.take.flatMap(_.done)
-<<<<<<< HEAD
-    def fail[E](e: E)(implicit trace: ZTraceElement): IO[Option[E], Nothing] = ZIO.fail(Some(e))
-    def failCause[E](c: Cause[E])(implicit trace: ZTraceElement): IO[Option[E], Nothing] =
+    def fail[E](e: E)(implicit trace: Trace): IO[Option[E], Nothing] = ZIO.fail(Some(e))
+    def failCause[E](c: Cause[E])(implicit trace: Trace): IO[Option[E], Nothing] =
       ZIO.failCause(c).mapError(Some(_))
-    def empty[A](implicit trace: ZTraceElement): IO[Nothing, Chunk[A]]   = ZIO.succeed(Chunk.empty)
-    def end(implicit trace: ZTraceElement): IO[Option[Nothing], Nothing] = ZIO.fail(None)
-=======
-    def fail[E](e: E)(implicit trace: Trace): IO[Option[E], Nothing] = IO.fail(Some(e))
-    def failCause[E](c: Cause[E])(implicit trace: Trace): IO[Option[E], Nothing] =
-      IO.failCause(c).mapError(Some(_))
     def empty[A](implicit trace: Trace): IO[Nothing, Chunk[A]]   = ZIO.succeed(Chunk.empty)
-    def end(implicit trace: Trace): IO[Option[Nothing], Nothing] = IO.fail(None)
->>>>>>> 8180b5eb
+    def end(implicit trace: Trace): IO[Option[Nothing], Nothing] = ZIO.fail(None)
   }
 
   private[zio] case class BufferedPull[R, E, A](
