/*
 * Copyright 2018-2022 John A. De Goes and the ZIO Contributors
 *
 * Licensed under the Apache License, Version 2.0 (the "License");
 * you may not use this file except in compliance with the License.
 * You may obtain a copy of the License at
 *
 *     http://www.apache.org/licenses/LICENSE-2.0
 *
 * Unless required by applicable law or agreed to in writing, software
 * distributed under the License is distributed on an "AS IS" BASIS,
 * WITHOUT WARRANTIES OR CONDITIONS OF ANY KIND, either express or implied.
 * See the License for the specific language governing permissions and
 * limitations under the License.
 */

package zio.stream

import zio._
import zio.internal.{SingleThreadedRingBuffer, UniqueKey}
import zio.stacktracer.TracingImplicits.disableAutoTrace
import zio.stm._
import zio.stream.ZStream.{DebounceState, HandoffSignal, zipChunks}
import zio.stream.internal.{ZInputStream, ZReader}

import java.io.{IOException, InputStream}
import scala.collection.mutable
import scala.reflect.ClassTag

final class ZStream[-R, +E, +A] private (val channel: ZChannel[R, Any, Any, Any, E, Chunk[A], Any]) { self =>

  import ZStream.HaltStrategy

  /**
   * Symbolic alias for [[ZStream#cross]].
   */
  def <*>[R1 <: R, E1 >: E, A2](that: => ZStream[R1, E1, A2])(implicit
    zippable: Zippable[A, A2],
    trace: Trace
  ): ZStream[R1, E1, zippable.Out] =
    self cross that

  /**
   * Symbolic alias for [[ZStream#crossLeft]].
   */
  def <*[R1 <: R, E1 >: E, A2](that: => ZStream[R1, E1, A2])(implicit trace: Trace): ZStream[R1, E1, A] =
    self crossLeft that

  /**
   * Symbolic alias for [[ZStream#crossRight]].
   */
  def *>[R1 <: R, E1 >: E, A2](that: => ZStream[R1, E1, A2])(implicit trace: Trace): ZStream[R1, E1, A2] =
    self crossRight that

  /**
   * Symbolic alias for [[ZStream#zip]].
   */
  def <&>[R1 <: R, E1 >: E, A2](that: => ZStream[R1, E1, A2])(implicit
    zippable: Zippable[A, A2],
    trace: Trace
  ): ZStream[R1, E1, zippable.Out] =
    self zip that

  /**
   * Symbolic alias for [[ZStream#zipLeft]].
   */
  def <&[R1 <: R, E1 >: E, A2](that: => ZStream[R1, E1, A2])(implicit trace: Trace): ZStream[R1, E1, A] =
    self zipLeft that

  /**
   * Symbolic alias for [[ZStream#zipRight]].
   */
  def &>[R1 <: R, E1 >: E, A2](that: => ZStream[R1, E1, A2])(implicit trace: Trace): ZStream[R1, E1, A2] =
    self zipRight that

  /**
   * Symbolic alias for [[ZStream#via]].
   */
  def >>>[R1 <: R, E1 >: E, B](pipeline: => ZPipeline[R1, E1, A, B])(implicit
    trace: Trace
  ): ZStream[R1, E1, B] =
    via(pipeline)

  /**
   * Symbolic alias for [[[zio.stream.ZStream!.run[R1<:R,E1>:E,B]*]]].
   */
  def >>>[R1 <: R, E1 >: E, A2 >: A, Z](sink: => ZSink[R1, E1, A2, Any, Z])(implicit
    trace: Trace
  ): ZIO[R1, E1, Z] =
    self.run(sink)

  /**
   * Symbolic alias for [[ZStream#concat]].
   */
  def ++[R1 <: R, E1 >: E, A1 >: A](that: => ZStream[R1, E1, A1])(implicit trace: Trace): ZStream[R1, E1, A1] =
    self concat that

  /**
   * Symbolic alias for [[ZStream#orElse]].
   */
  def <>[R1 <: R, E2, A1 >: A](
    that: => ZStream[R1, E2, A1]
  )(implicit ev: CanFail[E], trace: Trace): ZStream[R1, E2, A1] =
    self orElse that

  /**
   * Returns a stream that submerges the error case of an `Either` into the
   * `ZStream`.
   */
  def absolve[R1 <: R, E1, A1](implicit
    ev: ZStream[R, E, A] <:< ZStream[R1, E1, Either[E1, A1]],
    trace: Trace
  ): ZStream[R1, E1, A1] =
    ZStream.absolve(ev(self))

  /**
   * Aggregates elements of this stream using the provided sink for as long as
   * the downstream operators on the stream are busy.
   *
   * This operator divides the stream into two asynchronous "islands". Operators
   * upstream of this operator run on one fiber, while downstream operators run
   * on another. Whenever the downstream fiber is busy processing elements, the
   * upstream fiber will feed elements into the sink until it signals
   * completion.
   *
   * Any sink can be used here, but see [[ZSink.foldWeightedZIO]] and
   * [[ZSink.foldUntilZIO]] for sinks that cover the common usecases.
   */
  def aggregateAsync[R1 <: R, E1 >: E, A1 >: A, B](
    sink: => ZSink[R1, E1, A1, A1, B]
  )(implicit trace: Trace): ZStream[R1, E1, B] =
    aggregateAsyncWithin(
      sink,
      Schedule.forever
    )

  /**
   * Like `aggregateAsyncWithinEither`, but only returns the `Right` results.
   *
   * @param sink
   *   used for the aggregation
   * @param schedule
   *   signalling for when to stop the aggregation
   * @return
   *   `ZStream[R1, E2, B]`
   */
  def aggregateAsyncWithin[R1 <: R, E1 >: E, A1 >: A, B](
    sink: => ZSink[R1, E1, A1, A1, B],
    schedule: => Schedule[R1, Option[B], Any]
  )(implicit trace: Trace): ZStream[R1, E1, B] =
    aggregateAsyncWithinEither(sink, schedule).collect { case Right(v) =>
      v
    }

  /**
   * Aggregates elements using the provided sink until it completes, or until
   * the delay signalled by the schedule has passed.
   *
   * This operator divides the stream into two asynchronous islands. Operators
   * upstream of this operator run on one fiber, while downstream operators run
   * on another. Elements will be aggregated by the sink until the downstream
   * fiber pulls the aggregated value, or until the schedule's delay has passed.
   *
   * Aggregated elements will be fed into the schedule to determine the delays
   * between pulls.
   *
   * @param sink
   *   used for the aggregation
   * @param schedule
   *   signalling for when to stop the aggregation
   * @return
   *   `ZStream[R1, E2, Either[C, B]]`
   */
  def aggregateAsyncWithinEither[R1 <: R, E1 >: E, A1 >: A, B, C](
    sink: => ZSink[R1, E1, A1, A1, B],
    schedule: => Schedule[R1, Option[B], C]
  )(implicit trace: Trace): ZStream[R1, E1, Either[C, B]] = {
    type HandoffSignal = ZStream.HandoffSignal[E1, A]
    import ZStream.HandoffSignal._
    type SinkEndReason = ZStream.SinkEndReason
    import ZStream.SinkEndReason._

    val layer =
      ZStream.Handoff.make[HandoffSignal] <*>
        Ref.make[SinkEndReason](ScheduleEnd) <*>
        Ref.make(Chunk[A1]()) <*>
        schedule.driver <*>
        Ref.make(false) <*>
        Ref.make(false)

    ZStream.fromZIO(layer).flatMap {
      case (handoff, sinkEndReason, sinkLeftovers, scheduleDriver, consumed, endAfterEmit) =>
        lazy val handoffProducer: ZChannel[Any, E1, Chunk[A], Any, Nothing, Nothing, Any] =
          ZChannel.readWithCause(
            (in: Chunk[A]) => ZChannel.fromZIO(handoff.offer(Emit(in))) *> handoffProducer,
            (cause: Cause[E1]) => ZChannel.fromZIO(handoff.offer(Halt(cause))),
            (_: Any) => ZChannel.fromZIO(handoff.offer(End(UpstreamEnd)))
          )

        lazy val handoffConsumer: ZChannel[Any, Any, Any, Any, E1, Chunk[A1], Unit] =
          ZChannel.unwrap(
            sinkLeftovers.getAndSet(Chunk.empty).flatMap { leftovers =>
              if (leftovers.nonEmpty) {
                consumed.set(true) *> ZIO.succeed(ZChannel.write(leftovers) *> handoffConsumer)
              } else
                handoff.take.map {
                  case Emit(chunk) =>
                    ZChannel.fromZIO(consumed.set(true)) *>
                      ZChannel.write(chunk) *>
                      ZChannel.fromZIO(endAfterEmit.get).flatMap {
                        case false => handoffConsumer
                        case true  => ZChannel.unit
                      }
                  case Halt(cause) => ZChannel.failCause(cause)
                  case End(ScheduleEnd) =>
                    ZChannel.unwrap {
                      consumed.get.map { p =>
                        if (p) ZChannel.fromZIO(sinkEndReason.set(ScheduleEnd) *> endAfterEmit.set(true))
                        else
                          ZChannel
                            .fromZIO(sinkEndReason.set(ScheduleEnd) *> endAfterEmit.set(true)) *> handoffConsumer
                      }
                    }
                  case End(reason) => ZChannel.fromZIO(sinkEndReason.set(reason) *> endAfterEmit.set(true))
                }
            }
          )

        def timeout(lastB: Option[B]): ZIO[R1, None.type, C] =
          scheduleDriver.next(lastB)

        def scheduledAggregator(
          sinkFiber: Fiber.Runtime[E1, (Chunk[Chunk[A1]], B)],
          scheduleFiber: Fiber.Runtime[None.type, C]
        ): ZChannel[R1, Any, Any, Any, E1, Chunk[Either[C, B]], Any] = {

          val forkSink =
            consumed.set(false) *> endAfterEmit
              .set(false) *> (handoffConsumer pipeToOrFail sink.channel).collectElements.runScoped.forkScoped

          def handleSide(leftovers: Chunk[Chunk[A1]], b: B, c: Option[C]) =
            ZChannel.unwrap(
              sinkLeftovers.set(leftovers.flatten) *>
                sinkEndReason.get.map {
                  case ScheduleEnd =>
                    ZChannel.unwrapScoped[R1] {
                      for {
                        consumed      <- consumed.get
                        sinkFiber     <- forkSink
                        scheduleFiber <- timeout(Some(b)).forkScoped
                        toWrite        = c.fold[Chunk[Either[C, B]]](Chunk(Right(b)))(c => Chunk(Right(b), Left(c)))
                      } yield
                        if (consumed)
                          ZChannel
                            .write(toWrite) *> scheduledAggregator(sinkFiber, scheduleFiber)
                        else scheduledAggregator(sinkFiber, scheduleFiber)
                    }
                  case UpstreamEnd =>
                    ZChannel.unwrap {
                      consumed.get.map { p =>
                        if (p) ZChannel.write(Chunk(Right(b)))
                        else ZChannel.unit
                      }
                    }
                }
            )

          ZChannel.unwrap {
            sinkFiber.join.raceWith(scheduleFiber.join)(
              (sinkExit, scheduleFiber) =>
                scheduleFiber.interrupt *>
                  ZIO.done(sinkExit).map { case (leftovers, b) => handleSide(leftovers, b, None) },
              (scheduleExit, sinkFiber) =>
                ZIO
                  .done(scheduleExit)
                  .foldCauseZIO(
                    _.failureOrCause match {
                      case Left(_) =>
                        handoff.offer(End(ScheduleEnd)).forkDaemon *> sinkFiber.join.map { case (leftovers, b) =>
                          handleSide(leftovers, b, None)
                        }
                      case Right(cause) =>
                        handoff.offer(Halt(cause)).forkDaemon *> sinkFiber.join.map { case (leftovers, b) =>
                          handleSide(leftovers, b, None)
                        }
                    },
                    c =>
                      handoff.offer(End(ScheduleEnd)).forkDaemon *>
                        sinkFiber.join.map { case (leftovers, b) =>
                          handleSide(leftovers, b, Some(c))
                        }
                  )
            )
          }
        }

        ZStream.unwrapScoped[R1] {
          for {
            _             <- (self.channel >>> handoffProducer).runScoped.forkScoped
            sinkFiber     <- (handoffConsumer pipeToOrFail sink.channel).collectElements.runScoped.forkScoped
            scheduleFiber <- timeout(None).forkScoped
          } yield new ZStream(scheduledAggregator(sinkFiber, scheduleFiber))
        }
    }
  }

  /**
   * Maps the success values of this stream to the specified constant value.
   */
  def as[A2](A2: => A2)(implicit trace: Trace): ZStream[R, E, A2] =
    map(_ => A2)

  /**
   * Fan out the stream, producing a list of streams that have the same elements
   * as this stream. The driver stream will only ever advance the `maximumLag`
   * chunks before the slowest downstream stream.
   */
  def broadcast(n: => Int, maximumLag: => Int)(implicit
    trace: Trace
  ): ZIO[R with Scope, Nothing, Chunk[ZStream[Any, E, A]]] =
    self
      .broadcastedQueues(n, maximumLag)
      .map(_.map(ZStream.fromQueueWithShutdown(_).flattenTake))

  /**
   * Fan out the stream, producing a dynamic number of streams that have the
   * same elements as this stream. The driver stream will only ever advance the
   * `maximumLag` chunks before the slowest downstream stream.
   */
  def broadcastDynamic(
    maximumLag: => Int
  )(implicit trace: Trace): ZIO[R with Scope, Nothing, ZStream[Any, E, A]] =
    self
      .broadcastedQueuesDynamic(maximumLag)
      .map(ZStream.scoped(_).flatMap(ZStream.fromQueue(_)).flattenTake)

  /**
   * Converts the stream to a scoped list of queues. Every value will be
   * replicated to every queue with the slowest queue being allowed to buffer
   * `maximumLag` chunks before the driver is back pressured.
   *
   * Queues can unsubscribe from upstream by shutting down.
   */
  def broadcastedQueues(
    n: => Int,
    maximumLag: => Int
  )(implicit trace: Trace): ZIO[R with Scope, Nothing, Chunk[Dequeue[Take[E, A]]]] =
    for {
      hub    <- Hub.bounded[Take[E, A]](maximumLag)
      queues <- ZIO.collectAll(Chunk.fill(n)(hub.subscribe))
      _      <- self.runIntoHubScoped(hub).forkScoped
    } yield queues

  /**
   * Converts the stream to a scoped dynamic amount of queues. Every chunk will
   * be replicated to every queue with the slowest queue being allowed to buffer
   * `maximumLag` chunks before the driver is back pressured.
   *
   * Queues can unsubscribe from upstream by shutting down.
   */
  def broadcastedQueuesDynamic(
    maximumLag: => Int
  )(implicit trace: Trace): ZIO[R with Scope, Nothing, ZIO[Scope, Nothing, Dequeue[Take[E, A]]]] =
    toHub(maximumLag).map(_.subscribe)

  /**
   * Allows a faster producer to progress independently of a slower consumer by
   * buffering up to `capacity` elements in a queue.
   *
   * @note
   *   This combinator destroys the chunking structure. It's recommended to use
   *   rechunk afterwards.
   * @note
   *   Prefer capacities that are powers of 2 for better performance.
   */
  def buffer(capacity: => Int)(implicit trace: Trace): ZStream[R, E, A] = {
    val queue = self.toQueueOfElements(capacity)
    new ZStream(
      ZChannel.unwrapScoped[R] {
        queue.map { queue =>
          lazy val process: ZChannel[Any, Any, Any, Any, E, Chunk[A], Unit] =
            ZChannel.fromZIO {
              queue.take
            }.flatMap { (exit: Exit[Option[E], A]) =>
              exit.foldExit(
                Cause
                  .flipCauseOption(_)
                  .fold[ZChannel[Any, Any, Any, Any, E, Chunk[A], Unit]](ZChannel.unit)(ZChannel.failCause(_)),
                value => ZChannel.write(Chunk.single(value)) *> process
              )
            }

          process
        }
      }
    )
  }

  /**
   * Allows a faster producer to progress independently of a slower consumer by
   * buffering up to `capacity` chunks in a queue.
   *
   * @note
   *   Prefer capacities that are powers of 2 for better performance.
   */
  def bufferChunks(capacity: => Int)(implicit trace: Trace): ZStream[R, E, A] = {
    val queue = self.toQueue(capacity)
    new ZStream(
      ZChannel.unwrapScoped[R] {
        queue.map { queue =>
          lazy val process: ZChannel[Any, Any, Any, Any, E, Chunk[A], Unit] =
            ZChannel.fromZIO {
              queue.take
            }.flatMap { (take: Take[E, A]) =>
              take.fold(
                ZChannel.unit,
                error => ZChannel.failCause(error),
                value => ZChannel.write(value) *> process
              )
            }

          process
        }
      }
    )
  }

  /**
   * Allows a faster producer to progress independently of a slower consumer by
   * buffering up to `capacity` chunks in a dropping queue.
   *
   * @note
   *   Prefer capacities that are powers of 2 for better performance.
   */
  def bufferChunksDropping(capacity: => Int)(implicit trace: Trace): ZStream[R, E, A] = {
    val queue =
      ZIO.acquireRelease(Queue.dropping[(Take[E, A], Promise[Nothing, Unit])](capacity))(_.shutdown)
    new ZStream(bufferSignal[R, E, A](queue, self.channel))
  }

  /**
   * Allows a faster producer to progress independently of a slower consumer by
   * buffering up to `capacity` chunks in a sliding queue.
   *
   * @note
   *   Prefer capacities that are powers of 2 for better performance.
   */
  def bufferChunksSliding(capacity: => Int)(implicit trace: Trace): ZStream[R, E, A] = {
    val queue =
      ZIO.acquireRelease(Queue.sliding[(Take[E, A], Promise[Nothing, Unit])](capacity))(_.shutdown)
    new ZStream(bufferSignal[R, E, A](queue, self.channel))
  }

  /**
   * Allows a faster producer to progress independently of a slower consumer by
   * buffering up to `capacity` elements in a dropping queue.
   *
   * @note
   *   This combinator destroys the chunking structure. It's recommended to use
   *   rechunk afterwards.
   * @note
   *   Prefer capacities that are powers of 2 for better performance.
   */
  def bufferDropping(capacity: => Int)(implicit trace: Trace): ZStream[R, E, A] = {
    val queue =
      ZIO.acquireRelease(Queue.dropping[(Take[E, A], Promise[Nothing, Unit])](capacity))(_.shutdown)
    new ZStream(bufferSignal[R, E, A](queue, self.rechunk(1).channel))
  }

  /**
   * Allows a faster producer to progress independently of a slower consumer by
   * buffering up to `capacity` elements in a sliding queue.
   *
   * @note
   *   This combinator destroys the chunking structure. It's recommended to use
   *   rechunk afterwards.
   * @note
   *   Prefer capacities that are powers of 2 for better performance.
   */
  def bufferSliding(capacity: => Int)(implicit trace: Trace): ZStream[R, E, A] = {
    val queue =
      ZIO.acquireRelease(Queue.sliding[(Take[E, A], Promise[Nothing, Unit])](capacity))(_.shutdown)
    new ZStream(bufferSignal[R, E, A](queue, self.rechunk(1).channel))
  }

  private def bufferSignal[R1 <: R, E1 >: E, A1 >: A](
    scoped: => ZIO[Scope, Nothing, Queue[(Take[E1, A1], Promise[Nothing, Unit])]],
    channel: => ZChannel[R1, Any, Any, Any, E1, Chunk[A1], Any]
  )(implicit trace: Trace): ZChannel[R1, Any, Any, Any, E1, Chunk[A1], Unit] = {
    def producer(
      queue: Queue[(Take[E1, A1], Promise[Nothing, Unit])],
      ref: Ref[Promise[Nothing, Unit]]
    ): ZChannel[R1, E1, Chunk[A1], Any, Nothing, Nothing, Any] = {
      def terminate(take: Take[E1, A1]): ZChannel[R1, E1, Chunk[A1], Any, Nothing, Nothing, Any] =
        ZChannel.fromZIO {
          for {
            latch <- ref.get
            _     <- latch.await
            p     <- Promise.make[Nothing, Unit]
            _     <- queue.offer((take, p))
            _     <- ref.set(p)
            _     <- p.await
          } yield ()
        }

      ZChannel.readWith[R1, E1, Chunk[A1], Any, Nothing, Nothing, Any](
        in =>
          ZChannel.fromZIO {
            for {
              p     <- Promise.make[Nothing, Unit]
              added <- queue.offer((Take.chunk(in), p))
              _     <- ref.set(p).when(added)
            } yield ()
          } *> producer(queue, ref),
        err => terminate(Take.fail(err)),
        _ => terminate(Take.end)
      )
    }

    def consumer(
      queue: Queue[(Take[E1, A1], Promise[Nothing, Unit])]
    ): ZChannel[R1, Any, Any, Any, E1, Chunk[A1], Unit] = {
      lazy val process: ZChannel[Any, Any, Any, Any, E1, Chunk[A1], Unit] =
        ZChannel.fromZIO(queue.take).flatMap { case (take, promise) =>
          ZChannel.fromZIO(promise.succeed(())) *>
            take.fold(
              ZChannel.unit,
              error => ZChannel.failCause(error),
              value => ZChannel.write(value) *> process
            )
        }

      process
    }

    ZChannel.unwrapScoped[R1] {
      for {
        queue <- scoped
        start <- Promise.make[Nothing, Unit]
        _     <- start.succeed(())
        ref   <- Ref.make(start)
        _     <- (channel >>> producer(queue, ref)).runScoped.forkScoped
      } yield consumer(queue)
    }
  }

  /**
   * Allows a faster producer to progress independently of a slower consumer by
   * buffering chunks into an unbounded queue.
   */
  def bufferUnbounded(implicit trace: Trace): ZStream[R, E, A] = {
    val queue = self.toQueueUnbounded
    new ZStream(
      ZChannel.unwrapScoped[R] {
        queue.map { queue =>
          lazy val process: ZChannel[Any, Any, Any, Any, E, Chunk[A], Unit] =
            ZChannel.fromZIO {
              queue.take
            }.flatMap { (take: Take[E, A]) =>
              take.fold(
                ZChannel.unit,
                error => ZChannel.failCause(error),
                value => ZChannel.write(value) *> process
              )
            }

          process
        }
      }
    )
  }

  /**
   * Switches over to the stream produced by the provided function in case this
   * one fails with a typed error.
   */
  def catchAll[R1 <: R, E2, A1 >: A](
    f: E => ZStream[R1, E2, A1]
  )(implicit ev: CanFail[E], trace: Trace): ZStream[R1, E2, A1] =
    catchAllCause(_.failureOrCause.fold(f, ZStream.failCause(_)))

  /**
   * Switches over to the stream produced by the provided function in case this
   * one fails. Allows recovery from all causes of failure, including
   * interruption if the stream is uninterruptible.
   */
  def catchAllCause[R1 <: R, E2, A1 >: A](f: Cause[E] => ZStream[R1, E2, A1])(implicit
    trace: Trace
  ): ZStream[R1, E2, A1] =
    new ZStream(channel.catchAllCause(f(_).channel))

  /**
   * Switches over to the stream produced by the provided function in case this
   * one fails with some typed error.
   */
  def catchSome[R1 <: R, E1 >: E, A1 >: A](pf: PartialFunction[E, ZStream[R1, E1, A1]])(implicit
    trace: Trace
  ): ZStream[R1, E1, A1] =
    catchAll(pf.applyOrElse[E, ZStream[R1, E1, A1]](_, ZStream.fail(_)))

  /**
   * Switches over to the stream produced by the provided function in case this
   * one fails with some errors. Allows recovery from all causes of failure,
   * including interruption if the stream is uninterruptible.
   */
  def catchSomeCause[R1 <: R, E1 >: E, A1 >: A](
    pf: PartialFunction[Cause[E], ZStream[R1, E1, A1]]
  )(implicit trace: Trace): ZStream[R1, E1, A1] =
    catchAllCause(pf.applyOrElse[Cause[E], ZStream[R1, E1, A1]](_, ZStream.failCause(_)))

  /**
   * Returns a new stream that only emits elements that are not equal to the
   * previous element emitted, using natural equality to determine whether two
   * elements are equal.
   */
  def changes(implicit trace: Trace): ZStream[R, E, A] =
    changesWith(_ == _)

  /**
   * Returns a new stream that only emits elements that are not equal to the
   * previous element emitted, using the specified function to determine whether
   * two elements are equal.
   */
  def changesWith(f: (A, A) => Boolean)(implicit trace: Trace): ZStream[R, E, A] = {
    def writer(last: Option[A]): ZChannel[R, E, Chunk[A], Any, E, Chunk[A], Unit] =
      ZChannel.readWithCause[R, E, Chunk[A], Any, E, Chunk[A], Unit](
        chunk => {
          val (newLast, newChunk) =
            chunk.foldLeft[(Option[A], Chunk[A])]((last, Chunk.empty)) {
              case ((Some(o), os), o1) if (f(o, o1)) => (Some(o1), os)
              case ((_, os), o1)                     => (Some(o1), os :+ o1)
            }

          ZChannel.write(newChunk) *> writer(newLast)
        },
        cause => ZChannel.failCause(cause),
        _ => ZChannel.unit
      )

    new ZStream(self.channel >>> writer(None))
  }

  /**
   * Returns a new stream that only emits elements that are not equal to the
   * previous element emitted, using the specified effectual function to
   * determine whether two elements are equal.
   */
  def changesWithZIO[R1 <: R, E1 >: E](
    f: (A, A) => ZIO[R1, E1, Boolean]
  )(implicit trace: Trace): ZStream[R1, E1, A] = {
    def writer(last: Option[A]): ZChannel[R1, E1, Chunk[A], Any, E1, Chunk[A], Unit] =
      ZChannel.readWithCause[R1, E1, Chunk[A], Any, E1, Chunk[A], Unit](
        chunk =>
          ZChannel.fromZIO {
            chunk.foldZIO[R1, E1, (Option[A], Chunk[A])]((last, Chunk.empty)) {
              case ((Some(o), os), o1) =>
                f(o, o1).map(b => if (b) (Some(o1), os) else (Some(o1), os :+ o1))
              case ((_, os), o1) =>
                ZIO.succeedNow((Some(o1), os :+ o1))
            }
          }.flatMap { case (newLast, newChunk) =>
            ZChannel.write(newChunk) *> writer(newLast)
          },
        cause => ZChannel.failCause(cause),
        _ => ZChannel.unit
      )

    new ZStream(self.channel >>> writer(None))
  }

  /**
   * Exposes the underlying chunks of the stream as a stream of chunks of
   * elements.
   */
  def chunks(implicit trace: Trace): ZStream[R, E, Chunk[A]] =
    mapChunks(Chunk.single)

  /**
   * Performs a filter and map in a single step.
   */
  def collect[B](f: PartialFunction[A, B])(implicit trace: Trace): ZStream[R, E, B] =
    mapChunks(_.collect(f))

  /**
   * Filters any `Right` values.
   */
  def collectLeft[L1, A1](implicit ev: A <:< Either[L1, A1], trace: Trace): ZStream[R, E, L1] = {
    val _ = ev
    self.asInstanceOf[ZStream[R, E, Either[L1, A1]]].collect { case Left(a) => a }
  }

  /**
   * Filters any 'None' values.
   */
  def collectSome[A1](implicit ev: A <:< Option[A1], trace: Trace): ZStream[R, E, A1] = {
    val _ = ev
    self.asInstanceOf[ZStream[R, E, Option[A1]]].collect { case Some(a) => a }
  }

  /**
   * Filters any `Exit.Failure` values.
   */
  def collectSuccess[L1, A1](implicit ev: A <:< Exit[L1, A1], trace: Trace): ZStream[R, E, A1] = {
    val _ = ev
    self.asInstanceOf[ZStream[R, E, Exit[L1, A1]]].collect { case Exit.Success(a) => a }
  }

  /**
   * Filters any `Left` values.
   */
  def collectRight[L1, A1](implicit ev: A <:< Either[L1, A1], trace: Trace): ZStream[R, E, A1] = {
    val _ = ev
    self.asInstanceOf[ZStream[R, E, Either[L1, A1]]].collect { case Right(a) => a }
  }

  /**
   * Taps the stream, printing the result of calling `.toString` on the emitted
   * values.
   */
  def debug(implicit trace: Trace): ZStream[R, E, A] =
    self
      .tap(a => ZIO.debug(a))
      .tapErrorCause(e => ZIO.debug(s"<FAIL>: $e"))

  /**
   * Taps the stream, printing the result of calling `.toString` on the emitted
   * values. Prefixes the output with the given label.
   */
  def debug(label: String)(implicit trace: Trace): ZStream[R, E, A] =
    self
      .tap(a => ZIO.debug(s"$label: $a"))
      .tapErrorCause(e => ZIO.debug(s"<FAIL> $label: $e"))

  /**
   * Creates a pipeline that groups on adjacent keys, calculated by function f.
   */
  def groupAdjacentBy[K](
    f: A => K
  )(implicit trace: Trace): ZStream[R, E, (K, NonEmptyChunk[A])] =
    self >>> ZPipeline.groupAdjacentBy(f)

  /**
   * Performs an effectful filter and map in a single step.
   */
  def collectZIO[R1 <: R, E1 >: E, A1](pf: PartialFunction[A, ZIO[R1, E1, A1]])(implicit
    trace: Trace
  ): ZStream[R1, E1, A1] = {

    def loop(chunkIterator: Chunk.ChunkIterator[A], index: Int): ZChannel[R1, E, Chunk[A], Any, E1, Chunk[A1], Any] =
      if (chunkIterator.hasNextAt(index))
        ZChannel.unwrap {
          val a = chunkIterator.nextAt(index)
          pf.andThen(_.map(a1 => ZChannel.write(Chunk.single(a1)) *> loop(chunkIterator, index + 1)))
            .applyOrElse(a, (_: A) => ZIO.succeed(loop(chunkIterator, index + 1)))
        }
      else
        ZChannel.readWithCause(
          elem => loop(elem.chunkIterator, 0),
          err => ZChannel.failCause(err),
          done => ZChannel.succeed(done)
        )

    new ZStream(self.channel >>> loop(Chunk.ChunkIterator.empty, 0))
  }

  /**
   * Transforms all elements of the stream for as long as the specified partial
   * function is defined.
   */
  def collectWhile[A1](pf: PartialFunction[A, A1])(implicit trace: Trace): ZStream[R, E, A1] = {
    lazy val loop: ZChannel[R, E, Chunk[A], Any, E, Chunk[A1], Any] =
      ZChannel.readWith[R, E, Chunk[A], Any, E, Chunk[A1], Any](
        in => {
          val mapped = in.collectWhile(pf)
          if (mapped.size == in.size)
            ZChannel.write(mapped) *> loop
          else
            ZChannel.write(mapped)
        },
        ZChannel.fail(_),
        ZChannel.succeed(_)
      )
    new ZStream(self.channel >>> loop)
  }

  /**
   * Terminates the stream when encountering the first `Right`.
   */
  def collectWhileLeft[L1, A1](implicit ev: A <:< Either[L1, A1], trace: Trace): ZStream[R, E, L1] = {
    val _ = ev
    self.asInstanceOf[ZStream[R, E, Either[L1, A1]]].collectWhile { case Left(a) => a }
  }

  /**
   * Terminates the stream when encountering the first `None`.
   */
  def collectWhileSome[A1](implicit ev: A <:< Option[A1], trace: Trace): ZStream[R, E, A1] = {
    val _ = ev
    self.asInstanceOf[ZStream[R, E, Option[A1]]].collectWhile { case Some(a) => a }
  }

  /**
   * Terminates the stream when encountering the first `Left`.
   */
  def collectWhileRight[L1, A1](implicit ev: A <:< Either[L1, A1], trace: Trace): ZStream[R, E, A1] = {
    val _ = ev
    self.asInstanceOf[ZStream[R, E, Either[L1, A1]]].collectWhile { case Right(a) => a }
  }

  /**
   * Terminates the stream when encountering the first `Exit.Failure`.
   */
  def collectWhileSuccess[L1, A1](implicit ev: A <:< Exit[L1, A1], trace: Trace): ZStream[R, E, A1] = {
    val _ = ev
    self.asInstanceOf[ZStream[R, E, Exit[L1, A1]]].collectWhile { case Exit.Success(a) => a }
  }

  /**
   * Effectfully transforms all elements of the stream for as long as the
   * specified partial function is defined.
   */
  def collectWhileZIO[R1 <: R, E1 >: E, A1](
    pf: PartialFunction[A, ZIO[R1, E1, A1]]
  )(implicit trace: Trace): ZStream[R1, E1, A1] = {

    def loop(chunkIterator: Chunk.ChunkIterator[A], index: Int): ZChannel[R1, E, Chunk[A], Any, E1, Chunk[A1], Any] =
      if (chunkIterator.hasNextAt(index))
        ZChannel.unwrap {
          val a = chunkIterator.nextAt(index)
          pf.andThen(_.map(a1 => ZChannel.write(Chunk.single(a1)) *> loop(chunkIterator, index + 1)))
            .applyOrElse(a, (_: A) => ZIO.succeed(ZChannel.unit))
        }
      else
        ZChannel.readWithCause(
          elem => loop(elem.chunkIterator, 0),
          err => ZChannel.failCause(err),
          done => ZChannel.succeed(done)
        )

    new ZStream(self.channel >>> loop(Chunk.ChunkIterator.empty, 0))
  }

  /**
   * Combines the elements from this stream and the specified stream by
   * repeatedly applying the function `f` to extract an element using both sides
   * and conceptually "offer" it to the destination stream. `f` can maintain
   * some internal state to control the combining process, with the initial
   * state being specified by `s`.
   *
   * Where possible, prefer [[ZStream#combineChunks]] for a more efficient
   * implementation.
   */
  def combine[R1 <: R, E1 >: E, S, A2, A3](that: => ZStream[R1, E1, A2])(s: => S)(
    f: (S, ZIO[R, Option[E], A], ZIO[R1, Option[E1], A2]) => ZIO[R1, Nothing, Exit[Option[E1], (A3, S)]]
  )(implicit trace: Trace): ZStream[R1, E1, A3] = {
    def producer[Err, Elem](
      handoff: ZStream.Handoff[Exit[Option[Err], Elem]],
      latch: ZStream.Handoff[Unit]
    ): ZChannel[R1, Err, Elem, Any, Nothing, Nothing, Any] =
      ZChannel.fromZIO(latch.take) *>
        ZChannel.readWithCause[R1, Err, Elem, Any, Nothing, Nothing, Any](
          value => ZChannel.fromZIO(handoff.offer(Exit.succeed(value))) *> producer(handoff, latch),
          cause => ZChannel.fromZIO(handoff.offer(Exit.failCause(cause.map(Some(_))))),
          _ => ZChannel.fromZIO(handoff.offer(Exit.fail(None))) *> producer(handoff, latch)
        )

    new ZStream(
      ZChannel.unwrapScoped[R1] {
        for {
          left     <- ZStream.Handoff.make[Exit[Option[E], A]]
          right    <- ZStream.Handoff.make[Exit[Option[E1], A2]]
          latchL   <- ZStream.Handoff.make[Unit]
          latchR   <- ZStream.Handoff.make[Unit]
          _        <- (self.channel.concatMap(ZChannel.writeChunk(_)) >>> producer(left, latchL)).runScoped.forkScoped
          _        <- (that.channel.concatMap(ZChannel.writeChunk(_)) >>> producer(right, latchR)).runScoped.forkScoped
          pullLeft  = latchL.offer(()) *> left.take.flatMap(ZIO.done(_))
          pullRight = latchR.offer(()) *> right.take.flatMap(ZIO.done(_))
        } yield ZStream.unfoldZIO(s)(s => f(s, pullLeft, pullRight).flatMap(ZIO.done(_).unsome)).channel
      }
    )
  }

  /**
   * Combines the chunks from this stream and the specified stream by repeatedly
   * applying the function `f` to extract a chunk using both sides and
   * conceptually "offer" it to the destination stream. `f` can maintain some
   * internal state to control the combining process, with the initial state
   * being specified by `s`.
   */
  def combineChunks[R1 <: R, E1 >: E, S, A2, A3](that: => ZStream[R1, E1, A2])(s: => S)(
    f: (
      S,
      ZIO[R, Option[E], Chunk[A]],
      ZIO[R1, Option[E1], Chunk[A2]]
    ) => ZIO[R1, Nothing, Exit[Option[E1], (Chunk[A3], S)]]
  )(implicit trace: Trace): ZStream[R1, E1, A3] = {
    def producer[Err, Elem](
      handoff: ZStream.Handoff[Take[Err, Elem]],
      latch: ZStream.Handoff[Unit]
    ): ZChannel[R1, Err, Chunk[Elem], Any, Nothing, Nothing, Any] =
      ZChannel.fromZIO(latch.take) *>
        ZChannel.readWithCause[R1, Err, Chunk[Elem], Any, Nothing, Nothing, Any](
          chunk => ZChannel.fromZIO(handoff.offer(Take.chunk(chunk))) *> producer(handoff, latch),
          cause => ZChannel.fromZIO(handoff.offer(Take.failCause(cause))),
          _ => ZChannel.fromZIO(handoff.offer(Take.end)) *> producer(handoff, latch)
        )

    new ZStream(
      ZChannel.unwrapScoped[R1] {
        for {
          left     <- ZStream.Handoff.make[Take[E, A]]
          right    <- ZStream.Handoff.make[Take[E1, A2]]
          latchL   <- ZStream.Handoff.make[Unit]
          latchR   <- ZStream.Handoff.make[Unit]
          _        <- (self.channel >>> producer(left, latchL)).runScoped.forkScoped
          _        <- (that.channel >>> producer(right, latchR)).runScoped.forkScoped
          pullLeft  = latchL.offer(()) *> left.take.flatMap(_.done)
          pullRight = latchR.offer(()) *> right.take.flatMap(_.done)
        } yield ZStream.unfoldChunkZIO(s)(s => f(s, pullLeft, pullRight).flatMap(ZIO.done(_).unsome)).channel
      }
    )
  }

  /**
   * Concatenates the specified stream with this stream, resulting in a stream
   * that emits the elements from this stream and then the elements from the
   * specified stream.
   */
  def concat[R1 <: R, E1 >: E, A1 >: A](that: => ZStream[R1, E1, A1])(implicit
    trace: Trace
  ): ZStream[R1, E1, A1] =
    new ZStream(channel *> that.channel)

  /**
   * Composes this stream with the specified stream to create a cartesian
   * product of elements. The `that` stream would be run multiple times, for
   * every element in the `this` stream.
   *
   * See also [[ZStream#zip]] and [[ZStream#<&>]] for the more common point-wise
   * variant.
   */
  def cross[R1 <: R, E1 >: E, B](that: => ZStream[R1, E1, B])(implicit
    zippable: Zippable[A, B],
    trace: Trace
  ): ZStream[R1, E1, zippable.Out] =
    new ZStream(self.channel.concatMap(a => that.channel.mapOut(b => a.flatMap(a => b.map(b => zippable.zip(a, b))))))

  /**
   * Composes this stream with the specified stream to create a cartesian
   * product of elements, but keeps only elements from this stream. The `that`
   * stream would be run multiple times, for every element in the `this` stream.
   *
   * See also [[ZStream#zip]] and [[ZStream#<&>]] for the more common point-wise
   * variant.
   */
  def crossLeft[R1 <: R, E1 >: E, B](that: => ZStream[R1, E1, B])(implicit
    trace: Trace
  ): ZStream[R1, E1, A] =
    (self cross that).map(_._1)

  /**
   * Composes this stream with the specified stream to create a cartesian
   * product of elements, but keeps only elements from the other stream. The
   * `that` stream would be run multiple times, for every element in the `this`
   * stream.
   *
   * See also [[ZStream#zip]] and [[ZStream#<&>]] for the more common point-wise
   * variant.
   */
  def crossRight[R1 <: R, E1 >: E, B](that: => ZStream[R1, E1, B])(implicit trace: Trace): ZStream[R1, E1, B] =
    (self cross that).map(_._2)

  /**
   * Composes this stream with the specified stream to create a cartesian
   * product of elements with a specified function. The `that` stream would be
   * run multiple times, for every element in the `this` stream.
   *
   * See also [[ZStream#zip]] and [[ZStream#<&>]] for the more common point-wise
   * variant.
   */
  def crossWith[R1 <: R, E1 >: E, A2, C](that: => ZStream[R1, E1, A2])(f: (A, A2) => C)(implicit
    trace: Trace
  ): ZStream[R1, E1, C] =
    self.flatMap(l => that.map(r => f(l, r)))

  /**
   * More powerful version of `ZStream#broadcast`. Allows to provide a function
   * that determines what queues should receive which elements. The decide
   * function will receive the indices of the queues in the resulting list.
   */
  def distributedWith[E1 >: E](
    n: => Int,
    maximumLag: => Int,
    decide: A => UIO[Int => Boolean]
  )(implicit trace: Trace): ZIO[R with Scope, Nothing, List[Dequeue[Exit[Option[E1], A]]]] =
    Promise.make[Nothing, A => UIO[UniqueKey => Boolean]].flatMap { prom =>
      distributedWithDynamic(maximumLag, (a: A) => prom.await.flatMap(_(a)), _ => ZIO.unit).flatMap { next =>
        ZIO.collectAll {
          Range(0, n).map(id => next.map { case (key, queue) => ((key -> id), queue) })
        }.flatMap { entries =>
          val (mappings, queues) =
            entries.foldRight((Map.empty[UniqueKey, Int], List.empty[Dequeue[Exit[Option[E1], A]]])) {
              case ((mapping, queue), (mappings, queues)) =>
                (mappings + mapping, queue :: queues)
            }
          prom.succeed((a: A) => decide(a).map(f => (key: UniqueKey) => f(mappings(key)))).as(queues)
        }
      }
    }

  /**
   * More powerful version of `ZStream#distributedWith`. This returns a function
   * that will produce new queues and corresponding indices. You can also
   * provide a function that will be executed after the final events are
   * enqueued in all queues. Shutdown of the queues is handled by the driver.
   * Downstream users can also shutdown queues manually. In this case the driver
   * will continue but no longer backpressure on them.
   */
  def distributedWithDynamic(
    maximumLag: => Int,
    decide: A => UIO[UniqueKey => Boolean],
    done: Exit[Option[E], Nothing] => UIO[Any] = (_: Any) => ZIO.unit
  )(implicit trace: Trace): ZIO[R with Scope, Nothing, UIO[(UniqueKey, Dequeue[Exit[Option[E], A]])]] =
    for {
      queuesRef <- ZIO.acquireReleaseExit(Ref.make[Map[UniqueKey, Queue[Exit[Option[E], A]]]](Map()))((map, exit) =>
                     map.get.flatMap(qs => ZIO.foreach(qs.values)(_.shutdown))
                   )
      add <- {
        val offer = (a: A) =>
          for {
            shouldProcess <- decide(a)
            queues        <- queuesRef.get
            _ <- ZIO
                   .foldLeft(queues)(List[UniqueKey]()) { case (acc, (id, queue)) =>
                     if (shouldProcess(id)) {
                       queue
                         .offer(Exit.succeed(a))
                         .foldCauseZIO(
                           {
                             // we ignore all downstream queues that were shut down and remove them later
                             case c if c.isInterrupted => ZIO.succeedNow(id :: acc)
                             case c                    => ZIO.refailCause(c)
                           },
                           _ => ZIO.succeedNow(acc)
                         )
                     } else ZIO.succeedNow(acc)
                   }
                   .flatMap(ids => if (ids.nonEmpty) queuesRef.update(_ -- ids) else ZIO.unit)
          } yield ()

        for {
          queuesLock <- Semaphore.make(1)
          newQueue <- Ref
                        .make[UIO[(UniqueKey, Queue[Exit[Option[E], A]])]] {
                          for {
                            queue <- Queue.bounded[Exit[Option[E], A]](maximumLag)
                            id     = UniqueKey()
                            _     <- queuesRef.update(_ + (id -> queue))
                          } yield (id, queue)
                        }
          finalize = (endTake: Exit[Option[E], Nothing]) =>
                       // we need to make sure that no queues are currently being added
                       queuesLock.withPermit {
                         for {
                           // all newly created queues should end immediately
                           _ <- newQueue.set {
                                  for {
                                    queue <- Queue.bounded[Exit[Option[E], A]](1)
                                    _     <- queue.offer(endTake)
                                    id     = UniqueKey()
                                    _     <- queuesRef.update(_ + (id -> queue))
                                  } yield (id, queue)
                                }
                           queues <- queuesRef.get.map(_.values)
                           _ <- ZIO.foreach(queues) { queue =>
                                  queue.offer(endTake).catchSomeCause {
                                    case c if c.isInterrupted => ZIO.unit
                                  }
                                }
                           _ <- done(endTake)
                         } yield ()
                       }
          _ <- self
                 .runForeachScoped(offer)
                 .foldCauseZIO(
                   cause => finalize(Exit.failCause(cause.map(Some(_)))),
                   _ => finalize(Exit.fail(None))
                 )
                 .forkScoped
        } yield queuesLock.withPermit(newQueue.get.flatten)
      }
    } yield add

  /**
   * Converts this stream to a stream that executes its effects but emits no
   * elements. Useful for sequencing effects using streams:
   *
   * {{{
   * (Stream(1, 2, 3).tap(i => ZIO(println(i))) ++
   *   Stream.fromZIO(ZIO(println("Done!"))).drain ++
   *   Stream(4, 5, 6).tap(i => ZIO(println(i)))).run(Sink.drain)
   * }}}
   */
  def drain(implicit trace: Trace): ZStream[R, E, Nothing] =
    new ZStream(channel.drain)

  /**
   * Drains the provided stream in the background for as long as this stream is
   * running. If this stream ends before `other`, `other` will be interrupted.
   * If `other` fails, this stream will fail with that error.
   */
  def drainFork[R1 <: R, E1 >: E](
    other: => ZStream[R1, E1, Any]
  )(implicit trace: Trace): ZStream[R1, E1, A] =
    ZStream.fromZIO(Promise.make[E1, Nothing]).flatMap { bgDied =>
      ZStream
        .scoped[R1](
          other.runForeachScoped(_ => ZIO.unit).catchAllCause(bgDied.failCause(_)).forkScoped
        ) *>
        self.interruptWhen(bgDied)
    }

  /**
   * Drops the specified number of elements from this stream.
   */
  def drop(n: => Int)(implicit trace: Trace): ZStream[R, E, A] =
    self >>> ZPipeline.drop(n)

  /**
   * Drops the last specified number of elements from this stream.
   *
   * @note
   *   This combinator keeps `n` elements in memory. Be careful with big
   *   numbers.
   */
  def dropRight(n: => Int)(implicit trace: Trace): ZStream[R, E, A] =
    ZStream.succeed(n).flatMap { n =>
      if (n <= 0) new ZStream(self.channel)
      else
        new ZStream({
          val queue = SingleThreadedRingBuffer[A](n)

          lazy val reader: ZChannel[Any, E, Chunk[A], Any, E, Chunk[A], Unit] =
            ZChannel.readWith(
              (in: Chunk[A]) => {
                val outs = in.flatMap { elem =>
                  val head = queue.head
                  queue.put(elem)
                  head
                }

                ZChannel.write(outs) *> reader
              },
              ZChannel.fail(_),
              (_: Any) => ZChannel.unit
            )

          self.channel >>> reader
        })
    }

  /**
   * Drops all elements of the stream for as long as the specified predicate
   * evaluates to `true`.
   */
  def dropWhile(f: A => Boolean)(implicit trace: Trace): ZStream[R, E, A] =
    self >>> ZPipeline.dropWhile(f)

  /**
   * Drops all elements of the stream until the specified predicate evaluates to
   * `true`.
   */
  def dropUntil(pred: A => Boolean)(implicit trace: Trace): ZStream[R, E, A] =
    self >>> ZPipeline.dropUntil(pred)

  /**
   * Drops all elements of the stream for as long as the specified predicate
   * produces an effect that evalutates to `true`
   *
   * @see
   *   [[dropWhile]]
   */
  def dropWhileZIO[R1 <: R, E1 >: E](f: A => ZIO[R1, E1, Boolean])(implicit
    trace: Trace
  ): ZStream[R1, E1, A] =
    pipeThrough(ZSink.dropWhileZIO[R1, E1, A](f))

  /**
   * Returns a stream whose failures and successes have been lifted into an
   * `Either`. The resulting stream cannot fail, because the failures have been
   * exposed as part of the `Either` success case.
   *
   * @note
   *   the stream will end as soon as the first error occurs.
   */
  def either(implicit ev: CanFail[E], trace: Trace): ZStream[R, Nothing, Either[E, A]] =
    self.map(Right(_)).catchAll(e => ZStream(Left(e)))

  /**
   * Executes the provided finalizer after this stream's finalizers run.
   */
  def ensuring[R1 <: R](fin: => ZIO[R1, Nothing, Any])(implicit trace: Trace): ZStream[R1, E, A] =
    new ZStream(channel.ensuring(fin))

  /**
   * Filters the elements emitted by this stream using the provided function.
   */
  def filter(f: A => Boolean)(implicit trace: Trace): ZStream[R, E, A] =
    mapChunks(_.filter(f))

  /**
   * Finds the first element emitted by this stream that satisfies the provided
   * predicate.
   */
  def find(f: A => Boolean)(implicit trace: Trace): ZStream[R, E, A] = {
    lazy val loop: ZChannel[R, E, Chunk[A], Any, E, Chunk[A], Any] =
      ZChannel.readWith(
        (in: Chunk[A]) => in.find(f).fold(loop)(i => ZChannel.write(Chunk.single(i))),
        (e: E) => ZChannel.fail(e),
        (_: Any) => ZChannel.unit
      )

    new ZStream(self.channel >>> loop)
  }

  /**
   * Finds the first element emitted by this stream that satisfies the provided
   * effectful predicate.
   */
  def findZIO[R1 <: R, E1 >: E, S](
    f: A => ZIO[R1, E1, Boolean]
  )(implicit trace: Trace): ZStream[R1, E1, A] = {
    lazy val loop: ZChannel[R1, E, Chunk[A], Any, E1, Chunk[A], Any] =
      ZChannel.readWith(
        (in: Chunk[A]) => ZChannel.unwrap(in.findZIO(f).map(_.fold(loop)(i => ZChannel.write(Chunk.single(i))))),
        (e: E) => ZChannel.fail(e),
        (_: Any) => ZChannel.unit
      )

    new ZStream(self.channel >>> loop)
  }

  /**
   * Executes a pure fold over the stream of values - reduces all elements in
   * the stream to a value of type `S`.
   */
  def runFold[S](s: => S)(f: (S, A) => S)(implicit trace: Trace): ZIO[R, E, S] =
    ZIO.scoped[R](runFoldWhileScoped(s)(_ => true)((s, a) => f(s, a)))

  /**
   * Executes a pure fold over the stream of values. Returns a scoped value that
   * represents the scope of the stream.
   */
  def runFoldScoped[S](s: => S)(f: (S, A) => S)(implicit trace: Trace): ZIO[R with Scope, E, S] =
    runFoldWhileScoped(s)(_ => true)((s, a) => f(s, a))

  /**
   * Executes an effectful fold over the stream of values. Returns a scoped
   * value that represents the scope of the stream.
   */
  def runFoldScopedZIO[R1 <: R, E1 >: E, S](s: => S)(f: (S, A) => ZIO[R1, E1, S])(implicit
    trace: Trace
  ): ZIO[R1 with Scope, E1, S] =
    runFoldWhileScopedZIO[R1, E1, S](s)(_ => true)(f)

  /**
   * Reduces the elements in the stream to a value of type `S`. Stops the fold
   * early when the condition is not fulfilled. Example:
   * {{{
   *   Stream(1).forever.foldWhile(0)(_ <= 4)(_ + _) // UIO[Int] == 5
   * }}}
   */
  def runFoldWhile[S](s: => S)(cont: S => Boolean)(f: (S, A) => S)(implicit trace: Trace): ZIO[R, E, S] =
    ZIO.scoped[R](runFoldWhileScoped(s)(cont)((s, a) => f(s, a)))

  /**
   * Executes an effectful fold over the stream of values. Returns a scoped
   * value that represents the scope of the stream. Stops the fold early when
   * the condition is not fulfilled. Example:
   * {{{
   *   Stream(1)
   *     .forever                                        // an infinite Stream of 1's
   *     .fold(0)(_ <= 4)((s, a) => ZIO.succeed(s + a))  // URIO[Scope, Int] == 5
   * }}}
   *
   * @param cont
   *   function which defines the early termination condition
   */
  def runFoldWhileScopedZIO[R1 <: R, E1 >: E, S](
    s: => S
  )(cont: S => Boolean)(f: (S, A) => ZIO[R1, E1, S])(implicit trace: Trace): ZIO[R1 with Scope, E1, S] =
    runScoped(ZSink.foldZIO(s)(cont)(f))

  /**
   * Executes an effectful fold over the stream of values. Stops the fold early
   * when the condition is not fulfilled. Example:
   * {{{
   *   Stream(1)
   *     .forever                                        // an infinite Stream of 1's
   *     .fold(0)(_ <= 4)((s, a) => ZIO.succeed(s + a))  // UIO[Int] == 5
   * }}}
   *
   * @param cont
   *   function which defines the early termination condition
   */
  def runFoldWhileZIO[R1 <: R, E1 >: E, S](s: => S)(cont: S => Boolean)(
    f: (S, A) => ZIO[R1, E1, S]
  )(implicit trace: Trace): ZIO[R1, E1, S] =
    ZIO.scoped[R1](runFoldWhileScopedZIO[R1, E1, S](s)(cont)(f))

  /**
   * Executes a pure fold over the stream of values. Returns a scoped value that
   * represents the scope of the stream. Stops the fold early when the condition
   * is not fulfilled.
   */
  def runFoldWhileScoped[S](s: => S)(cont: S => Boolean)(f: (S, A) => S)(implicit
    trace: Trace
  ): ZIO[R with Scope, E, S] =
    runScoped(ZSink.fold(s)(cont)(f))

  /**
   * Executes an effectful fold over the stream of values.
   */
  def runFoldZIO[R1 <: R, E1 >: E, S](s: => S)(f: (S, A) => ZIO[R1, E1, S])(implicit
    trace: Trace
  ): ZIO[R1, E1, S] =
    ZIO.scoped[R1](runFoldWhileScopedZIO[R1, E1, S](s)(_ => true)(f))

  /**
   * Consumes all elements of the stream, passing them to the specified
   * callback.
   */
  def foreach[R1 <: R, E1 >: E](f: A => ZIO[R1, E1, Any])(implicit trace: Trace): ZIO[R1, E1, Unit] =
    runForeach(f)

  /**
   * Consumes all elements of the stream, passing them to the specified
   * callback.
   */
  def runForeach[R1 <: R, E1 >: E](f: A => ZIO[R1, E1, Any])(implicit trace: Trace): ZIO[R1, E1, Unit] =
    run(ZSink.foreach(f))

  /**
   * Consumes all elements of the stream, passing them to the specified
   * callback.
   */
  def runForeachChunk[R1 <: R, E1 >: E](f: Chunk[A] => ZIO[R1, E1, Any])(implicit
    trace: Trace
  ): ZIO[R1, E1, Unit] =
    run(ZSink.foreachChunk(f))

  /**
   * Like [[ZStream#runForeachChunk]], but returns a scoped `ZIO` so the
   * finalization order can be controlled.
   */
  def runForeachChunkScoped[R1 <: R, E1 >: E](f: Chunk[A] => ZIO[R1, E1, Any])(implicit
    trace: Trace
  ): ZIO[R1 with Scope, E1, Unit] =
    runScoped(ZSink.foreachChunk(f))

  /**
   * Like [[ZStream#foreach]], but returns a scoped `ZIO` so the finalization
   * order can be controlled.
   */
  def runForeachScoped[R1 <: R, E1 >: E](f: A => ZIO[R1, E1, Any])(implicit
    trace: Trace
  ): ZIO[R1 with Scope, E1, Unit] =
    runScoped(ZSink.foreach(f))

  /**
   * Consumes elements of the stream, passing them to the specified callback,
   * and terminating consumption when the callback returns `false`.
   */
  def runForeachWhile[R1 <: R, E1 >: E](f: A => ZIO[R1, E1, Boolean])(implicit
    trace: Trace
  ): ZIO[R1, E1, Unit] =
    run(ZSink.foreachWhile(f))

  /**
   * Like [[ZStream#runForeachWhile]], but returns a scoped `ZIO` so the
   * finalization order can be controlled.
   */
  def runForeachWhileScoped[R1 <: R, E1 >: E](f: A => ZIO[R1, E1, Boolean])(implicit
    trace: Trace
  ): ZIO[R1 with Scope, E1, Unit] =
    runScoped(ZSink.foreachWhile(f))

  /**
   * Repeats this stream forever.
   */
  def forever(implicit trace: Trace): ZStream[R, E, A] =
    new ZStream(channel.repeated)

  /**
   * Effectfully filters the elements emitted by this stream.
   */
  def filterZIO[R1 <: R, E1 >: E](f: A => ZIO[R1, E1, Boolean])(implicit trace: Trace): ZStream[R1, E1, A] = {

    def loop(chunkIterator: Chunk.ChunkIterator[A], index: Int): ZChannel[R1, E, Chunk[A], Any, E1, Chunk[A], Any] =
      if (chunkIterator.hasNextAt(index))
        ZChannel.unwrap {
          val a = chunkIterator.nextAt(index)
          f(a).map { b =>
            if (b) ZChannel.write(Chunk.single(a)) *> loop(chunkIterator, index + 1)
            else loop(chunkIterator, index + 1)
          }
        }
      else
        ZChannel.readWithCause(
          elem => loop(elem.chunkIterator, 0),
          err => ZChannel.failCause(err),
          done => ZChannel.succeed(done)
        )

    new ZStream(self.channel >>> loop(Chunk.ChunkIterator.empty, 0))
  }

  /**
   * Filters this stream by the specified predicate, removing all elements for
   * which the predicate evaluates to true.
   */
  def filterNot(pred: A => Boolean)(implicit trace: Trace): ZStream[R, E, A] = filter(a => !pred(a))

  /**
   * Returns a stream made of the concatenation in strict order of all the
   * streams produced by passing each element of this stream to `f0`
   */
  def flatMap[R1 <: R, E1 >: E, B](f: A => ZStream[R1, E1, B])(implicit
    trace: Trace
  ): ZStream[R1, E1, B] =
    new ZStream(channel.concatMap(as => as.map(f).map(_.channel).fold(ZChannel.unit)(_ *> _)))

  /**
   * Maps each element of this stream to another stream and returns the
   * non-deterministic merge of those streams, executing up to `n` inner streams
   * concurrently. Up to `bufferSize` elements of the produced streams may be
   * buffered in memory by this operator.
   */
  def flatMapPar[R1 <: R, E1 >: E, B](n: => Int, bufferSize: => Int = 16)(
    f: A => ZStream[R1, E1, B]
  )(implicit trace: Trace): ZStream[R1, E1, B] =
    new ZStream[R1, E1, B](
      channel.concatMap(ZChannel.writeChunk(_)).mergeMap[R1, Any, Any, Any, E1, Chunk[B]](n, bufferSize) {
        f(_).channel
      }
    )

  /**
   * Maps each element of this stream to another stream and returns the
   * non-deterministic merge of those streams, executing up to `n` inner streams
   * concurrently. When a new stream is created from an element of the source
   * stream, the oldest executing stream is cancelled. Up to `bufferSize`
   * elements of the produced streams may be buffered in memory by this
   * operator.
   */
  def flatMapParSwitch[R1 <: R, E1 >: E, B](n: => Int, bufferSize: => Int = 16)(
    f: A => ZStream[R1, E1, B]
  )(implicit trace: Trace): ZStream[R1, E1, B] =
    new ZStream[R1, E1, B](
      channel
        .concatMap(ZChannel.writeChunk(_))
        .mergeMap[R1, Any, Any, Any, E1, Chunk[B]](n, bufferSize, ZChannel.MergeStrategy.BufferSliding) {
          f(_).channel
        }
    )

  /**
   * Flattens this stream-of-streams into a stream made of the concatenation in
   * strict order of all the streams.
   */
  def flatten[R1 <: R, E1 >: E, A1](implicit ev: A <:< ZStream[R1, E1, A1], trace: Trace): ZStream[R1, E1, A1] =
    flatMap(ev(_))

  /**
   * Submerges the chunks carried by this stream into the stream's structure,
   * while still preserving them.
   */
  def flattenChunks[A1](implicit ev: A <:< Chunk[A1], trace: Trace): ZStream[R, E, A1] =
    new ZStream(self.channel.mapOut(_.flatten))

  /**
   * Flattens [[Exit]] values. `Exit.Failure` values translate to stream
   * failures while `Exit.Success` values translate to stream elements.
   */
  def flattenExit[E1 >: E, A1](implicit ev: A <:< Exit[E1, A1], trace: Trace): ZStream[R, E1, A1] =
    mapZIO(a => ZIO.done(ev(a)))

  /**
   * Unwraps [[Exit]] values that also signify end-of-stream by failing with
   * `None`.
   *
   * For `Exit[E, A]` values that do not signal end-of-stream, prefer:
   * {{{
   * stream.mapZIO(ZIO.done(_))
   * }}}
   */
  def flattenExitOption[E1 >: E, A1](implicit
    ev: A <:< Exit[Option[E1], A1],
    trace: Trace
  ): ZStream[R, E1, A1] = {
    def processChunk(
      chunk: Chunk[Exit[Option[E1], A1]],
      cont: ZChannel[R, E, Chunk[Exit[Option[E1], A1]], Any, E1, Chunk[A1], Any]
    ): ZChannel[R, E, Chunk[Exit[Option[E1], A1]], Any, E1, Chunk[A1], Any] = {
      val (toEmit, rest) = chunk.splitWhere(!_.isSuccess)
      val next = rest.headOption match {
        case Some(Exit.Success(_)) => ZChannel.unit
        case Some(Exit.Failure(cause)) =>
          Cause.flipCauseOption(cause) match {
            case Some(cause) => ZChannel.failCause(cause)
            case None        => ZChannel.unit
          }
        case None => cont
      }
      ZChannel.write(toEmit.collect { case Exit.Success(a) => a }) *> next
    }

    lazy val process: ZChannel[R, E, Chunk[Exit[Option[E1], A1]], Any, E1, Chunk[A1], Any] =
      ZChannel.readWithCause[R, E, Chunk[Exit[Option[E1], A1]], Any, E1, Chunk[A1], Any](
        chunk => processChunk(chunk, process),
        cause => ZChannel.failCause(cause),
        _ => ZChannel.unit
      )

    new ZStream(channel.asInstanceOf[ZChannel[R, Any, Any, Any, E, Chunk[Exit[Option[E1], A1]], Any]] >>> process)
  }

  /**
   * Submerges the iterables carried by this stream into the stream's structure,
   * while still preserving them.
   */
  def flattenIterables[A1](implicit ev: A <:< Iterable[A1], trace: Trace): ZStream[R, E, A1] =
    map(a => Chunk.fromIterable(ev(a))).flattenChunks

  /**
   * Flattens a stream of streams into a stream by executing a non-deterministic
   * concurrent merge. Up to `n` streams may be consumed in parallel and up to
   * `outputBuffer` elements may be buffered by this operator.
   */
  def flattenPar[R1 <: R, E1 >: E, A1](n: => Int, outputBuffer: => Int = 16)(implicit
    ev: A <:< ZStream[R1, E1, A1],
    trace: Trace
  ): ZStream[R1, E1, A1] =
    flatMapPar[R1, E1, A1](n, outputBuffer)(ev(_))

  /**
   * Like [[flattenPar]], but executes all streams concurrently.
   */
  def flattenParUnbounded[R1 <: R, E1 >: E, A1](
    outputBuffer: => Int = 16
  )(implicit ev: A <:< ZStream[R1, E1, A1], trace: Trace): ZStream[R1, E1, A1] =
    flattenPar[R1, E1, A1](Int.MaxValue, outputBuffer)

  /**
   * Unwraps [[Exit]] values and flatten chunks that also signify end-of-stream
   * by failing with `None`.
   */
  def flattenTake[E1 >: E, A1](implicit ev: A <:< Take[E1, A1], trace: Trace): ZStream[R, E1, A1] =
    map(_.exit).flattenExitOption[E1, Chunk[A1]].flattenChunks

  def flattenZIO[R1 <: R, E1 >: E, A1](implicit ev: A <:< ZIO[R1, E1, A1], trace: Trace): ZStream[R1, E1, A1] =
    mapZIO(ev)

  /**
   * More powerful version of [[ZStream.groupByKey]]
   */
  def groupBy[R1 <: R, E1 >: E, K, V](
    f: A => ZIO[R1, E1, (K, V)],
    buffer: => Int = 16
  ): ZStream.GroupBy[R1, E1, K, V] =
    new ZStream.GroupBy[R1, E1, K, V] {
      def grouped(implicit trace: Trace): ZStream[R1, E1, (K, Dequeue[Take[E1, V]])] =
        ZStream.unwrapScoped[R1] {
          for {
            decider <- Promise.make[Nothing, (K, V) => UIO[UniqueKey => Boolean]]
            out <-
              ZIO.acquireRelease(Queue.bounded[Exit[Option[E1], (K, Dequeue[Take[E1, V]])]](buffer))(_.shutdown)
            ref <- Ref.make[Map[K, UniqueKey]](Map())
            add <- self
                     .mapZIO(f)
                     .distributedWithDynamic(
                       buffer,
                       (kv: (K, V)) => decider.await.flatMap(_.tupled(kv)),
                       out.offer
                     )
            _ <- decider.succeed { case (k, _) =>
                   ref.get.map(_.get(k)).flatMap {
                     case Some(idx) => ZIO.succeedNow(_ == idx)
                     case None =>
                       add.flatMap { case (idx, q) =>
                         (ref.update(_ + (k -> idx)) *>
                           out.offer(
                             Exit.succeed(
                               k -> ZStream.mapDequeue(q)(exit =>
                                 Take(exit.map { case (_, value) => Chunk.single(value) })
                               )
                             )
                           )).as(_ == idx)
                       }
                   }
                 }
          } yield ZStream.fromQueueWithShutdown(out).flattenExitOption
        }
    }

  /**
   * Partition a stream using a function and process each stream individually.
   * This returns a data structure that can be used to further filter down which
   * groups shall be processed.
   *
   * After calling apply on the GroupBy object, the remaining groups will be
   * processed in parallel and the resulting streams merged in a
   * nondeterministic fashion.
   *
   * Up to `buffer` elements may be buffered in any group stream before the
   * producer is backpressured. Take care to consume from all streams in order
   * to prevent deadlocks.
   *
   * Example: Collect the first 2 words for every starting letter from a stream
   * of words.
   * {{{
   * ZStream.fromIterable(List("hello", "world", "hi", "holla"))
   *   .groupByKey(_.head) { case (k, s) => s.take(2).map((k, _)) }
   *   .runCollect
   *   .map(_ == List(('h', "hello"), ('h', "hi"), ('w', "world"))
   * }}}
   */
  def groupByKey[K](
    f: A => K,
    buffer: => Int = 16
  ): ZStream.GroupBy[R, E, K, A] =
    new ZStream.GroupBy[R, E, K, A] {
      def grouped(implicit trace: Trace): ZStream[R, E, (K, Dequeue[Take[E, A]])] = {

        def groupByKey(
          map: mutable.Map[K, Queue[Take[E, A]]],
          outerQueue: Queue[Take[E, (K, Queue[Take[E, A]])]]
        ): ZChannel[R, E, Chunk[A], Any, E, Any, Any] =
          ZChannel.readWithCause(
            in =>
              ZChannel.fromZIO {
                ZIO.foreachDiscard(ZStream.groupBy(in)(f)) { case (key, values) =>
                  map.get(key) match {
                    case Some(innerQueue) =>
                      innerQueue.offer(Take.chunk(values))
                    case None =>
                      Queue.bounded[Take[E, A]](buffer).flatMap { innerQueue =>
                        ZIO.succeed(map += key -> innerQueue) *>
                          outerQueue.offer(Take.single(key -> innerQueue)) *>
                          innerQueue.offer(Take.chunk(values)).catchSomeCause {
                            case cause if cause.isInterruptedOnly => ZIO.unit
                          }
                      }
                  }
                }
              } *> groupByKey(map, outerQueue),
            e => ZChannel.fromZIO(outerQueue.offer(Take.failCause(e))),
            _ =>
              ZChannel.fromZIO {
                ZIO.foreachDiscard(map) { case (_, innerQueue) =>
                  innerQueue.offer(Take.end).catchSomeCause { case cause if cause.isInterruptedOnly => ZIO.unit }
                } *> outerQueue.offer(Take.end)
              }
          )

        ZStream.unwrapScoped[R] {
          for {
            map   <- ZIO.succeed(mutable.Map.empty[K, Queue[Take[E, A]]])
            queue <- Queue.unbounded[Take[E, (K, Queue[Take[E, A]])]].withFinalizer(_.shutdown)
            _     <- (self.channel >>> groupByKey(map, queue)).drain.runScoped.forkScoped
          } yield ZStream.fromQueueWithShutdown(queue).flattenTake
        }
      }
    }

  /**
   * Partitions the stream with specified chunkSize
   * @param chunkSize
   *   size of the chunk
   */
  def grouped(chunkSize: => Int)(implicit trace: Trace): ZStream[R, E, Chunk[A]] =
    rechunk(chunkSize).chunks

  /**
   * Partitions the stream with the specified chunkSize or until the specified
   * duration has passed, whichever is satisfied first.
   */
  def groupedWithin(chunkSize: => Int, within: => Duration)(implicit
    trace: Trace
  ): ZStream[R, E, Chunk[A]] =
    aggregateAsyncWithin(ZSink.collectAllN[A](chunkSize), Schedule.spaced(within))

  /**
   * Halts the evaluation of this stream when the provided IO completes. The
   * given IO will be forked as part of the returned stream, and its success
   * will be discarded.
   *
   * An element in the process of being pulled will not be interrupted when the
   * IO completes. See `interruptWhen` for this behavior.
   *
   * If the IO completes with a failure, the stream will emit that failure.
   */
  def haltWhen[R1 <: R, E1 >: E](io: ZIO[R1, E1, Any])(implicit trace: Trace): ZStream[R1, E1, A] = {
    def writer(fiber: Fiber[E1, Any]): ZChannel[R1, E1, Chunk[A], Any, E1, Chunk[A], Unit] =
      ZChannel.unwrap {
        fiber.poll.map {
          case None =>
            ZChannel.readWith[R1, E1, Chunk[A], Any, E1, Chunk[A], Unit](
              in => ZChannel.write(in) *> writer(fiber),
              err => ZChannel.fail(err),
              _ => ZChannel.unit
            )

          case Some(exit) =>
            exit.foldExit(ZChannel.failCause(_), _ => ZChannel.unit)
        }
      }

    new ZStream(
      ZChannel.unwrapScoped[R1] {
        io.forkScoped.map { fiber =>
          self.channel >>> writer(fiber)
        }
      }
    )
  }

  /**
   * Specialized version of haltWhen which halts the evaluation of this stream
   * after the given duration.
   *
   * An element in the process of being pulled will not be interrupted when the
   * given duration completes. See `interruptAfter` for this behavior.
   */
  def haltAfter(duration: => Duration)(implicit trace: Trace): ZStream[R, E, A] =
    haltWhen(Clock.sleep(duration))

  /**
   * Halts the evaluation of this stream when the provided promise resolves.
   *
   * If the promise completes with a failure, the stream will emit that failure.
   */
  def haltWhen[E1 >: E](p: Promise[E1, _])(implicit trace: Trace): ZStream[R, E1, A] = {
    lazy val writer: ZChannel[R, E1, Chunk[A], Any, E1, Chunk[A], Unit] =
      ZChannel.unwrap {
        p.poll.map {
          case None =>
            ZChannel.readWith[R, E1, Chunk[A], Any, E1, Chunk[A], Unit](
              in => ZChannel.write(in) *> writer,
              err => ZChannel.fail(err),
              _ => ZChannel.unit
            )

          case Some(io) =>
            ZChannel.unwrap(io.fold(ZChannel.fail(_), _ => ZChannel.unit))
        }
      }

    new ZStream(self.channel >>> writer)
  }

  /**
   * Interleaves this stream and the specified stream deterministically by
   * alternating pulling values from this stream and the specified stream. When
   * one stream is exhausted all remaining values in the other stream will be
   * pulled.
   */
  def interleave[R1 <: R, E1 >: E, A1 >: A](that: => ZStream[R1, E1, A1])(implicit
    trace: Trace
  ): ZStream[R1, E1, A1] =
    self.interleaveWith(that)(ZStream(true, false).forever)

  /**
   * Combines this stream and the specified stream deterministically using the
   * stream of boolean values `b` to control which stream to pull from next.
   * `true` indicates to pull from this stream and `false` indicates to pull
   * from the specified stream. Only consumes as many elements as requested by
   * `b`. If either this stream or the specified stream are exhausted further
   * requests for values from that stream will be ignored.
   */
  def interleaveWith[R1 <: R, E1 >: E, A1 >: A](
    that: => ZStream[R1, E1, A1]
  )(b: => ZStream[R1, E1, Boolean])(implicit trace: Trace): ZStream[R1, E1, A1] = {
    def producer(handoff: ZStream.Handoff[Take[E1, A1]]): ZChannel[R1, E1, A1, Any, Nothing, Nothing, Unit] =
      ZChannel.readWithCause[R1, E1, A1, Any, Nothing, Nothing, Unit](
        value => ZChannel.fromZIO(handoff.offer(Take.single(value))) *> producer(handoff),
        cause => ZChannel.fromZIO(handoff.offer(Take.failCause(cause))),
        _ => ZChannel.fromZIO(handoff.offer(Take.end))
      )

    new ZStream(
      ZChannel.unwrapScoped[R1] {
        for {
          left  <- ZStream.Handoff.make[Take[E1, A1]]
          right <- ZStream.Handoff.make[Take[E1, A1]]
          _     <- (self.channel.concatMap(ZChannel.writeChunk(_)) >>> producer(left)).runScoped.forkScoped
          _     <- (that.channel.concatMap(ZChannel.writeChunk(_)) >>> producer(right)).runScoped.forkScoped
        } yield {
          def process(leftDone: Boolean, rightDone: Boolean): ZChannel[R1, E1, Boolean, Any, E1, Chunk[A1], Unit] =
            ZChannel.readWithCause[R1, E1, Boolean, Any, E1, Chunk[A1], Unit](
              bool =>
                (bool, leftDone, rightDone) match {
                  case (true, false, _) =>
                    ZChannel.fromZIO(left.take).flatMap { take =>
                      take.fold(
                        if (rightDone) ZChannel.unit else process(true, rightDone),
                        cause => ZChannel.failCause(cause),
                        chunk => ZChannel.write(chunk) *> process(leftDone, rightDone)
                      )
                    }
                  case (false, _, false) =>
                    ZChannel.fromZIO(right.take).flatMap { take =>
                      take.fold(
                        if (leftDone) ZChannel.unit else process(leftDone, true),
                        cause => ZChannel.failCause(cause),
                        chunk => ZChannel.write(chunk) *> process(leftDone, rightDone)
                      )
                    }
                  case _ =>
                    process(leftDone, rightDone)
                },
              cause => ZChannel.failCause(cause),
              _ => ZChannel.unit
            )

          b.channel.concatMap(ZChannel.writeChunk(_)) >>> process(false, false)
        }
      }
    )
  }

  /**
   * Intersperse stream with provided element similar to
   * <code>List.mkString</code>.
   */
  def intersperse[A1 >: A](middle: => A1)(implicit trace: Trace): ZStream[R, E, A1] =
    ZStream.succeed(middle).flatMap { middle =>
      def writer(isFirst: Boolean): ZChannel[R, E, Chunk[A1], Any, E, Chunk[A1], Unit] =
        ZChannel.readWith[R, E, Chunk[A1], Any, E, Chunk[A1], Unit](
          chunk => {
            val builder    = ChunkBuilder.make[A1]()
            var flagResult = isFirst

            chunk.foreach { o =>
              if (flagResult) {
                flagResult = false
                builder += o
              } else {
                builder += middle
                builder += o
              }
            }

            ZChannel.write(builder.result()) *> writer(flagResult)
          },
          err => ZChannel.fail(err),
          _ => ZChannel.unit
        )

      new ZStream(self.channel >>> writer(true))
    }

  /**
   * Intersperse and also add a prefix and a suffix
   */
  def intersperse[A1 >: A](start: => A1, middle: => A1, end: => A1)(implicit
    trace: Trace
  ): ZStream[R, E, A1] =
    ZStream(start) ++ intersperse(middle) ++ ZStream(end)

  /**
   * Interrupts the evaluation of this stream when the provided IO completes.
   * The given IO will be forked as part of this stream, and its success will be
   * discarded. This combinator will also interrupt any in-progress element
   * being pulled from upstream.
   *
   * If the IO completes with a failure before the stream completes, the
   * returned stream will emit that failure.
   */
  def interruptWhen[R1 <: R, E1 >: E](io: ZIO[R1, E1, Any])(implicit trace: Trace): ZStream[R1, E1, A] =
    new ZStream(channel.interruptWhen(io))

  /**
   * Interrupts the evaluation of this stream when the provided promise
   * resolves. This combinator will also interrupt any in-progress element being
   * pulled from upstream.
   *
   * If the promise completes with a failure, the stream will emit that failure.
   */
  def interruptWhen[E1 >: E](p: Promise[E1, _])(implicit trace: Trace): ZStream[R, E1, A] =
    new ZStream(channel.interruptWhen(p.asInstanceOf[Promise[E1, Any]]))

  /**
   * Specialized version of interruptWhen which interrupts the evaluation of
   * this stream after the given duration.
   */
  def interruptAfter(duration: => Duration)(implicit trace: Trace): ZStream[R, E, A] =
    interruptWhen(Clock.sleep(duration))

  /**
   * Returns a combined string resulting from concatenating each of the values
   * from the stream
   */
  def mkString(implicit trace: Trace): ZIO[R, E, String] =
    run(ZSink.mkString)

  /**
   * Returns a combined string resulting from concatenating each of the values
   * from the stream beginning with `before` interspersed with `middle` and
   * ending with `after`.
   */
  def mkString(before: => String, middle: => String, after: => String)(implicit
    trace: Trace
  ): ZIO[R, E, String] =
    intersperse(before, middle, after).mkString

  /**
   * Publishes elements of this stream to a hub. Stream failure and ending will
   * also be signalled.
   */
  def runIntoHub[E1 >: E, A1 >: A](
    hub: => Hub[Take[E1, A1]]
  )(implicit trace: Trace): ZIO[R, Nothing, Unit] =
    runIntoQueue(hub)

  /**
   * Like [[ZStream#runIntoHub]], but provides the result as a scoped [[ZIO]] to
   * allow for scope composition.
   */
  def runIntoHubScoped[E1 >: E, A1 >: A](
    hub: => Hub[Take[E1, A1]]
  )(implicit trace: Trace): ZIO[R with Scope, Nothing, Unit] =
    runIntoQueueScoped(hub)

  /**
   * Enqueues elements of this stream into a queue. Stream failure and ending
   * will also be signalled.
   */
  def runIntoQueue(
    queue: => Enqueue[Take[E, A]]
  )(implicit trace: Trace): ZIO[R, Nothing, Unit] =
    ZIO.scoped[R](runIntoQueueScoped(queue))

  /**
   * Like [[ZStream#runIntoQueue]], but provides the result as a scoped [[ZIO]
   * to allow for scope composition.
   */
  def runIntoQueueScoped(
    queue: => Enqueue[Take[E, A]]
  )(implicit trace: Trace): ZIO[R with Scope, Nothing, Unit] = {
    lazy val writer: ZChannel[R, E, Chunk[A], Any, Nothing, Take[E, A], Any] = ZChannel
      .readWithCause[R, E, Chunk[A], Any, Nothing, Take[E, A], Any](
        in => ZChannel.write(Take.chunk(in)) *> writer,
        cause => ZChannel.write(Take.failCause(cause)),
        _ => ZChannel.write(Take.end)
      )

    (self.channel >>> writer)
      .mapOutZIO(queue.offer)
      .drain
      .runScoped
      .unit
  }

  /**
   * Like [[ZStream#runIntoQueue]], but provides the result as a scoped [[ZIO]]
   * to allow for scope composition.
   */
  def runIntoQueueElementsScoped(
    queue: => Enqueue[Exit[Option[E], A]]
  )(implicit trace: Trace): ZIO[R with Scope, Nothing, Unit] = {
    lazy val writer: ZChannel[R, E, Chunk[A], Any, Nothing, Exit[Option[E], A], Any] =
      ZChannel.readWith[R, E, Chunk[A], Any, Nothing, Exit[Option[E], A], Any](
        in =>
          in.foldLeft[ZChannel[R, Any, Any, Any, Nothing, Exit[Option[E], A], Any]](ZChannel.unit) {
            case (channel, a) =>
              channel *> ZChannel.write(Exit.succeed(a))
          } *> writer,
        err => ZChannel.write(Exit.fail(Some(err))),
        _ => ZChannel.write(Exit.fail(None))
      )

    (self.channel >>> writer)
      .mapOutZIO(queue.offer)
      .drain
      .runScoped
      .unit
  }

  /**
   * Transforms the elements of this stream using the supplied function.
   */
  def map[B](f: A => B)(implicit trace: Trace): ZStream[R, E, B] =
    new ZStream(channel.mapOut(_.map(f)))

  /**
   * Statefully maps over the elements of this stream to produce new elements.
   */
  def mapAccum[S, A1](s: => S)(f: (S, A) => (S, A1))(implicit trace: Trace): ZStream[R, E, A1] =
    ZStream.succeed(s).flatMap { s =>
      def accumulator(currS: S): ZChannel[Any, E, Chunk[A], Any, E, Chunk[A1], Unit] =
        ZChannel.readWith(
          (in: Chunk[A]) => {
            val (nextS, a1s) = in.mapAccum(currS)(f)
            ZChannel.write(a1s) *> accumulator(nextS)
          },
          (err: E) => ZChannel.fail(err),
          (_: Any) => ZChannel.unit
        )

      new ZStream(self.channel >>> accumulator(s))
    }

  /**
   * Statefully and effectfully maps over the elements of this stream to produce
   * new elements.
   */
  def mapAccumZIO[R1 <: R, E1 >: E, S, A1](
    s: => S
  )(f: (S, A) => ZIO[R1, E1, (S, A1)])(implicit trace: Trace): ZStream[R1, E1, A1] =
    self >>> ZPipeline.mapAccumZIO(s)(f)

  /**
   * Returns a stream whose failure and success channels have been mapped by the
   * specified pair of functions, `f` and `g`.
   */
  def mapBoth[E1, A1](f: E => E1, g: A => A1)(implicit ev: CanFail[E], trace: Trace): ZStream[R, E1, A1] =
    mapError(f).map(g)

  /**
   * Transforms the chunks emitted by this stream.
   */
  def mapChunks[A2](f: Chunk[A] => Chunk[A2])(implicit trace: Trace): ZStream[R, E, A2] =
    new ZStream(channel.mapOut(f))

  /**
   * Effectfully transforms the chunks emitted by this stream.
   */
  def mapChunksZIO[R1 <: R, E1 >: E, A2](f: Chunk[A] => ZIO[R1, E1, Chunk[A2]])(implicit
    trace: Trace
  ): ZStream[R1, E1, A2] =
    new ZStream(channel.mapOutZIO(f))

  /**
   * Maps each element to an iterable, and flattens the iterables into the
   * output of this stream.
   */
  def mapConcat[A2](f: A => Iterable[A2])(implicit trace: Trace): ZStream[R, E, A2] =
    mapConcatChunk(a => Chunk.fromIterable(f(a)))

  /**
   * Maps each element to a chunk, and flattens the chunks into the output of
   * this stream.
   */
  def mapConcatChunk[A2](f: A => Chunk[A2])(implicit trace: Trace): ZStream[R, E, A2] =
    mapChunks(_.flatMap(f))

  /**
   * Effectfully maps each element to a chunk, and flattens the chunks into the
   * output of this stream.
   */
  def mapConcatChunkZIO[R1 <: R, E1 >: E, A2](f: A => ZIO[R1, E1, Chunk[A2]])(implicit
    trace: Trace
  ): ZStream[R1, E1, A2] =
    mapZIO(f).mapConcatChunk(identity)

  /**
   * Effectfully maps each element to an iterable, and flattens the iterables
   * into the output of this stream.
   */
  def mapConcatZIO[R1 <: R, E1 >: E, A2](f: A => ZIO[R1, E1, Iterable[A2]])(implicit
    trace: Trace
  ): ZStream[R1, E1, A2] =
    mapZIO(a => f(a).map(Chunk.fromIterable(_))).mapConcatChunk(identity)

  /**
   * Transforms the errors emitted by this stream using `f`.
   */
  def mapError[E2](f: E => E2)(implicit trace: Trace): ZStream[R, E2, A] =
    new ZStream(self.channel.mapError(f))

  /**
   * Transforms the full causes of failures emitted by this stream.
   */
  def mapErrorCause[E2](f: Cause[E] => Cause[E2])(implicit trace: Trace): ZStream[R, E2, A] =
    new ZStream(self.channel.mapErrorCause(f))

  /**
   * Maps over elements of the stream with the specified effectful function.
   */
  def mapZIO[R1 <: R, E1 >: E, A1](f: A => ZIO[R1, E1, A1])(implicit trace: Trace): ZStream[R1, E1, A1] = {

    def loop(chunkIterator: Chunk.ChunkIterator[A], index: Int): ZChannel[R1, E, Chunk[A], Any, E1, Chunk[A1], Any] =
      if (chunkIterator.hasNextAt(index))
        ZChannel.unwrap {
          val a = chunkIterator.nextAt(index)
          f(a).map { a1 =>
            ZChannel.write(Chunk.single(a1)) *> loop(chunkIterator, index + 1)
          }
        }
      else
        ZChannel.readWithCause(
          elem => loop(elem.chunkIterator, 0),
          err => ZChannel.failCause(err),
          done => ZChannel.succeed(done)
        )

    new ZStream(self.channel >>> loop(Chunk.ChunkIterator.empty, 0))
  }

  /**
   * Maps over elements of the stream with the specified effectful function,
   * executing up to `n` invocations of `f` concurrently. Transformed elements
   * will be emitted in the original order.
   *
   * @note
   *   This combinator destroys the chunking structure. It's recommended to use
   *   rechunk afterwards.
   */
  def mapZIOPar[R1 <: R, E1 >: E, A2](n: => Int)(f: A => ZIO[R1, E1, A2])(implicit
    trace: Trace
  ): ZStream[R1, E1, A2] =
    new ZStream(self.channel.concatMap(ZChannel.writeChunk(_)).mapOutZIOPar[R1, E1, A2](n)(f).mapOut(Chunk.single))

  /**
   * Maps over elements of the stream with the specified effectful function,
   * partitioned by `p` executing invocations of `f` concurrently. The number of
   * concurrent invocations of `f` is determined by the number of different
   * outputs of type `K`. Up to `buffer` elements may be buffered per partition.
   * Transformed elements may be reordered but the order within a partition is
   * maintained.
   */
  def mapZIOParByKey[R1 <: R, E1 >: E, A2, K](
    keyBy: A => K,
    buffer: => Int = 16
  )(f: A => ZIO[R1, E1, A2])(implicit trace: Trace): ZStream[R1, E1, A2] =
    groupByKey(keyBy, buffer).apply { case (_, s) => s.mapZIO(f) }

  /**
   * Maps over elements of the stream with the specified effectful function,
   * executing up to `n` invocations of `f` concurrently. The element order is
   * not enforced by this combinator, and elements may be reordered.
   */
  def mapZIOParUnordered[R1 <: R, E1 >: E, A2](n: => Int)(f: A => ZIO[R1, E1, A2])(implicit
    trace: Trace
  ): ZStream[R1, E1, A2] =
    flatMapPar[R1, E1, A2](n)(a => ZStream.fromZIO(f(a)))

  /**
   * Merges this stream and the specified stream together.
   *
   * New produced stream will terminate when both specified stream terminate if
   * no termination strategy is specified.
   */
  def merge[R1 <: R, E1 >: E, A1 >: A](
    that: => ZStream[R1, E1, A1],
    strategy: => HaltStrategy = HaltStrategy.Both
  )(implicit trace: Trace): ZStream[R1, E1, A1] =
    self.mergeWith[R1, E1, A1, A1](that, strategy)(identity, identity) // TODO: Dotty doesn't infer this properly

  /**
   * Merges this stream and the specified stream together. New produced stream
   * will terminate when either stream terminates.
   */
  def mergeHaltEither[R1 <: R, E1 >: E, A1 >: A](that: => ZStream[R1, E1, A1])(implicit
    trace: Trace
  ): ZStream[R1, E1, A1] =
    self.merge[R1, E1, A1](that, HaltStrategy.Either)

  /**
   * Merges this stream and the specified stream together. New produced stream
   * will terminate when this stream terminates.
   */
  def mergeHaltLeft[R1 <: R, E1 >: E, A1 >: A](that: => ZStream[R1, E1, A1])(implicit
    trace: Trace
  ): ZStream[R1, E1, A1] =
    self.merge[R1, E1, A1](that, HaltStrategy.Left)

  /**
   * Merges this stream and the specified stream together. New produced stream
   * will terminate when the specified stream terminates.
   */
  def mergeHaltRight[R1 <: R, E1 >: E, A1 >: A](that: => ZStream[R1, E1, A1])(implicit
    trace: Trace
  ): ZStream[R1, E1, A1] =
    self.merge[R1, E1, A1](that, HaltStrategy.Right)

  /**
   * Merges this stream and the specified stream together to produce a stream of
   * eithers.
   */
  def mergeEither[R1 <: R, E1 >: E, A2](that: => ZStream[R1, E1, A2])(implicit
    trace: Trace
  ): ZStream[R1, E1, Either[A, A2]] =
    self.mergeWith(that)(Left(_), Right(_))

  /**
   * Merges this stream and the specified stream together, discarding the values
   * from the right stream.
   */
  def mergeLeft[R1 <: R, E1 >: E, A2](
    that: => ZStream[R1, E1, A2],
    strategy: HaltStrategy = HaltStrategy.Both
  )(implicit
    trace: Trace
  ): ZStream[R1, E1, A] =
    self.merge(that.drain)

  /**
   * Merges this stream and the specified stream together, discarding the values
   * from the left stream.
   */
  def mergeRight[R1 <: R, E1 >: E, A2](
    that: => ZStream[R1, E1, A2],
    strategy: HaltStrategy = HaltStrategy.Both
  )(implicit
    trace: Trace
  ): ZStream[R1, E1, A2] =
    self.drain.merge(that)

  /**
   * Merges this stream and the specified stream together to a common element
   * type with the specified mapping functions.
   *
   * New produced stream will terminate when both specified stream terminate if
   * no termination strategy is specified.
   */
  def mergeWith[R1 <: R, E1 >: E, A2, A3](
    that: => ZStream[R1, E1, A2],
    strategy: => HaltStrategy = HaltStrategy.Both
  )(l: A => A3, r: A2 => A3)(implicit trace: Trace): ZStream[R1, E1, A3] = {
    import HaltStrategy.{Either, Left, Right}

    def handler(terminate: Boolean)(exit: Exit[E1, Any]): ZChannel.MergeDecision[R1, E1, Any, E1, Any] =
      if (terminate || !exit.isSuccess) ZChannel.MergeDecision.done(ZIO.done(exit))
      else ZChannel.MergeDecision.await(ZIO.done(_))

    new ZStream(
      ZChannel.succeed(strategy).flatMap { strategy =>
        self
          .map(l)
          .channel
          .mergeWith(that.map(r).channel)(
            handler(strategy == Either || strategy == Left),
            handler(strategy == Either || strategy == Right)
          )
      }
    )
  }

  /**
   * Runs the specified effect if this stream fails, providing the error to the
   * effect if it exists.
   *
   * Note: Unlike [[ZIO.onError]], there is no guarantee that the provided
   * effect will not be interrupted.
   */
  def onError[R1 <: R](cleanup: Cause[E] => URIO[R1, Any])(implicit trace: Trace): ZStream[R1, E, A] =
    catchAllCause(cause => ZStream.fromZIO(cleanup(cause) *> ZIO.refailCause(cause)))

  /**
   * Locks the execution of this stream to the specified executor. Any streams
   * that are composed after this one will automatically be shifted back to the
   * previous executor.
   */
  def onExecutor(executor: => Executor)(implicit trace: Trace): ZStream[R, E, A] =
    ZStream.fromZIO(ZIO.descriptor).flatMap { descriptor =>
      ZStream.scoped(ZIO.acquireRelease(ZIO.shift(executor))(_ => ZIO.shift(descriptor.executor))) *>
        self <*
        ZStream.fromZIO {
          if (descriptor.isLocked) ZIO.shift(descriptor.executor)
          else ZIO.unshift
        }
    }

  /**
   * Switches to the provided stream in case this one fails with a typed error.
   *
   * See also [[ZStream#catchAll]].
   */
  def orElse[R1 <: R, E1, A1 >: A](
    that: => ZStream[R1, E1, A1]
  )(implicit ev: CanFail[E], trace: Trace): ZStream[R1, E1, A1] =
    new ZStream(self.channel.orElse(that.channel))

  /**
   * Switches to the provided stream in case this one fails with a typed error.
   *
   * See also [[ZStream#catchAll]].
   */
  def orElseEither[R1 <: R, E2, A2](
    that: => ZStream[R1, E2, A2]
  )(implicit ev: CanFail[E], trace: Trace): ZStream[R1, E2, Either[A, A2]] =
    self.map(Left(_)) orElse that.map(Right(_))

  /**
   * Fails with given error in case this one fails with a typed error.
   *
   * See also [[ZStream#catchAll]].
   */
  def orElseFail[E1](e1: => E1)(implicit ev: CanFail[E], trace: Trace): ZStream[R, E1, A] =
    orElse(ZStream.fail(e1))

  /**
   * Produces the specified element if this stream is empty.
   */
  def orElseIfEmpty[A1 >: A](a: A1)(implicit trace: Trace): ZStream[R, E, A1] =
    orElseIfEmpty(Chunk.single(a))

  /**
   * Produces the specified chunk if this stream is empty.
   */
  def orElseIfEmpty[A1 >: A](chunk: Chunk[A1])(implicit trace: Trace): ZStream[R, E, A1] =
    orElseIfEmpty(new ZStream(ZChannel.write(chunk)))

  /**
   * Switches to the provided stream in case this one is empty.
   */
  def orElseIfEmpty[R1 <: R, E1 >: E, A1 >: A](
    stream: ZStream[R1, E1, A1]
  )(implicit trace: Trace): ZStream[R1, E1, A1] = {
    lazy val writer: ZChannel[R1, E, Chunk[A], Any, E1, Chunk[A1], Any] =
      ZChannel.readWith(
        (in: Chunk[A]) => if (in.isEmpty) writer else ZChannel.write(in) *> ZChannel.identity[E, Chunk[A], Any],
        (e: E) => ZChannel.fail(e),
        (_: Any) => stream.channel
      )

    new ZStream(self.channel >>> writer)
  }

  /**
   * Switches to the provided stream in case this one fails with the `None`
   * value.
   *
   * See also [[ZStream#catchAll]].
   */
  def orElseOptional[R1 <: R, E1, A1 >: A](
    that: => ZStream[R1, Option[E1], A1]
  )(implicit ev: E <:< Option[E1], trace: Trace): ZStream[R1, Option[E1], A1] =
    catchAll(ev(_).fold(that)(e => ZStream.fail(Some(e))))

  /**
   * Succeeds with the specified value if this one fails with a typed error.
   */
  def orElseSucceed[A1 >: A](A1: => A1)(implicit ev: CanFail[E], trace: Trace): ZStream[R, Nothing, A1] =
    orElse(ZStream.succeed(A1))

  /**
   * Partition a stream using a predicate. The first stream will contain all
   * element evaluated to true and the second one will contain all element
   * evaluated to false. The faster stream may advance by up to buffer elements
   * further than the slower one.
   */
  def partition(p: A => Boolean, buffer: => Int = 16)(implicit
    trace: Trace
  ): ZIO[R with Scope, E, (ZStream[Any, E, A], ZStream[Any, E, A])] =
    self.partitionEither(a => if (p(a)) ZIO.succeedNow(Left(a)) else ZIO.succeedNow(Right(a)), buffer)

  /**
   * Split a stream by a predicate. The faster stream may advance by up to
   * buffer elements further than the slower one.
   */
  def partitionEither[R1 <: R, E1 >: E, A2, A3](
    p: A => ZIO[R1, E1, Either[A2, A3]],
    buffer: => Int = 16
  )(implicit trace: Trace): ZIO[R1 with Scope, E1, (ZStream[Any, E1, A2], ZStream[Any, E1, A3])] =
    self
      .mapZIO(p)
      .distributedWith(
        2,
        buffer,
        {
          case Left(_)  => ZIO.succeedNow(_ == 0)
          case Right(_) => ZIO.succeedNow(_ == 1)
        }
      )
      .flatMap {
        case q1 :: q2 :: Nil =>
          ZIO.succeedNow {
            (
              ZStream.fromQueueWithShutdown(q1).flattenExitOption.collectLeft,
              ZStream.fromQueueWithShutdown(q2).flattenExitOption.collectRight
            )
          }
        case otherwise => ZIO.dieMessage(s"partitionEither: expected two streams but got $otherwise")
      }

  /**
   * Peels off enough material from the stream to construct a `Z` using the
   * provided [[ZSink]] and then returns both the `Z` and the rest of the
   * [[ZStream]] in a scope. Like all scoped values, the provided stream is
   * valid only within the scope.
   */
  def peel[R1 <: R, E1 >: E, A1 >: A, Z](
    sink: => ZSink[R1, E1, A1, A1, Z]
  )(implicit trace: Trace): ZIO[R1 with Scope, E1, (Z, ZStream[Any, E, A1])] = {
    sealed trait Signal
    object Signal {
      case class Emit(els: Chunk[A1])  extends Signal
      case class Halt(cause: Cause[E]) extends Signal
      case object End                  extends Signal
    }

    (for {
      p       <- Promise.make[E1, Z]
      handoff <- ZStream.Handoff.make[Signal]
    } yield {
      val consumer: ZSink[R1, E1, A1, A1, Unit] = sink.collectLeftover
        .foldSink(
          e => ZSink.fromZIO(p.fail(e)) *> ZSink.fail(e),
          { case (z1, leftovers) =>
            lazy val loop: ZChannel[Any, E, Chunk[A1], Any, E1, Chunk[A1], Unit] = ZChannel.readWithCause(
              (in: Chunk[A1]) => ZChannel.fromZIO(handoff.offer(Signal.Emit(in))) *> loop,
              (e: Cause[E]) => ZChannel.fromZIO(handoff.offer(Signal.Halt(e))) *> ZChannel.failCause(e),
              (_: Any) => ZChannel.fromZIO(handoff.offer(Signal.End)) *> ZChannel.unit
            )

            ZSink.fromChannel(
              ZChannel.fromZIO(p.succeed(z1)) *>
                ZChannel.fromZIO(handoff.offer(Signal.Emit(leftovers))) *>
                loop
            )
          }
        )

      lazy val producer: ZChannel[Any, Any, Any, Any, E, Chunk[A1], Unit] = ZChannel.unwrap(
        handoff.take.map {
          case Signal.Emit(els)   => ZChannel.write(els) *> producer
          case Signal.Halt(cause) => ZChannel.failCause(cause)
          case Signal.End         => ZChannel.unit
        }
      )

      for {
        _ <- self.tapErrorCause(cause => p.failCause(cause)).runScoped(consumer).forkScoped
        z <- p.await
      } yield (z, new ZStream(producer))
    }).flatten
  }

  /**
   * Pipes all of the values from this stream through the provided sink.
   *
   * @see
   *   [[transduce]]
   */
  def pipeThrough[R1 <: R, E1 >: E, L, Z](sink: => ZSink[R1, E1, A, L, Z])(implicit
    trace: Trace
  ): ZStream[R1, E1, L] =
    new ZStream(self.channel pipeToOrFail sink.channel)

  /**
   * Pipes all the values from this stream through the provided channel
   */
  def pipeThroughChannel[R1 <: R, E2, A2](channel: => ZChannel[R1, E, Chunk[A], Any, E2, Chunk[A2], Any])(implicit
    trace: Trace
  ): ZStream[R1, E2, A2] =
    new ZStream(self.channel >>> channel)

  /**
   * Pipes all values from this stream through the provided channel, passing
   * through any error emitted by this stream unchanged.
   */
  def pipeThroughChannelOrFail[R1 <: R, E1 >: E, A2](channel: ZChannel[R1, Nothing, Chunk[A], Any, E1, Chunk[A2], Any])(
    implicit trace: Trace
  ): ZStream[R1, E1, A2] =
    new ZStream(self.channel pipeToOrFail channel)

  /**
   * Provides the stream with its required environment, which eliminates its
   * dependency on `R`.
   */
  def provideEnvironment(
    r: => ZEnvironment[R]
  )(implicit trace: Trace): ZStream[Any, E, A] =
    new ZStream(channel.provideEnvironment(r))

  /**
   * Provides a layer to the stream, which translates it to another level.
   */
  def provideLayer[E1 >: E, R0](
    layer: => ZLayer[R0, E1, R]
  )(implicit trace: Trace): ZStream[R0, E1, A] =
    new ZStream(
      ZChannel.unwrapScoped[R0] {
        layer.build.map(r => self.channel.provideEnvironment(r))
      }
    )

  /**
   * Transforms the environment being provided to the stream with the specified
   * function.
   */
  def provideSomeEnvironment[R0](
    env: ZEnvironment[R0] => ZEnvironment[R]
  )(implicit trace: Trace): ZStream[R0, E, A] =
    ZStream.environmentWithStream[R0] { r0 =>
      self.provideEnvironment(env(r0))
    }

  /**
   * Splits the environment into two parts, providing one part using the
   * specified layer and leaving the remainder `R0`.
   *
   * {{{
   * val loggingLayer: ZLayer[Any, Nothing, Logging] = ???
   *
   * val stream: ZStream[Logging with Database, Nothing, Unit] = ???
   *
   * val stream2 = stream.provideSomeLayer[Database](loggingLayer)
   * }}}
   */
  def provideSomeLayer[R0]: ZStream.ProvideSomeLayer[R0, R, E, A] =
    new ZStream.ProvideSomeLayer[R0, R, E, A](self)

  /**
   * Re-chunks the elements of the stream into chunks of `n` elements each. The
   * last chunk might contain less than `n` elements
   */
  def rechunk(n: => Int)(implicit trace: Trace): ZStream[R, E, A] =
    self >>> ZPipeline.rechunk(n)

  /**
   * Keeps some of the errors, and terminates the fiber with the rest
   */
  def refineOrDie[E1](
    pf: PartialFunction[E, E1]
  )(implicit ev1: E <:< Throwable, ev2: CanFail[E], trace: Trace): ZStream[R, E1, A] =
    refineOrDieWith(pf)(identity(_))

  /**
   * Keeps some of the errors, and terminates the fiber with the rest, using the
   * specified function to convert the `E` into a `Throwable`.
   */
  def refineOrDieWith[E1](
    pf: PartialFunction[E, E1]
  )(f: E => Throwable)(implicit ev: CanFail[E], trace: Trace): ZStream[R, E1, A] =
    new ZStream(
      channel.catchAll(e =>
        if (pf.isDefinedAt(e))
          ZChannel.fail(pf.apply(e))
        else
          ZChannel.failCause(Cause.die(f(e)))
      )
    )

  /**
   * Repeats the entire stream using the specified schedule. The stream will
   * execute normally, and then repeat again according to the provided schedule.
   */
  def repeat[R1 <: R, B](schedule: => Schedule[R1, Any, B])(implicit
    trace: Trace
  ): ZStream[R1, E, A] =
    repeatEither(schedule) collect { case Right(a) => a }

  /**
   * Repeats the entire stream using the specified schedule. The stream will
   * execute normally, and then repeat again according to the provided schedule.
   * The schedule output will be emitted at the end of each repetition.
   */
  def repeatEither[R1 <: R, B](schedule: => Schedule[R1, Any, B])(implicit
    trace: Trace
  ): ZStream[R1, E, Either[B, A]] =
    repeatWith(schedule)(Right(_), Left(_))

  /**
   * Repeats each element of the stream using the provided schedule. Repetitions
   * are done in addition to the first execution, which means using
   * `Schedule.recurs(1)` actually results in the original effect, plus an
   * additional recurrence, for a total of two repetitions of each value in the
   * stream.
   */
  def repeatElements[R1 <: R](schedule: => Schedule[R1, A, Any])(implicit
    trace: Trace
  ): ZStream[R1, E, A] =
    repeatElementsEither(schedule).collect { case Right(a) => a }

  /**
   * Repeats each element of the stream using the provided schedule. When the
   * schedule is finished, then the output of the schedule will be emitted into
   * the stream. Repetitions are done in addition to the first execution, which
   * means using `Schedule.recurs(1)` actually results in the original effect,
   * plus an additional recurrence, for a total of two repetitions of each value
   * in the stream.
   */
  def repeatElementsEither[R1 <: R, E1 >: E, B](
    schedule: => Schedule[R1, A, B]
  )(implicit trace: Trace): ZStream[R1, E1, Either[B, A]] =
    repeatElementsWith(schedule)(Right.apply, Left.apply)

  /**
   * Repeats each element of the stream using the provided schedule. When the
   * schedule is finished, then the output of the schedule will be emitted into
   * the stream. Repetitions are done in addition to the first execution, which
   * means using `Schedule.recurs(1)` actually results in the original effect,
   * plus an additional recurrence, for a total of two repetitions of each value
   * in the stream.
   *
   * This function accepts two conversion functions, which allow the output of
   * this stream and the output of the provided schedule to be unified into a
   * single type. For example, `Either` or similar data type.
   */
  def repeatElementsWith[R1 <: R, E1 >: E, B, C](
    schedule: => Schedule[R1, A, B]
  )(f: A => C, g: B => C)(implicit trace: Trace): ZStream[R1, E1, C] = new ZStream(
    self.channel >>> ZChannel.unwrap {
      for {
        driver <- schedule.driver
      } yield {
        def feed(in: Chunk[A]): ZChannel[R1, E1, Chunk[A], Any, E1, Chunk[C], Unit] =
          in.headOption.fold(loop)(a => ZChannel.write(Chunk.single(f(a))) *> step(in.drop(1), a))

        def step(in: Chunk[A], a: A): ZChannel[R1, E1, Chunk[A], Any, E1, Chunk[C], Unit] = {
          val advance = driver.next(a).as(ZChannel.write(Chunk.single(f(a))) *> step(in, a))
          val reset: ZIO[R1, Nothing, ZChannel[R1, E1, Chunk[A], Any, E1, Chunk[C], Unit]] =
            for {
              b <- driver.last.orDie
              _ <- driver.reset
            } yield ZChannel.write(Chunk.single(g(b))) *> feed(in)

          ZChannel.unwrap(advance orElse reset)
        }

        lazy val loop: ZChannel[R1, E1, Chunk[A], Any, E1, Chunk[C], Unit] =
          ZChannel.readWith(
            feed,
            ZChannel.fail(_),
            (_: Any) => ZChannel.unit
          )

        loop
      }
    }
  )

  /**
   * Repeats the entire stream using the specified schedule. The stream will
   * execute normally, and then repeat again according to the provided schedule.
   * The schedule output will be emitted at the end of each repetition and can
   * be unified with the stream elements using the provided functions.
   */
  def repeatWith[R1 <: R, B, C](
    schedule: => Schedule[R1, Any, B]
  )(f: A => C, g: B => C)(implicit trace: Trace): ZStream[R1, E, C] =
    ZStream.unwrap(
      for {
        driver <- schedule.driver
      } yield {
        val scheduleOutput = driver.last.orDie.map(g)
        val process        = self.map(f).channel
        lazy val loop: ZChannel[R1, Any, Any, Any, E, Chunk[C], Unit] =
          ZChannel.unwrap(
            driver
              .next(())
              .fold(
                _ => ZChannel.unit,
                _ => process *> ZChannel.unwrap(scheduleOutput.map(o => ZChannel.write(Chunk.single(o)))) *> loop
              )
          )

        new ZStream(process *> loop)
      }
    )

  /**
   * When the stream fails, retry it according to the given schedule
   *
   * This retries the entire stream, so will re-execute all of the stream's
   * acquire operations.
   *
   * The schedule is reset as soon as the first element passes through the
   * stream again.
   *
   * @param schedule
   *   Schedule receiving as input the errors of the stream
   * @return
   *   Stream outputting elements of all attempts of the stream
   */
  def retry[R1 <: R](
    schedule: => Schedule[R1, E, _]
  )(implicit trace: Trace): ZStream[R1, E, A] =
    ZStream.unwrap {
      for {
        driver <- schedule.driver
      } yield {
        def loop: ZStream[R1, E, A] = self.catchAll { e =>
          ZStream.unwrap(
            driver
              .next(e)
              .foldZIO(
                _ => ZIO.fail(e),
                _ => ZIO.succeed(loop.tap(_ => driver.reset))
              )
          )
        }
        loop
      }
    }

  /**
   * Fails with the error `None` if value is `Left`.
   */
  def right[A1, A2](implicit ev: A <:< Either[A1, A2], trace: Trace): ZStream[R, Option[E], A2] =
    self.mapError(Some(_)).rightOrFail(None)

  /**
   * Fails with given error 'e' if value is `Left`.
   */
  def rightOrFail[A1, A2, E1 >: E](
    e: => E1
  )(implicit ev: A <:< Either[A1, A2], trace: Trace): ZStream[R, E1, A2] =
    self.mapZIO(ev(_).fold(_ => ZIO.fail(e), ZIO.succeedNow(_)))

  /**
   * Runs the sink on the stream to produce either the sink's result or an
   * error.
   */
  def run[R1 <: R, E1 >: E, Z](sink: => ZSink[R1, E1, A, Any, Z])(implicit trace: Trace): ZIO[R1, E1, Z] =
    (channel pipeToOrFail sink.channel).runDrain

  def runScoped[R1 <: R, E1 >: E, B](sink: => ZSink[R1, E1, A, Any, B])(implicit
    trace: Trace
  ): ZIO[R1 with Scope, E1, B] =
    (channel pipeToOrFail sink.channel).drain.runScoped

  /**
   * Runs the stream and collects all of its elements to a chunk.
   */
  def runCollect(implicit trace: Trace): ZIO[R, E, Chunk[A]] =
    run(ZSink.collectAll)

  /**
   * Runs the stream and emits the number of elements processed
   *
   * Equivalent to `run(ZSink.count)`
   */
  def runCount(implicit trace: Trace): ZIO[R, E, Long] =
    run(ZSink.count)

  /**
   * Runs the stream only for its effects. The emitted elements are discarded.
   */
  def runDrain(implicit trace: Trace): ZIO[R, E, Unit] =
    run(ZSink.drain)

  /**
   * Runs the stream to completion and yields the first value emitted by it,
   * discarding the rest of the elements.
   */
  def runHead(implicit trace: Trace): ZIO[R, E, Option[A]] =
    run(ZSink.head)

  /**
   * Runs the stream to completion and yields the last value emitted by it,
   * discarding the rest of the elements.
   */
  def runLast(implicit trace: Trace): ZIO[R, E, Option[A]] =
    run(ZSink.last)

  /**
   * Runs the stream to a sink which sums elements, provided they are Numeric.
   *
   * Equivalent to `run(Sink.sum[A])`
   */
  def runSum[A1 >: A](implicit ev: Numeric[A1], trace: Trace): ZIO[R, E, A1] =
    run(ZSink.sum[A1])

  /**
   * Statefully maps over the elements of this stream to produce all
   * intermediate results of type `S` given an initial S.
   */
  def scan[S](s: => S)(f: (S, A) => S)(implicit trace: Trace): ZStream[R, E, S] =
    scanZIO(s)((s, a) => ZIO.succeedNow(f(s, a)))

  /**
   * Statefully maps over the elements of this stream to produce all
   * intermediate results.
   *
   * See also [[ZStream#scan]].
   */
  def scanReduce[A1 >: A](f: (A1, A) => A1)(implicit trace: Trace): ZStream[R, E, A1] =
    scanReduceZIO[R, E, A1]((curr, next) => ZIO.succeedNow(f(curr, next)))

  /**
   * Statefully and effectfully maps over the elements of this stream to produce
   * all intermediate results.
   *
   * See also [[ZStream#scanZIO]].
   */
  def scanReduceZIO[R1 <: R, E1 >: E, A1 >: A](
    f: (A1, A) => ZIO[R1, E1, A1]
  )(implicit trace: Trace): ZStream[R1, E1, A1] =
    mapAccumZIO[R1, E1, Option[A1], A1](Option.empty[A1]) {
      case (Some(a1), a) => f(a1, a).map(a2 => Some(a2) -> a2)
      case (None, a)     => ZIO.succeedNow(Some(a) -> a)
    }

  /**
   * Statefully and effectfully maps over the elements of this stream to produce
   * all intermediate results of type `S` given an initial S.
   */
  def scanZIO[R1 <: R, E1 >: E, S](s: => S)(f: (S, A) => ZIO[R1, E1, S])(implicit
    trace: Trace
  ): ZStream[R1, E1, S] =
    self >>> ZPipeline.scanZIO(s)(f)

  /**
   * Schedules the output of the stream using the provided `schedule` and emits
   * its output at the end (if `schedule` is finite).
   */
  def scheduleEither[R1 <: R, E1 >: E, B](
    schedule: => Schedule[R1, A, B]
  )(implicit trace: Trace): ZStream[R1, E1, Either[B, A]] =
    scheduleWith(schedule)(Right.apply, Left.apply)

  /**
   * Schedules the output of the stream using the provided `schedule`.
   */
<<<<<<< HEAD
  def scheduleElements[R1 <: R](schedule: => Schedule[R1, A, Any])(implicit
=======
  final def schedule[R1 <: R](schedule: => Schedule[R1, A, Any])(implicit
>>>>>>> ea95d98f
    trace: Trace
  ): ZStream[R1, E, A] =
    scheduleEither(schedule).collect { case Right(a) => a }

  /**
<<<<<<< HEAD
   * Emits elements of this stream with a fixed delay in between, regardless of
   * how long it takes to produce a value.
   */
  def scheduleElementsFixed(duration: => Duration)(implicit trace: Trace): ZStream[R, E, A] =
    scheduleElements(Schedule.fixed(duration))

  /**
=======
>>>>>>> ea95d98f
   * Schedules the output of the stream using the provided `schedule` and emits
   * its output at the end (if `schedule` is finite). Uses the provided function
   * to align the stream and schedule outputs on the same type.
   */
  def scheduleWith[R1 <: R, E1 >: E, B, C](
    schedule: => Schedule[R1, A, B]
  )(f: A => C, g: B => C)(implicit trace: Trace): ZStream[R1, E1, C] = {

    def loop(
      driver: Schedule.Driver[Any, R1, A, B],
      chunkIterator: Chunk.ChunkIterator[A],
      index: Int
    ): ZChannel[R1, E1, Chunk[A], Any, E1, Chunk[C], Any] =
      if (chunkIterator.hasNextAt(index))
        ZChannel.unwrap {
          val a = chunkIterator.nextAt(index)
          driver
            .next(a)
            .foldZIO(
              _ =>
                driver.last.orDie.map { b =>
                  ZChannel.write(Chunk(f(a), g(b))) *> loop(driver, chunkIterator, index + 1)
                } <* driver.reset,
              _ => ZIO.succeedNow(ZChannel.write(Chunk(f(a))) *> loop(driver, chunkIterator, index + 1))
            )
        }
      else
        ZChannel.readWithCause(
          chunk => loop(driver, chunk.chunkIterator, 0),
          ZChannel.failCause(_),
          ZChannel.succeedNow(_)
        )

    new ZStream(ZChannel.fromZIO(schedule.driver).flatMap(self.channel >>> loop(_, Chunk.ChunkIterator.empty, 0)))
  }

  /**
   * Converts an option on values into an option on errors.
   */
  def some[A2](implicit ev: A <:< Option[A2], trace: Trace): ZStream[R, Option[E], A2] =
    self.mapError(Some(_)).someOrFail(None)

  /**
   * Extracts the optional value, or returns the given 'default'.
   */
  def someOrElse[A2](default: => A2)(implicit ev: A <:< Option[A2], trace: Trace): ZStream[R, E, A2] =
    map(_.getOrElse(default))

  /**
   * Extracts the optional value, or fails with the given error 'e'.
   */
  def someOrFail[A2, E1 >: E](e: => E1)(implicit ev: A <:< Option[A2], trace: Trace): ZStream[R, E1, A2] =
    self.mapZIO(ev(_).fold[IO[E1, A2]](ZIO.fail(e))(ZIO.succeedNow(_)))

  /**
   * Emits a sliding window of n elements.
   * {{{
   *   Stream(1, 2, 3, 4).sliding(2).runCollect // Chunk(Chunk(1, 2), Chunk(2, 3), Chunk(3, 4))
   * }}}
   */
  def sliding(chunkSize: => Int, stepSize: Int = 1)(implicit trace: Trace): ZStream[R, E, Chunk[A]] =
    ZStream.succeed(chunkSize).flatMap { chunkSize =>
      ZStream.succeed(stepSize).flatMap { stepSize =>
        if (chunkSize <= 0 || stepSize <= 0)
          ZStream.die(
            new IllegalArgumentException("invalid bounds. `chunkSize` and `stepSize` must be greater than zero")
          )
        else
          new ZStream({
            val queue = SingleThreadedRingBuffer[A](chunkSize)

            def emitOnStreamEnd(queueSize: Int)(channelEnd: ZChannel[Any, E, Chunk[A], Any, E, Chunk[Chunk[A]], Any]) =
              if (queueSize < chunkSize) {
                val items  = queue.toChunk
                val result = if (items.isEmpty) Chunk.empty else Chunk.single(items)
                ZChannel.write(result) *> channelEnd
              } else {
                val lastEmitIndex = queueSize - (queueSize - chunkSize) % stepSize

                if (lastEmitIndex == queueSize) channelEnd
                else {
                  val leftovers = queueSize - (lastEmitIndex - chunkSize + stepSize)
                  val lastItems = queue.toChunk.takeRight(leftovers)
                  val result    = if (lastItems.isEmpty) Chunk.empty else Chunk.single(lastItems)
                  ZChannel.write(result) *> channelEnd
                }
              }

            def reader(queueSize: Int): ZChannel[Any, E, Chunk[A], Any, E, Chunk[Chunk[A]], Any] =
              ZChannel.readWithCause(
                (in: Chunk[A]) => {
                  ZChannel.write {
                    in.zipWithIndex.flatMap { case (i, idx) =>
                      queue.put(i)
                      val currentIndex = queueSize + idx + 1
                      if (currentIndex < chunkSize || (currentIndex - chunkSize) % stepSize > 0) None
                      else Some(queue.toChunk)
                    }
                  } *> reader(queueSize + in.length)
                },
                (cause: Cause[E]) => emitOnStreamEnd(queueSize)(ZChannel.failCause(cause)),
                (_: Any) => emitOnStreamEnd(queueSize)(ZChannel.unit)
              )

            self.channel >>> reader(0)
          })
      }
    }

  /**
   * Splits elements based on a predicate.
   * {{{
   *   ZStream.range(1, 10).split(_ % 4 == 0).runCollect // Chunk(Chunk(1, 2, 3), Chunk(5, 6, 7), Chunk(9))
   * }}}
   */
  def split(f: A => Boolean)(implicit trace: Trace): ZStream[R, E, Chunk[A]] = {
    def split(leftovers: Chunk[A])(in: Chunk[A]): ZChannel[R, E, Chunk[A], Any, E, Chunk[Chunk[A]], Any] = {
      val (chunk, remaining) = (leftovers ++ in).splitWhere(f)
      if (chunk.isEmpty || remaining.isEmpty) loop(chunk ++ remaining.drop(1))
      else ZChannel.write(Chunk.single(chunk)) *> split(Chunk.empty)(remaining.drop(1))
    }

    def loop(leftovers: Chunk[A]): ZChannel[R, E, Chunk[A], Any, E, Chunk[Chunk[A]], Any] =
      ZChannel.readWith(
        (in: Chunk[A]) => split(leftovers)(in),
        (e: E) => ZChannel.fail(e),
        (_: Any) => {
          if (leftovers.isEmpty) ZChannel.unit
          else if (leftovers.find(f).isEmpty) ZChannel.write(Chunk.single(leftovers)) *> ZChannel.unit
          else split(Chunk.empty)(leftovers) *> ZChannel.unit
        }
      )

    new ZStream(self.channel >>> loop(Chunk.empty))
  }

  /**
   * Splits elements on a delimiter and transforms the splits into desired
   * output.
   */
  def splitOnChunk[A1 >: A](delimiter: => Chunk[A1])(implicit trace: Trace): ZStream[R, E, Chunk[A]] =
    ZStream.succeed(delimiter).flatMap { delimiter =>
      def next(
        leftover: Option[Chunk[A]],
        delimiterIndex: Int
      ): ZChannel[R, E, Chunk[A], Any, E, Chunk[Chunk[A]], Any] =
        ZChannel.readWithCause(
          inputChunk => {
            var buffer = null.asInstanceOf[collection.mutable.ArrayBuffer[Chunk[A]]]
            inputChunk.foldLeft((leftover getOrElse Chunk.empty, delimiterIndex)) {
              case ((carry, delimiterCursor), a) =>
                val concatenated = carry :+ a
                if (delimiterCursor < delimiter.length && a == delimiter(delimiterCursor)) {
                  if (delimiterCursor + 1 == delimiter.length) {
                    if (buffer eq null) buffer = collection.mutable.ArrayBuffer[Chunk[A]]()
                    buffer += concatenated.take(concatenated.length - delimiter.length)
                    (Chunk.empty, 0)
                  } else (concatenated, delimiterCursor + 1)
                } else (concatenated, if (a == delimiter(0)) 1 else 0)
            } match {
              case (carry, delimiterCursor) =>
                ZChannel.write(
                  if (buffer eq null) Chunk.empty
                  else Chunk.fromArray(buffer.toArray)
                ) *> next(if (carry.nonEmpty) Some(carry) else None, delimiterCursor)
            }
          },
          halt =>
            leftover match {
              case Some(chunk) => ZChannel.write(Chunk.single(chunk)) *> ZChannel.failCause(halt)
              case None        => ZChannel.failCause(halt)
            },
          done =>
            leftover match {
              case Some(chunk) => ZChannel.write(Chunk.single(chunk)) *> ZChannel.succeed(done)
              case None        => ZChannel.succeed(done)
            }
        )
      new ZStream(self.channel >>> next(None, 0))
    }

  /**
   * Takes the specified number of elements from this stream.
   */
  def take(n: => Long)(implicit trace: Trace): ZStream[R, E, A] =
    self >>> ZPipeline.take(n)

  /**
   * Takes the last specified number of elements from this stream.
   */
  def takeRight(n: => Int)(implicit trace: Trace): ZStream[R, E, A] =
    ZStream.succeed(n).flatMap { n =>
      if (n <= 0) ZStream.empty
      else
        new ZStream(
          ZChannel.unwrap(
            for {
              queue <- ZIO.succeed(SingleThreadedRingBuffer[A](n))
            } yield {
              lazy val reader: ZChannel[Any, E, Chunk[A], Any, E, Chunk[A], Unit] = ZChannel.readWith(
                (in: Chunk[A]) => {
                  in.foreach(queue.put)
                  reader
                },
                ZChannel.fail(_),
                (_: Any) => ZChannel.write(queue.toChunk) *> ZChannel.unit
              )

              (self.channel >>> reader)
            }
          )
        )
    }

  /**
   * Takes all elements of the stream until the specified predicate evaluates to
   * `true`.
   */
  def takeUntil(f: A => Boolean)(implicit trace: Trace): ZStream[R, E, A] =
    self >>> ZPipeline.takeUntil(f)

  /**
   * Takes all elements of the stream until the specified effectual predicate
   * evaluates to `true`.
   */
  def takeUntilZIO[R1 <: R, E1 >: E](
    f: A => ZIO[R1, E1, Boolean]
  )(implicit trace: Trace): ZStream[R1, E1, A] = {

    def loop(chunkIterator: Chunk.ChunkIterator[A], index: Int): ZChannel[R1, E, Chunk[A], Any, E1, Chunk[A], Any] =
      if (chunkIterator.hasNextAt(index))
        ZChannel.unwrap {
          val a = chunkIterator.nextAt(index)
          f(a).map { b =>
            if (b) ZChannel.write(Chunk.single(a))
            else ZChannel.write(Chunk.single(a)) *> loop(chunkIterator, index + 1)
          }
        }
      else
        ZChannel.readWithCause(
          elem => loop(elem.chunkIterator, 0),
          err => ZChannel.failCause(err),
          done => ZChannel.succeed(done)
        )

    new ZStream(self.channel >>> loop(Chunk.ChunkIterator.empty, 0))
  }

  /**
   * Takes all elements of the stream for as long as the specified predicate
   * evaluates to `true`.
   */
  def takeWhile(f: A => Boolean)(implicit trace: Trace): ZStream[R, E, A] =
    self >>> ZPipeline.takeWhile(f)

  /**
   * Adds an effect to consumption of every element of the stream.
   */
  def tap[R1 <: R, E1 >: E](f: A => ZIO[R1, E1, Any])(implicit trace: Trace): ZStream[R1, E1, A] =
    mapZIO(a => f(a).as(a))

  /**
   * Returns a stream that effectfully "peeks" at the failure of the stream.
   */
  def tapError[R1 <: R, E1 >: E](
    f: E => ZIO[R1, E1, Any]
  )(implicit ev: CanFail[E], trace: Trace): ZStream[R1, E1, A] =
    catchAll(e => ZStream.fromZIO(f(e) *> ZIO.fail(e)))

  /**
   * Returns a stream that effectfully "peeks" at the cause of failure of the
   * stream.
   */
  def tapErrorCause[R1 <: R, E1 >: E](
    f: Cause[E] => ZIO[R1, E1, Any]
  )(implicit ev: CanFail[E], trace: Trace): ZStream[R1, E1, A] =
    catchAllCause(e => ZStream.fromZIO(f(e) *> ZIO.refailCause(e)))

  /**
   * Sends all elements emitted by this stream to the specified sink in addition
   * to emitting them.
   */
  def tapSink[R1 <: R, E1 >: E](
    sink: => ZSink[R1, E1, A, Any, Any]
  )(implicit trace: Trace): ZStream[R1, E1, A] =
    ZStream.fromZIO(Queue.bounded[Take[E1, A]](1)).flatMap { queue =>
      val right = ZStream.fromQueueWithShutdown(queue, 1).flattenTake
      lazy val loop: ZChannel[R1, E, Chunk[A], Any, E1, Chunk[A], Any] =
        ZChannel.readWithCause(
          chunk =>
            ZChannel.fromZIO(queue.offer(Take.chunk(chunk))) *>
              ZChannel.write(chunk) *>
              loop,
          cause => ZChannel.fromZIO(queue.offer(Take.failCause(cause))),
          _ => ZChannel.fromZIO(queue.shutdown)
        )
      new ZStream(self.channel >>> loop)
        .merge(ZStream.execute(right.run(sink)), HaltStrategy.Both)
    }

  /**
   * Throttles the chunks of this stream according to the given bandwidth
   * parameters using the token bucket algorithm. Allows for burst in the
   * processing of elements by allowing the token bucket to accumulate tokens up
   * to a `units + burst` threshold. Chunks that do not meet the bandwidth
   * constraints are dropped. The weight of each chunk is determined by the
   * `costFn` function.
   */
  def throttleEnforce(units: => Long, duration: => Duration, burst: => Long = 0)(
    costFn: Chunk[A] => Long
  )(implicit trace: Trace): ZStream[R, E, A] =
    throttleEnforceZIO(units, duration, burst)(as => ZIO.succeedNow(costFn(as)))

  /**
   * Throttles the chunks of this stream according to the given bandwidth
   * parameters using the token bucket algorithm. Allows for burst in the
   * processing of elements by allowing the token bucket to accumulate tokens up
   * to a `units + burst` threshold. Chunks that do not meet the bandwidth
   * constraints are dropped. The weight of each chunk is determined by the
   * `costFn` effectful function.
   */
  def throttleEnforceZIO[R1 <: R, E1 >: E](units: => Long, duration: => Duration, burst: => Long = 0)(
    costFn: Chunk[A] => ZIO[R1, E1, Long]
  )(implicit trace: Trace): ZStream[R1, E1, A] =
    ZStream.succeed((units, duration, burst)).flatMap { case (units, duration, burst) =>
      def loop(tokens: Long, timestamp: Long): ZChannel[R1, E1, Chunk[A], Any, E1, Chunk[A], Unit] =
        ZChannel.readWith[R1, E1, Chunk[A], Any, E1, Chunk[A], Unit](
          (in: Chunk[A]) =>
            ZChannel.unwrap((costFn(in) <*> Clock.nanoTime).map { case (weight, current) =>
              val elapsed = current - timestamp
              val cycles  = elapsed.toDouble / duration.toNanos
              val available = {
                val sum = tokens + (cycles * units).toLong
                val max =
                  if (units + burst < 0) Long.MaxValue
                  else units + burst

                if (sum < 0) max
                else math.min(sum, max)
              }

              if (weight <= available)
                ZChannel.write(in) *> loop(available - weight, current)
              else
                loop(available, current)
            }),
          (e: E1) => ZChannel.fail(e),
          (_: Any) => ZChannel.unit
        )

      new ZStream(ZChannel.fromZIO(Clock.nanoTime).flatMap(self.channel >>> loop(units, _)))
    }

  /**
   * Delays the chunks of this stream according to the given bandwidth
   * parameters using the token bucket algorithm. Allows for burst in the
   * processing of elements by allowing the token bucket to accumulate tokens up
   * to a `units + burst` threshold. The weight of each chunk is determined by
   * the `costFn` function.
   */
  def throttleShape(units: => Long, duration: => Duration, burst: => Long = 0)(
    costFn: Chunk[A] => Long
  )(implicit trace: Trace): ZStream[R, E, A] =
    throttleShapeZIO(units, duration, burst)(os => ZIO.succeedNow(costFn(os)))

  /**
   * Delays the chunks of this stream according to the given bandwidth
   * parameters using the token bucket algorithm. Allows for burst in the
   * processing of elements by allowing the token bucket to accumulate tokens up
   * to a `units + burst` threshold. The weight of each chunk is determined by
   * the `costFn` effectful function.
   */
  def throttleShapeZIO[R1 <: R, E1 >: E](units: => Long, duration: => Duration, burst: => Long = 0)(
    costFn: Chunk[A] => ZIO[R1, E1, Long]
  )(implicit trace: Trace): ZStream[R1, E1, A] =
    ZStream.succeed((units, duration, burst)).flatMap { case (units, duration, burst) =>
      def loop(tokens: Long, timestamp: Long): ZChannel[R1, E1, Chunk[A], Any, E1, Chunk[A], Unit] =
        ZChannel.readWith(
          (in: Chunk[A]) =>
            ZChannel.unwrap(for {
              weight  <- costFn(in)
              current <- Clock.nanoTime
            } yield {
              val elapsed = current - timestamp
              val cycles  = elapsed.toDouble / duration.toNanos
              val available = {
                val sum = tokens + (cycles * units).toLong
                val max =
                  if (units + burst < 0) Long.MaxValue
                  else units + burst

                if (sum < 0) max
                else math.min(sum, max)
              }

              val remaining = available - weight
              val waitCycles =
                if (remaining >= 0) 0
                else -remaining.toDouble / units

              val delay = Duration.Finite((waitCycles * duration.toNanos).toLong)

              if (delay > Duration.Zero)
                ZChannel.fromZIO(Clock.sleep(delay)) *> ZChannel.write(in) *> loop(remaining, current)
              else ZChannel.write(in) *> loop(remaining, current)
            }),
          (e: E1) => ZChannel.fail(e),
          (_: Any) => ZChannel.unit
        )

      new ZStream(ZChannel.fromZIO(Clock.nanoTime).flatMap(self.channel >>> loop(units, _)))
    }

  /**
   * Delays the emission of values by holding new values for a set duration. If
   * no new values arrive during that time the value is emitted, however if a
   * new value is received during the holding period the previous value is
   * discarded and the process is repeated with the new value.
   *
   * This operator is useful if you have a stream of "bursty" events which
   * eventually settle down and you only need the final event of the burst.
   *
   * @example
   *   A search engine may only want to initiate a search after a user has
   *   paused typing so as to not prematurely recommend results.
   */
  def debounce(d: => Duration)(implicit trace: Trace): ZStream[R, E, A] = {
    import DebounceState._
    import HandoffSignal._

    ZStream.unwrap(
      ZIO.transplant { grafter =>
        for {
          d       <- ZIO.succeed(d)
          handoff <- ZStream.Handoff.make[HandoffSignal[E, A]]
        } yield {
          def enqueue(last: Chunk[A]) =
            for {
              f <- grafter(Clock.sleep(d).as(last).fork)
            } yield consumer(Previous(f))

          lazy val producer: ZChannel[R, E, Chunk[A], Any, E, Nothing, Any] =
            ZChannel.readWithCause(
              (in: Chunk[A]) =>
                in.lastOption.fold(producer) { last =>
                  ZChannel.fromZIO(handoff.offer(Emit(Chunk.single(last)))) *> producer
                },
              (cause: Cause[E]) => ZChannel.fromZIO(handoff.offer(Halt(cause))),
              (_: Any) => ZChannel.fromZIO(handoff.offer(End(ZStream.SinkEndReason.UpstreamEnd)))
            )

          def consumer(state: DebounceState[E, A]): ZChannel[R, Any, Any, Any, E, Chunk[A], Any] =
            ZChannel.unwrap(
              state match {
                case NotStarted =>
                  handoff.take.map {
                    case Emit(last) =>
                      ZChannel.unwrap(enqueue(last))
                    case HandoffSignal.Halt(error) =>
                      ZChannel.failCause(error)
                    case HandoffSignal.End(_) =>
                      ZChannel.unit
                  }
                case Current(fiber) =>
                  fiber.join.map {
                    case HandoffSignal.Emit(last)  => ZChannel.unwrap(enqueue(last))
                    case HandoffSignal.Halt(error) => ZChannel.failCause(error)
                    case HandoffSignal.End(_)      => ZChannel.unit
                  }
                case Previous(fiber) =>
                  fiber.join
                    .raceWith[R, E, E, HandoffSignal[E, A], ZChannel[
                      R,
                      Any,
                      Any,
                      Any,
                      E,
                      Chunk[A],
                      Any
                    ]](
                      handoff.take
                    )(
                      {
                        case (Exit.Success(a), current) =>
                          ZIO.succeedNow(ZChannel.write(a) *> consumer(Current(current)))
                        case (Exit.Failure(cause), current) =>
                          current.interrupt as ZChannel.failCause(cause)
                      },
                      {
                        case (Exit.Success(Emit(last)), previous) =>
                          previous.interrupt *> enqueue(last)
                        case (Exit.Success(Halt(cause)), previous) =>
                          previous.interrupt as ZChannel.failCause(cause)
                        case (Exit.Success(End(_)), previous) =>
                          previous.join.map(ZChannel.write(_) *> ZChannel.unit)
                        case (Exit.Failure(cause), previous) =>
                          previous.interrupt as ZChannel.failCause(cause)
                      }
                    )
              }
            )

          ZStream.scoped[R]((self.channel >>> producer).runScoped.forkScoped) *>
            new ZStream(consumer(NotStarted))
        }
      }
    )
  }

  /**
   * Ends the stream if it does not produce a value after d duration.
   */
  def timeout(d: => Duration)(implicit trace: Trace): ZStream[R, E, A] =
    ZStream.succeed(d).flatMap { d =>
      ZStream.fromPull[R, E, A] {
        self.toPull.map(pull => pull.timeoutFail(None)(d))
      }
    }

  /**
   * Fails the stream with given error if it does not produce a value after d
   * duration.
   */
  def timeoutFail[E1 >: E](e: => E1)(d: Duration)(implicit
    trace: Trace
  ): ZStream[R, E1, A] =
    self.timeoutTo[R, E1, A](d)(ZStream.fail(e))

  /**
   * Fails the stream with given cause if it does not produce a value after d
   * duration.
   */
  def timeoutFailCause[E1 >: E](
    cause: => Cause[E1]
  )(d: => Duration)(implicit trace: Trace): ZStream[R, E1, A] =
    ZStream.succeed((cause, d)).flatMap { case (cause, d) =>
      ZStream.fromPull[R, E1, A] {
        self.toPull.map(pull => pull.timeoutFailCause(cause.map(Some(_)))(d))
      }
    }

  /**
   * Switches the stream if it does not produce a value after d duration.
   */
  def timeoutTo[R1 <: R, E1 >: E, A2 >: A](
    d: => Duration
  )(that: => ZStream[R1, E1, A2])(implicit trace: Trace): ZStream[R1, E1, A2] = {
    final case class StreamTimeout() extends Throwable
    self.timeoutFailCause(Cause.die(StreamTimeout()))(d).catchSomeCause { case Cause.Die(StreamTimeout(), _) => that }
  }

  def toChannel: ZChannel[R, Any, Any, Any, E, Chunk[A], Any] =
    self.channel

  /**
   * Converts the stream to a scoped hub of chunks. After the scope is closed,
   * the hub will never again produce values and should be discarded.
   */
  def toHub[E1 >: E, A1 >: A](
    capacity: => Int
  )(implicit trace: Trace): ZIO[R with Scope, Nothing, Hub[Take[E1, A1]]] =
    for {
      hub <- ZIO.acquireRelease(Hub.bounded[Take[E1, A1]](capacity))(_.shutdown)
      _   <- self.runIntoHubScoped(hub).forkScoped
    } yield hub

  /**
   * Converts this stream of bytes into a `java.io.InputStream` wrapped in a
   * scoped [[ZIO]]. The returned input stream will only be valid within the
   * scope.
   */
  def toInputStream(implicit
    ev0: E <:< Throwable,
    ev1: A <:< Byte,
    trace: Trace
  ): ZIO[R with Scope, E, java.io.InputStream] =
    for {
      runtime <- ZIO.runtime[R]
      pull    <- toPull.asInstanceOf[ZIO[R with Scope, Nothing, ZIO[R, Option[Throwable], Chunk[Byte]]]]
    } yield ZInputStream.fromPull(runtime, pull)

  /**
   * Converts this stream into a `scala.collection.Iterator` wrapped in a scoped
   * [[ZIO]]. The returned iterator will only be valid within the scope.
   */
  def toIterator(implicit trace: Trace): ZIO[R with Scope, Nothing, Iterator[Either[E, A]]] =
    for {
      runtime <- ZIO.runtime[R]
      pull    <- toPull
    } yield {
      def unfoldPull(implicit unsafe: Unsafe): Iterator[Either[E, A]] =
        runtime.unsafe.run(pull) match {
          case Exit.Success(chunk) => chunk.iterator.map(Right(_)) ++ unfoldPull
          case Exit.Failure(cause) =>
            cause.failureOrCause match {
              case Left(None)    => Iterator.empty
              case Left(Some(e)) => Iterator.single(Left(e))
              case Right(c)      => throw FiberFailure(c)
            }
        }

      Unsafe.unsafeCompat { implicit u =>
        unfoldPull
      }
    }

  def toPull(implicit trace: Trace): ZIO[R with Scope, Nothing, ZIO[R, Option[E], Chunk[A]]] =
    channel.toPull.map { pull =>
      pull.mapError(error => Some(error)).flatMap {
        case Left(done)  => ZIO.fail(None)
        case Right(elem) => ZIO.succeed(elem)
      }
    }

  /**
   * Converts this stream of chars into a `java.io.Reader` wrapped in a scoped
   * [[ZIO]]. The returned reader will only be valid within the scope.
   */
  def toReader(implicit
    ev0: E <:< Throwable,
    ev1: A <:< Char,
    trace: Trace
  ): ZIO[R with Scope, E, java.io.Reader] =
    for {
      runtime <- ZIO.runtime[R]
      pull    <- toPull.asInstanceOf[ZIO[R with Scope, Nothing, ZIO[R, Option[Throwable], Chunk[Char]]]]
    } yield ZReader.fromPull(runtime, pull)

  /**
   * Converts the stream to a scoped queue of chunks. After the scope is closed,
   * the queue will never again produce values and should be discarded.
   */
  def toQueue(
    capacity: => Int = 2
  )(implicit trace: Trace): ZIO[R with Scope, Nothing, Dequeue[Take[E, A]]] =
    for {
      queue <- ZIO.acquireRelease(Queue.bounded[Take[E, A]](capacity))(_.shutdown)
      _     <- self.runIntoQueueScoped(queue).forkScoped
    } yield queue

  /**
   * Converts the stream to a dropping scoped queue of chunks. After the scope
   * is closed, the queue will never again produce values and should be
   * discarded.
   */
  def toQueueDropping(
    capacity: => Int = 2
  )(implicit trace: Trace): ZIO[R with Scope, Nothing, Dequeue[Take[E, A]]] =
    for {
      queue <- ZIO.acquireRelease(Queue.dropping[Take[E, A]](capacity))(_.shutdown)
      _     <- self.runIntoQueueScoped(queue).forkScoped
    } yield queue

  /**
   * Converts the stream to a scoped queue of elements. After the scope is
   * closed, the queue will never again produce values and should be discarded.
   */
  def toQueueOfElements(
    capacity: => Int = 2
  )(implicit trace: Trace): ZIO[R with Scope, Nothing, Dequeue[Exit[Option[E], A]]] =
    for {
      queue <- ZIO.acquireRelease(Queue.bounded[Exit[Option[E], A]](capacity))(_.shutdown)
      _     <- self.runIntoQueueElementsScoped(queue).forkScoped
    } yield queue

  /**
   * Converts the stream to a sliding scoped queue of chunks. After the scope is
   * closed, the queue will never again produce values and should be discarded.
   */
  def toQueueSliding(
    capacity: => Int = 2
  )(implicit trace: Trace): ZIO[R with Scope, Nothing, Dequeue[Take[E, A]]] =
    for {
      queue <- ZIO.acquireRelease(Queue.sliding[Take[E, A]](capacity))(_.shutdown)
      _     <- self.runIntoQueueScoped(queue).forkScoped
    } yield queue

  /**
   * Converts the stream into an unbounded scoped queue. After the scope is
   * closed, the queue will never again produce values and should be discarded.
   */
  def toQueueUnbounded(implicit trace: Trace): ZIO[R with Scope, Nothing, Dequeue[Take[E, A]]] =
    for {
      queue <- ZIO.acquireRelease(Queue.unbounded[Take[E, A]])(_.shutdown)
      _     <- self.runIntoQueueScoped(queue).forkScoped
    } yield queue

  /**
   * Applies the transducer to the stream and emits its outputs.
   */
  def transduce[R1 <: R, E1 >: E, A1 >: A, Z](
    sink: => ZSink[R1, E1, A1, A1, Z]
  )(implicit trace: Trace): ZStream[R1, E1, Z] =
    self >>> ZPipeline.fromSink(sink)

  /**
   * Updates a service in the environment of this effect.
   */
  def updateService[M] =
    new ZStream.UpdateService[R, E, A, M](self)

  /**
   * Updates a service at the specified key in the environment of this effect.
   */
  def updateServiceAt[Service]: ZStream.UpdateServiceAt[R, E, A, Service] =
    new ZStream.UpdateServiceAt[R, E, A, Service](self)

  /**
   * Threads the stream through a transformation pipeline.
   */
  def via[R1 <: R, E1 >: E, B](pipeline: => ZPipeline[R1, E1, A, B])(implicit
    trace: Trace
  ): ZStream[R1, E1, B] =
    ZStream.suspend(pipeline(self))

  /**
   * Threads the stream through the transformation function `f`.
   */
  def viaFunction[R2, E2, B](f: ZStream[R, E, A] => ZStream[R2, E2, B])(implicit
    trace: Trace
  ): ZStream[R2, E2, B] =
    f(self)

  /**
   * Returns this stream if the specified condition is satisfied, otherwise
   * returns an empty stream.
   */
  def when(b: => Boolean)(implicit trace: Trace): ZStream[R, E, A] =
    ZStream.when(b)(self)

  /**
   * Returns this stream if the specified effectful condition is satisfied,
   * otherwise returns an empty stream.
   */
  def whenZIO[R1 <: R, E1 >: E](b: => ZIO[R1, E1, Boolean])(implicit trace: Trace): ZStream[R1, E1, A] =
    ZStream.whenZIO(b)(self)

  /**
   * Equivalent to [[filter]] but enables the use of filter clauses in
   * for-comprehensions
   */
  def withFilter(predicate: A => Boolean)(implicit trace: Trace): ZStream[R, E, A] =
    filter(predicate)

  /**
   * Zips this stream with another point-wise, but keeps only the outputs of
   * this stream.
   *
   * The new stream will end when one of the sides ends.
   */
  def zipLeft[R1 <: R, E1 >: E, A2](that: => ZStream[R1, E1, A2])(implicit trace: Trace): ZStream[R1, E1, A] =
    zipWithChunks(that)((cl, cr) =>
      if (cl.size > cr.size)
        (cl.take(cr.size), Left(cl.drop(cr.size)))
      else
        (cl, Right(cr.drop(cl.size)))
    )

  /**
   * Zips this stream with another point-wise, but keeps only the outputs of the
   * other stream.
   *
   * The new stream will end when one of the sides ends.
   */
  def zipRight[R1 <: R, E1 >: E, A2](that: => ZStream[R1, E1, A2])(implicit trace: Trace): ZStream[R1, E1, A2] =
    zipWithChunks(that)((cl, cr) =>
      if (cl.size > cr.size)
        (cr, Left(cl.drop(cr.size)))
      else
        (cr.take(cl.size), Right(cr.drop(cl.size)))
    )

  /**
   * Zips this stream with another point-wise and emits tuples of elements from
   * both streams.
   *
   * The new stream will end when one of the sides ends.
   */
  def zip[R1 <: R, E1 >: E, A2](that: => ZStream[R1, E1, A2])(implicit
    zippable: Zippable[A, A2],
    trace: Trace
  ): ZStream[R1, E1, zippable.Out] =
    zipWith(that)(zippable.zip(_, _))

  /**
   * Zips this stream with another point-wise, creating a new stream of pairs of
   * elements from both sides.
   *
   * The defaults `defaultLeft` and `defaultRight` will be used if the streams
   * have different lengths and one of the streams has ended before the other.
   */
  def zipAll[R1 <: R, E1 >: E, A1 >: A, A2](
    that: => ZStream[R1, E1, A2]
  )(defaultLeft: => A1, defaultRight: => A2)(implicit trace: Trace): ZStream[R1, E1, (A1, A2)] =
    zipAllWith(that)((_, defaultRight), (defaultLeft, _))((_, _))

  /**
   * Zips this stream with another point-wise, and keeps only elements from this
   * stream.
   *
   * The provided default value will be used if the other stream ends before
   * this one.
   */
  def zipAllLeft[R1 <: R, E1 >: E, A1 >: A, A2](that: => ZStream[R1, E1, A2])(default: => A1)(implicit
    trace: Trace
  ): ZStream[R1, E1, A1] =
    zipAllWith(that)(identity, _ => default)((o, _) => o)

  /**
   * Zips this stream with another point-wise, and keeps only elements from the
   * other stream.
   *
   * The provided default value will be used if this stream ends before the
   * other one.
   */
  def zipAllRight[R1 <: R, E1 >: E, A2](that: => ZStream[R1, E1, A2])(default: => A2)(implicit
    trace: Trace
  ): ZStream[R1, E1, A2] =
    zipAllWith(that)(_ => default, identity)((_, A2) => A2)

  /**
   * Zips this stream with another point-wise. The provided functions will be
   * used to create elements for the composed stream.
   *
   * The functions `left` and `right` will be used if the streams have different
   * lengths and one of the streams has ended before the other.
   */
  def zipAllWith[R1 <: R, E1 >: E, A2, A3](
    that: => ZStream[R1, E1, A2]
  )(left: A => A3, right: A2 => A3)(both: (A, A2) => A3)(implicit trace: Trace): ZStream[R1, E1, A3] = {

    sealed trait State[+A, +A2]
    case object DrainLeft                                extends State[Nothing, Nothing]
    case object DrainRight                               extends State[Nothing, Nothing]
    case object PullBoth                                 extends State[Nothing, Nothing]
    final case class PullLeft[A2](rightChunk: Chunk[A2]) extends State[Nothing, A2]
    final case class PullRight[A](leftChunk: Chunk[A])   extends State[A, Nothing]

    def pull(
      state: State[A, A2],
      pullLeft: ZIO[R, Option[E], Chunk[A]],
      pullRight: ZIO[R1, Option[E1], Chunk[A2]]
    ): ZIO[R1, Nothing, Exit[Option[E1], (Chunk[A3], State[A, A2])]] =
      state match {
        case DrainLeft =>
          pullLeft.foldZIO(
            err => ZIO.succeedNow(Exit.fail(err)),
            leftChunk => ZIO.succeedNow(Exit.succeed(leftChunk.map(left) -> DrainLeft))
          )
        case DrainRight =>
          pullRight.foldZIO(
            err => ZIO.succeedNow(Exit.fail(err)),
            rightChunk => ZIO.succeedNow(Exit.succeed(rightChunk.map(right) -> DrainRight))
          )
        case PullBoth =>
          pullLeft.unsome
            .zipPar(pullRight.unsome)
            .foldZIO(
              err => ZIO.succeedNow(Exit.fail(Some(err))),
              {
                case (Some(leftChunk), Some(rightChunk)) =>
                  if (leftChunk.isEmpty && rightChunk.isEmpty)
                    pull(PullBoth, pullLeft, pullRight)
                  else if (leftChunk.isEmpty)
                    pull(PullLeft(rightChunk), pullLeft, pullRight)
                  else if (rightChunk.isEmpty)
                    pull(PullRight(leftChunk), pullLeft, pullRight)
                  else
                    ZIO.succeedNow(Exit.succeed(zipWithChunks(leftChunk, rightChunk, both)))
                case (Some(leftChunk), None) =>
                  ZIO.succeedNow(Exit.succeed(leftChunk.map(left) -> DrainLeft))
                case (None, Some(rightChunk)) =>
                  ZIO.succeedNow(Exit.succeed(rightChunk.map(right) -> DrainRight))
                case (None, None) =>
                  ZIO.succeedNow(Exit.fail(None))
              }
            )
        case PullLeft(rightChunk) =>
          pullLeft.foldZIO(
            {
              case Some(err) => ZIO.succeedNow(Exit.fail(Some(err)))
              case None      => ZIO.succeedNow(Exit.succeed(rightChunk.map(right) -> DrainRight))
            },
            leftChunk =>
              if (leftChunk.isEmpty)
                pull(PullLeft(rightChunk), pullLeft, pullRight)
              else if (rightChunk.isEmpty)
                pull(PullRight(leftChunk), pullLeft, pullRight)
              else
                ZIO.succeedNow(Exit.succeed(zipWithChunks(leftChunk, rightChunk, both)))
          )
        case PullRight(leftChunk) =>
          pullRight.foldZIO(
            {
              case Some(err) => ZIO.succeedNow(Exit.fail(Some(err)))
              case None      => ZIO.succeedNow(Exit.succeed(leftChunk.map(left) -> DrainLeft))
            },
            rightChunk =>
              if (rightChunk.isEmpty)
                pull(PullRight(leftChunk), pullLeft, pullRight)
              else if (leftChunk.isEmpty)
                pull(PullLeft(rightChunk), pullLeft, pullRight)
              else
                ZIO.succeedNow(Exit.succeed(zipWithChunks(leftChunk, rightChunk, both)))
          )
      }

    def zipWithChunks(
      leftChunk: Chunk[A],
      rightChunk: Chunk[A2],
      f: (A, A2) => A3
    ): (Chunk[A3], State[A, A2]) =
      zipChunks(leftChunk, rightChunk, f) match {
        case (out, Left(leftChunk)) =>
          if (leftChunk.isEmpty)
            out -> PullBoth
          else
            out -> PullRight(leftChunk)
        case (out, Right(rightChunk)) =>
          if (rightChunk.isEmpty)
            out -> PullBoth
          else
            out -> PullLeft(rightChunk)
      }

    self.combineChunks[R1, E1, State[A, A2], A2, A3](that)(PullBoth)(pull)
  }

  /**
   * Zips this stream with another point-wise and applies the function to the
   * paired elements.
   *
   * The new stream will end when one of the sides ends.
   */
  def zipWith[R1 <: R, E1 >: E, A2, A3](
    that: => ZStream[R1, E1, A2]
  )(f: (A, A2) => A3)(implicit trace: Trace): ZStream[R1, E1, A3] =
    zipWithChunks(that)(zipChunks(_, _, f))

  /**
   * Zips this stream with another point-wise and applies the function to the
   * paired elements.
   *
   * The new stream will end when one of the sides ends.
   */
  def zipWithChunks[R1 <: R, E1 >: E, A1 >: A, A2, A3](
    that: => ZStream[R1, E1, A2]
  )(
    f: (Chunk[A1], Chunk[A2]) => (Chunk[A3], Either[Chunk[A1], Chunk[A2]])
  )(implicit trace: Trace): ZStream[R1, E1, A3] = {
    sealed trait State[+A1, +A2]
    case object PullBoth                                 extends State[Nothing, Nothing]
    final case class PullLeft[A2](rightChunk: Chunk[A2]) extends State[Nothing, A2]
    final case class PullRight[A1](leftChunk: Chunk[A1]) extends State[A1, Nothing]

    def pull(
      state: State[A1, A2],
      pullLeft: ZIO[R, Option[E], Chunk[A1]],
      pullRight: ZIO[R1, Option[E1], Chunk[A2]]
    ): ZIO[R1, Nothing, Exit[Option[E1], (Chunk[A3], State[A1, A2])]] =
      state match {
        case PullBoth =>
          pullLeft.unsome
            .zipPar(pullRight.unsome)
            .foldZIO(
              err => ZIO.succeedNow(Exit.fail(Some(err))),
              {
                case (Some(leftChunk), Some(rightChunk)) =>
                  if (leftChunk.isEmpty && rightChunk.isEmpty)
                    pull(PullBoth, pullLeft, pullRight)
                  else if (leftChunk.isEmpty)
                    pull(PullLeft(rightChunk), pullLeft, pullRight)
                  else if (rightChunk.isEmpty)
                    pull(PullRight(leftChunk), pullLeft, pullRight)
                  else
                    ZIO.succeedNow(Exit.succeed(zipWithChunks(leftChunk, rightChunk)))
                case _ => ZIO.succeedNow(Exit.fail(None))
              }
            )
        case PullLeft(rightChunk) =>
          pullLeft.foldZIO(
            err => ZIO.succeedNow(Exit.fail(err)),
            leftChunk =>
              if (leftChunk.isEmpty)
                pull(PullLeft(rightChunk), pullLeft, pullRight)
              else if (rightChunk.isEmpty)
                pull(PullRight(leftChunk), pullLeft, pullRight)
              else
                ZIO.succeedNow(Exit.succeed(zipWithChunks(leftChunk, rightChunk)))
          )
        case PullRight(leftChunk) =>
          pullRight.foldZIO(
            err => ZIO.succeedNow(Exit.fail(err)),
            rightChunk =>
              if (rightChunk.isEmpty)
                pull(PullRight(leftChunk), pullLeft, pullRight)
              else if (leftChunk.isEmpty)
                pull(PullLeft(rightChunk), pullLeft, pullRight)
              else
                ZIO.succeedNow(Exit.succeed(zipWithChunks(leftChunk, rightChunk)))
          )
      }

    def zipWithChunks(
      leftChunk: Chunk[A1],
      rightChunk: Chunk[A2]
    ): (Chunk[A3], State[A1, A2]) =
      f(leftChunk, rightChunk) match {
        case (out, Left(leftChunk)) =>
          if (leftChunk.isEmpty)
            out -> PullBoth
          else
            out -> PullRight(leftChunk)
        case (out, Right(rightChunk)) =>
          if (rightChunk.isEmpty)
            out -> PullBoth
          else
            out -> PullLeft(rightChunk)
      }

    self.combineChunks[R1, E1, State[A1, A2], A2, A3](that)(PullBoth)(pull)
  }

  /**
   * Zips this stream together with the index of elements.
   */
  def zipWithIndex(implicit trace: Trace): ZStream[R, E, (A, Long)] =
    mapAccum(0L)((index, a) => (index + 1, (a, index)))

  /**
   * Zips the two streams so that when a value is emitted by either of the two
   * streams, it is combined with the latest value from the other stream to
   * produce a result.
   *
   * Note: tracking the latest value is done on a per-chunk basis. That means
   * that emitted elements that are not the last value in chunks will never be
   * used for zipping.
   */
  def zipWithLatest[R1 <: R, E1 >: E, A2, A3](
    that: => ZStream[R1, E1, A2]
  )(f: (A, A2) => A3)(implicit trace: Trace): ZStream[R1, E1, A3] = {
    def pullNonEmpty[R, E, O](pull: ZIO[R, Option[E], Chunk[O]]): ZIO[R, Option[E], Chunk[O]] =
      pull.flatMap(chunk => if (chunk.isEmpty) pullNonEmpty(pull) else ZIO.succeedNow(chunk))

    ZStream.fromPull[R1, E1, A3] {
      for {
        left  <- self.toPull.map(pullNonEmpty(_))
        right <- that.toPull.map(pullNonEmpty(_))
        pull <- (ZStream.fromZIOOption {
                  left.raceWith(right)(
                    (leftDone, rightFiber) => ZIO.done(leftDone).zipWith(rightFiber.join)((_, _, true)),
                    (rightDone, leftFiber) => ZIO.done(rightDone).zipWith(leftFiber.join)((r, l) => (l, r, false))
                  )
                }.flatMap { case (l, r, leftFirst) =>
                  ZStream.fromZIO(Ref.make(l(l.size - 1) -> r(r.size - 1))).flatMap { latest =>
                    ZStream.fromChunk(
                      if (leftFirst) r.map(f(l(l.size - 1), _))
                      else l.map(f(_, r(r.size - 1)))
                    ) ++
                      ZStream
                        .repeatZIOOption(left)
                        .mergeEither(ZStream.repeatZIOOption(right))
                        .mapZIO {
                          case Left(leftChunk) =>
                            latest.modify { case (_, rightLatest) =>
                              (leftChunk.map(f(_, rightLatest)), (leftChunk(leftChunk.size - 1), rightLatest))
                            }
                          case Right(rightChunk) =>
                            latest.modify { case (leftLatest, _) =>
                              (rightChunk.map(f(leftLatest, _)), (leftLatest, rightChunk(rightChunk.size - 1)))
                            }
                        }
                        .flatMap(ZStream.fromChunk(_))
                  }
                }).toPull

      } yield pull
    }
  }

  /**
   * Zips each element with the next element if present.
   */
  def zipWithNext(implicit trace: Trace): ZStream[R, E, (A, Option[A])] = {
    def process(last: Option[A]): ZChannel[Any, E, Chunk[A], Any, E, Chunk[(A, Option[A])], Unit] =
      ZChannel.readWith(
        in => {
          val (newLast, chunk) = in.mapAccum(last)((prev, curr) => (Some(curr), prev.map((_, curr))))
          val out              = chunk.collect { case Some((prev, curr)) => (prev, Some(curr)) }
          ZChannel.write(out) *> process(newLast)
        },
        err => ZChannel.fail(err),
        _ =>
          last match {
            case Some(value) =>
              ZChannel.write(Chunk.single((value, None))) *> ZChannel.unit
            case None =>
              ZChannel.unit
          }
      )

    new ZStream(self.channel >>> process(None))
  }

  /**
   * Zips each element with the previous element. Initially accompanied by
   * `None`.
   */
  def zipWithPrevious(implicit trace: Trace): ZStream[R, E, (Option[A], A)] =
    mapAccum[Option[A], (Option[A], A)](None)((prev, next) => (Some(next), (prev, next)))

  /**
   * Zips each element with both the previous and next element.
   */
  def zipWithPreviousAndNext(implicit trace: Trace): ZStream[R, E, (Option[A], A, Option[A])] =
    zipWithPrevious.zipWithNext.map { case ((prev, curr), next) => (prev, curr, next.map(_._2)) }
}

object ZStream extends ZStreamPlatformSpecificConstructors {

  /**
   * The default chunk size used by the various combinators and constructors of
   * [[ZStream]].
   */
  final val DefaultChunkSize = 4096

  /**
   * Submerges the error case of an `Either` into the `ZStream`.
   */
  def absolve[R, E, O](xs: ZStream[R, E, Either[E, O]])(implicit trace: Trace): ZStream[R, E, O] =
    xs.mapZIO(ZIO.fromEither(_))

  /**
   * Creates a stream from a single value that will get cleaned up after the
   * stream is consumed
   */
  def acquireReleaseWith[R, E, A](acquire: => ZIO[R, E, A])(release: A => URIO[R, Any])(implicit
    trace: Trace
  ): ZStream[R, E, A] =
    scoped[R](ZIO.acquireRelease(acquire)(release))

  /**
   * Creates a stream from a single value that will get cleaned up after the
   * stream is consumed
   */
  def acquireReleaseExitWith[R, E, A](
    acquire: => ZIO[R, E, A]
  )(release: (A, Exit[Any, Any]) => URIO[R, Any])(implicit trace: Trace): ZStream[R, E, A] =
    scoped[R](ZIO.acquireReleaseExit(acquire)(release))

  /**
   * Creates a pure stream from a variable list of values
   */
  def apply[A](as: A*)(implicit trace: Trace): ZStream[Any, Nothing, A] = fromIterable(as)

  /**
   * Locks the execution of the specified stream to the blocking executor. Any
   * streams that are composed after this one will automatically be shifted back
   * to the previous executor.
   */
  def blocking[R, E, A](stream: => ZStream[R, E, A])(implicit trace: Trace): ZStream[R, E, A] =
    ZStream.fromZIO(ZIO.blockingExecutor).flatMap(stream.onExecutor(_))

  /**
   * Concatenates all of the streams in the chunk to one stream.
   */
  def concatAll[R, E, O](streams: => Chunk[ZStream[R, E, O]])(implicit trace: Trace): ZStream[R, E, O] =
    ZStream.suspend(streams.foldLeft[ZStream[R, E, O]](empty)(_ ++ _))

  /**
   * Prints the specified message to the console for debugging purposes.
   */
  def debug(value: => Any)(implicit trace: Trace): ZStream[Any, Nothing, Unit] =
    ZStream.fromZIO(ZIO.debug(value))

  /**
   * The stream that dies with the `ex`.
   */
  def die(ex: => Throwable)(implicit trace: Trace): ZStream[Any, Nothing, Nothing] =
    fromZIO(ZIO.die(ex))

  /**
   * The stream that dies with an exception described by `msg`.
   */
  def dieMessage(msg: => String)(implicit trace: Trace): ZStream[Any, Nothing, Nothing] =
    fromZIO(ZIO.dieMessage(msg))

  /**
   * The stream that ends with the [[zio.Exit]] value `exit`.
   */
  def done[E, A](exit: => Exit[E, A])(implicit trace: Trace): ZStream[Any, E, A] =
    fromZIO(ZIO.done(exit))

  /**
   * The empty stream
   */
  def empty(implicit trace: Trace): ZStream[Any, Nothing, Nothing] =
    new ZStream(ZChannel.write(Chunk.empty))

  /**
   * Accesses the whole environment of the stream.
   */
  def environment[R](implicit trace: Trace): ZStream[R, Nothing, ZEnvironment[R]] =
    fromZIO(ZIO.environment[R])

  /**
   * Accesses the environment of the stream.
   */
  def environmentWith[R]: EnvironmentWithPartiallyApplied[R] =
    new EnvironmentWithPartiallyApplied[R]

  /**
   * Accesses the environment of the stream in the context of an effect.
   */
  def environmentWithZIO[R]: EnvironmentWithZIOPartiallyApplied[R] =
    new EnvironmentWithZIOPartiallyApplied[R]

  /**
   * Accesses the environment of the stream in the context of a stream.
   */
  def environmentWithStream[R]: EnvironmentWithStreamPartiallyApplied[R] =
    new EnvironmentWithStreamPartiallyApplied[R]

  /**
   * Creates a stream that executes the specified effect but emits no elements.
   */
  def execute[R, E](zio: => ZIO[R, E, Any])(implicit trace: Trace): ZStream[R, E, Nothing] =
    ZStream.fromZIO(zio).drain

  /**
   * The stream that always fails with the `error`
   */
  def fail[E](error: => E)(implicit trace: Trace): ZStream[Any, E, Nothing] =
    fromZIO(ZIO.fail(error))

  /**
   * The stream that always fails with `cause`.
   */
  def failCause[E](cause: => Cause[E])(implicit trace: Trace): ZStream[Any, E, Nothing] =
    fromZIO(ZIO.refailCause(cause))

  /**
   * Creates a one-element stream that never fails and executes the finalizer
   * when it ends.
   */
  def finalizer[R](finalizer: => URIO[R, Any])(implicit trace: Trace): ZStream[R, Nothing, Any] =
    acquireReleaseWith[R, Nothing, Unit](ZIO.unit)(_ => finalizer)

  def from[Input](
    input: => Input
  )(implicit constructor: ZStreamConstructor[Input], trace: Trace): constructor.Out =
    constructor.make(input)

  /**
   * Creates a stream from a [[zio.stream.ZChannel]]
   */
  def fromChannel[R, E, A](channel: ZChannel[R, Any, Any, Any, E, Chunk[A], Any]): ZStream[R, E, A] =
    new ZStream(channel)

  /**
   * Creates a stream from a [[zio.Chunk]] of values
   *
   * @param c
   *   a chunk of values
   * @return
   *   a finite stream of values
   */
  def fromChunk[O](chunk: => Chunk[O])(implicit trace: Trace): ZStream[Any, Nothing, O] =
    new ZStream(
      ZChannel.succeed(chunk).flatMap { chunk =>
        if (chunk.isEmpty) ZChannel.unit else ZChannel.write(chunk)
      }
    )

  /**
   * Creates a stream from a subscription to a hub.
   */
  def fromChunkHub[O](hub: => Hub[Chunk[O]])(implicit
    trace: Trace
  ): ZStream[Any, Nothing, O] =
    scoped(hub.subscribe).flatMap(queue => fromChunkQueue(queue))

  /**
   * Creates a stream from a subscription to a hub in the context of a scoped
   * effect. The scoped effect describes subscribing to receive messages from
   * the hub while the stream describes taking messages from the hub.
   */
  def fromChunkHubScoped[O](
    hub: => Hub[Chunk[O]]
  )(implicit trace: Trace): ZIO[Scope, Nothing, ZStream[Any, Nothing, O]] =
    hub.subscribe.map(queue => fromChunkQueue(queue))

  /**
   * Creates a stream from a subscription to a hub.
   *
   * The hub will be shut down once the stream is closed.
   */
  def fromChunkHubWithShutdown[O](hub: => Hub[Chunk[O]])(implicit
    trace: Trace
  ): ZStream[Any, Nothing, O] =
    fromChunkHub(hub).ensuring(hub.shutdown)

  /**
   * Creates a stream from a subscription to a hub in the context of a scoped
   * effect. The scoped effect describes subscribing to receive messages from
   * the hub while the stream describes taking messages from the hub.
   *
   * The hub will be shut down once the stream is closed.
   */
  def fromChunkHubScopedWithShutdown[O](
    hub: => Hub[Chunk[O]]
  )(implicit trace: Trace): ZIO[Scope, Nothing, ZStream[Any, Nothing, O]] =
    fromChunkHubScoped(hub).map(_.ensuring(hub.shutdown))

  /**
   * Creates a stream from a queue of values
   */
  def fromChunkQueue[O](
    queue: => Dequeue[Chunk[O]]
  )(implicit trace: Trace): ZStream[Any, Nothing, O] =
    repeatZIOChunkOption {
      queue.take
        .catchAllCause(c =>
          queue.isShutdown.flatMap { down =>
            if (down && c.isInterrupted) Pull.end
            else Pull.failCause(c)
          }
        )
    }

  /**
   * Creates a stream from a queue of values. The queue will be shutdown once
   * the stream is closed.
   */
  def fromChunkQueueWithShutdown[O](queue: => Dequeue[Chunk[O]])(implicit
    trace: Trace
  ): ZStream[Any, Nothing, O] =
    fromChunkQueue(queue).ensuring(queue.shutdown)

  /**
   * Creates a stream from an arbitrary number of chunks.
   */
  def fromChunks[O](cs: Chunk[O]*)(implicit trace: Trace): ZStream[Any, Nothing, O] =
    fromIterable(cs).flatMap(fromChunk(_))

  /**
   * Creates a stream from a subscription to a hub.
   */
  def fromHub[A](
    hub: => Hub[A],
    maxChunkSize: => Int = DefaultChunkSize
  )(implicit trace: Trace): ZStream[Any, Nothing, A] =
    scoped(hub.subscribe).flatMap(queue => fromQueue(queue, maxChunkSize))

  /**
   * Creates a stream from a subscription to a hub in the context of a scoped
   * effect. The scoped effect describes subscribing to receive messages from
   * the hub while the stream describes taking messages from the hub.
   */
  def fromHubScoped[A](
    hub: => Hub[A],
    maxChunkSize: => Int = DefaultChunkSize
  )(implicit trace: Trace): ZIO[Scope, Nothing, ZStream[Any, Nothing, A]] =
    ZIO.suspendSucceed(hub.subscribe.map(queue => fromQueueWithShutdown(queue, maxChunkSize)))

  /**
   * Creates a stream from a subscription to a hub.
   *
   * The hub will be shut down once the stream is closed.
   */
  def fromHubWithShutdown[A](
    hub: => Hub[A],
    maxChunkSize: => Int = DefaultChunkSize
  )(implicit trace: Trace): ZStream[Any, Nothing, A] =
    fromHub(hub, maxChunkSize).ensuring(hub.shutdown)

  /**
   * Creates a stream from a subscription to a hub in the context of a scoped
   * effect. The scoped effect describes subscribing to receive messages from
   * the hub while the stream describes taking messages from the hub.
   *
   * The hub will be shut down once the stream is closed.
   */
  def fromHubScopedWithShutdown[A](
    hub: => Hub[A],
    maxChunkSize: => Int = DefaultChunkSize
  )(implicit trace: Trace): ZIO[Scope, Nothing, ZStream[Any, Nothing, A]] =
    fromHubScoped(hub, maxChunkSize).map(_.ensuring(hub.shutdown))

  /**
   * Creates a stream from a `java.io.InputStream`
   */
  def fromInputStream(
    is: => InputStream,
    chunkSize: => Int = ZStream.DefaultChunkSize
  )(implicit trace: Trace): ZStream[Any, IOException, Byte] =
    ZStream.succeed((is, chunkSize)).flatMap { case (is, chunkSize) =>
      ZStream.repeatZIOChunkOption {
        for {
          bufArray  <- ZIO.succeed(Array.ofDim[Byte](chunkSize))
          bytesRead <- ZIO.attemptBlockingIO(is.read(bufArray)).asSomeError
          bytes <- if (bytesRead < 0)
                     ZIO.fail(None)
                   else if (bytesRead == 0)
                     ZIO.succeed(Chunk.empty)
                   else if (bytesRead < chunkSize)
                     ZIO.succeed(Chunk.fromArray(bufArray).take(bytesRead))
                   else
                     ZIO.succeed(Chunk.fromArray(bufArray))
        } yield bytes
      }
    }

  /**
   * Creates a stream from a `java.io.InputStream`. Ensures that the input
   * stream is closed after it is exhausted.
   */
  def fromInputStreamZIO[R](
    is: => ZIO[R, IOException, InputStream],
    chunkSize: => Int = ZStream.DefaultChunkSize
  )(implicit trace: Trace): ZStream[R, IOException, Byte] =
    fromInputStreamScoped[R](ZIO.acquireRelease(is)(is => ZIO.succeed(is.close())), chunkSize)

  /**
   * Creates a stream from a scoped `java.io.InputStream` value.
   */
  def fromInputStreamScoped[R](
    is: => ZIO[Scope with R, IOException, InputStream],
    chunkSize: => Int = ZStream.DefaultChunkSize
  )(implicit trace: Trace): ZStream[R, IOException, Byte] =
    ZStream.scoped[R](is).flatMap(fromInputStream(_, chunkSize))

  /**
   * Creates a stream from an iterable collection of values
   */
  def fromIterable[O](as: => Iterable[O])(implicit trace: Trace): ZStream[Any, Nothing, O] =
    fromChunk(Chunk.fromIterable(as))

  /**
   * Creates a stream from an effect producing a value of type `Iterable[A]`
   */
  def fromIterableZIO[R, E, O](iterable: => ZIO[R, E, Iterable[O]])(implicit trace: Trace): ZStream[R, E, O] =
    fromZIO(iterable).mapConcat(identity)

  def fromIterator[A](iterator: => Iterator[A], maxChunkSize: => Int = DefaultChunkSize)(implicit
    trace: Trace
  ): ZStream[Any, Throwable, A] =
    ZStream.succeed(maxChunkSize).flatMap { maxChunkSize =>
      if (maxChunkSize == 1) fromIteratorSingle(iterator)
      else {
        object StreamEnd extends Throwable

        ZStream
          .fromZIO(
            FiberRef.currentFatal.get <*> ZIO.attempt(iterator) <*> ZIO.runtime[Any] <*> ZIO
              .succeed(ChunkBuilder.make[A](maxChunkSize))
          )
          .flatMap { case (isFatal, it, rt, builder) =>
            ZStream.repeatZIOChunkOption {
              ZIO.attempt {
                builder.clear()
                var count = 0

                try {
                  while (count < maxChunkSize && it.hasNext) {
                    builder += it.next()
                    count += 1
                  }
                } catch {
                  case e: Throwable if !isFatal(e) =>
                    throw e
                }

                if (count > 0) {
                  builder.result()
                } else {
                  throw StreamEnd
                }
              }.mapError {
                case StreamEnd => None
                case e         => Some(e)
              }
            }
          }
      }
    }

  private def fromIteratorSingle[A](iterator: => Iterator[A])(implicit
    trace: Trace
  ): ZStream[Any, Throwable, A] = {
    object StreamEnd extends Throwable

    ZStream.fromZIO(FiberRef.currentFatal.get <*> ZIO.attempt(iterator) <*> ZIO.runtime[Any]).flatMap {
      case (isFatal, it, rt) =>
        ZStream.repeatZIOOption {
          ZIO.attempt {

            val hasNext: Boolean =
              try it.hasNext
              catch {
                case e: Throwable if !isFatal(e) =>
                  throw e
              }

            if (hasNext) {
              try it.next()
              catch {
                case e: Throwable if !isFatal(e) =>
                  throw e
              }
            } else throw StreamEnd
          }.mapError {
            case StreamEnd => None
            case e         => Some(e)
          }
        }
    }
  }

  /**
   * Creates a stream from a scoped iterator
   */
  def fromIteratorScoped[R, A](
    iterator: => ZIO[Scope with R, Throwable, Iterator[A]],
    maxChunkSize: => Int = DefaultChunkSize
  )(implicit
    trace: Trace
  ): ZStream[R, Throwable, A] =
    scoped[R](iterator).flatMap(fromIterator(_, maxChunkSize))

  /**
   * Creates a stream from an iterator
   */
  def fromIteratorSucceed[A](iterator: => Iterator[A], maxChunkSize: => Int = DefaultChunkSize)(implicit
    trace: Trace
  ): ZStream[Any, Nothing, A] =
    ZStream.unwrap {
      ZIO.succeed(ChunkBuilder.make[A]()).map { builder =>
        def loop(iterator: Iterator[A]): ZChannel[Any, Any, Any, Any, Nothing, Chunk[A], Any] =
          ZChannel.unwrap {
            ZIO.succeed {
              if (maxChunkSize == 1) {
                if (iterator.hasNext) {
                  ZChannel.write(Chunk.single(iterator.next())) *> loop(iterator)
                } else ZChannel.unit
              } else {
                builder.clear()
                var count = 0
                while (count < maxChunkSize && iterator.hasNext) {
                  builder += iterator.next()
                  count += 1
                }
                if (count > 0) {
                  ZChannel.write(builder.result()) *> loop(iterator)
                } else ZChannel.unit
              }
            }
          }

        new ZStream(loop(iterator))
      }
    }

  /**
   * Creates a stream from an iterator that may potentially throw exceptions
   */
  def fromIteratorZIO[R, A](
    iterator: => ZIO[R, Throwable, Iterator[A]]
  )(implicit trace: Trace): ZStream[R, Throwable, A] =
    fromZIO(iterator).flatMap(fromIterator(_))

  /**
   * Creates a stream from a Java iterator that may throw exceptions
   */
  def fromJavaIterator[A](
    iterator: => java.util.Iterator[A]
  )(implicit trace: Trace): ZStream[Any, Throwable, A] =
    fromIterator {
      val it = iterator // Scala 2.13 scala.collection.Iterator has `iterator` in local scope
      new Iterator[A] {
        def next(): A        = it.next
        def hasNext: Boolean = it.hasNext
      }
    }

  /**
   * Creates a stream from a scoped iterator
   */
  def fromJavaIteratorScoped[R, A](iterator: => ZIO[Scope with R, Throwable, java.util.Iterator[A]])(implicit
    trace: Trace
  ): ZStream[R, Throwable, A] =
    scoped[R](iterator).flatMap(fromJavaIterator(_))

  /**
   * Creates a stream from a Java iterator
   */
  def fromJavaIteratorSucceed[A](
    iterator: => java.util.Iterator[A]
  )(implicit trace: Trace): ZStream[Any, Nothing, A] =
    fromIteratorSucceed {
      val it = iterator // Scala 2.13 scala.collection.Iterator has `iterator` in local scope
      new Iterator[A] {
        def next(): A        = it.next
        def hasNext: Boolean = it.hasNext
      }
    }

  /**
   * Creates a stream from a Java iterator that may potentially throw exceptions
   */
  def fromJavaIteratorZIO[R, A](
    iterator: => ZIO[R, Throwable, java.util.Iterator[A]]
  )(implicit trace: Trace): ZStream[R, Throwable, A] =
    fromZIO(iterator).flatMap(fromJavaIterator(_))

  def fromPull[R, E, A](zio: ZIO[Scope with R, Nothing, ZIO[R, Option[E], Chunk[A]]])(implicit
    trace: Trace
  ): ZStream[R, E, A] =
    ZStream.unwrapScoped[R](zio.map(pull => repeatZIOChunkOption(pull)))

  /**
   * Creates a stream from a queue of values
   *
   * @param maxChunkSize
   *   Maximum number of queued elements to put in one chunk in the stream
   */
  def fromQueue[O](
    queue: => Dequeue[O],
    maxChunkSize: => Int = DefaultChunkSize
  )(implicit trace: Trace): ZStream[Any, Nothing, O] =
    repeatZIOChunkOption {
      queue
        .takeBetween(1, maxChunkSize)
        .catchAllCause(c =>
          queue.isShutdown.flatMap { down =>
            if (down && c.isInterrupted) Pull.end
            else Pull.failCause(c)
          }
        )
    }

  /**
   * Creates a stream from a queue of values. The queue will be shutdown once
   * the stream is closed.
   *
   * @param maxChunkSize
   *   Maximum number of queued elements to put in one chunk in the stream
   */
  def fromQueueWithShutdown[O](
    queue: => Dequeue[O],
    maxChunkSize: => Int = DefaultChunkSize
  )(implicit trace: Trace): ZStream[Any, Nothing, O] =
    fromQueue(queue, maxChunkSize).ensuring(queue.shutdown)

  /**
   * Creates a stream from a [[zio.Schedule]] that does not require any further
   * input. The stream will emit an element for each value output from the
   * schedule, continuing for as long as the schedule continues.
   */
  def fromSchedule[R, A](schedule: => Schedule[R, Any, A])(implicit
    trace: Trace
  ): ZStream[R, Nothing, A] =
    unwrap(schedule.driver.map(driver => repeatZIOOption(driver.next(()))))

  /**
   * Creates a stream from a [[zio.stm.TQueue]] of values.
   */
  def fromTQueue[A](queue: => TDequeue[A])(implicit trace: Trace): ZStream[Any, Nothing, A] =
    repeatZIOChunk(queue.take.map(Chunk.single(_)).commit)

  /**
   * Creates a stream from an effect producing a value of type `A`
   */
  def fromZIO[R, E, A](fa: => ZIO[R, E, A])(implicit trace: Trace): ZStream[R, E, A] =
    fromZIOOption(fa.mapError(Some(_)))

  /**
   * Creates a stream from an effect producing a value of type `A` or an empty
   * Stream
   */
  def fromZIOOption[R, E, A](fa: => ZIO[R, Option[E], A])(implicit trace: Trace): ZStream[R, E, A] =
    new ZStream(
      ZChannel.unwrap(
        fa.fold(
          {
            case Some(e) => ZChannel.fail(e)
            case None    => ZChannel.unit
          },
          a => ZChannel.write(Chunk(a))
        )
      )
    )

  /**
   * The infinite stream of iterative function application: a, f(a), f(f(a)),
   * f(f(f(a))), ...
   */
  def iterate[A](a: => A)(f: A => A)(implicit trace: Trace): ZStream[Any, Nothing, A] =
    unfold(a)(a => Some((a, f(a))))

  /**
   * Logs the specified message at the current log level.
   */
  def log(message: => String)(implicit trace: Trace): ZStream[Any, Nothing, Unit] =
    ZStream.fromZIO(ZIO.log(message))

  /**
   * Annotates each log in streams composed after this with the specified log
   * annotation.
   */
  def logAnnotate(key: => String, value: => String)(implicit
    trace: Trace
  ): ZStream[Any, Nothing, Unit] =
    logAnnotate(LogAnnotation(key, value))

  /**
   * Annotates each log in streams composed after this with the specified log
   * annotation.
   */
  def logAnnotate(annotation: => LogAnnotation, annotations: LogAnnotation*)(implicit
    trace: Trace
  ): ZStream[Any, Nothing, Unit] =
    logAnnotate(Set(annotation) ++ annotations.toSet)

  /**
   * Annotates each log in streams composed after this with the specified log
   * annotation.
   */
  def logAnnotate(annotations: => Set[LogAnnotation])(implicit
    trace: Trace
  ): ZStream[Any, Nothing, Unit] =
    ZStream.scoped {
      FiberRef.currentLogAnnotations.locallyScopedWith(_ ++ annotations.map { case LogAnnotation(key, value) =>
        key -> value
      })
    }

  /**
   * Retrieves the log annotations associated with the current scope.
   */
  def logAnnotations(implicit trace: Trace): ZStream[Any, Nothing, Map[String, String]] =
    ZStream.fromZIO(FiberRef.currentLogAnnotations.get)

  /**
   * Logs the specified message at the debug log level.
   */
  def logDebug(message: => String)(implicit trace: Trace): ZStream[Any, Nothing, Unit] =
    ZStream.fromZIO(ZIO.logDebug(message))

  /**
   * Logs the specified message at the error log level.
   */
  def logError(message: => String)(implicit trace: Trace): ZStream[Any, Nothing, Unit] =
    ZStream.fromZIO(ZIO.logError(message))

  /**
   * Logs the specified cause as an error.
   */
  def logErrorCause(cause: => Cause[Any])(implicit trace: Trace): ZStream[Any, Nothing, Unit] =
    ZStream.fromZIO(ZIO.logErrorCause(cause))

  /**
   * Logs the specified message at the fatal log level.
   */
  def logFatal(message: => String)(implicit trace: Trace): ZStream[Any, Nothing, Unit] =
    ZStream.fromZIO(ZIO.logFatal(message))

  /**
   * Logs the specified message at the informational log level.
   */
  def logInfo(message: => String)(implicit trace: Trace): ZStream[Any, Nothing, Unit] =
    ZStream.fromZIO(ZIO.logInfo(message))

  /**
   * Sets the log level for streams composed after this.
   */
  def logLevel(level: LogLevel)(implicit trace: Trace): ZStream[Any, Nothing, Unit] =
    ZStream.scoped(FiberRef.currentLogLevel.locallyScoped(level))

  /**
   * Adjusts the label for the logging span for streams composed after this.
   */
  def logSpan(label: => String)(implicit trace: Trace): ZStream[Any, Nothing, Unit] =
    ZStream.scoped {
      FiberRef.currentLogSpan.get.flatMap { stack =>
        val instant = java.lang.System.currentTimeMillis()
        val logSpan = LogSpan(label, instant)

        FiberRef.currentLogSpan.locallyScoped(logSpan :: stack)
      }
    }

  /**
   * Logs the specified message at the trace log level.
   */
  def logTrace(message: => String)(implicit trace: Trace): ZStream[Any, Nothing, Unit] =
    ZStream.fromZIO(ZIO.logTrace(message))

  /**
   * Logs the specified message at the warning log level.
   */
  def logWarning(message: => String)(implicit trace: Trace): ZStream[Any, Nothing, Unit] =
    ZStream.fromZIO(ZIO.logWarning(message))

  /**
   * Creates a single-valued stream from a scoped resource
   */
  def scoped[R]: ScopedPartiallyApplied[R] =
    new ScopedPartiallyApplied[R]

  /**
   * Merges a variable list of streams in a non-deterministic fashion. Up to `n`
   * streams may be consumed in parallel and up to `outputBuffer` chunks may be
   * buffered by this operator.
   */
  def mergeAll[R, E, O](n: => Int, outputBuffer: => Int = 16)(
    streams: ZStream[R, E, O]*
  )(implicit trace: Trace): ZStream[R, E, O] =
    fromIterable(streams).flattenPar(n, outputBuffer)

  /**
   * Like [[mergeAll]], but runs all streams concurrently.
   */
  def mergeAllUnbounded[R, E, O](outputBuffer: => Int = 16)(
    streams: ZStream[R, E, O]*
  )(implicit trace: Trace): ZStream[R, E, O] = mergeAll(Int.MaxValue, outputBuffer)(streams: _*)

  /**
   * The stream that never produces any value or fails with any error.
   */
  def never(implicit trace: Trace): ZStream[Any, Nothing, Nothing] =
    ZStream.fromZIO(ZIO.never)

  /**
   * Like [[unfold]], but allows the emission of values to end one step further
   * than the unfolding of the state. This is useful for embedding paginated
   * APIs, hence the name.
   */
  def paginate[R, E, A, S](s: => S)(f: S => (A, Option[S]))(implicit trace: Trace): ZStream[Any, Nothing, A] =
    paginateChunk(s) { s =>
      val page = f(s)
      Chunk.single(page._1) -> page._2
    }

  /**
   * Like [[unfoldChunk]], but allows the emission of values to end one step
   * further than the unfolding of the state. This is useful for embedding
   * paginated APIs, hence the name.
   */
  def paginateChunk[A, S](
    s: => S
  )(f: S => (Chunk[A], Option[S]))(implicit trace: Trace): ZStream[Any, Nothing, A] = {
    def loop(s: S): ZChannel[Any, Any, Any, Any, Nothing, Chunk[A], Any] =
      f(s) match {
        case (as, Some(s)) => ZChannel.write(as) *> loop(s)
        case (as, None)    => ZChannel.write(as) *> ZChannel.unit
      }

    new ZStream(loop(s))
  }

  /**
   * Like [[unfoldChunkZIO]], but allows the emission of values to end one step
   * further than the unfolding of the state. This is useful for embedding
   * paginated APIs, hence the name.
   */
  def paginateChunkZIO[R, E, A, S](
    s: => S
  )(f: S => ZIO[R, E, (Chunk[A], Option[S])])(implicit trace: Trace): ZStream[R, E, A] = {
    def loop(s: S): ZChannel[R, Any, Any, Any, E, Chunk[A], Any] =
      ZChannel.unwrap {
        f(s).map {
          case (as, Some(s)) => ZChannel.write(as) *> loop(s)
          case (as, None)    => ZChannel.write(as) *> ZChannel.unit
        }
      }

    new ZStream(ZChannel.suspend(loop(s)))
  }

  def provideLayer[RIn, E, ROut, RIn2, ROut2](layer: ZLayer[RIn, E, ROut])(
    stream: => ZStream[ROut with RIn2, E, ROut2]
  )(implicit
    ev: EnvironmentTag[RIn2],
    tag: EnvironmentTag[ROut],
    trace: Trace
  ): ZStream[RIn with RIn2, E, ROut2] =
    ZStream.suspend(stream.provideSomeLayer[RIn with RIn2](ZLayer.environment[RIn2] ++ layer))

  /**
   * Like [[unfoldZIO]], but allows the emission of values to end one step
   * further than the unfolding of the state. This is useful for embedding
   * paginated APIs, hence the name.
   */
  def paginateZIO[R, E, A, S](s: => S)(f: S => ZIO[R, E, (A, Option[S])])(implicit
    trace: Trace
  ): ZStream[R, E, A] =
    paginateChunkZIO(s)(f(_).map { case (a, s) => Chunk.single(a) -> s })

  /**
   * Constructs a stream from a range of integers (lower bound included, upper
   * bound not included)
   */
  def range(min: => Int, max: => Int, chunkSize: => Int = DefaultChunkSize)(implicit
    trace: Trace
  ): ZStream[Any, Nothing, Int] =
    ZStream.suspend {
      def go(min: Int, max: Int, chunkSize: Int): ZChannel[Any, Any, Any, Any, Nothing, Chunk[Int], Any] = {
        val remaining = max - min

        if (remaining > chunkSize)
          ZChannel.write(Chunk.fromArray(Array.range(min, min + chunkSize))) *> go(min + chunkSize, max, chunkSize)
        else {
          ZChannel.write(Chunk.fromArray(Array.range(min, min + remaining)))
        }
      }

      new ZStream(go(min, max, chunkSize))
    }

  /**
   * Repeats the provided value infinitely.
   */
  def repeat[A](a: => A)(implicit trace: Trace): ZStream[Any, Nothing, A] =
    new ZStream(ZChannel.succeed(a).flatMap(a => ZChannel.write(Chunk.single(a)).repeated))

  /**
   * Repeats the value using the provided schedule.
   */
  def repeatWithSchedule[R, A](a: => A, schedule: => Schedule[R, A, _])(implicit
    trace: Trace
  ): ZStream[R, Nothing, A] =
    repeatZIOWithSchedule(ZIO.succeedNow(a), schedule)

  /**
   * Creates a stream from an effect producing a value of type `A` which repeats
   * forever.
   */
  def repeatZIO[R, E, A](fa: => ZIO[R, E, A])(implicit trace: Trace): ZStream[R, E, A] =
    repeatZIOOption(fa.mapError(Some(_)))

  /**
   * Creates a stream from an effect producing chunks of `A` values which
   * repeats forever.
   */
  def repeatZIOChunk[R, E, A](fa: => ZIO[R, E, Chunk[A]])(implicit trace: Trace): ZStream[R, E, A] =
    repeatZIOChunkOption(fa.mapError(Some(_)))

  /**
   * Creates a stream from an effect producing chunks of `A` values until it
   * fails with None.
   */
  def repeatZIOChunkOption[R, E, A](
    fa: => ZIO[R, Option[E], Chunk[A]]
  )(implicit trace: Trace): ZStream[R, E, A] =
    unfoldChunkZIO(fa)(fa =>
      fa.map(chunk => Some((chunk, fa))).catchAll {
        case None    => ZIO.none
        case Some(e) => ZIO.fail(e)
      }
    )

  /**
   * Creates a stream from an effect producing values of type `A` until it fails
   * with None.
   */
  def repeatZIOOption[R, E, A](fa: => ZIO[R, Option[E], A])(implicit trace: Trace): ZStream[R, E, A] =
    repeatZIOChunkOption(fa.map(Chunk.single(_)))

  /**
   * Creates a stream from an effect producing a value of type `A`, which is
   * repeated using the specified schedule.
   */
  def repeatZIOWithSchedule[R, E, A](
    effect: => ZIO[R, E, A],
    schedule: => Schedule[R, A, Any]
  )(implicit trace: Trace): ZStream[R, E, A] =
    ZStream((effect, schedule)).flatMap { case (effect, schedule) =>
      ZStream.fromZIO(effect zip schedule.driver).flatMap { case (a, driver) =>
        ZStream.succeed(a) ++
          ZStream.unfoldZIO(a)(driver.next(_).foldZIO(ZIO.succeed(_), _ => effect.map(nextA => Some(nextA -> nextA))))
      }
    }

  /**
   * Accesses the specified service in the environment of the effect.
   */
  def service[A: Tag](implicit trace: Trace): ZStream[A, Nothing, A] =
    ZStream.serviceWith(identity)

  /**
   * Accesses the service corresponding to the specified key in the environment.
   */
  def serviceAt[Service]: ZStream.ServiceAtPartiallyApplied[Service] =
    new ZStream.ServiceAtPartiallyApplied[Service]

  /**
   * Accesses the specified service in the environment of the stream.
   */
  def serviceWith[Service]: ServiceWithPartiallyApplied[Service] =
    new ServiceWithPartiallyApplied[Service]

  /**
   * Accesses the specified service in the environment of the stream in the
   * context of an effect.
   */
  def serviceWithZIO[Service]: ServiceWithZIOPartiallyApplied[Service] =
    new ServiceWithZIOPartiallyApplied[Service]

  /**
   * Accesses the specified service in the environment of the stream in the
   * context of a stream.
   */
  def serviceWithStream[Service]: ServiceWithStreamPartiallyApplied[Service] =
    new ServiceWithStreamPartiallyApplied[Service]

  /**
   * Creates a single-valued pure stream
   */
  def succeed[A](a: => A)(implicit trace: Trace): ZStream[Any, Nothing, A] =
    fromChunk(Chunk.single(a))

  /**
   * Returns a lazily constructed stream.
   */
  def suspend[R, E, A](stream: => ZStream[R, E, A]): ZStream[R, E, A] =
    new ZStream(ZChannel.suspend(stream.channel))

  /**
   * A stream that emits Unit values spaced by the specified duration.
   */
  def tick(interval: => Duration)(implicit trace: Trace): ZStream[Any, Nothing, Unit] =
    repeatWithSchedule((), Schedule.spaced(interval))

  /**
   * A stream that contains a single `Unit` value.
   */
  val unit: ZStream[Any, Nothing, Unit] =
    succeed(())(Trace.empty)

  /**
   * Creates a stream by peeling off the "layers" of a value of type `S`
   */
  def unfold[S, A](s: => S)(f: S => Option[(A, S)])(implicit trace: Trace): ZStream[Any, Nothing, A] =
    unfoldChunk(s)(f(_).map { case (a, s) => Chunk.single(a) -> s })

  /**
   * Creates a stream by peeling off the "layers" of a value of type `S`.
   */
  def unfoldChunk[S, A](
    s: => S
  )(f: S => Option[(Chunk[A], S)])(implicit trace: Trace): ZStream[Any, Nothing, A] = {
    def loop(s: S): ZChannel[Any, Any, Any, Any, Nothing, Chunk[A], Any] =
      f(s) match {
        case Some((as, s)) => ZChannel.write(as) *> loop(s)
        case None          => ZChannel.unit
      }

    new ZStream(ZChannel.suspend(loop(s)))
  }

  /**
   * Creates a stream by effectfully peeling off the "layers" of a value of type
   * `S`
   */
  def unfoldChunkZIO[R, E, A, S](
    s: => S
  )(f: S => ZIO[R, E, Option[(Chunk[A], S)]])(implicit trace: Trace): ZStream[R, E, A] = {
    def loop(s: S): ZChannel[R, Any, Any, Any, E, Chunk[A], Any] =
      ZChannel.unwrap {
        f(s).map {
          case Some((as, s)) => ZChannel.write(as) *> loop(s)
          case None          => ZChannel.unit
        }
      }

    new ZStream(loop(s))
  }

  /**
   * Creates a stream by effectfully peeling off the "layers" of a value of type
   * `S`
   */
  def unfoldZIO[R, E, A, S](s: => S)(f: S => ZIO[R, E, Option[(A, S)]])(implicit
    trace: Trace
  ): ZStream[R, E, A] =
    unfoldChunkZIO(s)(f(_).map(_.map { case (a, s) => Chunk.single(a) -> s }))

  /**
   * Creates a stream produced from an effect
   */
  def unwrap[R, E, A](fa: => ZIO[R, E, ZStream[R, E, A]])(implicit trace: Trace): ZStream[R, E, A] =
    fromZIO(fa).flatten

  /**
   * Creates a stream produced from a scoped [[ZIO]]
   */
  def unwrapScoped[R]: UnwrapScopedPartiallyApplied[R] =
    new UnwrapScopedPartiallyApplied[R]

  /**
   * Returns the specified stream if the given condition is satisfied, otherwise
   * returns an empty stream.
   */
  def when[R, E, O](b: => Boolean)(zStream: => ZStream[R, E, O])(implicit trace: Trace): ZStream[R, E, O] =
    whenZIO(ZIO.succeedNow(b))(zStream)

  /**
   * Returns the resulting stream when the given `PartialFunction` is defined
   * for the given value, otherwise returns an empty stream.
   */
  def whenCase[R, E, A, O](a: => A)(pf: PartialFunction[A, ZStream[R, E, O]])(implicit
    trace: Trace
  ): ZStream[R, E, O] =
    whenCaseZIO(ZIO.succeedNow(a))(pf)

  /**
   * Returns the resulting stream when the given `PartialFunction` is defined
   * for the given effectful value, otherwise returns an empty stream.
   */
  def whenCaseZIO[R, E, A](a: => ZIO[R, E, A]): WhenCaseZIO[R, E, A] =
    new WhenCaseZIO(() => a)

  /**
   * Returns the specified stream if the given effectful condition is satisfied,
   * otherwise returns an empty stream.
   */
  def whenZIO[R, E](b: => ZIO[R, E, Boolean]) =
    new WhenZIO(() => b)

  final class EnvironmentWithPartiallyApplied[R](private val dummy: Boolean = true) extends AnyVal {
    def apply[A](f: ZEnvironment[R] => A)(implicit trace: Trace): ZStream[R, Nothing, A] =
      ZStream.environment[R].map(f)
  }

  final class EnvironmentWithZIOPartiallyApplied[R](private val dummy: Boolean = true) extends AnyVal {
    def apply[R1 <: R, E, A](f: ZEnvironment[R] => ZIO[R1, E, A])(implicit
      trace: Trace
    ): ZStream[R with R1, E, A] =
      ZStream.environment[R].mapZIO(f)
  }

  final class EnvironmentWithStreamPartiallyApplied[R](private val dummy: Boolean = true) extends AnyVal {
    def apply[R1 <: R, E, A](f: ZEnvironment[R] => ZStream[R1, E, A])(implicit
      trace: Trace
    ): ZStream[R with R1, E, A] =
      ZStream.environment[R].flatMap(f)
  }

  final class ScopedPartiallyApplied[R](private val dummy: Boolean = true) extends AnyVal {
    def apply[E, A](zio: => ZIO[Scope with R, E, A])(implicit trace: Trace): ZStream[R, E, A] =
      new ZStream(ZChannel.scoped[R](zio.map(Chunk.single)))
  }

  final class ServiceAtPartiallyApplied[Service](private val dummy: Boolean = true) extends AnyVal {
    def apply[Key](
      key: => Key
    )(implicit
      tag: EnvironmentTag[Map[Key, Service]],
      trace: Trace
    ): ZStream[Map[Key, Service], Nothing, Option[Service]] =
      ZStream.environmentWith(_.getAt(key))
  }

  final class ServiceWithPartiallyApplied[Service](private val dummy: Boolean = true) extends AnyVal {
    def apply[A](f: Service => A)(implicit
      tag: Tag[Service],
      trace: Trace
    ): ZStream[Service, Nothing, A] =
      ZStream.fromZIO(ZIO.serviceWith[Service](f))
  }

  final class ServiceWithZIOPartiallyApplied[Service](private val dummy: Boolean = true) extends AnyVal {
    def apply[R <: Service, E, A](f: Service => ZIO[R, E, A])(implicit
      tag: Tag[Service],
      trace: Trace
    ): ZStream[R with Service, E, A] =
      ZStream.fromZIO(ZIO.serviceWithZIO[Service](f))
  }

  final class ServiceWithStreamPartiallyApplied[Service](private val dummy: Boolean = true) extends AnyVal {
    def apply[R <: Service, E, A](f: Service => ZStream[R, E, A])(implicit
      tag: Tag[Service],
      trace: Trace
    ): ZStream[R with Service, E, A] =
      ZStream.service[Service].flatMap(f)
  }

  final class UnwrapScopedPartiallyApplied[R](private val dummy: Boolean = true) extends AnyVal {
    def apply[E, A](fa: => ZIO[Scope with R, E, ZStream[R, E, A]])(implicit
      trace: Trace
    ): ZStream[R, E, A] =
      scoped[R](fa).flatten
  }

  /**
   * Representation of a grouped stream. This allows to filter which groups will
   * be processed. Once this is applied all groups will be processed in parallel
   * and the results will be merged in arbitrary order.
   */
  sealed trait GroupBy[-R, +E, +K, +V] { self =>

    protected def grouped(implicit trace: Trace): ZStream[R, E, (K, Dequeue[Take[E, V]])]

    /**
     * Run the function across all groups, collecting the results in an
     * arbitrary order.
     */
    def apply[R1 <: R, E1 >: E, A](f: (K, ZStream[Any, E, V]) => ZStream[R1, E1, A], buffer: => Int = 16)(implicit
      trace: Trace
    ): ZStream[R1, E1, A] =
      grouped.flatMapPar[R1, E1, A](Int.MaxValue, buffer) { case (k, q) =>
        f(k, ZStream.fromQueueWithShutdown(q).flattenTake)
      }

    /**
     * Only consider the first n groups found in the stream.
     */
    def first(n: => Int): GroupBy[R, E, K, V] =
      new GroupBy[R, E, K, V] {
        override def grouped(implicit trace: Trace): ZStream[R, E, (K, Dequeue[Take[E, V]])] =
          self.grouped.zipWithIndex.filterZIO { case elem @ ((_, q), i) =>
            if (i < n) ZIO.succeedNow(elem).as(true)
            else q.shutdown.as(false)
          }.map(_._1)
      }

    /**
     * Filter the groups to be processed.
     */
    def filter(f: K => Boolean): GroupBy[R, E, K, V] =
      new GroupBy[R, E, K, V] {
        override def grouped(implicit trace: Trace): ZStream[R, E, (K, Dequeue[Take[E, V]])] =
          self.grouped.filterZIO { case elem @ (k, q) =>
            if (f(k)) ZIO.succeedNow(elem).as(true)
            else q.shutdown.as(false)
          }
      }
  }

  final class ProvideSomeLayer[R0, -R, +E, +A](private val self: ZStream[R, E, A]) extends AnyVal {
    def apply[E1 >: E, R1](
      layer: => ZLayer[R0, E1, R1]
    )(implicit
      ev: R0 with R1 <:< R,
      tagged: EnvironmentTag[R1],
      trace: Trace
    ): ZStream[R0, E1, A] =
      self.asInstanceOf[ZStream[R0 with R1, E, A]].provideLayer(ZLayer.environment[R0] ++ layer)
  }

  final class UpdateService[-R, +E, +A, M](private val self: ZStream[R, E, A]) extends AnyVal {
    def apply[R1 <: R with M](
      f: M => M
    )(implicit tag: Tag[M], trace: Trace): ZStream[R1, E, A] =
      self.provideSomeEnvironment(_.update(f))
  }

  final class UpdateServiceAt[-R, +E, +A, Service](private val self: ZStream[R, E, A]) extends AnyVal {
    def apply[R1 <: R with Map[Key, Service], Key](key: => Key)(
      f: Service => Service
    )(implicit tag: Tag[Map[Key, Service]], trace: Trace): ZStream[R1, E, A] =
      self.provideSomeEnvironment(_.updateAt(key)(f))
  }

  /**
   * A `ZStreamConstructor[Input]` knows how to construct a `ZStream` value from
   * an input of type `Input`. This allows the type of the `ZStream` value
   * constructed to depend on `Input`.
   */
  trait ZStreamConstructor[Input] {

    /**
     * The type of the `ZStream` value.
     */
    type Out

    /**
     * Constructs a `ZStream` value from the specified input.
     */
    def make(input: => Input)(implicit trace: Trace): Out
  }

  object ZStreamConstructor extends ZStreamConstructorPlatformSpecific {

    /**
     * Constructs a `ZStream[R, E, A]` from a [[zio.stream.ZChannel]]
     */
    implicit def ChannelConstructor[R, E, A]: WithOut[ZChannel[R, Any, Any, Any, E, Chunk[A], Any], ZStream[R, E, A]] =
      new ZStreamConstructor[ZChannel[R, Any, Any, Any, E, Chunk[A], Any]] {
        type Out = ZStream[R, E, A]
        def make(input: => ZChannel[R, Any, Any, Any, E, Chunk[A], Any])(implicit trace: Trace): ZStream[R, E, A] =
          ZStream.fromChannel(input)
      }

    /**
     * Constructs a `ZStream[Any, Nothing, A]` from a `Hub[Chunk[A]]`.
     */
    implicit def ChunkHubConstructor[A]: WithOut[Hub[Chunk[A]], ZStream[Any, Nothing, A]] =
      new ZStreamConstructor[Hub[Chunk[A]]] {
        type Out = ZStream[Any, Nothing, A]
        def make(input: => Hub[Chunk[A]])(implicit trace: Trace): ZStream[Any, Nothing, A] =
          ZStream.fromChunkHub(input)
      }

    /**
     * Constructs a `ZStream[Any, Nothing, A]` from a Queue[Chunk[A]]`.
     */
    implicit def ChunkQueueConstructor[A]: WithOut[Queue[Chunk[A]], ZStream[Any, Nothing, A]] =
      new ZStreamConstructor[Queue[Chunk[A]]] {
        type Out = ZStream[Any, Nothing, A]
        def make(input: => Queue[Chunk[A]])(implicit trace: Trace): ZStream[Any, Nothing, A] =
          ZStream.fromChunkQueue(input)
      }

    /**
     * Constructs a `ZStream[Any, Nothing, A]` from an `Iterable[Chunk[A]]`.
     */
    implicit def ChunksConstructor[A, Collection[Element] <: Iterable[Element]]
      : WithOut[Collection[Chunk[A]], ZStream[Any, Nothing, A]] =
      new ZStreamConstructor[Collection[Chunk[A]]] {
        type Out = ZStream[Any, Nothing, A]
        def make(input: => Collection[Chunk[A]])(implicit trace: Trace): ZStream[Any, Nothing, A] =
          ZStream.fromIterable(input).flatMap(ZStream.fromChunk(_))
      }

    /**
     * Constructs a `ZStream[R, E, A]` from a `ZIO[R, E, Iterable[A]]`.
     */
    implicit def IterableZIOConstructor[R, E, A, Collection[Element] <: Iterable[Element]]
      : WithOut[ZIO[R, E, Collection[A]], ZStream[R, E, A]] =
      new ZStreamConstructor[ZIO[R, E, Collection[A]]] {
        type Out = ZStream[R, E, A]
        def make(input: => ZIO[R, E, Collection[A]])(implicit trace: Trace): ZStream[R, E, A] =
          ZStream.fromIterableZIO(input)
      }

    /**
     * Constructs a `ZStream[Any, Throwable, A]` from an `Iterator[A]`.
     */
    implicit def IteratorConstructor[A, IteratorLike[Element] <: Iterator[Element]]
      : WithOut[IteratorLike[A], ZStream[Any, Throwable, A]] =
      new ZStreamConstructor[IteratorLike[A]] {
        type Out = ZStream[Any, Throwable, A]
        def make(input: => IteratorLike[A])(implicit trace: Trace): ZStream[Any, Throwable, A] =
          ZStream.fromIterator(input)
      }

    /**
     * Constructs a `ZStream[R, Throwable, A]` from a `ZIO[R with Scope,
     * Throwable, Iterator[A]]`.
     */
    implicit def IteratorScopedConstructor[R, E <: Throwable, A, IteratorLike[Element] <: Iterator[Element]]
      : WithOut[ZIO[Scope with R, E, IteratorLike[A]], ZStream[R, Throwable, A]] =
      new ZStreamConstructor[ZIO[Scope with R, E, IteratorLike[A]]] {
        type Out = ZStream[R, Throwable, A]
        def make(input: => ZIO[Scope with R, E, IteratorLike[A]])(implicit
          trace: Trace
        ): ZStream[R, Throwable, A] =
          ZStream.fromIteratorScoped[R, A](input)
      }

    /**
     * Constructs a `ZStream[R, Throwable, A]` from a `ZIO[R, Throwable,
     * Iterator[A]]`.
     */
    implicit def IteratorZIOConstructor[R, E <: Throwable, A, IteratorLike[Element] <: Iterator[Element]]
      : WithOut[ZIO[R, E, IteratorLike[A]], ZStream[R, Throwable, A]] =
      new ZStreamConstructor[ZIO[R, E, IteratorLike[A]]] {
        type Out = ZStream[R, Throwable, A]
        def make(input: => ZIO[R, E, IteratorLike[A]])(implicit trace: Trace): ZStream[R, Throwable, A] =
          ZStream.fromIteratorZIO(input)
      }

    /**
     * Constructs a `ZStream[Any, Throwable, A]` from a `java.util.Iterator[A]`.
     */
    implicit def JavaIteratorConstructor[A, JaveIteratorLike[Element] <: java.util.Iterator[Element]]
      : WithOut[JaveIteratorLike[A], ZStream[Any, Throwable, A]] =
      new ZStreamConstructor[JaveIteratorLike[A]] {
        type Out = ZStream[Any, Throwable, A]
        def make(input: => JaveIteratorLike[A])(implicit trace: Trace): ZStream[Any, Throwable, A] =
          ZStream.fromJavaIterator(input)
      }

    /**
     * Constructs a `ZStream[R, Throwable, A]` from a `ZIO[R with Scope,
     * Throwable, java.util.Iterator[A]]`.
     */
    implicit def JavaIteratorScopedConstructor[R, E <: Throwable, A, JaveIteratorLike[Element] <: java.util.Iterator[
      Element
    ]]: WithOut[ZIO[Scope with R, E, JaveIteratorLike[A]], ZStream[R, Throwable, A]] =
      new ZStreamConstructor[ZIO[Scope with R, E, JaveIteratorLike[A]]] {
        type Out = ZStream[R, Throwable, A]
        def make(input: => ZIO[Scope with R, E, JaveIteratorLike[A]])(implicit
          trace: Trace
        ): ZStream[R, Throwable, A] =
          ZStream.fromJavaIteratorScoped[R, A](input)
      }

    /**
     * Constructs a `ZStream[R, Throwable, A]` from a `ZIO[R, Throwable,
     * java.util.Iterator[A]]`.
     */
    implicit def JavaIteratorZIOConstructor[R, E <: Throwable, A, JaveIteratorLike[Element] <: java.util.Iterator[
      Element
    ]]: WithOut[ZIO[R, E, JaveIteratorLike[A]], ZStream[R, Throwable, A]] =
      new ZStreamConstructor[ZIO[R, E, JaveIteratorLike[A]]] {
        type Out = ZStream[R, Throwable, A]
        def make(input: => ZIO[R, E, JaveIteratorLike[A]])(implicit trace: Trace): ZStream[R, Throwable, A] =
          ZStream.fromJavaIteratorZIO(input)
      }

    /**
     * Constructs a `ZStream[R, Nothing, A]` from a `Schedule[R, Any, A]`.
     */
    implicit def ScheduleConstructor[R, A]: WithOut[Schedule[R, Any, A], ZStream[R, Nothing, A]] =
      new ZStreamConstructor[Schedule[R, Any, A]] {
        type Out = ZStream[R, Nothing, A]
        def make(input: => Schedule[R, Any, A])(implicit trace: Trace): ZStream[R, Nothing, A] =
          ZStream.fromSchedule(input)
      }

    /**
     * Constructs a `ZStream[Any, Nothing, A]` from a `TQueue[A]`.
     */
    implicit def TQueueConstructor[A]: WithOut[TQueue[A], ZStream[Any, Nothing, A]] =
      new ZStreamConstructor[TQueue[A]] {
        type Out = ZStream[Any, Nothing, A]
        def make(input: => TQueue[A])(implicit trace: Trace): ZStream[Any, Nothing, A] =
          ZStream.fromTQueue(input)
      }
  }

  trait ZStreamConstructorLowPriority1 extends ZStreamConstructorLowPriority2 {

    /**
     * Constructs a `ZStream[Any, Nothing, A]` from a `Chunk[A]`.
     */
    implicit def ChunkConstructor[A]: WithOut[Chunk[A], ZStream[Any, Nothing, A]] =
      new ZStreamConstructor[Chunk[A]] {
        type Out = ZStream[Any, Nothing, A]
        def make(input: => Chunk[A])(implicit trace: Trace): ZStream[Any, Nothing, A] =
          ZStream.fromChunk(input)
      }

    /**
     * Constructs a `ZStream[Any, Nothing, A]` from a `Hub[A]`.
     */
    implicit def HubConstructor[A]: WithOut[Hub[A], ZStream[Any, Nothing, A]] =
      new ZStreamConstructor[Hub[A]] {
        type Out = ZStream[Any, Nothing, A]
        def make(input: => Hub[A])(implicit trace: Trace): ZStream[Any, Nothing, A] =
          ZStream.fromHub(input)
      }

    /**
     * Constructs a `ZStream[Any, Nothing, A]` from a `Iterable[A]`.
     */
    implicit def IterableConstructor[A, Collection[Element] <: Iterable[Element]]
      : WithOut[Collection[A], ZStream[Any, Nothing, A]] =
      new ZStreamConstructor[Collection[A]] {
        type Out = ZStream[Any, Nothing, A]
        def make(input: => Collection[A])(implicit trace: Trace): ZStream[Any, Nothing, A] =
          ZStream.fromIterable(input)
      }

    /**
     * Constructs a `ZStream[Any, Nothing, A]` from a `Queue[A]`.
     */
    implicit def QueueConstructor[A]: WithOut[Queue[A], ZStream[Any, Nothing, A]] =
      new ZStreamConstructor[Queue[A]] {
        type Out = ZStream[Any, Nothing, A]
        def make(input: => Queue[A])(implicit trace: Trace): ZStream[Any, Nothing, A] =
          ZStream.fromQueue(input)
      }

    /**
     * Construct a `ZStream[R, E, A]` from a `ZIO[R, Option[E], A]`.
     */
    implicit def ZIOOptionConstructor[R, E, A]: WithOut[ZIO[R, Option[E], A], ZStream[R, E, A]] =
      new ZStreamConstructor[ZIO[R, Option[E], A]] {
        type Out = ZStream[R, E, A]
        def make(input: => ZIO[R, Option[E], A])(implicit trace: Trace): ZStream[R, E, A] =
          ZStream.fromZIOOption(input)
      }

    /**
     * Construct a `ZStream[R, E, A]` from a `ZIO[R, Option[E], A]`.
     */
    implicit def ZIOOptionNoneConstructor[R, A]: WithOut[ZIO[R, None.type, A], ZStream[R, Nothing, A]] =
      new ZStreamConstructor[ZIO[R, None.type, A]] {
        type Out = ZStream[R, Nothing, A]
        def make(input: => ZIO[R, None.type, A])(implicit trace: Trace): ZStream[R, Nothing, A] =
          ZStream.fromZIOOption(input)
      }

    /**
     * Construct a `ZStream[R, E, A]` from a `ZIO[R, Option[E], A]`.
     */
    implicit def ZIOOptionSomeConstructor[R, E, A]: WithOut[ZIO[R, Some[E], A], ZStream[R, E, A]] =
      new ZStreamConstructor[ZIO[R, Some[E], A]] {
        type Out = ZStream[R, E, A]
        def make(input: => ZIO[R, Some[E], A])(implicit trace: Trace): ZStream[R, E, A] =
          ZStream.fromZIOOption(input)
      }
  }

  trait ZStreamConstructorLowPriority2 extends ZStreamConstructorLowPriority3 {

    /**
     * Construct a `ZStream[R, E, A]` from a `ZIO[R, E, A]`.
     */
    implicit def ZIOConstructor[R, E, A]: WithOut[ZIO[R, E, A], ZStream[R, E, A]] =
      new ZStreamConstructor[ZIO[R, E, A]] {
        type Out = ZStream[R, E, A]
        def make(input: => ZIO[R, E, A])(implicit trace: Trace): ZStream[R, E, A] =
          ZStream.fromZIO(input)
      }
  }

  trait ZStreamConstructorLowPriority3 {

    /**
     * The type of the `ZStreamConstructor` with the type of the `ZStream`
     * value.
     */
    type WithOut[In, Out0] = ZStreamConstructor[In] { type Out = Out0 }

    /**
     * Construct a `ZStream[R, E, A]` from a `ZIO[R, E, A]`.
     */
    implicit def SucceedConstructor[A]: WithOut[A, ZStream[Any, Nothing, A]] =
      new ZStreamConstructor[A] {
        type Out = ZStream[Any, Nothing, A]
        def make(input: => A)(implicit trace: Trace): ZStream[Any, Nothing, A] =
          ZStream.succeed(input)
      }
  }

  type Pull[-R, +E, +A] = ZIO[R, Option[E], Chunk[A]]

  private[zio] object Pull {
    def emit[A](a: A)(implicit trace: Trace): IO[Nothing, Chunk[A]]         = ZIO.succeed(Chunk.single(a))
    def emit[A](as: Chunk[A])(implicit trace: Trace): IO[Nothing, Chunk[A]] = ZIO.succeed(as)
    def fromDequeue[E, A](d: Dequeue[stream.Take[E, A]])(implicit trace: Trace): IO[Option[E], Chunk[A]] =
      d.take.flatMap(_.done)
    def fail[E](e: E)(implicit trace: Trace): IO[Option[E], Nothing] = ZIO.fail(Some(e))
    def failCause[E](c: Cause[E])(implicit trace: Trace): IO[Option[E], Nothing] =
      ZIO.refailCause(c).mapError(Some(_))
    def empty[A](implicit trace: Trace): IO[Nothing, Chunk[A]]   = ZIO.succeed(Chunk.empty)
    def end(implicit trace: Trace): IO[Option[Nothing], Nothing] = ZIO.fail(None)
  }

  private[zio] case class BufferedPull[R, E, A](
    upstream: ZIO[R, Option[E], Chunk[A]],
    done: Ref[Boolean],
    cursor: Ref[(Chunk[A], Int)]
  ) {
    def ifNotDone[R1, E1, A1](fa: ZIO[R1, Option[E1], A1])(implicit trace: Trace): ZIO[R1, Option[E1], A1] =
      done.get.flatMap(
        if (_) Pull.end
        else fa
      )

    def update(implicit trace: Trace): ZIO[R, Option[E], Unit] =
      ifNotDone {
        upstream.foldZIO(
          {
            case None    => done.set(true) *> Pull.end
            case Some(e) => Pull.fail(e)
          },
          chunk => cursor.set(chunk -> 0)
        )
      }

    def pullElement(implicit trace: Trace): ZIO[R, Option[E], A] =
      ifNotDone {
        cursor.modify { case (chunk, idx) =>
          if (idx >= chunk.size) (update *> pullElement, (Chunk.empty, 0))
          else (ZIO.succeedNow(chunk(idx)), (chunk, idx + 1))
        }.flatten
      }

    def pullChunk(implicit trace: Trace): ZIO[R, Option[E], Chunk[A]] =
      ifNotDone {
        cursor.modify { case (chunk, idx) =>
          if (idx >= chunk.size) (update *> pullChunk, (Chunk.empty, 0))
          else (ZIO.succeedNow(chunk.drop(idx)), (Chunk.empty, 0))
        }.flatten
      }

  }

  private[zio] object BufferedPull {
    def make[R, E, A](
      pull: ZIO[R, Option[E], Chunk[A]]
    )(implicit trace: Trace): ZIO[R, Nothing, BufferedPull[R, E, A]] =
      for {
        done   <- Ref.make(false)
        cursor <- Ref.make[(Chunk[A], Int)](Chunk.empty -> 0)
      } yield BufferedPull(pull, done, cursor)
  }

  /**
   * A synchronous queue-like abstraction that allows a producer to offer an
   * element and wait for it to be taken, and allows a consumer to wait for an
   * element to be available.
   */
  private[zio] class Handoff[A](ref: Ref[Handoff.State[A]]) {
    def offer(a: A)(implicit trace: Trace): UIO[Unit] =
      Promise.make[Nothing, Unit].flatMap { p =>
        ref.modify {
          case s @ Handoff.State.Full(_, notifyProducer) => (notifyProducer.await *> offer(a), s)
          case Handoff.State.Empty(notifyConsumer)       => (notifyConsumer.succeed(()) *> p.await, Handoff.State.Full(a, p))
        }.flatten
      }

    def take(implicit trace: Trace): UIO[A] =
      Promise.make[Nothing, Unit].flatMap { p =>
        ref.modify {
          case Handoff.State.Full(a, notifyProducer)   => (notifyProducer.succeed(()).as(a), Handoff.State.Empty(p))
          case s @ Handoff.State.Empty(notifyConsumer) => (notifyConsumer.await *> take, s)
        }.flatten
      }

    def poll(implicit trace: Trace): UIO[Option[A]] =
      Promise.make[Nothing, Unit].flatMap { p =>
        ref.modify {
          case Handoff.State.Full(a, notifyProducer) => (notifyProducer.succeed(()).as(Some(a)), Handoff.State.Empty(p))
          case s @ Handoff.State.Empty(_)            => (ZIO.succeedNow(None), s)
        }.flatten
      }
  }

  private[zio] object Handoff {
    def make[A](implicit trace: Trace): UIO[Handoff[A]] =
      Promise
        .make[Nothing, Unit]
        .flatMap(p => Ref.make[State[A]](State.Empty(p)))
        .map(new Handoff(_))

    sealed trait State[+A]
    object State {
      case class Empty(notifyConsumer: Promise[Nothing, Unit])          extends State[Nothing]
      case class Full[+A](a: A, notifyProducer: Promise[Nothing, Unit]) extends State[A]
    }
  }

  final class WhenZIO[R, E](private val b: () => ZIO[R, E, Boolean]) extends AnyVal {
    def apply[R1 <: R, E1 >: E, O](zStream: ZStream[R1, E1, O])(implicit trace: Trace): ZStream[R1, E1, O] =
      fromZIO(b()).flatMap(if (_) zStream else ZStream.empty)
  }

  final class WhenCaseZIO[R, E, A](private val a: () => ZIO[R, E, A]) extends AnyVal {
    def apply[R1 <: R, E1 >: E, O](pf: PartialFunction[A, ZStream[R1, E1, O]])(implicit
      trace: Trace
    ): ZStream[R1, E1, O] =
      fromZIO(a()).flatMap(pf.applyOrElse(_, (_: A) => ZStream.empty))
  }

  sealed trait HaltStrategy
  object HaltStrategy {
    case object Left   extends HaltStrategy
    case object Right  extends HaltStrategy
    case object Both   extends HaltStrategy
    case object Either extends HaltStrategy
  }

  implicit final class RefineToOrDieOps[R, E <: Throwable, A](private val self: ZStream[R, E, A]) extends AnyVal {

    /**
     * Keeps some of the errors, and terminates the fiber with the rest.
     */
    def refineToOrDie[E1 <: E: ClassTag](implicit ev: CanFail[E], trace: Trace): ZStream[R, E1, A] =
      self.refineOrDie { case e: E1 => e }
  }

  implicit final class SyntaxOps[-R, +E, O](self: ZStream[R, E, O]) {
    /*
     * Collect elements of the given type flowing through the stream, and filters out others.
     */
    def collectType[O1 <: O](implicit tag: ClassTag[O1], trace: Trace): ZStream[R, E, O1] =
      self.collect { case o if tag.runtimeClass.isInstance(o) => o.asInstanceOf[O1] }
  }

  private[zio] class Rechunker[A](n: Int) {
    private var builder: ChunkBuilder[A] = ChunkBuilder.make(n)
    private var pos: Int                 = 0

    def write(elem: A): Chunk[A] = {
      builder += elem
      pos += 1
      if (pos == n) {
        val result = builder.result()
        builder = ChunkBuilder.make(n)
        pos = 0
        result
      } else {
        null
      }
    }

    def isEmpty: Boolean =
      pos == 0

    def emitIfNotEmpty()(implicit trace: Trace): ZChannel[Any, Any, Any, Any, Nothing, Chunk[A], Unit] =
      if (pos != 0) {
        ZChannel.write(builder.result())
      } else {
        ZChannel.unit
      }
  }

  private[zio] sealed trait SinkEndReason
  private[zio] object SinkEndReason {
    case object ScheduleEnd extends SinkEndReason
    case object UpstreamEnd extends SinkEndReason
  }

  private[zio] sealed trait HandoffSignal[E, A]
  private[zio] object HandoffSignal {
    case class Emit[E, A](els: Chunk[A])        extends HandoffSignal[E, A]
    case class Halt[E, A](error: Cause[E])      extends HandoffSignal[E, A]
    case class End[E, A](reason: SinkEndReason) extends HandoffSignal[E, A]
  }

  private[zio] sealed trait DebounceState[+E, +A]
  private[zio] object DebounceState {
    case object NotStarted                                         extends DebounceState[Nothing, Nothing]
    case class Previous[A](fiber: Fiber[Nothing, Chunk[A]])        extends DebounceState[Nothing, A]
    case class Current[E, A](fiber: Fiber[E, HandoffSignal[E, A]]) extends DebounceState[E, A]
  }

  /**
   * An `Emit[R, E, A, B]` represents an asynchronous callback that can be
   * called multiple times. The callback can be called with a value of type
   * `ZIO[R, Option[E], Chunk[A]]`, where succeeding with a `Chunk[A]` indicates
   * to emit those elements, failing with `Some[E]` indicates to terminate with
   * that error, and failing with `None` indicates to terminate with an end of
   * stream signal.
   */
  trait Emit[+R, -E, -A, +B] extends (ZIO[R, Option[E], Chunk[A]] => B) {

    def apply(v1: ZIO[R, Option[E], Chunk[A]]): B

    /**
     * Emits a chunk containing the specified values.
     */
    def chunk(as: Chunk[A])(implicit trace: Trace): B =
      apply(ZIO.succeedNow(as))

    /**
     * Terminates with a cause that dies with the specified `Throwable`.
     */
    def die(t: Throwable)(implicit trace: Trace): B =
      apply(ZIO.die(t))

    /**
     * Terminates with a cause that dies with a `Throwable` with the specified
     * message.
     */
    def dieMessage(message: String)(implicit trace: Trace): B =
      apply(ZIO.dieMessage(message))

    /**
     * Either emits the specified value if this `Exit` is a `Success` or else
     * terminates with the specified cause if this `Exit` is a `Failure`.
     */
    def done(exit: Exit[E, A])(implicit trace: Trace): B =
      apply(ZIO.done(exit.mapBoth(e => Some(e), a => Chunk(a))))

    /**
     * Terminates with an end of stream signal.
     */
    def end(implicit trace: Trace): B =
      apply(ZIO.fail(None))

    /**
     * Terminates with the specified error.
     */
    def fail(e: E)(implicit trace: Trace): B =
      apply(ZIO.fail(Some(e)))

    /**
     * Either emits the success value of this effect or terminates the stream
     * with the failure value of this effect.
     */
    def fromEffect(zio: ZIO[R, E, A])(implicit trace: Trace): B =
      apply(zio.mapBoth(e => Some(e), a => Chunk(a)))

    /**
     * Either emits the success value of this effect or terminates the stream
     * with the failure value of this effect.
     */
    def fromEffectChunk(zio: ZIO[R, E, Chunk[A]])(implicit trace: Trace): B =
      apply(zio.mapError(e => Some(e)))

    /**
     * Terminates the stream with the specified cause.
     */
    def halt(cause: Cause[E])(implicit trace: Trace): B =
      apply(ZIO.refailCause(cause.map(e => Some(e))))

    /**
     * Emits a chunk containing the specified value.
     */
    def single(a: A)(implicit trace: Trace): B =
      apply(ZIO.succeedNow(Chunk(a)))
  }

  /**
   * Provides extension methods for streams that are sorted by distinct keys.
   */
  implicit final class SortedByKey[R, E, K, A](private val self: ZStream[R, E, (K, A)]) {

    /**
     * Zips this stream that is sorted by distinct keys and the specified stream
     * that is sorted by distinct keys to produce a new stream that is sorted by
     * distinct keys. Combines values associated with each key into a tuple,
     * using the specified values `defaultLeft` and `defaultRight` to fill in
     * missing values.
     *
     * This allows zipping potentially unbounded streams of data by key in
     * constant space but the caller is responsible for ensuring that the
     * streams are sorted by distinct keys.
     */
    def zipAllSortedByKey[R1 <: R, E1 >: E, B](
      that: => ZStream[R1, E1, (K, B)]
    )(defaultLeft: => A, defaultRight: => B)(implicit
      ord: Ordering[K],
      trace: Trace
    ): ZStream[R1, E1, (K, (A, B))] =
      zipAllSortedByKeyWith(that)((_, defaultRight), (defaultLeft, _))((_, _))

    /**
     * Zips this stream that is sorted by distinct keys and the specified stream
     * that is sorted by distinct keys to produce a new stream that is sorted by
     * distinct keys. Keeps only values from this stream, using the specified
     * value `default` to fill in missing values.
     *
     * This allows zipping potentially unbounded streams of data by key in
     * constant space but the caller is responsible for ensuring that the
     * streams are sorted by distinct keys.
     */
    def zipAllSortedByKeyLeft[R1 <: R, E1 >: E, B](
      that: => ZStream[R1, E1, (K, B)]
    )(default: => A)(implicit ord: Ordering[K], trace: Trace): ZStream[R1, E1, (K, A)] =
      zipAllSortedByKeyWith(that)(identity, _ => default)((a, _) => a)

    /**
     * Zips this stream that is sorted by distinct keys and the specified stream
     * that is sorted by distinct keys to produce a new stream that is sorted by
     * distinct keys. Keeps only values from that stream, using the specified
     * value `default` to fill in missing values.
     *
     * This allows zipping potentially unbounded streams of data by key in
     * constant space but the caller is responsible for ensuring that the
     * streams are sorted by distinct keys.
     */
    def zipAllSortedByKeyRight[R1 <: R, E1 >: E, B](
      that: => ZStream[R1, E1, (K, B)]
    )(default: => B)(implicit ord: Ordering[K], trace: Trace): ZStream[R1, E1, (K, B)] =
      zipAllSortedByKeyWith(that)(_ => default, identity)((_, b) => b)

    /**
     * Zips this stream that is sorted by distinct keys and the specified stream
     * that is sorted by distinct keys to produce a new stream that is sorted by
     * distinct keys. Uses the functions `left`, `right`, and `both` to handle
     * the cases where a key and value exist in this stream, that stream, or
     * both streams.
     *
     * This allows zipping potentially unbounded streams of data by key in
     * constant space but the caller is responsible for ensuring that the
     * streams are sorted by distinct keys.
     */
    def zipAllSortedByKeyWith[R1 <: R, E1 >: E, B, C](
      that: => ZStream[R1, E1, (K, B)]
    )(left: A => C, right: B => C)(
      both: (A, B) => C
    )(implicit ord: Ordering[K], trace: Trace): ZStream[R1, E1, (K, C)] = {
      sealed trait State
      case object DrainLeft                                extends State
      case object DrainRight                               extends State
      case object PullBoth                                 extends State
      final case class PullLeft(rightChunk: Chunk[(K, B)]) extends State
      final case class PullRight(leftChunk: Chunk[(K, A)]) extends State

      def pull(
        state: State,
        pullLeft: ZIO[R, Option[E], Chunk[(K, A)]],
        pullRight: ZIO[R1, Option[E1], Chunk[(K, B)]]
      ): ZIO[R1, Nothing, Exit[Option[E1], (Chunk[(K, C)], State)]] =
        state match {
          case DrainLeft =>
            pullLeft.fold(
              e => Exit.fail(e),
              leftChunk => Exit.succeed(leftChunk.map { case (k, a) => (k, left(a)) } -> DrainLeft)
            )
          case DrainRight =>
            pullRight.fold(
              e => Exit.fail(e),
              rightChunk => Exit.succeed(rightChunk.map { case (k, b) => (k, right(b)) } -> DrainRight)
            )
          case PullBoth =>
            pullLeft.unsome
              .zipPar(pullRight.unsome)
              .foldZIO(
                e => ZIO.succeedNow(Exit.fail(Some(e))),
                {
                  case (Some(leftChunk), Some(rightChunk)) =>
                    if (leftChunk.isEmpty && rightChunk.isEmpty) pull(PullBoth, pullLeft, pullRight)
                    else if (leftChunk.isEmpty) pull(PullLeft(rightChunk), pullLeft, pullRight)
                    else if (rightChunk.isEmpty) pull(PullRight(leftChunk), pullLeft, pullRight)
                    else ZIO.succeedNow(Exit.succeed(mergeSortedByKeyChunk(leftChunk, rightChunk)))
                  case (Some(leftChunk), None) =>
                    if (leftChunk.isEmpty) pull(DrainLeft, pullLeft, pullRight)
                    else ZIO.succeedNow(Exit.succeed(leftChunk.map { case (k, a) => (k, left(a)) } -> DrainLeft))
                  case (None, Some(rightChunk)) =>
                    if (rightChunk.isEmpty) pull(DrainRight, pullLeft, pullRight)
                    else
                      ZIO.succeedNow(Exit.succeed(rightChunk.map { case (k, b) => (k, right(b)) } -> DrainRight))
                  case (None, None) => ZIO.succeedNow(Exit.fail(None))
                }
              )
          case PullLeft(rightChunk) =>
            pullLeft.foldZIO(
              {
                case Some(e) => ZIO.succeedNow(Exit.fail(Some(e)))
                case None =>
                  ZIO.succeedNow(Exit.succeed(rightChunk.map { case (k, b) => (k, right(b)) } -> DrainRight))
              },
              leftChunk =>
                if (leftChunk.isEmpty) pull(PullLeft(rightChunk), pullLeft, pullRight)
                else ZIO.succeedNow(Exit.succeed(mergeSortedByKeyChunk(leftChunk, rightChunk)))
            )
          case PullRight(leftChunk) =>
            pullRight.foldZIO(
              {
                case Some(e) => ZIO.succeedNow(Exit.fail(Some(e)))
                case None    => ZIO.succeedNow(Exit.succeed(leftChunk.map { case (k, a) => (k, left(a)) } -> DrainLeft))
              },
              rightChunk =>
                if (rightChunk.isEmpty) pull(PullRight(leftChunk), pullLeft, pullRight)
                else ZIO.succeedNow(Exit.succeed(mergeSortedByKeyChunk(leftChunk, rightChunk)))
            )
        }

      def mergeSortedByKeyChunk(
        leftChunk: Chunk[(K, A)],
        rightChunk: Chunk[(K, B)]
      ): (Chunk[(K, C)], State) = {
        val builder       = ChunkBuilder.make[(K, C)]()
        var state         = null.asInstanceOf[State]
        val leftIterator  = leftChunk.iterator
        val rightIterator = rightChunk.iterator
        var leftTuple     = leftIterator.next()
        var rightTuple    = rightIterator.next()
        var k1            = leftTuple._1
        var a             = leftTuple._2
        var k2            = rightTuple._1
        var b             = rightTuple._2
        var loop          = true
        while (loop) {
          val compare = ord.compare(k1, k2)
          if (compare == 0) {
            builder += k1 -> both(a, b)
            if (leftIterator.hasNext && rightIterator.hasNext) {
              leftTuple = leftIterator.next()
              rightTuple = rightIterator.next()
              k1 = leftTuple._1
              a = leftTuple._2
              k2 = rightTuple._1
              b = rightTuple._2
            } else if (leftIterator.hasNext) {
              state = PullRight(Chunk.fromIterator(leftIterator))
              loop = false
            } else if (rightIterator.hasNext) {
              state = PullLeft(Chunk.fromIterator(rightIterator))
              loop = false
            } else {
              state = PullBoth
              loop = false
            }
          } else if (compare < 0) {
            builder += k1 -> left(a)
            if (leftIterator.hasNext) {
              leftTuple = leftIterator.next()
              k1 = leftTuple._1
              a = leftTuple._2
            } else {
              val rightBuilder = ChunkBuilder.make[(K, B)]()
              rightBuilder += rightTuple
              rightBuilder ++= rightIterator
              state = PullLeft(rightBuilder.result())
              loop = false
            }
          } else {
            builder += k2 -> right(b)
            if (rightIterator.hasNext) {
              rightTuple = rightIterator.next()
              k2 = rightTuple._1
              b = rightTuple._2
            } else {
              val leftBuilder = ChunkBuilder.make[(K, A)]()
              leftBuilder += leftTuple
              leftBuilder ++= leftIterator
              state = PullRight(leftBuilder.result())
              loop = false
            }
          }
        }
        (builder.result(), state)
      }

      self.combineChunks[R1, E1, State, (K, B), (K, C)](that)(PullBoth)(pull)
    }
  }

  private def mapDequeue[A, B](dequeue: Dequeue[A])(f: A => B): Dequeue[B] =
    new Dequeue[B] {
      def awaitShutdown(implicit trace: Trace): UIO[Unit] =
        dequeue.awaitShutdown
      def capacity: Int =
        dequeue.capacity
      def isShutdown(implicit trace: Trace): UIO[Boolean] =
        dequeue.isShutdown
      def shutdown(implicit trace: Trace): UIO[Unit] =
        dequeue.shutdown
      def size(implicit trace: Trace): UIO[Int] =
        dequeue.size
      def take(implicit trace: Trace): UIO[B] =
        dequeue.take.map(f)
      def takeAll(implicit trace: Trace): UIO[Chunk[B]] =
        dequeue.takeAll.map(_.map(f))
      def takeUpTo(max: Int)(implicit trace: Trace): UIO[Chunk[B]] =
        dequeue.takeUpTo(max).map(_.map(f))
    }

  /**
   * A variant of `groupBy` that retains the insertion order of keys.
   */
  private def groupBy[K, V](values: Iterable[V])(f: V => K): Chunk[(K, Chunk[V])] = {

    class GroupedBuilder extends Function1[K, ChunkBuilder[V]] { self =>
      val builder = ChunkBuilder.make[(K, ChunkBuilder[V])]()
      def apply(key: K): ChunkBuilder[V] = {
        val builder = ChunkBuilder.make[V]()
        self.builder += key -> builder
        builder
      }
      def result(): Chunk[(K, Chunk[V])] = {
        val chunk = builder.result()
        chunk.map { case (key, builder) => key -> builder.result() }
      }
    }

    val groupedBuilder = new GroupedBuilder
    val iterator       = values.iterator
    val map            = mutable.Map.empty[K, ChunkBuilder[V]]
    while (iterator.hasNext) {
      val value   = iterator.next()
      val key     = f(value)
      val builder = map.getOrElseUpdate(key, groupedBuilder(key))
      builder += value
    }
    groupedBuilder.result()
  }

  private def zipChunks[A, B, C](cl: Chunk[A], cr: Chunk[B], f: (A, B) => C): (Chunk[C], Either[Chunk[A], Chunk[B]]) =
    if (cl.size > cr.size)
      (cl.take(cr.size).zipWith(cr)(f), Left(cl.drop(cr.size)))
    else
      (cl.zipWith(cr.take(cl.size))(f), Right(cr.drop(cl.size)))
}<|MERGE_RESOLUTION|>--- conflicted
+++ resolved
@@ -2817,26 +2817,12 @@
   /**
    * Schedules the output of the stream using the provided `schedule`.
    */
-<<<<<<< HEAD
-  def scheduleElements[R1 <: R](schedule: => Schedule[R1, A, Any])(implicit
-=======
-  final def schedule[R1 <: R](schedule: => Schedule[R1, A, Any])(implicit
->>>>>>> ea95d98f
+  def schedule[R1 <: R](schedule: => Schedule[R1, A, Any])(implicit
     trace: Trace
   ): ZStream[R1, E, A] =
     scheduleEither(schedule).collect { case Right(a) => a }
 
   /**
-<<<<<<< HEAD
-   * Emits elements of this stream with a fixed delay in between, regardless of
-   * how long it takes to produce a value.
-   */
-  def scheduleElementsFixed(duration: => Duration)(implicit trace: Trace): ZStream[R, E, A] =
-    scheduleElements(Schedule.fixed(duration))
-
-  /**
-=======
->>>>>>> ea95d98f
    * Schedules the output of the stream using the provided `schedule` and emits
    * its output at the end (if `schedule` is finite). Uses the provided function
    * to align the stream and schedule outputs on the same type.
