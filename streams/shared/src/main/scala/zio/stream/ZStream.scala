--- conflicted
+++ resolved
@@ -2272,8 +2272,6 @@
     def dieMessage(m: String): Pull[Any, Nothing, Nothing]   = UIO.dieMessage(m)
     def done[E, A](e: Exit[E, A]): Pull[Any, E, A]           = IO.done(e).mapError(Some(_))
     def fromPromise[E, A](p: Promise[E, A]): Pull[Any, E, A] = p.await.mapError(Some(_))
-<<<<<<< HEAD
-=======
 
     def fromTake[E, A](take: Take[E, A]): Pull[Any, E, A] =
       take match {
@@ -2281,31 +2279,6 @@
         case Take.Fail(e)  => halt(e)
         case Take.End      => end
       }
-
-    def sequenceCauseOption[E](c: Cause[Option[E]]): Option[Cause[E]] =
-      c match {
-        case Cause.Traced(cause, trace) => sequenceCauseOption(cause).map(Cause.Traced(_, trace))
-        case Cause.Interrupt            => Some(Cause.Interrupt)
-        case d @ Cause.Die(_)           => Some(d)
-        case Cause.Fail(Some(e))        => Some(Cause.Fail(e))
-        case Cause.Fail(None)           => None
-        case Cause.Then(left, right) =>
-          (sequenceCauseOption(left), sequenceCauseOption(right)) match {
-            case (Some(cl), Some(cr)) => Some(Cause.Then(cl, cr))
-            case (None, Some(cr))     => Some(cr)
-            case (Some(cl), None)     => Some(cl)
-            case (None, None)         => None
-          }
-
-        case Cause.Both(left, right) =>
-          (sequenceCauseOption(left), sequenceCauseOption(right)) match {
-            case (Some(cl), Some(cr)) => Some(Cause.Both(cl, cr))
-            case (None, Some(cr))     => Some(cr)
-            case (Some(cl), None)     => Some(cl)
-            case (None, None)         => None
-          }
-      }
->>>>>>> 8665623e
   }
 
   /**
@@ -2448,22 +2421,13 @@
                           k =>
                             runtime.unsafeRun(
                               k.foldCauseM(
-<<<<<<< HEAD
-                                Cause.sequenceCauseOption(_) match {
-                                  case None    => output.offer(Pull.end)
-                                  case Some(c) => output.offer(Pull.halt(c))
-                                },
-                                a => output.offer(Pull.emit(a))
-                              )
-=======
-                                  Pull.sequenceCauseOption(_) match {
+                                  Cause.sequenceCauseOption(_) match {
                                     case None    => output.offer(Pull.end)
                                     case Some(c) => output.offer(Pull.halt(c))
                                   },
                                   a => output.offer(Pull.emit(a))
                                 )
                                 .unit
->>>>>>> 8665623e
                             )
                         )
                       ).toManaged_
@@ -2491,22 +2455,13 @@
               k =>
                 runtime.unsafeRun(
                   k.foldCauseM(
-<<<<<<< HEAD
-                    Cause.sequenceCauseOption(_) match {
-                      case None    => output.offer(Pull.end)
-                      case Some(c) => output.offer(Pull.halt(c))
-                    },
-                    a => output.offer(Pull.emit(a))
-                  )
-=======
-                      Pull.sequenceCauseOption(_) match {
+                      Cause.sequenceCauseOption(_) match {
                         case None    => output.offer(Pull.end)
                         case Some(c) => output.offer(Pull.halt(c))
                       },
                       a => output.offer(Pull.emit(a))
                     )
                     .unit
->>>>>>> 8665623e
                 )
             ).toManaged_
       } yield output.take.flatten
@@ -2531,22 +2486,13 @@
                            k =>
                              runtime.unsafeRun(
                                k.foldCauseM(
-<<<<<<< HEAD
-                                 Cause.sequenceCauseOption(_) match {
-                                   case None    => output.offer(Pull.end)
-                                   case Some(c) => output.offer(Pull.halt(c))
-                                 },
-                                 a => output.offer(Pull.emit(a))
-                               )
-=======
-                                   Pull.sequenceCauseOption(_) match {
+                                   Cause.sequenceCauseOption(_) match {
                                      case None    => output.offer(Pull.end)
                                      case Some(c) => output.offer(Pull.halt(c))
                                    },
                                    a => output.offer(Pull.emit(a))
                                  )
                                  .unit
->>>>>>> 8665623e
                              )
                          )
                        ).toManaged_
