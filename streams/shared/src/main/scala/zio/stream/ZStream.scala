--- conflicted
+++ resolved
@@ -18,6 +18,7 @@
 
 import zio._
 import zio.clock.Clock
+import zio.delay.Delay
 import zio.duration.Duration
 
 /**
@@ -1329,36 +1330,20 @@
     new ZStream[R1 with Clock, E, A] {
       import clock.sleep
 
-<<<<<<< HEAD
-      override def fold[R2 <: R1 with Clock, E1 >: E, A1 >: A, S]: Fold[R2, E1, A1, S] =
-        ZManaged.succeedLazy { (s, cont, f) =>
-          def loop(s: S, sched: schedule.State): ZManaged[R2, E1, S] =
-            self.fold[R2, E1, A1, S].flatMap { fold =>
-              fold(s, cont, f).zip(ZManaged.fromEffect(schedule.update((), sched))).flatMap {
-                case (s, decision) =>
-                  ZManaged.fromEffect(decision.delay.run).flatMap { delay =>
-                    if (decision.cont && cont(s)) sleep(delay).toManaged_ *> loop(s, decision.state)
-                    else ZManaged.succeed(s)
-                  }
-
-              }
-            }
-
-          schedule.initial.map(_._2).toManaged_.flatMap(loop(s, _))
-        }
-=======
       override def process =
         for {
-          scheduleInit  <- schedule.initial.toManaged_
+          _             <- schedule.initial.flatMap(_._1.run).flatMap(sleep).toManaged_
+          scheduleInit  <- schedule.initial.map(_._2).toManaged_
           schedStateRef <- Ref.make(scheduleInit).toManaged_
           stream = {
             def repeated: ZStream[R1 with Clock, E, A] = ZStream.unwrap {
               for {
                 scheduleState <- schedStateRef.get
                 decision      <- schedule.update((), scheduleState)
+                delay         <- decision.delay.run
                 s2 = if (decision.cont)
                   ZStream
-                    .fromEffect(schedStateRef.set(decision.state) *> sleep(decision.delay))
+                    .fromEffect(schedStateRef.set(decision.state) *> sleep(delay))
                     .drain ++ self ++ repeated
                 else
                   ZStream.empty
@@ -1369,7 +1354,6 @@
           }
           as <- stream.process
         } yield as
->>>>>>> 50f8b7de
     }
 
   /**
@@ -1425,32 +1409,11 @@
     new ZStream[R1 with Clock, E, Either[B, A]] {
       sealed trait State
       object State {
-        case class Initial(sched: schedule.State)                               extends State
-        case class SleepAndFinish(delay: Duration, b: B)                        extends State
-        case class SleepAndRepeat(sched: schedule.State, delay: Duration, a: A) extends State
+        case class Initial(sched: schedule.State)                            extends State
+        case class SleepAndFinish(delay: Delay, b: B)                        extends State
+        case class SleepAndRepeat(sched: schedule.State, delay: Delay, a: A) extends State
       }
 
-<<<<<<< HEAD
-      override def fold[R2 <: R1 with Clock, E1 >: E, A1 >: Either[B, A], S]: Fold[R2, E1, A1, S] =
-        ZManaged.succeedLazy { (s, cont, f) =>
-          def loop(s: S, schedSt: schedule.State, a: A): ZIO[R2, E1, S] =
-            if (!cont(s)) ZIO.succeed(s)
-            else
-              f(s, Right(a)).zip(schedule.update(a, schedSt)).flatMap {
-                case (su, decision) if !decision.cont && cont(su) => f(su, Left(decision.finish()))
-                case (su, decision) if decision.cont && cont(su) =>
-                  decision.delay.run.flatMap { delay =>
-                    loop(su, decision.state, a).delay(delay)
-                  }
-
-                case (su, _) => IO.succeed(su)
-              }
-
-          schedule.initial.toManaged_.map(_._2).flatMap { schedSt =>
-            self.fold[R2, E1, A, S].flatMap { fl =>
-              fl(s, cont, (s, a) => loop(s, schedSt, a))
-            }
-=======
       def decide(decision: ZSchedule.Decision[schedule.State, B], a: A): State =
         if (decision.cont) State.SleepAndRepeat(decision.state, decision.delay, a)
         else State.SleepAndFinish(decision.delay, decision.finish())
@@ -1458,7 +1421,7 @@
       override def process: ZManaged[R1 with Clock, E, InputStream[R1 with Clock, E, Either[B, A]]] =
         for {
           as    <- self.process
-          init  <- schedule.initial.toManaged_
+          init  <- schedule.initial.map(_._2).toManaged_
           state <- Ref.make[State](State.Initial(init)).toManaged_
           pull = state.get.flatMap {
             case State.Initial(sched) =>
@@ -1470,17 +1433,18 @@
 
             case State.SleepAndRepeat(sched, delay, a) =>
               for {
-                _        <- clock.sleep(delay)
+                dl       <- delay.run
+                _        <- clock.sleep(dl)
                 decision <- schedule.update(a, sched)
                 _        <- state.set(decide(decision, a))
               } yield Right(a)
 
             case State.SleepAndFinish(delay, b) =>
               for {
-                _ <- clock.sleep(delay)
-                _ <- state.set(State.Initial(init))
+                dl <- delay.run
+                _  <- clock.sleep(dl)
+                _  <- state.set(State.Initial(init))
               } yield Left(b)
->>>>>>> 50f8b7de
           }
         } yield pull
     }
