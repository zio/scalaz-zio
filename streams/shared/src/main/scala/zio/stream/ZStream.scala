--- conflicted
+++ resolved
@@ -4197,7 +4197,6 @@
    */
   def zipWith[R1 <: R, E1 >: E, A2, A3](
     that: => ZStream[R1, E1, A2]
-<<<<<<< HEAD
   )(f: (A, A2) => A3)(implicit trace: ZTraceElement): ZStream[R1, E1, A3] =
     zipWithChunks(that)(zipChunks(_, _, f))
 
@@ -4212,47 +4211,16 @@
   )(
     f: (Chunk[A1], Chunk[A2]) => (Chunk[A3], Either[Chunk[A1], Chunk[A2]])
   )(implicit trace: ZTraceElement): ZStream[R1, E1, A3] = {
-    sealed trait State[+W1, +W2]
-    case class Running[W1, W2](excess: Either[Chunk[W1], Chunk[W2]]) extends State[W1, W2]
-    case class LeftDone[W1](excessL: NonEmptyChunk[W1])              extends State[W1, Nothing]
-    case class RightDone[W2](excessR: NonEmptyChunk[W2])             extends State[Nothing, W2]
-    case object End                                                  extends State[Nothing, Nothing]
-
-    def handleSuccess(
-      leftUpd: Option[Chunk[A1]],
-      rightUpd: Option[Chunk[A2]],
-      excess: Either[Chunk[A1], Chunk[A2]]
-    ): Exit[Option[Nothing], (Chunk[A3], State[A1, A2])] = {
-      val (left, right) = {
-        val (leftExcess, rightExcess) = excess.fold(l => (l, Chunk.empty), r => (Chunk.empty, r))
-        val l                         = leftUpd.fold(leftExcess)(upd => leftExcess ++ upd)
-        val r                         = rightUpd.fold(rightExcess)(upd => rightExcess ++ upd)
-        (l, r)
-      }
-      val (emit, newExcess): (Chunk[A3], Either[Chunk[A1], Chunk[A2]]) = f(left, right)
-      (leftUpd.isDefined, rightUpd.isDefined) match {
-        case (true, true)   => Exit.succeed((emit, Running(newExcess)))
-        case (false, false) => Exit.fail(None)
-        case _ => {
-          val newState = newExcess match {
-            case Left(l)  => l.nonEmptyOrElse[State[A1, A2]](End)(LeftDone(_))
-            case Right(r) => r.nonEmptyOrElse[State[A1, A2]](End)(RightDone(_))
-          }
-          Exit.succeed((emit, newState))
-        }
-=======
-  )(f: (A, A2) => A3)(implicit trace: ZTraceElement): ZStream[R1, E1, A3] = {
-
-    sealed trait State[+A, +A2]
+    sealed trait State[+A1, +A2]
     case object PullBoth                                 extends State[Nothing, Nothing]
     final case class PullLeft[A2](rightChunk: Chunk[A2]) extends State[Nothing, A2]
-    final case class PullRight[A](leftChunk: Chunk[A])   extends State[A, Nothing]
+    final case class PullRight[A1](leftChunk: Chunk[A1]) extends State[A1, Nothing]
 
     def pull(
-      state: State[A, A2],
-      pullLeft: ZIO[R, Option[E], Chunk[A]],
+      state: State[A1, A2],
+      pullLeft: ZIO[R, Option[E], Chunk[A1]],
       pullRight: ZIO[R1, Option[E1], Chunk[A2]]
-    ): ZIO[R1, Nothing, Exit[Option[E1], (Chunk[A3], State[A, A2])]] =
+    ): ZIO[R1, Nothing, Exit[Option[E1], (Chunk[A3], State[A1, A2])]] =
       state match {
         case PullBoth =>
           pullLeft
@@ -4267,7 +4235,7 @@
                 else if (rightChunk.isEmpty)
                   pull(PullRight(leftChunk), pullLeft, pullRight)
                 else
-                  ZIO.succeedNow(Exit.succeed(zipWithChunks(leftChunk, rightChunk, f)))
+                  ZIO.succeedNow(Exit.succeed(zipWithChunks(leftChunk, rightChunk)))
               }
             )
         case PullLeft(rightChunk) =>
@@ -4279,7 +4247,7 @@
               else if (rightChunk.isEmpty)
                 pull(PullRight(leftChunk), pullLeft, pullRight)
               else
-                ZIO.succeedNow(Exit.succeed(zipWithChunks(leftChunk, rightChunk, f)))
+                ZIO.succeedNow(Exit.succeed(zipWithChunks(leftChunk, rightChunk)))
           )
         case PullRight(leftChunk) =>
           pullRight.foldZIO(
@@ -4290,39 +4258,15 @@
               else if (leftChunk.isEmpty)
                 pull(PullLeft(rightChunk), pullLeft, pullRight)
               else
-                ZIO.succeedNow(Exit.succeed(zipWithChunks(leftChunk, rightChunk, f)))
+                ZIO.succeedNow(Exit.succeed(zipWithChunks(leftChunk, rightChunk)))
           )
->>>>>>> eff774ac
-      }
-
-<<<<<<< HEAD
-    combineChunks(that)(Running(Left(Chunk.empty)): State[A1, A2]) { (st, p1, p2) =>
-      st match {
-        case Running(excess) =>
-          {
-            p1.unsome.zipWithPar(p2.unsome) { case (l, r) =>
-              handleSuccess(l, r, excess)
-            }
-          }.catchAllCause(e => UIO.succeedNow(Exit.failCause(e.map(Some(_)))))
-        case LeftDone(excessL) =>
-          {
-            p2.unsome.map(handleSuccess(None, _, Left(excessL)))
-          }.catchAllCause(e => UIO.succeedNow(Exit.failCause(e.map(Some(_)))))
-        case RightDone(excessR) => {
-          p1.unsome
-            .map(handleSuccess(_, None, Right(excessR)))
-            .catchAllCause(e => UIO.succeedNow(Exit.failCause(e.map(Some(_)))))
-        }
-        case End => {
-          UIO.succeedNow(Exit.fail(None))
-        }
-=======
+      }
+
     def zipWithChunks(
-      leftChunk: Chunk[A],
-      rightChunk: Chunk[A2],
-      f: (A, A2) => A3
-    ): (Chunk[A3], State[A, A2]) =
-      zipChunks(leftChunk, rightChunk, f) match {
+      leftChunk: Chunk[A1],
+      rightChunk: Chunk[A2]
+    ): (Chunk[A3], State[A1, A2]) =
+      f(leftChunk, rightChunk) match {
         case (out, Left(leftChunk)) =>
           if (leftChunk.isEmpty)
             out -> PullBoth
@@ -4333,10 +4277,9 @@
             out -> PullBoth
           else
             out -> PullLeft(rightChunk)
->>>>>>> eff774ac
-      }
-
-    self.combineChunks[R1, E1, State[A, A2], A2, A3](that)(PullBoth)(pull)
+      }
+
+    self.combineChunks[R1, E1, State[A1, A2], A2, A3](that)(PullBoth)(pull)
   }
 
   /**
