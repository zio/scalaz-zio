/*
 * Copyright 2018-2022 John A. De Goes and the ZIO Contributors
 *
 * Licensed under the Apache License, Version 2.0 (the "License");
 * you may not use this file except in compliance with the License.
 * You may obtain a copy of the License at
 *
 *     http://www.apache.org/licenses/LICENSE-2.0
 *
 * Unless required by applicable law or agreed to in writing, software
 * distributed under the License is distributed on an "AS IS" BASIS,
 * WITHOUT WARRANTIES OR CONDITIONS OF ANY KIND, either express or implied.
 * See the License for the specific language governing permissions and
 * limitations under the License.
 */

package zio.stream

import zio._
import zio.internal.{SingleThreadedRingBuffer, UniqueKey}
import zio.stacktracer.TracingImplicits.disableAutoTrace
import zio.stm._
import zio.stream.ZStream.{DebounceState, HandoffSignal}
import zio.stream.internal.Utils.{zipChunks, zipLeftChunks, zipRightChunks}
import zio.stream.internal.{ZInputStream, ZReader}

import java.io.{IOException, InputStream}
import java.util.concurrent.atomic.{AtomicBoolean, AtomicReference}
import scala.reflect.ClassTag

class ZStream[-R, +E, +A](val channel: ZChannel[R, Any, Any, Any, E, Chunk[A], Any]) { self =>

  import ZStream.TerminationStrategy

  /**
   * Symbolic alias for [[ZStream#cross]].
   */
  final def <*>[R1 <: R, E1 >: E, A2](that: => ZStream[R1, E1, A2])(implicit
    zippable: Zippable[A, A2],
    trace: ZTraceElement
  ): ZStream[R1, E1, zippable.Out] =
    self cross that

  /**
   * Symbolic alias for [[ZStream#crossLeft]].
   */
  final def <*[R1 <: R, E1 >: E, A2](that: => ZStream[R1, E1, A2])(implicit trace: ZTraceElement): ZStream[R1, E1, A] =
    self crossLeft that

  /**
   * Symbolic alias for [[ZStream#crossRight]].
   */
  final def *>[R1 <: R, E1 >: E, A2](that: => ZStream[R1, E1, A2])(implicit trace: ZTraceElement): ZStream[R1, E1, A2] =
    self crossRight that

  /**
   * Symbolic alias for [[ZStream#zip]].
   */
  final def <&>[R1 <: R, E1 >: E, A2](that: => ZStream[R1, E1, A2])(implicit
    zippable: Zippable[A, A2],
    trace: ZTraceElement
  ): ZStream[R1, E1, zippable.Out] =
    self zip that

  /**
   * Symbolic alias for [[ZStream#zipLeft]].
   */
  final def <&[R1 <: R, E1 >: E, A2](that: => ZStream[R1, E1, A2])(implicit trace: ZTraceElement): ZStream[R1, E1, A] =
    self zipLeft that

  /**
   * Symbolic alias for [[ZStream#zipRight]].
   */
  final def &>[R1 <: R, E1 >: E, A2](that: => ZStream[R1, E1, A2])(implicit trace: ZTraceElement): ZStream[R1, E1, A2] =
    self zipRight that

  /**
   * Symbolic alias for [[ZStream#flatMap]].
   */
  @deprecated("use flatMap", "2.0.0")
  def >>=[R1 <: R, E1 >: E, A2](f: A => ZStream[R1, E1, A2])(implicit trace: ZTraceElement): ZStream[R1, E1, A2] =
    flatMap(f)

  /**
   * Symbolic alias for [[ZStream#via]].
   */
  def >>>[R1 <: R, E1 >: E, B](pipeline: => ZPipeline[R1, E1, A, B])(implicit
    trace: ZTraceElement
  ): ZStream[R1, E1, B] =
    via(pipeline)

  /**
   * Symbolic alias for [[[zio.stream.ZStream!.run[R1<:R,E1>:E,B]*]]].
   */
  def >>>[R1 <: R, E1 >: E, A2 >: A, Z](sink: => ZSink[R1, E1, A2, Any, Z])(implicit
    trace: ZTraceElement
  ): ZIO[R1, E1, Z] =
    self.run(sink)

  /**
   * Symbolic alias for [[ZStream#concat]].
   */
  def ++[R1 <: R, E1 >: E, A1 >: A](that: => ZStream[R1, E1, A1])(implicit trace: ZTraceElement): ZStream[R1, E1, A1] =
    self concat that

  /**
   * Symbolic alias for [[ZStream#orElse]].
   */
  final def <>[R1 <: R, E2, A1 >: A](
    that: => ZStream[R1, E2, A1]
  )(implicit ev: CanFail[E], trace: ZTraceElement): ZStream[R1, E2, A1] =
    self orElse that

  /**
   * Returns a stream that submerges the error case of an `Either` into the
   * `ZStream`.
   */
  final def absolve[R1 <: R, E1, A1](implicit
    ev: ZStream[R, E, A] <:< ZStream[R1, E1, Either[E1, A1]],
    trace: ZTraceElement
  ): ZStream[R1, E1, A1] =
    ZStream.absolve(ev(self))

  /**
   * Aggregates elements of this stream using the provided sink for as long as
   * the downstream operators on the stream are busy.
   *
   * This operator divides the stream into two asynchronous "islands". Operators
   * upstream of this operator run on one fiber, while downstream operators run
   * on another. Whenever the downstream fiber is busy processing elements, the
   * upstream fiber will feed elements into the sink until it signals
   * completion.
   *
   * Any sink can be used here, but see [[ZSink.foldWeightedM]] and
   * [[ZSink.foldUntilM]] for sinks that cover the common usecases.
   */
  final def aggregate[R1 <: R, E1 >: E, A1 >: A, B](
    sink: => ZSink[R1, E1, A1, A1, B]
  )(implicit trace: ZTraceElement): ZStream[R1 with Clock, E1, B] =
    aggregateWithin(sink, Schedule.recurs(0))

  /**
   * Aggregates elements of this stream using the provided sink for as long as
   * the downstream operators on the stream are busy.
   *
   * This operator divides the stream into two asynchronous "islands". Operators
   * upstream of this operator run on one fiber, while downstream operators run
   * on another. Whenever the downstream fiber is busy processing elements, the
   * upstream fiber will feed elements into the sink until it signals
   * completion.
   *
   * Any sink can be used here, but see [[ZSink.foldWeightedM]] and
   * [[ZSink.foldUntilM]] for sinks that cover the common usecases.
   */
  @deprecated("use aggregate", "2.0.0")
  final def aggregateAsync[R1 <: R, E1 >: E, A1 >: A, B](
    sink: => ZSink[R1, E1, A1, A1, B]
<<<<<<< HEAD
  )(implicit trace: ZTraceElement): ZStream[R1 with Clock, E1, B] =
    aggregate(sink)
=======
  )(implicit trace: ZTraceElement): ZStream[R1, E1, B] =
    aggregateAsyncWithin(sink, Schedule.recurs(0))
>>>>>>> 5a9462a5

  /**
   * Like `aggregateWithinEither`, but only returns the `Right` results.
   *
   * @param sink
   *   used for the aggregation
   * @param schedule
   *   signalling for when to stop the aggregation
   * @return
   *   `ZStream[R1, E2, B]`
   */
  @deprecated("use aggregateWithin", "2.0.0")
  final def aggregateAsyncWithin[R1 <: R, E1 >: E, A1 >: A, B](
    sink: => ZSink[R1, E1, A1, A1, B],
    schedule: => Schedule[R1, Option[B], Any]
<<<<<<< HEAD
  )(implicit trace: ZTraceElement): ZStream[R1 with Clock, E1, B] =
    aggregateWithin(sink, schedule)

  /**
   * Aggregates elements using the provided sink until it completes, or until
   * the delay signalled by the schedule has passed.
   *
   * This operator divides the stream into two asynchronous islands. Operators
   * upstream of this operator run on one fiber, while downstream operators run
   * on another. Elements will be aggregated by the sink until the downstream
   * fiber pulls the aggregated value, or until the schedule's delay has passed.
   *
   * Aggregated elements will be fed into the schedule to determine the delays
   * between pulls.
   *
   * @param sink
   *   used for the aggregation
   * @param schedule
   *   signalling for when to stop the aggregation
   * @return
   *   `ZStream[R1 with Clock, E2, Either[C, B]]`
   */
  @deprecated("use aggregateWithinEither", "2.0.0")
  def aggregateAsyncWithinEither[R1 <: R, E1 >: E, A1 >: A, B, C](
    sink: => ZSink[R1, E1, A1, A1, B],
    schedule: => Schedule[R1, Option[B], C]
  )(implicit trace: ZTraceElement): ZStream[R1 with Clock, E1, Either[C, B]] =
    aggregateWithinEither(sink, schedule)

  /**
   * Like `aggregateWithinEither`, but only returns the `Right` results.
   *
   * @param sink
   *   used for the aggregation
   * @param schedule
   *   signalling for when to stop the aggregation
   * @return
   *   `ZStream[R1 with Clock, E2, B]`
   */
  final def aggregateWithin[R1 <: R, E1 >: E, A1 >: A, B](
    sink: => ZSink[R1, E1, A1, A1, B],
    schedule: => Schedule[R1, Option[B], Any]
  )(implicit trace: ZTraceElement): ZStream[R1 with Clock, E1, B] =
    aggregateWithinEither(sink, schedule).collect { case Right(v) =>
=======
  )(implicit trace: ZTraceElement): ZStream[R1, E1, B] =
    aggregateAsyncWithinEither(sink, schedule).collect { case Right(v) =>
>>>>>>> 5a9462a5
      v
    }

  /**
   * Aggregates elements using the provided sink until it completes, or until
   * the delay signalled by the schedule has passed.
   *
   * This operator divides the stream into two asynchronous islands. Operators
   * upstream of this operator run on one fiber, while downstream operators run
   * on another. Elements will be aggregated by the sink until the downstream
   * fiber pulls the aggregated value, or until the schedule's delay has passed.
   *
   * Aggregated elements will be fed into the schedule to determine the delays
   * between pulls.
   *
   * @param sink
   *   used for the aggregation
   * @param schedule
   *   signalling for when to stop the aggregation
   * @return
   *   `ZStream[R1, E2, Either[C, B]]`
   */
  def aggregateWithinEither[R1 <: R, E1 >: E, A1 >: A, B, C](
    sink: => ZSink[R1, E1, A1, A1, B],
    schedule: => Schedule[R1, Option[B], C]
  )(implicit trace: ZTraceElement): ZStream[R1, E1, Either[C, B]] = {
    type HandoffSignal = ZStream.HandoffSignal[C, E1, A]
    import ZStream.HandoffSignal._
    type SinkEndReason = ZStream.SinkEndReason[C]
    import ZStream.SinkEndReason._

    val layer =
      ZStream.Handoff.make[HandoffSignal] <*>
        Ref.make[SinkEndReason](SinkEnd) <*>
        Ref.make(Chunk[A1]()) <*>
        schedule.driver

    ZStream.fromZIO(layer).flatMap { case (handoff, sinkEndReason, sinkLeftovers, scheduleDriver) =>
      lazy val handoffProducer: ZChannel[Any, E1, Chunk[A], Any, Nothing, Nothing, Any] =
        ZChannel.readWithCause(
          (in: Chunk[A]) => ZChannel.fromZIO(handoff.offer(Emit(in))) *> handoffProducer,
          (cause: Cause[E1]) => ZChannel.fromZIO(handoff.offer(Halt(cause))),
          (_: Any) => ZChannel.fromZIO(handoff.offer(End(UpstreamEnd)))
        )

      lazy val handoffConsumer: ZChannel[Any, Any, Any, Any, E1, Chunk[A1], Unit] =
        ZChannel.unwrap(
          sinkLeftovers.getAndSet(Chunk.empty).flatMap { leftovers =>
            if (leftovers.nonEmpty) {
              UIO.succeed(ZChannel.write(leftovers) *> handoffConsumer)
            } else
              handoff.take.map {
                case Emit(chunk) => ZChannel.write(chunk) *> handoffConsumer
                case Halt(cause) => ZChannel.failCause(cause)
                case End(reason) => ZChannel.fromZIO(sinkEndReason.set(reason))
              }
          }
        )

      def scheduledAggregator(
        lastB: Option[B]
      ): ZChannel[R1, Any, Any, Any, E1, Chunk[Either[C, B]], Any] = {
        val timeout =
          scheduleDriver
            .next(lastB)
            .foldCauseZIO(
              _.failureOrCause match {
                case Left(_)      => handoff.offer(End(ScheduleTimeout))
                case Right(cause) => handoff.offer(Halt(cause))
              },
              c => handoff.offer(End(ScheduleEnd(c)))
            )

        ZChannel
          .unwrapScoped[R1] {
            timeout.forkScoped.map { fiber =>
              (handoffConsumer pipeToOrFail sink.channel).doneCollect.flatMap { case (leftovers, b) =>
                ZChannel.fromZIO(fiber.interrupt *> sinkLeftovers.set(leftovers.flatten)) *>
                  ZChannel.unwrap {
                    sinkEndReason.modify {
                      case ScheduleEnd(c) =>
                        (ZChannel.write(Chunk(Right(b), Left(c))).as(Some(b)), SinkEnd)

                      case ScheduleTimeout =>
                        (ZChannel.write(Chunk(Right(b))).as(Some(b)), SinkEnd)

                      case SinkEnd =>
                        (ZChannel.write(Chunk(Right(b))).as(Some(b)), SinkEnd)

                      case UpstreamEnd =>
                        (ZChannel.write(Chunk(Right(b))).as(None), UpstreamEnd) // leftovers??
                    }
                  }
              }
            }
          }
          .flatMap {
            case None        => ZChannel.unit
            case s @ Some(_) => scheduledAggregator(s)
          }
      }

      ZStream.scoped[R]((self.channel >>> handoffProducer).runScoped.forkDaemon) *>
        new ZStream(scheduledAggregator(None))
    }
  }

  /**
   * Maps the success values of this stream to the specified constant value.
   */
  def as[A2](A2: => A2)(implicit trace: ZTraceElement): ZStream[R, E, A2] =
    map(_ => A2)

  /**
   * Reads the first n values from the stream and uses them to choose the
   * pipeline that will be used for the remainder of the stream.
   */
  def branchAfter[R1 <: R, E1 >: E, B](
    n: Int
  )(f: Chunk[A] => ZPipeline[R1, E1, A, B])(implicit trace: ZTraceElement): ZStream[R1, E1, B] =
    self >>> ZPipeline.branchAfter(n)(f)

  /**
   * Returns a stream whose failure and success channels have been mapped by the
   * specified pair of functions, `f` and `g`.
   */
  @deprecated("use mapBoth", "2.0.0")
  def bimap[E1, A1](f: E => E1, g: A => A1)(implicit ev: CanFail[E], trace: ZTraceElement): ZStream[R, E1, A1] =
    mapBoth(f, g)

  /**
   * Fan out the stream, producing a list of streams that have the same elements
   * as this stream. The driver stream will only ever advance the `maximumLag`
   * chunks before the slowest downstream stream.
   */
  final def broadcast(n: => Int, maximumLag: => Int)(implicit
    trace: ZTraceElement
  ): ZIO[R with Scope, Nothing, Chunk[ZStream[Any, E, A]]] =
    self
      .broadcastedQueues(n, maximumLag)
      .map(_.map(ZStream.fromQueueWithShutdown(_).flattenTake))

  /**
   * Fan out the stream, producing a dynamic number of streams that have the
   * same elements as this stream. The driver stream will only ever advance the
   * `maximumLag` chunks before the slowest downstream stream.
   */
  final def broadcastDynamic(
    maximumLag: => Int
  )(implicit trace: ZTraceElement): ZIO[R with Scope, Nothing, ZStream[Any, E, A]] =
    self
      .broadcastedQueuesDynamic(maximumLag)
      .map(ZStream.scoped(_).flatMap(ZStream.fromQueue(_)).flattenTake)

  /**
   * Converts the stream to a scoped list of queues. Every value will be
   * replicated to every queue with the slowest queue being allowed to buffer
   * `maximumLag` chunks before the driver is back pressured.
   *
   * Queues can unsubscribe from upstream by shutting down.
   */
  final def broadcastedQueues(
    n: => Int,
    maximumLag: => Int
  )(implicit trace: ZTraceElement): ZIO[R with Scope, Nothing, Chunk[Dequeue[Take[E, A]]]] =
    for {
      hub    <- Hub.bounded[Take[E, A]](maximumLag)
      queues <- ZIO.collectAll(Chunk.fill(n)(hub.subscribe))
      _      <- self.runIntoHubScoped(hub).fork
    } yield queues

  /**
   * Converts the stream to a scoped dynamic amount of queues. Every chunk will
   * be replicated to every queue with the slowest queue being allowed to buffer
   * `maximumLag` chunks before the driver is back pressured.
   *
   * Queues can unsubscribe from upstream by shutting down.
   */
  final def broadcastedQueuesDynamic(
    maximumLag: => Int
  )(implicit trace: ZTraceElement): ZIO[R with Scope, Nothing, ZIO[Scope, Nothing, Dequeue[Take[E, A]]]] =
    toHub(maximumLag).map(_.subscribe)

  /**
   * Allows a faster producer to progress independently of a slower consumer by
   * buffering up to `capacity` elements in a queue.
   *
   * @note
   *   This combinator destroys the chunking structure. It's recommended to use
   *   rechunk afterwards.
   * @note
   *   Prefer capacities that are powers of 2 for better performance.
   */
  final def buffer(capacity: => Int)(implicit trace: ZTraceElement): ZStream[R, E, A] = {
    val queue = self.toQueueOfElements(capacity)
    new ZStream(
      ZChannel.unwrapScoped[R] {
        queue.map { queue =>
          lazy val process: ZChannel[Any, Any, Any, Any, E, Chunk[A], Unit] =
            ZChannel.fromZIO {
              queue.take
            }.flatMap { (exit: Exit[Option[E], A]) =>
              exit.fold(
                Cause
                  .flipCauseOption(_)
                  .fold[ZChannel[Any, Any, Any, Any, E, Chunk[A], Unit]](ZChannel.unit)(ZChannel.failCause(_)),
                value => ZChannel.write(Chunk.single(value)) *> process
              )
            }

          process
        }
      }
    )
  }

  /**
   * Allows a faster producer to progress independently of a slower consumer by
   * buffering up to `capacity` chunks in a queue.
   *
   * @note
   *   Prefer capacities that are powers of 2 for better performance.
   */
  @deprecated("use buffer", "2.0.0")
  final def bufferChunks(capacity: => Int)(implicit trace: ZTraceElement): ZStream[R, E, A] = {
    val queue = self.toQueue(capacity)
    new ZStream(
      ZChannel.unwrapScoped[R] {
        queue.map { queue =>
          lazy val process: ZChannel[Any, Any, Any, Any, E, Chunk[A], Unit] =
            ZChannel.fromZIO {
              queue.take
            }.flatMap { (take: Take[E, A]) =>
              take.fold(
                ZChannel.unit,
                error => ZChannel.failCause(error),
                value => ZChannel.write(value) *> process
              )
            }

          process
        }
      }
    )
  }

  /**
   * Allows a faster producer to progress independently of a slower consumer by
   * buffering up to `capacity` chunks in a dropping queue.
   *
   * @note
   *   Prefer capacities that are powers of 2 for better performance.
   */
  @deprecated("use bufferDropping", "2.0.0")
  final def bufferChunksDropping(capacity: => Int)(implicit trace: ZTraceElement): ZStream[R, E, A] = {
    val queue =
      ZIO.acquireRelease(Queue.dropping[(Take[E, A], Promise[Nothing, Unit])](capacity))(_.shutdown)
    new ZStream(bufferSignal[R, E, A](queue, self.channel))
  }

  /**
   * Allows a faster producer to progress independently of a slower consumer by
   * buffering up to `capacity` chunks in a sliding queue.
   *
   * @note
   *   Prefer capacities that are powers of 2 for better performance.
   */
  @deprecated("use bufferSliding", "2.0.0")
  final def bufferChunksSliding(capacity: => Int)(implicit trace: ZTraceElement): ZStream[R, E, A] = {
    val queue =
      ZIO.acquireRelease(Queue.sliding[(Take[E, A], Promise[Nothing, Unit])](capacity))(_.shutdown)
    new ZStream(bufferSignal[R, E, A](queue, self.channel))
  }

  /**
   * Allows a faster producer to progress independently of a slower consumer by
   * buffering up to `capacity` elements in a dropping queue.
   *
   * @note
   *   This combinator destroys the chunking structure. It's recommended to use
   *   rechunk afterwards.
   * @note
   *   Prefer capacities that are powers of 2 for better performance.
   */
  final def bufferDropping(capacity: => Int)(implicit trace: ZTraceElement): ZStream[R, E, A] = {
    val queue =
      ZIO.acquireRelease(Queue.dropping[(Take[E, A], Promise[Nothing, Unit])](capacity))(_.shutdown)
    new ZStream(bufferSignal[R, E, A](queue, self.rechunk(1).channel))
  }

  /**
   * Allows a faster producer to progress independently of a slower consumer by
   * buffering up to `capacity` elements in a sliding queue.
   *
   * @note
   *   This combinator destroys the chunking structure. It's recommended to use
   *   rechunk afterwards.
   * @note
   *   Prefer capacities that are powers of 2 for better performance.
   */
  final def bufferSliding(capacity: => Int)(implicit trace: ZTraceElement): ZStream[R, E, A] = {
    val queue =
      ZIO.acquireRelease(Queue.sliding[(Take[E, A], Promise[Nothing, Unit])](capacity))(_.shutdown)
    new ZStream(bufferSignal[R, E, A](queue, self.rechunk(1).channel))
  }

  private def bufferSignal[R1 <: R, E1 >: E, A1 >: A](
    scoped: => ZIO[Scope, Nothing, Queue[(Take[E1, A1], Promise[Nothing, Unit])]],
    channel: => ZChannel[R1, Any, Any, Any, E1, Chunk[A1], Any]
  )(implicit trace: ZTraceElement): ZChannel[R1, Any, Any, Any, E1, Chunk[A1], Unit] = {
    def producer(
      queue: Queue[(Take[E1, A1], Promise[Nothing, Unit])],
      ref: Ref[Promise[Nothing, Unit]]
    ): ZChannel[R1, E1, Chunk[A1], Any, Nothing, Nothing, Any] = {
      def terminate(take: Take[E1, A1]): ZChannel[R1, E1, Chunk[A1], Any, Nothing, Nothing, Any] =
        ZChannel.fromZIO {
          for {
            latch <- ref.get
            _     <- latch.await
            p     <- Promise.make[Nothing, Unit]
            _     <- queue.offer((take, p))
            _     <- ref.set(p)
            _     <- p.await
          } yield ()
        }

      ZChannel.readWith[R1, E1, Chunk[A1], Any, Nothing, Nothing, Any](
        in =>
          ZChannel.fromZIO {
            for {
              p     <- Promise.make[Nothing, Unit]
              added <- queue.offer((Take.chunk(in), p))
              _     <- ref.set(p).when(added)
            } yield ()
          } *> producer(queue, ref),
        err => terminate(Take.fail(err)),
        _ => terminate(Take.end)
      )
    }

    def consumer(
      queue: Queue[(Take[E1, A1], Promise[Nothing, Unit])]
    ): ZChannel[R1, Any, Any, Any, E1, Chunk[A1], Unit] = {
      lazy val process: ZChannel[Any, Any, Any, Any, E1, Chunk[A1], Unit] =
        ZChannel.fromZIO(queue.take).flatMap { case (take, promise) =>
          ZChannel.fromZIO(promise.succeed(())) *>
            take.fold(
              ZChannel.unit,
              error => ZChannel.failCause(error),
              value => ZChannel.write(value) *> process
            )
        }

      process
    }

    ZChannel.unwrapScoped[R1] {
      for {
        queue <- scoped
        start <- Promise.make[Nothing, Unit]
        _     <- start.succeed(())
        ref   <- Ref.make(start)
        _     <- (channel >>> producer(queue, ref)).runScoped.fork
      } yield consumer(queue)
    }
  }

  /**
   * Allows a faster producer to progress independently of a slower consumer by
   * buffering chunks into an unbounded queue.
   */
  final def bufferUnbounded(implicit trace: ZTraceElement): ZStream[R, E, A] = {
    val queue = self.toQueueUnbounded
    new ZStream(
      ZChannel.unwrapScoped[R] {
        queue.map { queue =>
          lazy val process: ZChannel[Any, Any, Any, Any, E, Chunk[A], Unit] =
            ZChannel.fromZIO {
              queue.take
            }.flatMap { (take: Take[E, A]) =>
              take.fold(
                ZChannel.unit,
                error => ZChannel.failCause(error),
                value => ZChannel.write(value) *> process
              )
            }

          process
        }
      }
    )
  }

  /**
   * Switches over to the stream produced by the provided function in case this
   * one fails with a typed error.
   */
  final def catchAll[R1 <: R, E2, A1 >: A](
    f: E => ZStream[R1, E2, A1]
  )(implicit ev: CanFail[E], trace: ZTraceElement): ZStream[R1, E2, A1] =
    catchAllCause(_.failureOrCause.fold(f, ZStream.failCause(_)))

  /**
   * Switches over to the stream produced by the provided function in case this
   * one fails. Allows recovery from all causes of failure, including
   * interruption if the stream is uninterruptible.
   */
  final def catchAllCause[R1 <: R, E2, A1 >: A](f: Cause[E] => ZStream[R1, E2, A1])(implicit
    trace: ZTraceElement
  ): ZStream[R1, E2, A1] =
    new ZStream(channel.catchAllCause(f(_).channel))

  /**
   * Switches over to the stream produced by the provided function in case this
   * one fails with some typed error.
   */
  final def catchSome[R1 <: R, E1 >: E, A1 >: A](pf: PartialFunction[E, ZStream[R1, E1, A1]])(implicit
    trace: ZTraceElement
  ): ZStream[R1, E1, A1] =
    catchAll(pf.applyOrElse[E, ZStream[R1, E1, A1]](_, ZStream.fail(_)))

  /**
   * Switches over to the stream produced by the provided function in case this
   * one fails with some errors. Allows recovery from all causes of failure,
   * including interruption if the stream is uninterruptible.
   */
  final def catchSomeCause[R1 <: R, E1 >: E, A1 >: A](
    pf: PartialFunction[Cause[E], ZStream[R1, E1, A1]]
  )(implicit trace: ZTraceElement): ZStream[R1, E1, A1] =
    catchAllCause(pf.applyOrElse[Cause[E], ZStream[R1, E1, A1]](_, ZStream.failCause(_)))

  /**
   * Returns a new stream that only emits elements that are not equal to the
   * previous element emitted, using natural equality to determine whether two
   * elements are equal.
   */
  def changes(implicit trace: ZTraceElement): ZStream[R, E, A] =
    changesWith(_ == _)

  /**
   * Returns a new stream that only emits elements that are not equal to the
   * previous element emitted, using the specified function to determine whether
   * two elements are equal.
   */
  def changesWith(f: (A, A) => Boolean)(implicit trace: ZTraceElement): ZStream[R, E, A] = {
    def writer(last: Option[A]): ZChannel[R, E, Chunk[A], Any, E, Chunk[A], Unit] =
      ZChannel.readWithCause[R, E, Chunk[A], Any, E, Chunk[A], Unit](
        chunk => {
          val (newLast, newChunk) =
            chunk.foldLeft[(Option[A], Chunk[A])]((last, Chunk.empty)) {
              case ((Some(o), os), o1) if (f(o, o1)) => (Some(o1), os)
              case ((_, os), o1)                     => (Some(o1), os :+ o1)
            }

          ZChannel.write(newChunk) *> writer(newLast)
        },
        cause => ZChannel.failCause(cause),
        _ => ZChannel.unit
      )

    new ZStream(self.channel >>> writer(None))
  }

  /**
   * Returns a new stream that only emits elements that are not equal to the
   * previous element emitted, using the specified effectual function to
   * determine whether two elements are equal.
   */
  def changesWithZIO[R1 <: R, E1 >: E](
    f: (A, A) => ZIO[R1, E1, Boolean]
  )(implicit trace: ZTraceElement): ZStream[R1, E1, A] = {
    def writer(last: Option[A]): ZChannel[R1, E1, Chunk[A], Any, E1, Chunk[A], Unit] =
      ZChannel.readWithCause[R1, E1, Chunk[A], Any, E1, Chunk[A], Unit](
        chunk =>
          ZChannel.fromZIO {
            chunk.foldZIO[R1, E1, (Option[A], Chunk[A])]((last, Chunk.empty)) {
              case ((Some(o), os), o1) =>
                f(o, o1).map(b => if (b) (Some(o1), os) else (Some(o1), os :+ o1))
              case ((_, os), o1) =>
                ZIO.succeedNow((Some(o1), os :+ o1))
            }
          }.flatMap { case (newLast, newChunk) =>
            ZChannel.write(newChunk) *> writer(newLast)
          },
        cause => ZChannel.failCause(cause),
        _ => ZChannel.unit
      )

    new ZStream(self.channel >>> writer(None))
  }

  /**
   * Re-chunks the elements of the stream into chunks of `n` elements each. The
   * last chunk might contain less than `n` elements
   */
  @deprecated("use rechunk", "2.0.0")
  def chunkN(n: => Int)(implicit trace: ZTraceElement): ZStream[R, E, A] =
    rechunk(n)

  /**
   * Exposes the underlying chunks of the stream as a stream of chunks of
   * elements.
   */
  def chunks(implicit trace: ZTraceElement): ZStream[R, E, Chunk[A]] =
    new ZStream(self.channel.mapOut(Chunk.single))

  /**
   * Performs the specified stream transformation with the chunk structure of
   * the stream exposed.
   */
  def chunksWith[R1, E1, A1](f: ZStream[R, E, Chunk[A]] => ZStream[R1, E1, Chunk[A1]])(implicit
    trace: ZTraceElement
  ): ZStream[R1, E1, A1] =
    f(self.chunks).unchunks

  /**
   * Performs a filter and map in a single step.
   */
  final def collect[B](f: PartialFunction[A, B])(implicit trace: ZTraceElement): ZStream[R, E, B] =
    chunksWith(_.map(_.collect(f)))

  /**
   * Filters any `Right` values.
   */
  final def collectLeft[L1, A1](implicit ev: A <:< Either[L1, A1], trace: ZTraceElement): ZStream[R, E, L1] = {
    val _ = ev
    self.asInstanceOf[ZStream[R, E, Either[L1, A1]]].collect { case Left(a) => a }
  }

  /**
   * Filters any 'None' values.
   */
  final def collectSome[A1](implicit ev: A <:< Option[A1], trace: ZTraceElement): ZStream[R, E, A1] = {
    val _ = ev
    self.asInstanceOf[ZStream[R, E, Option[A1]]].collect { case Some(a) => a }
  }

  /**
   * Filters any `Exit.Failure` values.
   */
  final def collectSuccess[L1, A1](implicit ev: A <:< Exit[L1, A1], trace: ZTraceElement): ZStream[R, E, A1] = {
    val _ = ev
    self.asInstanceOf[ZStream[R, E, Exit[L1, A1]]].collect { case Exit.Success(a) => a }
  }

  /**
   * Filters any `Left` values.
   */
  final def collectRight[L1, A1](implicit ev: A <:< Either[L1, A1], trace: ZTraceElement): ZStream[R, E, A1] = {
    val _ = ev
    self.asInstanceOf[ZStream[R, E, Either[L1, A1]]].collect { case Right(a) => a }
  }

  /**
   * Taps the stream, printing the result of calling `.toString` on the emitted
   * values.
   */
  final def debug(implicit trace: ZTraceElement): ZStream[R, E, A] =
    self
      .tap(a => ZIO.debug(a))
      .tapError(e => ZIO.debug(s"<FAIL>: $e"))

  /**
   * Taps the stream, printing the result of calling `.toString` on the emitted
   * values. Prefixes the output with the given label.
   */
  final def debug(label: String)(implicit trace: ZTraceElement): ZStream[R, E, A] =
    self
      .tap(a => ZIO.debug(s"$label: $a"))
      .tapError(e => ZIO.debug(s"<FAIL> $label: $e"))

  /**
   * Creates a pipeline that groups on adjacent keys, calculated by function f.
   */
  final def groupAdjacentBy[K](
    f: A => K
  )(implicit trace: ZTraceElement): ZStream[R, E, (K, NonEmptyChunk[A])] =
    self >>> ZPipeline.groupAdjacentBy(f)

  private def loopOnChunks[R1 <: R, E1 >: E, A1](
    f: Chunk[A] => ZChannel[R1, E1, Chunk[A], Any, E1, Chunk[A1], Boolean]
  )(implicit trace: ZTraceElement): ZStream[R1, E1, A1] = {
    lazy val loop: ZChannel[R1, E1, Chunk[A], Any, E1, Chunk[A1], Boolean] =
      ZChannel.readWith[R1, E1, Chunk[A], Any, E1, Chunk[A1], Boolean](
        chunk => f(chunk).flatMap(continue => if (continue) loop else ZChannel.succeedNow(false)),
        ZChannel.fail(_),
        _ => ZChannel.succeed(false)
      )
    new ZStream(self.channel >>> loop)
  }

  private def loopOnPartialChunks[R1 <: R, E1 >: E, A1](
    f: (Chunk[A], A1 => UIO[Unit]) => ZIO[R1, E1, Boolean]
  )(implicit trace: ZTraceElement): ZStream[R1, E1, A1] =
    loopOnChunks(chunk =>
      ZChannel.unwrap {
        ZIO.suspendSucceed {
          val outputChunk           = ChunkBuilder.make[A1](chunk.size)
          val emit: A1 => UIO[Unit] = (a: A1) => ZIO.succeed(outputChunk += a).unit
          f(chunk, emit).map { continue =>
            ZChannel.write(outputChunk.result()) *> ZChannel.succeedNow(continue)
          }.catchAll { failure =>
            ZIO.succeed {
              val partialResult = outputChunk.result()
              if (partialResult.nonEmpty)
                ZChannel.write(partialResult) *> ZChannel.fail(failure)
              else
                ZChannel.fail(failure)
            }
          }
        }
      }
    )

  private def loopOnPartialChunksElements[R1 <: R, E1 >: E, A1](
    f: (A, A1 => UIO[Unit]) => ZIO[R1, E1, Unit]
  )(implicit trace: ZTraceElement): ZStream[R1, E1, A1] =
    loopOnPartialChunks((chunk, emit) => ZIO.foreachDiscard(chunk)(value => f(value, emit)).as(true))

  /**
   * Performs an effectful filter and map in a single step.
   */
  @deprecated("use collectZIO", "2.0.0")
  final def collectM[R1 <: R, E1 >: E, A1](pf: PartialFunction[A, ZIO[R1, E1, A1]])(implicit
    trace: ZTraceElement
  ): ZStream[R1, E1, A1] =
    collectZIO(pf)

  /**
   * Performs an effectful filter and map in a single step.
   */
  final def collectZIO[R1 <: R, E1 >: E, A1](pf: PartialFunction[A, ZIO[R1, E1, A1]])(implicit
    trace: ZTraceElement
  ): ZStream[R1, E1, A1] =
    loopOnPartialChunksElements((a, emit) => pf.andThen(_.flatMap(emit).unit).applyOrElse(a, (_: A) => ZIO.unit))

  /**
   * Transforms all elements of the stream for as long as the specified partial
   * function is defined.
   */
  def collectWhile[A1](pf: PartialFunction[A, A1])(implicit trace: ZTraceElement): ZStream[R, E, A1] = {
    lazy val loop: ZChannel[R, E, Chunk[A], Any, E, Chunk[A1], Any] =
      ZChannel.readWith[R, E, Chunk[A], Any, E, Chunk[A1], Any](
        in => {
          val mapped = in.collectWhile(pf)
          if (mapped.size == in.size)
            ZChannel.write(mapped) *> loop
          else
            ZChannel.write(mapped)
        },
        ZChannel.fail(_),
        ZChannel.succeed(_)
      )
    new ZStream(self.channel >>> loop)
  }

  /**
   * Terminates the stream when encountering the first `Right`.
   */
  final def collectWhileLeft[L1, A1](implicit ev: A <:< Either[L1, A1], trace: ZTraceElement): ZStream[R, E, L1] = {
    val _ = ev
    self.asInstanceOf[ZStream[R, E, Either[L1, A1]]].collectWhile { case Left(a) => a }
  }

  /**
   * Effectfully transforms all elements of the stream for as long as the
   * specified partial function is defined.
   */
  @deprecated("use collectWhileZIO", "2.0.0")
  final def collectWhileM[R1 <: R, E1 >: E, A1](pf: PartialFunction[A, ZIO[R1, E1, A1]])(implicit
    trace: ZTraceElement
  ): ZStream[R1, E1, A1] =
    collectWhileZIO(pf)

  /**
   * Terminates the stream when encountering the first `None`.
   */
  final def collectWhileSome[A1](implicit ev: A <:< Option[A1], trace: ZTraceElement): ZStream[R, E, A1] = {
    val _ = ev
    self.asInstanceOf[ZStream[R, E, Option[A1]]].collectWhile { case Some(a) => a }
  }

  /**
   * Terminates the stream when encountering the first `Left`.
   */
  final def collectWhileRight[L1, A1](implicit ev: A <:< Either[L1, A1], trace: ZTraceElement): ZStream[R, E, A1] = {
    val _ = ev
    self.asInstanceOf[ZStream[R, E, Either[L1, A1]]].collectWhile { case Right(a) => a }
  }

  /**
   * Terminates the stream when encountering the first `Exit.Failure`.
   */
  final def collectWhileSuccess[L1, A1](implicit ev: A <:< Exit[L1, A1], trace: ZTraceElement): ZStream[R, E, A1] = {
    val _ = ev
    self.asInstanceOf[ZStream[R, E, Exit[L1, A1]]].collectWhile { case Exit.Success(a) => a }
  }

  /**
   * Effectfully transforms all elements of the stream for as long as the
   * specified partial function is defined.
   */
  final def collectWhileZIO[R1 <: R, E1 >: E, A1](
    pf: PartialFunction[A, ZIO[R1, E1, A1]]
  )(implicit trace: ZTraceElement): ZStream[R1, E1, A1] =
    loopOnPartialChunks { (chunk, emit) =>
      val pfSome = (a: A) => pf.andThen(_.flatMap(emit).as(true)).applyOrElse(a, (_: A) => ZIO.succeed(false))

      def loop(chunk: Chunk[A]): ZIO[R1, E1, Boolean] =
        if (chunk.isEmpty) ZIO.succeed(true)
        else
          pfSome(chunk.head).flatMap(continue => if (continue) loop(chunk.tail) else ZIO.succeed(false))

      loop(chunk)
    }

  /**
   * Combines the elements from this stream and the specified stream by
   * repeatedly applying the function `f` to extract an element using both sides
   * and conceptually "offer" it to the destination stream. `f` can maintain
   * some internal state to control the combining process, with the initial
   * state being specified by `s`.
   *
   * Where possible, prefer [[ZStream#combineChunks]] for a more efficient
   * implementation.
   */
  final def combine[R1 <: R, E1 >: E, S, A2, A3](that: => ZStream[R1, E1, A2])(s: => S)(
    f: (S, ZIO[R, Option[E], A], ZIO[R1, Option[E1], A2]) => ZIO[R1, Nothing, Exit[Option[E1], (A3, S)]]
  )(implicit trace: ZTraceElement): ZStream[R1, E1, A3] = {
    def producer[Err, Elem](
      handoff: ZStream.Handoff[Exit[Option[Err], Elem]],
      latch: ZStream.Handoff[Unit]
    ): ZChannel[R1, Err, Elem, Any, Nothing, Nothing, Any] =
      ZChannel.fromZIO(latch.take) *>
        ZChannel.readWithCause[R1, Err, Elem, Any, Nothing, Nothing, Any](
          value => ZChannel.fromZIO(handoff.offer(Exit.succeed(value))) *> producer(handoff, latch),
          cause => ZChannel.fromZIO(handoff.offer(Exit.failCause(cause.map(Some(_))))),
          _ => ZChannel.fromZIO(handoff.offer(Exit.fail(None))) *> producer(handoff, latch)
        )

    new ZStream(
      ZChannel.unwrapScoped[R1] {
        for {
          left     <- ZStream.Handoff.make[Exit[Option[E], A]]
          right    <- ZStream.Handoff.make[Exit[Option[E1], A2]]
          latchL   <- ZStream.Handoff.make[Unit]
          latchR   <- ZStream.Handoff.make[Unit]
          _        <- (self.channel.concatMap(ZChannel.writeChunk(_)) >>> producer(left, latchL)).runScoped.fork
          _        <- (that.channel.concatMap(ZChannel.writeChunk(_)) >>> producer(right, latchR)).runScoped.fork
          pullLeft  = latchL.offer(()) *> left.take.flatMap(ZIO.done(_))
          pullRight = latchR.offer(()) *> right.take.flatMap(ZIO.done(_))
        } yield ZStream.unfoldZIO(s)(s => f(s, pullLeft, pullRight).flatMap(ZIO.done(_).unsome)).channel
      }
    )
  }

  /**
   * Combines the chunks from this stream and the specified stream by repeatedly
   * applying the function `f` to extract a chunk using both sides and
   * conceptually "offer" it to the destination stream. `f` can maintain some
   * internal state to control the combining process, with the initial state
   * being specified by `s`.
   */
  final def combineChunks[R1 <: R, E1 >: E, S, A2, A3](that: => ZStream[R1, E1, A2])(s: => S)(
    f: (
      S,
      ZIO[R, Option[E], Chunk[A]],
      ZIO[R1, Option[E1], Chunk[A2]]
    ) => ZIO[R1, Nothing, Exit[Option[E1], (Chunk[A3], S)]]
  )(implicit trace: ZTraceElement): ZStream[R1, E1, A3] = {
    def producer[Err, Elem](
      handoff: ZStream.Handoff[Take[Err, Elem]],
      latch: ZStream.Handoff[Unit]
    ): ZChannel[R1, Err, Chunk[Elem], Any, Nothing, Nothing, Any] =
      ZChannel.fromZIO(latch.take) *>
        ZChannel.readWithCause[R1, Err, Chunk[Elem], Any, Nothing, Nothing, Any](
          chunk => ZChannel.fromZIO(handoff.offer(Take.chunk(chunk))) *> producer(handoff, latch),
          cause => ZChannel.fromZIO(handoff.offer(Take.failCause(cause))),
          _ => ZChannel.fromZIO(handoff.offer(Take.end)) *> producer(handoff, latch)
        )

    new ZStream(
      ZChannel.unwrapScoped[R1] {
        for {
          left     <- ZStream.Handoff.make[Take[E, A]]
          right    <- ZStream.Handoff.make[Take[E1, A2]]
          latchL   <- ZStream.Handoff.make[Unit]
          latchR   <- ZStream.Handoff.make[Unit]
          _        <- (self.channel >>> producer(left, latchL)).runScoped.fork
          _        <- (that.channel >>> producer(right, latchR)).runScoped.fork
          pullLeft  = latchL.offer(()) *> left.take.flatMap(_.done)
          pullRight = latchR.offer(()) *> right.take.flatMap(_.done)
        } yield ZStream.unfoldChunkZIO(s)(s => f(s, pullLeft, pullRight).flatMap(ZIO.done(_).unsome)).channel
      }
    )
  }

  /**
   * Concatenates the specified stream with this stream, resulting in a stream
   * that emits the elements from this stream and then the elements from the
   * specified stream.
   */
  def concat[R1 <: R, E1 >: E, A1 >: A](that: => ZStream[R1, E1, A1])(implicit
    trace: ZTraceElement
  ): ZStream[R1, E1, A1] =
    new ZStream(channel *> that.channel)

  /**
   * Composes this stream with the specified stream to create a cartesian
   * product of elements. The `that` stream would be run multiple times, for
   * every element in the `this` stream.
   *
   * See also [[ZStream#zip]] and [[ZStream#<&>]] for the more common point-wise
   * variant.
   */
  final def cross[R1 <: R, E1 >: E, B](that: => ZStream[R1, E1, B])(implicit
    zippable: Zippable[A, B],
    trace: ZTraceElement
  ): ZStream[R1, E1, zippable.Out] =
    new ZStream(self.channel.concatMap(a => that.channel.mapOut(b => a.flatMap(a => b.map(b => zippable.zip(a, b))))))

  /**
   * Composes this stream with the specified stream to create a cartesian
   * product of elements, but keeps only elements from this stream. The `that`
   * stream would be run multiple times, for every element in the `this` stream.
   *
   * See also [[ZStream#zip]] and [[ZStream#<&>]] for the more common point-wise
   * variant.
   */
  final def crossLeft[R1 <: R, E1 >: E, B](that: => ZStream[R1, E1, B])(implicit
    trace: ZTraceElement
  ): ZStream[R1, E1, A] =
    (self cross that).map(_._1)

  /**
   * Composes this stream with the specified stream to create a cartesian
   * product of elements, but keeps only elements from the other stream. The
   * `that` stream would be run multiple times, for every element in the `this`
   * stream.
   *
   * See also [[ZStream#zip]] and [[ZStream#<&>]] for the more common point-wise
   * variant.
   */
  def crossRight[R1 <: R, E1 >: E, B](that: => ZStream[R1, E1, B])(implicit trace: ZTraceElement): ZStream[R1, E1, B] =
    (self cross that).map(_._2)

  /**
   * Composes this stream with the specified stream to create a cartesian
   * product of elements with a specified function. The `that` stream would be
   * run multiple times, for every element in the `this` stream.
   *
   * See also [[ZStream#zip]] and [[ZStream#<&>]] for the more common point-wise
   * variant.
   */
  final def crossWith[R1 <: R, E1 >: E, A2, C](that: => ZStream[R1, E1, A2])(f: (A, A2) => C)(implicit
    trace: ZTraceElement
  ): ZStream[R1, E1, C] =
    self.flatMap(l => that.map(r => f(l, r)))

  /**
   * Produces the specified element if this stream is empty.
   */
  final def defaultIfEmpty[A1 >: A](a: A1)(implicit trace: ZTraceElement): ZStream[R, E, A1] =
    defaultIfEmpty(Chunk.single(a))

  /**
   * Produces the specified chunk if this stream is empty.
   */
  final def defaultIfEmpty[A1 >: A](chunk: Chunk[A1])(implicit trace: ZTraceElement): ZStream[R, E, A1] =
    defaultIfEmpty(new ZStream(ZChannel.write(chunk)))

  /**
   * Switches to the provided stream in case this one is empty.
   */
  final def defaultIfEmpty[R1 <: R, E1 >: E, A1 >: A](
    stream: ZStream[R1, E1, A1]
  )(implicit trace: ZTraceElement): ZStream[R1, E1, A1] = {
    lazy val writer: ZChannel[R1, E, Chunk[A], Any, E1, Chunk[A1], Any] =
      ZChannel.readWith(
        (in: Chunk[A]) => if (in.isEmpty) writer else ZChannel.write(in) *> ZChannel.identity[E, Chunk[A], Any],
        (e: E) => ZChannel.fail(e),
        (_: Any) => stream.channel
      )

    new ZStream(self.channel >>> writer)
  }

  /**
   * More powerful version of `ZStream#broadcast`. Allows to provide a function
   * that determines what queues should receive which elements. The decide
   * function will receive the indices of the queues in the resulting list.
   */
  final def distributedWith[E1 >: E](
    n: => Int,
    maximumLag: => Int,
    decide: A => UIO[Int => Boolean]
  )(implicit trace: ZTraceElement): ZIO[R with Scope, Nothing, List[Dequeue[Exit[Option[E1], A]]]] =
    Promise.make[Nothing, A => UIO[UniqueKey => Boolean]].flatMap { prom =>
      distributedWithDynamic(maximumLag, (a: A) => prom.await.flatMap(_(a)), _ => ZIO.unit).flatMap { next =>
        ZIO.collectAll {
          Range(0, n).map(id => next.map { case (key, queue) => ((key -> id), queue) })
        }.flatMap { entries =>
          val (mappings, queues) =
            entries.foldRight((Map.empty[UniqueKey, Int], List.empty[Dequeue[Exit[Option[E1], A]]])) {
              case ((mapping, queue), (mappings, queues)) =>
                (mappings + mapping, queue :: queues)
            }
          prom.succeed((a: A) => decide(a).map(f => (key: UniqueKey) => f(mappings(key)))).as(queues)
        }
      }
    }

  /**
   * More powerful version of `ZStream#distributedWith`. This returns a function
   * that will produce new queues and corresponding indices. You can also
   * provide a function that will be executed after the final events are
   * enqueued in all queues. Shutdown of the queues is handled by the driver.
   * Downstream users can also shutdown queues manually. In this case the driver
   * will continue but no longer backpressure on them.
   */
  final def distributedWithDynamic(
    maximumLag: => Int,
    decide: A => UIO[UniqueKey => Boolean],
    done: Exit[Option[E], Nothing] => UIO[Any] = (_: Any) => UIO.unit
  )(implicit trace: ZTraceElement): ZIO[R with Scope, Nothing, UIO[(UniqueKey, Dequeue[Exit[Option[E], A]])]] =
    for {
      queuesRef <- ZIO.acquireReleaseExit(Ref.make[Map[UniqueKey, Queue[Exit[Option[E], A]]]](Map()))((map, exit) =>
                     map.get.flatMap(qs => ZIO.foreach(qs.values)(_.shutdown))
                   )
      add <- {
        val offer = (a: A) =>
          for {
            shouldProcess <- decide(a)
            queues        <- queuesRef.get
            _ <- ZIO
                   .foldLeft(queues)(List[UniqueKey]()) { case (acc, (id, queue)) =>
                     if (shouldProcess(id)) {
                       queue
                         .offer(Exit.succeed(a))
                         .foldCauseZIO(
                           {
                             // we ignore all downstream queues that were shut down and remove them later
                             case c if c.isInterrupted => ZIO.succeedNow(id :: acc)
                             case c                    => ZIO.failCause(c)
                           },
                           _ => ZIO.succeedNow(acc)
                         )
                     } else ZIO.succeedNow(acc)
                   }
                   .flatMap(ids => if (ids.nonEmpty) queuesRef.update(_ -- ids) else ZIO.unit)
          } yield ()

        for {
          queuesLock <- Semaphore.make(1)
          newQueue <- Ref
                        .make[UIO[(UniqueKey, Queue[Exit[Option[E], A]])]] {
                          for {
                            queue <- Queue.bounded[Exit[Option[E], A]](maximumLag)
                            id     = UniqueKey()
                            _     <- queuesRef.update(_ + (id -> queue))
                          } yield (id, queue)
                        }
          finalize = (endTake: Exit[Option[E], Nothing]) =>
                       // we need to make sure that no queues are currently being added
                       queuesLock.withPermit {
                         for {
                           // all newly created queues should end immediately
                           _ <- newQueue.set {
                                  for {
                                    queue <- Queue.bounded[Exit[Option[E], A]](1)
                                    _     <- queue.offer(endTake)
                                    id     = UniqueKey()
                                    _     <- queuesRef.update(_ + (id -> queue))
                                  } yield (id, queue)
                                }
                           queues <- queuesRef.get.map(_.values)
                           _ <- ZIO.foreach(queues) { queue =>
                                  queue.offer(endTake).catchSomeCause {
                                    case c if c.isInterrupted => ZIO.unit
                                  }
                                }
                           _ <- done(endTake)
                         } yield ()
                       }
          _ <- self
                 .runForeachScoped(offer)
                 .foldCauseZIO(
                   cause => finalize(Exit.failCause(cause.map(Some(_)))),
                   _ => finalize(Exit.fail(None))
                 )
                 .fork
        } yield queuesLock.withPermit(newQueue.get.flatten)
      }
    } yield add

  /**
   * Converts this stream to a stream that executes its effects but emits no
   * elements. Useful for sequencing effects using streams:
   *
   * {{{
   * (Stream(1, 2, 3).tap(i => ZIO(println(i))) ++
   *   Stream.fromZIO(ZIO(println("Done!"))).drain ++
   *   Stream(4, 5, 6).tap(i => ZIO(println(i)))).run(Sink.drain)
   * }}}
   */
  final def drain(implicit trace: ZTraceElement): ZStream[R, E, Nothing] =
    new ZStream(channel.drain)

  /**
   * Drains the provided stream in the background for as long as this stream is
   * running. If this stream ends before `other`, `other` will be interrupted.
   * If `other` fails, this stream will fail with that error.
   */
  final def drainFork[R1 <: R, E1 >: E](
    other: => ZStream[R1, E1, Any]
  )(implicit trace: ZTraceElement): ZStream[R1, E1, A] =
    ZStream.fromZIO(Promise.make[E1, Nothing]).flatMap { bgDied =>
      ZStream
        .scoped[R1](
          other.runForeachScoped(_ => ZIO.unit).catchAllCause(bgDied.failCause(_)).forkScoped
        ) *>
        self.interruptWhen(bgDied)
    }

  /**
   * Drops the specified number of elements from this stream.
   */
  def drop(n: => Int)(implicit trace: ZTraceElement): ZStream[R, E, A] =
    self >>> ZPipeline.drop(n)

  /**
   * Drops the last specified number of elements from this stream.
   *
   * @note
   *   This combinator keeps `n` elements in memory. Be careful with big
   *   numbers.
   */
  def dropRight(n: => Int)(implicit trace: ZTraceElement): ZStream[R, E, A] =
    ZStream.succeed(n).flatMap { n =>
      if (n <= 0) new ZStream(self.channel)
      else
        new ZStream({
          val queue = SingleThreadedRingBuffer[A](n)

          lazy val reader: ZChannel[Any, E, Chunk[A], Any, E, Chunk[A], Unit] =
            ZChannel.readWith(
              (in: Chunk[A]) => {
                val outs = in.flatMap { elem =>
                  val head = queue.head
                  queue.put(elem)
                  head
                }

                ZChannel.write(outs) *> reader
              },
              ZChannel.fail(_),
              (_: Any) => ZChannel.unit
            )

          self.channel >>> reader
        })
    }

  /**
   * Drops all elements of the stream for as long as the specified predicate
   * evaluates to `true`.
   */
  final def dropWhile(f: A => Boolean)(implicit trace: ZTraceElement): ZStream[R, E, A] =
    self >>> ZPipeline.dropWhile(f)

  /**
   * Drops all elements of the stream for as long as the specified predicate
   * produces an effect that evalutates to `true`
   *
   * @see
   *   [[dropWhile]]
   */
  @deprecated("use dropWhileZIO", "2.0.0")
  final def dropWhileM[R1 <: R, E1 >: E](f: A => ZIO[R1, E1, Boolean])(implicit
    trace: ZTraceElement
  ): ZStream[R1, E1, A] =
    dropWhileZIO(f)

  /**
   * Drops all elements of the stream until the specified predicate evaluates to
   * `true`.
   */
  final def dropUntil(pred: A => Boolean)(implicit trace: ZTraceElement): ZStream[R, E, A] =
    self >>> ZPipeline.dropUntil(pred)

  /**
   * Drops all elements of the stream for as long as the specified predicate
   * produces an effect that evalutates to `true`
   *
   * @see
   *   [[dropWhile]]
   */
  final def dropWhileZIO[R1 <: R, E1 >: E](f: A => ZIO[R1, E1, Boolean])(implicit
    trace: ZTraceElement
  ): ZStream[R1, E1, A] =
    pipeThrough(ZSink.dropWhileZIO[R1, E1, A](f))

  /**
   * Returns a stream whose failures and successes have been lifted into an
   * `Either`. The resulting stream cannot fail, because the failures have been
   * exposed as part of the `Either` success case.
   *
   * @note
   *   the stream will end as soon as the first error occurs.
   */
  final def either(implicit ev: CanFail[E], trace: ZTraceElement): ZStream[R, Nothing, Either[E, A]] =
    self.map(Right(_)).catchAll(e => ZStream(Left(e)))

  /**
   * Executes the provided finalizer after this stream's finalizers run.
   */
  final def ensuring[R1 <: R](fin: => ZIO[R1, Nothing, Any])(implicit trace: ZTraceElement): ZStream[R1, E, A] =
    new ZStream(channel.ensuring(fin))

  /**
   * Filters the elements emitted by this stream using the provided function.
   */
  final def filter(f: A => Boolean)(implicit trace: ZTraceElement): ZStream[R, E, A] =
    chunksWith(_.map(_.filter(f)))

  /**
   * Finds the first element emitted by this stream that satisfies the provided
   * predicate.
   */
  final def find(f: A => Boolean)(implicit trace: ZTraceElement): ZStream[R, E, A] = {
    lazy val loop: ZChannel[R, E, Chunk[A], Any, E, Chunk[A], Any] =
      ZChannel.readWith(
        (in: Chunk[A]) => in.find(f).fold(loop)(i => ZChannel.write(Chunk.single(i))),
        (e: E) => ZChannel.fail(e),
        (_: Any) => ZChannel.unit
      )

    new ZStream(self.channel >>> loop)
  }

  /**
   * Finds the first element emitted by this stream that satisfies the provided
   * effectful predicate.
   */
  @deprecated("use findZIO", "2.0.0")
  final def findM[R1 <: R, E1 >: E, S](f: A => ZIO[R1, E1, Boolean])(implicit
    trace: ZTraceElement
  ): ZStream[R1, E1, A] =
    findZIO(f)

  /**
   * Finds the first element emitted by this stream that satisfies the provided
   * effectful predicate.
   */
  final def findZIO[R1 <: R, E1 >: E, S](
    f: A => ZIO[R1, E1, Boolean]
  )(implicit trace: ZTraceElement): ZStream[R1, E1, A] = {
    lazy val loop: ZChannel[R1, E, Chunk[A], Any, E1, Chunk[A], Any] =
      ZChannel.readWith(
        (in: Chunk[A]) => ZChannel.unwrap(in.findZIO(f).map(_.fold(loop)(i => ZChannel.write(Chunk.single(i))))),
        (e: E) => ZChannel.fail(e),
        (_: Any) => ZChannel.unit
      )

    new ZStream(self.channel >>> loop)
  }

  /**
   * Executes a pure fold over the stream of values - reduces all elements in
   * the stream to a value of type `S`.
   */
  @deprecated("use runFold", "2.0.0")
  final def fold[S](s: => S)(f: (S, A) => S)(implicit trace: ZTraceElement): ZIO[R, E, S] =
    runFold(s)(f)

  /**
   * Executes a pure fold over the stream of values - reduces all elements in
   * the stream to a value of type `S`.
   */
  final def runFold[S](s: => S)(f: (S, A) => S)(implicit trace: ZTraceElement): ZIO[R, E, S] =
    ZIO.scoped[R](runFoldWhileScoped(s)(_ => true)((s, a) => f(s, a)))

  /**
   * Executes an effectful fold over the stream of values.
   */
  @deprecated("use runFoldZIO", "2.0.0")
  final def foldM[R1 <: R, E1 >: E, S](s: => S)(f: (S, A) => ZIO[R1, E1, S])(implicit
    trace: ZTraceElement
  ): ZIO[R1, E1, S] =
    runFoldZIO[R1, E1, S](s)(f)

  /**
   * Executes an effectful fold over the stream of values.
   */
  @deprecated("use runFoldZIO", "2.0.0")
  final def runFoldM[R1 <: R, E1 >: E, S](s: => S)(f: (S, A) => ZIO[R1, E1, S])(implicit
    trace: ZTraceElement
  ): ZIO[R1, E1, S] =
    runFoldZIO[R1, E1, S](s)(f)

  /**
   * Executes a pure fold over the stream of values. Returns a scoped value that
   * represents the scope of the stream.
   */
  final def runFoldScoped[S](s: => S)(f: (S, A) => S)(implicit trace: ZTraceElement): ZIO[R with Scope, E, S] =
    runFoldWhileScoped(s)(_ => true)((s, a) => f(s, a))

  /**
   * Executes an effectful fold over the stream of values. Returns a scoped
   * value that represents the scope of the stream.
   */
  final def runFoldScopedZIO[R1 <: R, E1 >: E, S](s: => S)(f: (S, A) => ZIO[R1, E1, S])(implicit
    trace: ZTraceElement
  ): ZIO[R1 with Scope, E1, S] =
    runFoldWhileScopedZIO[R1, E1, S](s)(_ => true)(f)

  /**
   * Reduces the elements in the stream to a value of type `S`. Stops the fold
   * early when the condition is not fulfilled. Example:
   * {{{
   *   Stream(1).forever.foldWhile(0)(_ <= 4)(_ + _) // UIO[Int] == 5
   * }}}
   */
  @deprecated("use runFoldWhile", "2.0.0")
  final def foldWhile[S](s: => S)(cont: S => Boolean)(f: (S, A) => S)(implicit trace: ZTraceElement): ZIO[R, E, S] =
    runFoldWhile(s)(cont)(f)

  /**
   * Reduces the elements in the stream to a value of type `S`. Stops the fold
   * early when the condition is not fulfilled. Example:
   * {{{
   *   Stream(1).forever.foldWhile(0)(_ <= 4)(_ + _) // UIO[Int] == 5
   * }}}
   */
  final def runFoldWhile[S](s: => S)(cont: S => Boolean)(f: (S, A) => S)(implicit trace: ZTraceElement): ZIO[R, E, S] =
    ZIO.scoped[R](runFoldWhileScoped(s)(cont)((s, a) => f(s, a)))

  /**
   * Executes an effectful fold over the stream of values. Stops the fold early
   * when the condition is not fulfilled. Example:
   * {{{
   *   Stream(1)
   *     .forever                                // an infinite Stream of 1's
   *     .fold(0)(_ <= 4)((s, a) => UIO(s + a))  // UIO[Int] == 5
   * }}}
   *
   * @param cont
   *   function which defines the early termination condition
   */
  @deprecated("use runFoldWhileZIO", "2.0.0")
  final def foldWhileM[R1 <: R, E1 >: E, S](s: => S)(cont: S => Boolean)(f: (S, A) => ZIO[R1, E1, S])(implicit
    trace: ZTraceElement
  ): ZIO[R1, E1, S] =
    runFoldWhileZIO[R1, E1, S](s)(cont)(f)

  /**
   * Executes an effectful fold over the stream of values. Stops the fold early
   * when the condition is not fulfilled. Example:
   * {{{
   *   Stream(1)
   *     .forever                                // an infinite Stream of 1's
   *     .fold(0)(_ <= 4)((s, a) => UIO(s + a))  // UIO[Int] == 5
   * }}}
   *
   * @param cont
   *   function which defines the early termination condition
   */
  @deprecated("use runFoldWhileZIO", "2.0.0")
  final def runFoldWhileM[R1 <: R, E1 >: E, S](s: => S)(cont: S => Boolean)(f: (S, A) => ZIO[R1, E1, S])(implicit
    trace: ZTraceElement
  ): ZIO[R1, E1, S] =
    runFoldWhileZIO[R1, E1, S](s)(cont)(f)

  /**
   * Executes an effectful fold over the stream of values. Returns a scoped
   * value that represents the scope of the stream. Stops the fold early when
   * the condition is not fulfilled. Example:
   * {{{
   *   Stream(1)
   *     .forever                                // an infinite Stream of 1's
   *     .fold(0)(_ <= 4)((s, a) => UIO(s + a))  // URIO[Scope, Int] == 5
   * }}}
   *
   * @param cont
   *   function which defines the early termination condition
   */
  final def runFoldWhileScopedZIO[R1 <: R, E1 >: E, S](
    s: => S
  )(cont: S => Boolean)(f: (S, A) => ZIO[R1, E1, S])(implicit trace: ZTraceElement): ZIO[R1 with Scope, E1, S] =
    runScoped(ZSink.foldZIO(s)(cont)(f))

  /**
   * Executes an effectful fold over the stream of values. Stops the fold early
   * when the condition is not fulfilled. Example:
   * {{{
   *   Stream(1)
   *     .forever                                // an infinite Stream of 1's
   *     .fold(0)(_ <= 4)((s, a) => UIO(s + a))  // UIO[Int] == 5
   * }}}
   *
   * @param cont
   *   function which defines the early termination condition
   */
  @deprecated("use runFoldWhileZIO", "2.0.0")
  final def foldWhileZIO[R1 <: R, E1 >: E, S](s: => S)(cont: S => Boolean)(f: (S, A) => ZIO[R1, E1, S])(implicit
    trace: ZTraceElement
  ): ZIO[R1, E1, S] =
    runFoldWhileZIO[R1, E1, S](s)(cont)(f)

  /**
   * Executes an effectful fold over the stream of values. Stops the fold early
   * when the condition is not fulfilled. Example:
   * {{{
   *   Stream(1)
   *     .forever                                // an infinite Stream of 1's
   *     .fold(0)(_ <= 4)((s, a) => UIO(s + a))  // UIO[Int] == 5
   * }}}
   *
   * @param cont
   *   function which defines the early termination condition
   */
  final def runFoldWhileZIO[R1 <: R, E1 >: E, S](s: => S)(cont: S => Boolean)(
    f: (S, A) => ZIO[R1, E1, S]
  )(implicit trace: ZTraceElement): ZIO[R1, E1, S] =
    ZIO.scoped[R1](runFoldWhileScopedZIO[R1, E1, S](s)(cont)(f))

  /**
   * Executes a pure fold over the stream of values. Returns a scoped value that
   * represents the scope of the stream. Stops the fold early when the condition
   * is not fulfilled.
   */
  final def runFoldWhileScoped[S](s: => S)(cont: S => Boolean)(f: (S, A) => S)(implicit
    trace: ZTraceElement
  ): ZIO[R with Scope, E, S] =
    runScoped(ZSink.fold(s)(cont)(f))

  /**
   * Executes an effectful fold over the stream of values.
   */
  @deprecated("use runFoldZIO", "2.0.0")
  final def foldZIO[R1 <: R, E1 >: E, S](s: => S)(f: (S, A) => ZIO[R1, E1, S])(implicit
    trace: ZTraceElement
  ): ZIO[R1, E1, S] =
    runFoldZIO[R1, E1, S](s)(f)

  /**
   * Executes an effectful fold over the stream of values.
   */
  final def runFoldZIO[R1 <: R, E1 >: E, S](s: => S)(f: (S, A) => ZIO[R1, E1, S])(implicit
    trace: ZTraceElement
  ): ZIO[R1, E1, S] =
    ZIO.scoped[R1](runFoldWhileScopedZIO[R1, E1, S](s)(_ => true)(f))

  /**
   * Consumes all elements of the stream, passing them to the specified
   * callback.
   */
  final def foreach[R1 <: R, E1 >: E](f: A => ZIO[R1, E1, Any])(implicit trace: ZTraceElement): ZIO[R1, E1, Unit] =
    runForeach(f)

  /**
   * Consumes all elements of the stream, passing them to the specified
   * callback.
   */
  final def runForeach[R1 <: R, E1 >: E](f: A => ZIO[R1, E1, Any])(implicit trace: ZTraceElement): ZIO[R1, E1, Unit] =
    run(ZSink.foreach(f))

  /**
   * Consumes all elements of the stream, passing them to the specified
   * callback.
   */
  @deprecated("use runForeachChunk", "2.0.0")
  final def foreachChunk[R1 <: R, E1 >: E](f: Chunk[A] => ZIO[R1, E1, Any])(implicit
    trace: ZTraceElement
  ): ZIO[R1, E1, Unit] =
    runForeachChunk[R1, E1](f)

  /**
   * Consumes all elements of the stream, passing them to the specified
   * callback.
   */
  final def runForeachChunk[R1 <: R, E1 >: E](f: Chunk[A] => ZIO[R1, E1, Any])(implicit
    trace: ZTraceElement
  ): ZIO[R1, E1, Unit] =
    run(ZSink.foreachChunk(f))

  /**
   * Like [[ZStream#runForeachChunk]], but returns a scoped `ZIO` so the
   * finalization order can be controlled.
   */
  final def runForeachChunkScoped[R1 <: R, E1 >: E](f: Chunk[A] => ZIO[R1, E1, Any])(implicit
    trace: ZTraceElement
  ): ZIO[R1 with Scope, E1, Unit] =
    runScoped(ZSink.foreachChunk(f))

  /**
   * Like [[ZStream#foreach]], but returns a scoped `ZIO` so the finalization
   * order can be controlled.
   */
  final def runForeachScoped[R1 <: R, E1 >: E](f: A => ZIO[R1, E1, Any])(implicit
    trace: ZTraceElement
  ): ZIO[R1 with Scope, E1, Unit] =
    runScoped(ZSink.foreach(f))

  /**
   * Consumes elements of the stream, passing them to the specified callback,
   * and terminating consumption when the callback returns `false`.
   */
  @deprecated("use runForeachWhile", "2.0.0")
  final def foreachWhile[R1 <: R, E1 >: E](f: A => ZIO[R1, E1, Boolean])(implicit
    trace: ZTraceElement
  ): ZIO[R1, E1, Unit] =
    runForeachWhile[R1, E1](f)

  /**
   * Consumes elements of the stream, passing them to the specified callback,
   * and terminating consumption when the callback returns `false`.
   */
  final def runForeachWhile[R1 <: R, E1 >: E](f: A => ZIO[R1, E1, Boolean])(implicit
    trace: ZTraceElement
  ): ZIO[R1, E1, Unit] =
    run(ZSink.foreachWhile(f))

  /**
   * Like [[ZStream#runForeachWhile]], but returns a scoped `ZIO` so the
   * finalization order can be controlled.
   */
  final def runForeachWhileScoped[R1 <: R, E1 >: E](f: A => ZIO[R1, E1, Boolean])(implicit
    trace: ZTraceElement
  ): ZIO[R1 with Scope, E1, Unit] =
    runScoped(ZSink.foreachWhile(f))

  /**
   * Repeats this stream forever.
   */
  def forever(implicit trace: ZTraceElement): ZStream[R, E, A] =
    new ZStream(channel.repeated)

  /**
   * Effectfully filters the elements emitted by this stream.
   */
  @deprecated("use filterZIO", "2.0.0")
  def filterM[R1 <: R, E1 >: E](f: A => ZIO[R1, E1, Boolean])(implicit trace: ZTraceElement): ZStream[R1, E1, A] =
    filterZIO(f)

  /**
   * Effectfully filters the elements emitted by this stream.
   */
  def filterZIO[R1 <: R, E1 >: E](f: A => ZIO[R1, E1, Boolean])(implicit trace: ZTraceElement): ZStream[R1, E1, A] =
    loopOnPartialChunksElements((a, emit) => f(a).flatMap(r => if (r) emit(a) else ZIO.unit))

  /**
   * Filters this stream by the specified predicate, removing all elements for
   * which the predicate evaluates to true.
   */
  final def filterNot(pred: A => Boolean)(implicit trace: ZTraceElement): ZStream[R, E, A] = filter(a => !pred(a))

  /**
   * Emits elements of this stream with a fixed delay in between, regardless of
   * how long it takes to produce a value.
   */
  final def fixed(duration: => Duration)(implicit trace: ZTraceElement): ZStream[R, E, A] =
    schedule(Schedule.fixed(duration))

  /**
   * Returns a stream made of the concatenation in strict order of all the
   * streams produced by passing each element of this stream to `f0`
   */
  final def flatMap[R1 <: R, E1 >: E, B](f: A => ZStream[R1, E1, B])(implicit
    trace: ZTraceElement
  ): ZStream[R1, E1, B] =
    new ZStream(channel.concatMap(as => as.map(f).map(_.channel).fold(ZChannel.unit)(_ *> _)))

  /**
   * Maps each element of this stream to another stream and returns the
   * non-deterministic merge of those streams, executing up to `n` inner streams
   * concurrently. Up to `bufferSize` elements of the produced streams may be
   * buffered in memory by this operator.
   */
  def flatMapPar[R1 <: R, E1 >: E, B](n: => Int, bufferSize: => Int = 16)(
    f: A => ZStream[R1, E1, B]
  )(implicit trace: ZTraceElement): ZStream[R1, E1, B] =
    new ZStream[R1, E1, B](
      channel.concatMap(ZChannel.writeChunk(_)).mergeMap[R1, Any, Any, Any, E1, Chunk[B]](n, bufferSize) {
        f(_).channel
      }
    )

  /**
   * Maps each element of this stream to another stream and returns the
   * non-deterministic merge of those streams, executing up to `n` inner streams
   * concurrently. When a new stream is created from an element of the source
   * stream, the oldest executing stream is cancelled. Up to `bufferSize`
   * elements of the produced streams may be buffered in memory by this
   * operator.
   */
  final def flatMapParSwitch[R1 <: R, E1 >: E, B](n: => Int, bufferSize: => Int = 16)(
    f: A => ZStream[R1, E1, B]
  )(implicit trace: ZTraceElement): ZStream[R1, E1, B] =
    new ZStream[R1, E1, B](
      channel
        .concatMap(ZChannel.writeChunk(_))
        .mergeMap[R1, Any, Any, Any, E1, Chunk[B]](n, bufferSize, ZChannel.MergeStrategy.BufferSliding) {
          f(_).channel
        }
    )

  /**
   * Flattens this stream-of-streams into a stream made of the concatenation in
   * strict order of all the streams.
   */
  def flatten[R1 <: R, E1 >: E, A1](implicit ev: A <:< ZStream[R1, E1, A1], trace: ZTraceElement): ZStream[R1, E1, A1] =
    flatMap(ev(_))

  /**
   * Submerges the chunks carried by this stream into the stream's structure,
   * while still preserving them.
   */
  @deprecated("use unchunks", "2.0.0")
  def flattenChunks[A1](implicit ev: A <:< Chunk[A1], trace: ZTraceElement): ZStream[R, E, A1] =
    unchunks

  /**
   * Flattens [[Exit]] values. `Exit.Failure` values translate to stream
   * failures while `Exit.Success` values translate to stream elements.
   */
  def flattenExit[E1 >: E, A1](implicit ev: A <:< Exit[E1, A1], trace: ZTraceElement): ZStream[R, E1, A1] =
    mapZIO(a => ZIO.done(ev(a)))

  /**
   * Unwraps [[Exit]] values that also signify end-of-stream by failing with
   * `None`.
   *
   * For `Exit[E, A]` values that do not signal end-of-stream, prefer:
   * {{{
   * stream.mapZIO(ZIO.done(_))
   * }}}
   */
  def flattenExitOption[E1 >: E, A1](implicit
    ev: A <:< Exit[Option[E1], A1],
    trace: ZTraceElement
  ): ZStream[R, E1, A1] = {
    def processChunk(
      chunk: Chunk[Exit[Option[E1], A1]],
      cont: ZChannel[R, E, Chunk[Exit[Option[E1], A1]], Any, E1, Chunk[A1], Any]
    ): ZChannel[R, E, Chunk[Exit[Option[E1], A1]], Any, E1, Chunk[A1], Any] = {
      val (toEmit, rest) = chunk.splitWhere(!_.isSuccess)
      val next = rest.headOption match {
        case Some(Exit.Success(_)) => ZChannel.unit
        case Some(Exit.Failure(cause)) =>
          Cause.flipCauseOption(cause) match {
            case Some(cause) => ZChannel.failCause(cause)
            case None        => ZChannel.unit
          }
        case None => cont
      }
      ZChannel.write(toEmit.collect { case Exit.Success(a) => a }) *> next
    }

    lazy val process: ZChannel[R, E, Chunk[Exit[Option[E1], A1]], Any, E1, Chunk[A1], Any] =
      ZChannel.readWithCause[R, E, Chunk[Exit[Option[E1], A1]], Any, E1, Chunk[A1], Any](
        chunk => processChunk(chunk, process),
        cause => ZChannel.failCause(cause),
        _ => ZChannel.unit
      )

    new ZStream(channel.asInstanceOf[ZChannel[R, Any, Any, Any, E, Chunk[Exit[Option[E1], A1]], Any]] >>> process)
  }

  /**
   * Submerges the iterables carried by this stream into the stream's structure,
   * while still preserving them.
   */
  def flattenIterable[A1](implicit ev: A <:< Iterable[A1], trace: ZTraceElement): ZStream[R, E, A1] =
    map(a => Chunk.fromIterable(ev(a))).unchunks

  /**
   * Submerges the iterables carried by this stream into the stream's structure,
   * while still preserving them.
   */
  @deprecated("use flattenIterable", "2.0.0")
  def flattenIterables[A1](implicit ev: A <:< Iterable[A1], trace: ZTraceElement): ZStream[R, E, A1] =
    flattenIterable

  /**
   * Flattens a stream of streams into a stream by executing a non-deterministic
   * concurrent merge. Up to `n` streams may be consumed in parallel and up to
   * `outputBuffer` elements may be buffered by this operator.
   */
  def flattenPar[R1 <: R, E1 >: E, A1](n: => Int, outputBuffer: => Int = 16)(implicit
    ev: A <:< ZStream[R1, E1, A1],
    trace: ZTraceElement
  ): ZStream[R1, E1, A1] =
    flatMapPar[R1, E1, A1](n, outputBuffer)(ev(_))

  /**
   * Like [[flattenPar]], but executes all streams concurrently.
   */
  def flattenParUnbounded[R1 <: R, E1 >: E, A1](
    outputBuffer: => Int = 16
  )(implicit ev: A <:< ZStream[R1, E1, A1], trace: ZTraceElement): ZStream[R1, E1, A1] =
    flattenPar[R1, E1, A1](Int.MaxValue, outputBuffer)

  /**
   * Unwraps [[Exit]] values and flatten chunks that also signify end-of-stream
   * by failing with `None`.
   */
  final def flattenTake[E1 >: E, A1](implicit ev: A <:< Take[E1, A1], trace: ZTraceElement): ZStream[R, E1, A1] =
    map(_.exit).flattenExitOption[E1, Chunk[A1]].unchunks

  /**
   * More powerful version of [[ZStream.groupByKey]]
   */
  final def groupBy[R1 <: R, E1 >: E, K, V](
    f: A => ZIO[R1, E1, (K, V)],
    buffer0: => Int = 16
  ): ZStream.GroupBy[R1, E1, K, V] = {
    type A1 = A
    new ZStream.GroupBy[R1, E1, K, V] {
      type A = A1
      def stream = self
      def key    = f
      def buffer = buffer0
    }
  }

  /**
   * Partition a stream using a function and process each stream individually.
   * This returns a data structure that can be used to further filter down which
   * groups shall be processed.
   *
   * After calling apply on the GroupBy object, the remaining groups will be
   * processed in parallel and the resulting streams merged in a
   * nondeterministic fashion.
   *
   * Up to `buffer` elements may be buffered in any group stream before the
   * producer is backpressured. Take care to consume from all streams in order
   * to prevent deadlocks.
   *
   * Example: Collect the first 2 words for every starting letter from a stream
   * of words.
   * {{{
   * ZStream.fromIterable(List("hello", "world", "hi", "holla"))
   *   .groupByKey(_.head) { case (k, s) => s.take(2).map((k, _)) }
   *   .runCollect
   *   .map(_ == List(('h', "hello"), ('h', "hi"), ('w', "world"))
   * }}}
   */
  final def groupByKey[K](
    f: A => K,
    buffer: => Int = 16
  ): ZStream.GroupBy[R, E, K, A] =
    self.groupBy(a => ZIO.succeedNow((f(a), a)), buffer)

  /**
   * Partitions the stream with specified chunkSize
   * @param chunkSize
   *   size of the chunk
   */
  def grouped(chunkSize: => Int)(implicit trace: ZTraceElement): ZStream[R, E, Chunk[A]] =
    rechunk(chunkSize).chunks

  /**
   * Partitions the stream with the specified chunkSize or until the specified
   * duration has passed, whichever is satisfied first.
   */
  def groupedWithin(chunkSize: => Int, within: => Duration)(implicit
    trace: ZTraceElement
<<<<<<< HEAD
  ): ZStream[R with Clock, E, Chunk[A]] =
    aggregateWithin(ZSink.collectAllN[A](chunkSize), Schedule.spaced(within))
=======
  ): ZStream[R, E, Chunk[A]] =
    aggregateAsyncWithin(ZSink.collectAllN[A](chunkSize), Schedule.spaced(within))
>>>>>>> 5a9462a5

  /**
   * Halts the evaluation of this stream when the provided IO completes. The
   * given IO will be forked as part of the returned stream, and its success
   * will be discarded.
   *
   * An element in the process of being pulled will not be interrupted when the
   * IO completes. See `interruptWhen` for this behavior.
   *
   * If the IO completes with a failure, the stream will emit that failure.
   */
  final def haltWhen[R1 <: R, E1 >: E](io: ZIO[R1, E1, Any])(implicit trace: ZTraceElement): ZStream[R1, E1, A] = {
    def writer(fiber: Fiber[E1, Any]): ZChannel[R1, E1, Chunk[A], Any, E1, Chunk[A], Unit] =
      ZChannel.unwrap {
        fiber.poll.map {
          case None =>
            ZChannel.readWith[R1, E1, Chunk[A], Any, E1, Chunk[A], Unit](
              in => ZChannel.write(in) *> writer(fiber),
              err => ZChannel.fail(err),
              _ => ZChannel.unit
            )

          case Some(exit) =>
            exit.fold(ZChannel.failCause(_), _ => ZChannel.unit)
        }
      }

    new ZStream(
      ZChannel.unwrapScoped[R1] {
        io.forkScoped.map { fiber =>
          self.channel >>> writer(fiber)
        }
      }
    )
  }

  /**
   * Specialized version of haltWhen which halts the evaluation of this stream
   * after the given duration.
   *
   * An element in the process of being pulled will not be interrupted when the
   * given duration completes. See `interruptAfter` for this behavior.
   */
  final def haltAfter(duration: => Duration)(implicit trace: ZTraceElement): ZStream[R, E, A] =
    haltWhen(Clock.sleep(duration))

  /**
   * Halts the evaluation of this stream when the provided promise resolves.
   *
   * If the promise completes with a failure, the stream will emit that failure.
   */
  final def haltWhen[E1 >: E](p: Promise[E1, _])(implicit trace: ZTraceElement): ZStream[R, E1, A] = {
    lazy val writer: ZChannel[R, E1, Chunk[A], Any, E1, Chunk[A], Unit] =
      ZChannel.unwrap {
        p.poll.map {
          case None =>
            ZChannel.readWith[R, E1, Chunk[A], Any, E1, Chunk[A], Unit](
              in => ZChannel.write(in) *> writer,
              err => ZChannel.fail(err),
              _ => ZChannel.unit
            )

          case Some(io) =>
            ZChannel.unwrap(io.fold(ZChannel.fail(_), _ => ZChannel.unit))
        }
      }

    new ZStream(self.channel >>> writer)
  }

  /**
   * Interleaves this stream and the specified stream deterministically by
   * alternating pulling values from this stream and the specified stream. When
   * one stream is exhausted all remaining values in the other stream will be
   * pulled.
   */
  final def interleave[R1 <: R, E1 >: E, A1 >: A](that: => ZStream[R1, E1, A1])(implicit
    trace: ZTraceElement
  ): ZStream[R1, E1, A1] =
    self.interleaveWith(that)(ZStream(true, false).forever)

  /**
   * Combines this stream and the specified stream deterministically using the
   * stream of boolean values `b` to control which stream to pull from next.
   * `true` indicates to pull from this stream and `false` indicates to pull
   * from the specified stream. Only consumes as many elements as requested by
   * `b`. If either this stream or the specified stream are exhausted further
   * requests for values from that stream will be ignored.
   */
  final def interleaveWith[R1 <: R, E1 >: E, A1 >: A](
    that: => ZStream[R1, E1, A1]
  )(b: => ZStream[R1, E1, Boolean])(implicit trace: ZTraceElement): ZStream[R1, E1, A1] = {
    def producer(handoff: ZStream.Handoff[Take[E1, A1]]): ZChannel[R1, E1, A1, Any, Nothing, Nothing, Unit] =
      ZChannel.readWithCause[R1, E1, A1, Any, Nothing, Nothing, Unit](
        value => ZChannel.fromZIO(handoff.offer(Take.single(value))) *> producer(handoff),
        cause => ZChannel.fromZIO(handoff.offer(Take.failCause(cause))),
        _ => ZChannel.fromZIO(handoff.offer(Take.end))
      )

    new ZStream(
      ZChannel.unwrapScoped[R1] {
        for {
          left  <- ZStream.Handoff.make[Take[E1, A1]]
          right <- ZStream.Handoff.make[Take[E1, A1]]
          _     <- (self.channel.concatMap(ZChannel.writeChunk(_)) >>> producer(left)).runScoped.fork
          _     <- (that.channel.concatMap(ZChannel.writeChunk(_)) >>> producer(right)).runScoped.fork
        } yield {
          def process(leftDone: Boolean, rightDone: Boolean): ZChannel[R1, E1, Boolean, Any, E1, Chunk[A1], Unit] =
            ZChannel.readWithCause[R1, E1, Boolean, Any, E1, Chunk[A1], Unit](
              bool =>
                (bool, leftDone, rightDone) match {
                  case (true, false, _) =>
                    ZChannel.fromZIO(left.take).flatMap { take =>
                      take.fold(
                        if (rightDone) ZChannel.unit else process(true, rightDone),
                        cause => ZChannel.failCause(cause),
                        chunk => ZChannel.write(chunk) *> process(leftDone, rightDone)
                      )
                    }
                  case (false, _, false) =>
                    ZChannel.fromZIO(right.take).flatMap { take =>
                      take.fold(
                        if (leftDone) ZChannel.unit else process(leftDone, true),
                        cause => ZChannel.failCause(cause),
                        chunk => ZChannel.write(chunk) *> process(leftDone, rightDone)
                      )
                    }
                  case _ =>
                    process(leftDone, rightDone)
                },
              cause => ZChannel.failCause(cause),
              _ => ZChannel.unit
            )

          b.channel.concatMap(ZChannel.writeChunk(_)) >>> process(false, false)
        }
      }
    )
  }

  /**
   * Intersperse stream with provided element similar to
   * <code>List.mkString</code>.
   */
  final def intersperse[A1 >: A](middle: => A1)(implicit trace: ZTraceElement): ZStream[R, E, A1] =
    ZStream.succeed(middle).flatMap { middle =>
      def writer(isFirst: Boolean): ZChannel[R, E, Chunk[A1], Any, E, Chunk[A1], Unit] =
        ZChannel.readWith[R, E, Chunk[A1], Any, E, Chunk[A1], Unit](
          chunk => {
            val builder    = ChunkBuilder.make[A1]()
            var flagResult = isFirst

            chunk.foreach { o =>
              if (flagResult) {
                flagResult = false
                builder += o
              } else {
                builder += middle
                builder += o
              }
            }

            ZChannel.write(builder.result()) *> writer(flagResult)
          },
          err => ZChannel.fail(err),
          _ => ZChannel.unit
        )

      new ZStream(self.channel >>> writer(true))
    }

  /**
   * Intersperse and also add a prefix and a suffix
   */
  final def intersperse[A1 >: A](start: => A1, middle: => A1, end: => A1)(implicit
    trace: ZTraceElement
  ): ZStream[R, E, A1] =
    ZStream(start) ++ intersperse(middle) ++ ZStream(end)

  /**
   * Interrupts the evaluation of this stream when the provided IO completes.
   * The given IO will be forked as part of this stream, and its success will be
   * discarded. This combinator will also interrupt any in-progress element
   * being pulled from upstream.
   *
   * If the IO completes with a failure before the stream completes, the
   * returned stream will emit that failure.
   */
  final def interruptWhen[R1 <: R, E1 >: E](io: ZIO[R1, E1, Any])(implicit trace: ZTraceElement): ZStream[R1, E1, A] =
    new ZStream(channel.interruptWhen(io))

  /**
   * Interrupts the evaluation of this stream when the provided promise
   * resolves. This combinator will also interrupt any in-progress element being
   * pulled from upstream.
   *
   * If the promise completes with a failure, the stream will emit that failure.
   */
  final def interruptWhen[E1 >: E](p: Promise[E1, _])(implicit trace: ZTraceElement): ZStream[R, E1, A] =
    new ZStream(channel.interruptWhen(p.asInstanceOf[Promise[E1, Any]]))

  /**
   * Specialized version of interruptWhen which interrupts the evaluation of
   * this stream after the given duration.
   */
  final def interruptAfter(duration: => Duration)(implicit trace: ZTraceElement): ZStream[R, E, A] =
    interruptWhen(Clock.sleep(duration))

  /**
   * Returns a combined string resulting from concatenating each of the values
   * from the stream
   */
  final def mkString(implicit trace: ZTraceElement): ZIO[R, E, String] =
    run(ZSink.mkString)

  /**
   * Returns a combined string resulting from concatenating each of the values
   * from the stream beginning with `before` interspersed with `middle` and
   * ending with `after`.
   */
  final def mkString(before: => String, middle: => String, after: => String)(implicit
    trace: ZTraceElement
  ): ZIO[R, E, String] =
    intersperse(before, middle, after).mkString

  /**
   * Enqueues elements of this stream into a queue. Stream failure and ending
   * will also be signalled.
   */
  @deprecated("use runIntoQueue", "2.0.0")
  final def runInto(
    queue: => Enqueue[Take[E, A]]
  )(implicit trace: ZTraceElement): ZIO[R, E, Unit] =
    runIntoQueue(queue)

  /**
   * Publishes elements of this stream to a hub. Stream failure and ending will
   * also be signalled.
   */
  @deprecated("use runIntoHub", "2.0.0")
  final def intoHub[E1 >: E, A1 >: A](
    hub: => Hub[Take[E1, A1]]
  )(implicit trace: ZTraceElement): ZIO[R, E1, Unit] =
    runIntoHub(hub)

  /**
   * Publishes elements of this stream to a hub. Stream failure and ending will
   * also be signalled.
   */
  final def runIntoHub[E1 >: E, A1 >: A](
    hub: => Hub[Take[E1, A1]]
  )(implicit trace: ZTraceElement): ZIO[R, E1, Unit] =
    runIntoQueue(hub)

  /**
   * Like [[ZStream#runIntoHub]], but provides the result as a scoped [[ZIO]] to
   * allow for scope composition.
   */
  final def runIntoHubScoped[E1 >: E, A1 >: A](
    hub: => Hub[Take[E1, A1]]
  )(implicit trace: ZTraceElement): ZIO[R with Scope, E1, Unit] =
    runIntoQueueScoped(hub)

  /**
   * Enqueues elements of this stream into a queue. Stream failure and ending
   * will also be signalled.
   */
  @deprecated("use runIntoQueue", "2.0.0")
  final def intoQueue(
    queue: => Enqueue[Take[E, A]]
  )(implicit trace: ZTraceElement): ZIO[R, E, Unit] =
    runIntoQueue(queue)

  /**
   * Enqueues elements of this stream into a queue. Stream failure and ending
   * will also be signalled.
   */
  final def runIntoQueue(
    queue: => Enqueue[Take[E, A]]
  )(implicit trace: ZTraceElement): ZIO[R, E, Unit] =
    ZIO.scoped[R](runIntoQueueScoped(queue))

  /**
   * Like [[ZStream#runIntoQueue]], but provides the result as a scoped [[ZIO]
   * to allow for scope composition.
   */
  final def runIntoQueueScoped(
    queue: => Enqueue[Take[E, A]]
  )(implicit trace: ZTraceElement): ZIO[R with Scope, E, Unit] = {
    lazy val writer: ZChannel[R, E, Chunk[A], Any, E, Take[E, A], Any] = ZChannel
      .readWithCause[R, E, Chunk[A], Any, E, Take[E, A], Any](
        in => ZChannel.write(Take.chunk(in)) *> writer,
        cause => ZChannel.write(Take.failCause(cause)),
        _ => ZChannel.write(Take.end)
      )

    (self.channel >>> writer)
      .mapOutZIO(queue.offer)
      .drain
      .runScoped
      .unit
  }

  /**
   * Like [[ZStream#runIntoQueue]], but provides the result as a scoped [[ZIO]]
   * to allow for scope composition.
   */
  final def runIntoQueueElementsScoped(
    queue: => Enqueue[Exit[Option[E], A]]
  )(implicit trace: ZTraceElement): ZIO[R with Scope, E, Unit] = {
    lazy val writer: ZChannel[R, E, Chunk[A], Any, Nothing, Exit[Option[E], A], Any] =
      ZChannel.readWith[R, E, Chunk[A], Any, Nothing, Exit[Option[E], A], Any](
        in =>
          in.foldLeft[ZChannel[R, Any, Any, Any, Nothing, Exit[Option[E], A], Any]](ZChannel.unit) {
            case (channel, a) =>
              channel *> ZChannel.write(Exit.succeed(a))
          } *> writer,
        err => ZChannel.write(Exit.fail(Some(err))),
        _ => ZChannel.write(Exit.fail(None))
      )

    (self.channel >>> writer)
      .mapOutZIO(queue.offer)
      .drain
      .runScoped
      .unit
  }

  /**
   * Locks the execution of this stream to the specified executor. Any streams
   * that are composed after this one will automatically be shifted back to the
   * previous executor.
   */
  @deprecated("use onExecutor", "2.0.0")
  def lock(executor: => Executor)(implicit trace: ZTraceElement): ZStream[R, E, A] =
    onExecutor(executor)

  /**
   * Transforms the elements of this stream using the supplied function.
   */
  final def map[B](f: A => B)(implicit trace: ZTraceElement): ZStream[R, E, B] =
    new ZStream(channel.mapOut(_.map(f)))

  /**
   * Statefully maps over the elements of this stream to produce new elements.
   */
  def mapAccum[S, A1](s: => S)(f: (S, A) => (S, A1))(implicit trace: ZTraceElement): ZStream[R, E, A1] =
    ZStream.succeed(s).flatMap { s =>
      def accumulator(currS: S): ZChannel[Any, E, Chunk[A], Any, E, Chunk[A1], Unit] =
        ZChannel.readWith(
          (in: Chunk[A]) => {
            val (nextS, a1s) = in.mapAccum(currS)(f)
            ZChannel.write(a1s) *> accumulator(nextS)
          },
          (err: E) => ZChannel.fail(err),
          (_: Any) => ZChannel.unit
        )

      new ZStream(self.channel >>> accumulator(s))
    }

  /**
   * Statefully and effectfully maps over the elements of this stream to produce
   * new elements.
   */
  @deprecated("use mapAccumZIO", "2.0.0")
  final def mapAccumM[R1 <: R, E1 >: E, S, A1](s: => S)(f: (S, A) => ZIO[R1, E1, (S, A1)])(implicit
    trace: ZTraceElement
  ): ZStream[R1, E1, A1] =
    mapAccumZIO[R1, E1, S, A1](s)(f)

  /**
   * Statefully and effectfully maps over the elements of this stream to produce
   * new elements.
   */
  final def mapAccumZIO[R1 <: R, E1 >: E, S, A1](
    s: => S
  )(f: (S, A) => ZIO[R1, E1, (S, A1)])(implicit trace: ZTraceElement): ZStream[R1, E1, A1] =
    self >>> ZPipeline.mapAccumZIO(s)(f)

  /**
   * Returns a stream whose failure and success channels have been mapped by the
   * specified pair of functions, `f` and `g`.
   */
  def mapBoth[E1, A1](f: E => E1, g: A => A1)(implicit ev: CanFail[E], trace: ZTraceElement): ZStream[R, E1, A1] =
    mapError(f).map(g)

  /**
   * Transforms the chunks emitted by this stream.
   */
  @deprecated("use map", "2.0.0")
  def mapChunks[A2](f: Chunk[A] => Chunk[A2])(implicit trace: ZTraceElement): ZStream[R, E, A2] =
    chunksWith(_.map(f))

  /**
   * Effectfully transforms the chunks emitted by this stream.
   */
  @deprecated("use mapChunksZIO", "2.0.0")
  def mapChunksM[R1 <: R, E1 >: E, A2](f: Chunk[A] => ZIO[R1, E1, Chunk[A2]])(implicit
    trace: ZTraceElement
  ): ZStream[R1, E1, A2] =
    mapChunksZIO(f)

  /**
   * Effectfully transforms the chunks emitted by this stream.
   */
  @deprecated("use mapZIO", "2.0.0")
  def mapChunksZIO[R1 <: R, E1 >: E, A2](f: Chunk[A] => ZIO[R1, E1, Chunk[A2]])(implicit
    trace: ZTraceElement
  ): ZStream[R1, E1, A2] =
    chunksWith(_.mapZIO(f))

  /**
   * Maps each element to an iterable, and flattens the iterables into the
   * output of this stream.
   */
  def mapConcat[A2](f: A => Iterable[A2])(implicit trace: ZTraceElement): ZStream[R, E, A2] =
    chunksWith(_.map(_.flatMap(f)))

  /**
   * Maps each element to a chunk, and flattens the chunks into the output of
   * this stream.
   */
  @deprecated("use mapConcat", "2.0.0")
  def mapConcatChunk[A2](f: A => Chunk[A2])(implicit trace: ZTraceElement): ZStream[R, E, A2] =
    mapConcat(f)

  /**
   * Effectfully maps each element to a chunk, and flattens the chunks into the
   * output of this stream.
   */
  @deprecated("use mapConcatZIO", "2.0.0")
  final def mapConcatChunkM[R1 <: R, E1 >: E, A2](f: A => ZIO[R1, E1, Chunk[A2]])(implicit
    trace: ZTraceElement
  ): ZStream[R1, E1, A2] =
    mapConcatChunkZIO(f)

  /**
   * Effectfully maps each element to a chunk, and flattens the chunks into the
   * output of this stream.
   */
  @deprecated("use mapConcatZIO", "2.0.0")
  final def mapConcatChunkZIO[R1 <: R, E1 >: E, A2](f: A => ZIO[R1, E1, Chunk[A2]])(implicit
    trace: ZTraceElement
  ): ZStream[R1, E1, A2] =
    mapZIO(f).mapConcat(identity)

  /**
   * Effectfully maps each element to an iterable, and flattens the iterables
   * into the output of this stream.
   */
  @deprecated("use mapConcatZIO", "2.0.0")
  final def mapConcatM[R1 <: R, E1 >: E, A2](f: A => ZIO[R1, E1, Iterable[A2]])(implicit
    trace: ZTraceElement
  ): ZStream[R1, E1, A2] =
    mapConcatZIO(f)

  /**
   * Effectfully maps each element to an iterable, and flattens the iterables
   * into the output of this stream.
   */
  final def mapConcatZIO[R1 <: R, E1 >: E, A2](f: A => ZIO[R1, E1, Iterable[A2]])(implicit
    trace: ZTraceElement
  ): ZStream[R1, E1, A2] =
    mapZIO(a => f(a).map(Chunk.fromIterable(_))).mapConcat(identity)

  /**
   * Transforms the errors emitted by this stream using `f`.
   */
  def mapError[E2](f: E => E2)(implicit trace: ZTraceElement): ZStream[R, E2, A] =
    new ZStream(self.channel.mapError(f))

  /**
   * Transforms the full causes of failures emitted by this stream.
   */
  def mapErrorCause[E2](f: Cause[E] => Cause[E2])(implicit trace: ZTraceElement): ZStream[R, E2, A] =
    new ZStream(self.channel.mapErrorCause(f))

  /**
   * Maps over elements of the stream with the specified effectful function.
   */
  @deprecated("use mapZIO", "2.0.0")
  def mapM[R1 <: R, E1 >: E, A1](f: A => ZIO[R1, E1, A1])(implicit trace: ZTraceElement): ZStream[R1, E1, A1] =
    mapZIO(f)

  /**
   * Maps over elements of the stream with the specified effectful function,
   * executing up to `n` invocations of `f` concurrently. Transformed elements
   * will be emitted in the original order.
   *
   * @note
   *   This combinator destroys the chunking structure. It's recommended to use
   *   rechunk afterwards.
   */
  @deprecated("use mapZIOPar", "2.0.0")
  final def mapMPar[R1 <: R, E1 >: E, A2](n: => Int)(f: A => ZIO[R1, E1, A2])(implicit
    trace: ZTraceElement
  ): ZStream[R1, E1, A2] =
    mapZIOPar[R1, E1, A2](n)(f)

  /**
   * Maps over elements of the stream with the specified effectful function,
   * executing up to `n` invocations of `f` concurrently. The element order is
   * not enforced by this combinator, and elements may be reordered.
   */
  @deprecated("use mapZIOParUnordered", "2.0.0")
  final def mapMParUnordered[R1 <: R, E1 >: E, A2](n: => Int)(f: A => ZIO[R1, E1, A2])(implicit
    trace: ZTraceElement
  ): ZStream[R1, E1, A2] =
    mapZIOParUnordered[R1, E1, A2](n)(f)

  /**
   * Maps over elements of the stream with the specified effectful function,
   * partitioned by `p` executing invocations of `f` concurrently. The number of
   * concurrent invocations of `f` is determined by the number of different
   * outputs of type `K`. Up to `buffer` elements may be buffered per partition.
   * Transformed elements may be reordered but the order within a partition is
   * maintained.
   */
  @deprecated("use mapZIOPartitioned", "2.0.0")
  final def mapMPartitioned[R1 <: R, E1 >: E, A2, K](
    keyBy: A => K,
    buffer: => Int = 16
  )(f: A => ZIO[R1, E1, A2])(implicit trace: ZTraceElement): ZStream[R1, E1, A2] =
    mapZIOPartitioned[R1, E1, A2, K](keyBy, buffer)(f)

  /**
   * Maps over elements of the stream with the specified effectful function.
   */
  def mapZIO[R1 <: R, E1 >: E, A1](f: A => ZIO[R1, E1, A1])(implicit trace: ZTraceElement): ZStream[R1, E1, A1] =
    loopOnPartialChunksElements((a, emit) => f(a).flatMap(emit))

  /**
   * Maps over elements of the stream with the specified effectful function,
   * executing up to `n` invocations of `f` concurrently. Transformed elements
   * will be emitted in the original order.
   *
   * @note
   *   This combinator destroys the chunking structure. It's recommended to use
   *   rechunk afterwards.
   */
  final def mapZIOPar[R1 <: R, E1 >: E, A2](n: => Int)(f: A => ZIO[R1, E1, A2])(implicit
    trace: ZTraceElement
  ): ZStream[R1, E1, A2] =
    new ZStream(self.channel.concatMap(ZChannel.writeChunk(_)).mapOutZIOPar[R1, E1, A2](n)(f).mapOut(Chunk.single))

  /**
   * Maps over elements of the stream with the specified effectful function,
   * executing up to `n` invocations of `f` concurrently. The element order is
   * not enforced by this combinator, and elements may be reordered.
   */
  final def mapZIOParUnordered[R1 <: R, E1 >: E, A2](n: => Int)(f: A => ZIO[R1, E1, A2])(implicit
    trace: ZTraceElement
  ): ZStream[R1, E1, A2] =
    flatMapPar[R1, E1, A2](n)(a => ZStream.fromZIO(f(a)))

  /**
   * Maps over elements of the stream with the specified effectful function,
   * partitioned by `p` executing invocations of `f` concurrently. The number of
   * concurrent invocations of `f` is determined by the number of different
   * outputs of type `K`. Up to `buffer` elements may be buffered per partition.
   * Transformed elements may be reordered but the order within a partition is
   * maintained.
   */
  final def mapZIOPartitioned[R1 <: R, E1 >: E, A2, K](
    keyBy: A => K,
    buffer: => Int = 16
  )(f: A => ZIO[R1, E1, A2])(implicit trace: ZTraceElement): ZStream[R1, E1, A2] =
    groupByKey(keyBy, buffer).apply { case (_, s) => s.mapZIO(f) }

  /**
   * Merges this stream and the specified stream together.
   *
   * New produced stream will terminate when both specified stream terminate if
   * no termination strategy is specified.
   */
  final def merge[R1 <: R, E1 >: E, A1 >: A](
    that: => ZStream[R1, E1, A1],
    strategy: => TerminationStrategy = TerminationStrategy.Both
  )(implicit trace: ZTraceElement): ZStream[R1, E1, A1] =
    self.mergeWith[R1, E1, A1, A1](that, strategy)(identity, identity) // TODO: Dotty doesn't infer this properly

  /**
   * Merges this stream and the specified stream together. New produced stream
   * will terminate when either stream terminates.
   */
  final def mergeTerminateEither[R1 <: R, E1 >: E, A1 >: A](that: => ZStream[R1, E1, A1])(implicit
    trace: ZTraceElement
  ): ZStream[R1, E1, A1] =
    self.merge[R1, E1, A1](that, TerminationStrategy.Either)

  /**
   * Merges this stream and the specified stream together. New produced stream
   * will terminate when this stream terminates.
   */
  final def mergeTerminateLeft[R1 <: R, E1 >: E, A1 >: A](that: => ZStream[R1, E1, A1])(implicit
    trace: ZTraceElement
  ): ZStream[R1, E1, A1] =
    self.merge[R1, E1, A1](that, TerminationStrategy.Left)

  /**
   * Merges this stream and the specified stream together. New produced stream
   * will terminate when the specified stream terminates.
   */
  final def mergeTerminateRight[R1 <: R, E1 >: E, A1 >: A](that: => ZStream[R1, E1, A1])(implicit
    trace: ZTraceElement
  ): ZStream[R1, E1, A1] =
    self.merge[R1, E1, A1](that, TerminationStrategy.Right)

  /**
   * Merges this stream and the specified stream together to produce a stream of
   * eithers.
   */
  final def mergeEither[R1 <: R, E1 >: E, A2](that: => ZStream[R1, E1, A2])(implicit
    trace: ZTraceElement
  ): ZStream[R1, E1, Either[A, A2]] =
    self.mergeWith(that)(Left(_), Right(_))

  /**
   * Merges this stream and the specified stream together, discarding the values
   * from the right stream.
   */
  final def mergeLeft[R1 <: R, E1 >: E, A2](
    that: => ZStream[R1, E1, A2],
    strategy: TerminationStrategy = TerminationStrategy.Both
  )(implicit
    trace: ZTraceElement
  ): ZStream[R1, E1, A] =
    self.merge(that.drain)

  /**
   * Merges this stream and the specified stream together, discarding the values
   * from the left stream.
   */
  final def mergeRight[R1 <: R, E1 >: E, A2](
    that: => ZStream[R1, E1, A2],
    strategy: TerminationStrategy = TerminationStrategy.Both
  )(implicit
    trace: ZTraceElement
  ): ZStream[R1, E1, A2] =
    self.drain.merge(that)

  /**
   * Merges this stream and the specified stream together to a common element
   * type with the specified mapping functions.
   *
   * New produced stream will terminate when both specified stream terminate if
   * no termination strategy is specified.
   */
  final def mergeWith[R1 <: R, E1 >: E, A2, A3](
    that: => ZStream[R1, E1, A2],
    strategy: => TerminationStrategy = TerminationStrategy.Both
  )(l: A => A3, r: A2 => A3)(implicit trace: ZTraceElement): ZStream[R1, E1, A3] = {
    import TerminationStrategy.{Either, Left, Right}

    def handler(terminate: Boolean)(exit: Exit[E1, Any]): ZChannel.MergeDecision[R1, E1, Any, E1, Any] =
      if (terminate || !exit.isSuccess) ZChannel.MergeDecision.done(ZIO.done(exit))
      else ZChannel.MergeDecision.await(ZIO.done(_))

    new ZStream(
      ZChannel.succeed(strategy).flatMap { strategy =>
        self
          .map(l)
          .channel
          .mergeWith(that.map(r).channel)(
            handler(strategy == Either || strategy == Left),
            handler(strategy == Either || strategy == Right)
          )
      }
    )
  }

  /**
   * Runs the specified effect if this stream fails, providing the error to the
   * effect if it exists.
   *
   * Note: Unlike [[ZIO.onError]], there is no guarantee that the provided
   * effect will not be interrupted.
   */
  final def onError[R1 <: R](cleanup: Cause[E] => URIO[R1, Any])(implicit trace: ZTraceElement): ZStream[R1, E, A] =
    catchAllCause(cause => ZStream.fromZIO(cleanup(cause) *> ZIO.failCause(cause)))

  /**
   * Locks the execution of this stream to the specified executor. Any streams
   * that are composed after this one will automatically be shifted back to the
   * previous executor.
   */
  def onExecutor(executor: => Executor)(implicit trace: ZTraceElement): ZStream[R, E, A] =
    ZStream.fromZIO(ZIO.descriptor).flatMap { descriptor =>
      ZStream.scoped(ZIO.acquireRelease(ZIO.shift(executor))(_ => ZIO.shift(descriptor.executor))) *>
        self <*
        ZStream.fromZIO {
          if (descriptor.isLocked) ZIO.shift(descriptor.executor)
          else ZIO.unshift
        }
    }

  /**
   * Switches to the provided stream in case this one fails with a typed error.
   *
   * See also [[ZStream#catchAll]].
   */
  def orElse[R1 <: R, E1, A1 >: A](
    that: => ZStream[R1, E1, A1]
  )(implicit ev: CanFail[E], trace: ZTraceElement): ZStream[R1, E1, A1] =
    new ZStream(self.channel.orElse(that.channel))

  /**
   * Switches to the provided stream in case this one fails with a typed error.
   *
   * See also [[ZStream#catchAll]].
   */
  final def orElseEither[R1 <: R, E2, A2](
    that: => ZStream[R1, E2, A2]
  )(implicit ev: CanFail[E], trace: ZTraceElement): ZStream[R1, E2, Either[A, A2]] =
    self.map(Left(_)) orElse that.map(Right(_))

  /**
   * Fails with given error in case this one fails with a typed error.
   *
   * See also [[ZStream#catchAll]].
   */
  final def orElseFail[E1](e1: => E1)(implicit ev: CanFail[E], trace: ZTraceElement): ZStream[R, E1, A] =
    orElse(ZStream.fail(e1))

  /**
   * Switches to the provided stream in case this one fails with the `None`
   * value.
   *
   * See also [[ZStream#catchAll]].
   */
  final def orElseOptional[R1 <: R, E1, A1 >: A](
    that: => ZStream[R1, Option[E1], A1]
  )(implicit ev: E <:< Option[E1], trace: ZTraceElement): ZStream[R1, Option[E1], A1] =
    catchAll(ev(_).fold(that)(e => ZStream.fail(Some(e))))

  /**
   * Succeeds with the specified value if this one fails with a typed error.
   */
  final def orElseSucceed[A1 >: A](A1: => A1)(implicit ev: CanFail[E], trace: ZTraceElement): ZStream[R, Nothing, A1] =
    orElse(ZStream.succeed(A1))

  /**
   * Partition a stream using a predicate. The first stream will contain all
   * element evaluated to true and the second one will contain all element
   * evaluated to false. The faster stream may advance by up to buffer elements
   * further than the slower one.
   */
  def partition(p: A => Boolean, buffer: => Int = 16)(implicit
    trace: ZTraceElement
  ): ZIO[R with Scope, E, (ZStream[Any, E, A], ZStream[Any, E, A])] =
    self.partitionEither(a => if (p(a)) ZIO.succeedNow(Left(a)) else ZIO.succeedNow(Right(a)), buffer)

  /**
   * Split a stream by a predicate. The faster stream may advance by up to
   * buffer elements further than the slower one.
   */
  final def partitionEither[R1 <: R, E1 >: E, A2, A3](
    p: A => ZIO[R1, E1, Either[A2, A3]],
    buffer: => Int = 16
  )(implicit trace: ZTraceElement): ZIO[R1 with Scope, E1, (ZStream[Any, E1, A2], ZStream[Any, E1, A3])] =
    self
      .mapZIO(p)
      .distributedWith(
        2,
        buffer,
        {
          case Left(_)  => ZIO.succeedNow(_ == 0)
          case Right(_) => ZIO.succeedNow(_ == 1)
        }
      )
      .flatMap {
        case q1 :: q2 :: Nil =>
          ZIO.succeedNow {
            (
              ZStream.fromQueueWithShutdown(q1).flattenExitOption.collectLeft,
              ZStream.fromQueueWithShutdown(q2).flattenExitOption.collectRight
            )
          }
        case otherwise => ZIO.dieMessage(s"partitionEither: expected two streams but got $otherwise")
      }

  /**
   * Peels off enough material from the stream to construct a `Z` using the
   * provided [[ZSink]] and then returns both the `Z` and the rest of the
   * [[ZStream]] in a scope. Like all scoped values, the provided stream is
   * valid only within the scope.
   */
  def peel[R1 <: R, E1 >: E, A1 >: A, Z](
    sink: => ZSink[R1, E1, A1, A1, Z]
  )(implicit trace: ZTraceElement): ZIO[R1 with Scope, E1, (Z, ZStream[Any, E, A1])] = {
    sealed trait Signal
    object Signal {
      case class Emit(els: Chunk[A1])  extends Signal
      case class Halt(cause: Cause[E]) extends Signal
      case object End                  extends Signal
    }

    (for {
      p       <- Promise.make[E1, Z]
      handoff <- ZStream.Handoff.make[Signal]
    } yield {
      val consumer: ZSink[R1, E1, A1, A1, Unit] = sink.exposeLeftover
        .foldSink(
          e => ZSink.fromZIO(p.fail(e)) *> ZSink.fail(e),
          { case (z1, leftovers) =>
            lazy val loop: ZChannel[Any, E, Chunk[A1], Any, E1, Chunk[A1], Unit] = ZChannel.readWithCause(
              (in: Chunk[A1]) => ZChannel.fromZIO(handoff.offer(Signal.Emit(in))) *> loop,
              (e: Cause[E]) => ZChannel.fromZIO(handoff.offer(Signal.Halt(e))) *> ZChannel.failCause(e),
              (_: Any) => ZChannel.fromZIO(handoff.offer(Signal.End)) *> ZChannel.unit
            )

            new ZSink(
              ZChannel.fromZIO(p.succeed(z1)) *>
                ZChannel.fromZIO(handoff.offer(Signal.Emit(leftovers))) *>
                loop
            )
          }
        )

      lazy val producer: ZChannel[Any, Any, Any, Any, E, Chunk[A1], Unit] = ZChannel.unwrap(
        handoff.take.map {
          case Signal.Emit(els)   => ZChannel.write(els) *> producer
          case Signal.Halt(cause) => ZChannel.failCause(cause)
          case Signal.End         => ZChannel.unit
        }
      )

      for {
        _ <- self.runScoped(consumer).fork
        z <- p.await
      } yield (z, new ZStream(producer))
    }).flatten
  }

  /**
   * Pipes all of the values from this stream through the provided sink.
   *
   * @see
   *   [[transduce]]
   */
  def pipeThrough[R1 <: R, E1 >: E, L, Z](sink: => ZSink[R1, E1, A, L, Z])(implicit
    trace: ZTraceElement
  ): ZStream[R1, E1, L] =
    new ZStream(self.channel pipeToOrFail sink.channel)

  /**
   * Pipes all the values from this stream through the provided channel
   */
  def pipeThroughChannel[R1 <: R, E2, A2](channel: => ZChannel[R1, E, Chunk[A], Any, E2, Chunk[A2], Any])(implicit
    trace: ZTraceElement
  ): ZStream[R1, E2, A2] =
    new ZStream(self.channel >>> channel)

  /**
   * Pipes all values from this stream through the provided channel, passing
   * through any error emitted by this stream unchanged.
   */
  def pipeThroughChannelOrFail[R1 <: R, E1 >: E, A2](channel: ZChannel[R1, Nothing, Chunk[A], Any, E1, Chunk[A2], Any])(
    implicit trace: ZTraceElement
  ): ZStream[R1, E1, A2] =
    new ZStream(self.channel pipeToOrFail channel)

  /**
   * Provides the stream with its required environment, which eliminates its
   * dependency on `R`.
   */
  final def provideEnvironment(
    r: => ZEnvironment[R]
  )(implicit trace: ZTraceElement): ZStream[Any, E, A] =
    new ZStream(channel.provideEnvironment(r))

  /**
   * Provides the stream with the single service it requires. If the stream
   * requires multiple services use `provideEnvironment` instead.
   */
  final def provideService[Service <: R](
    service: Service
  )(implicit
    tag: Tag[Service],
    trace: ZTraceElement
  ): ZStream[Any, E, A] =
    provideEnvironment(ZEnvironment(service))

  /**
   * Provides a layer to the stream, which translates it to another level.
   */
  final def provideLayer[E1 >: E, R0](
    layer: => ZLayer[R0, E1, R]
  )(implicit trace: ZTraceElement): ZStream[R0, E1, A] =
    new ZStream(
      ZChannel.unwrapScoped[R0] {
        layer.build.map(r => self.channel.provideEnvironment(r))
      }
    )

  /**
   * Transforms the environment being provided to the stream with the specified
   * function.
   */
  final def provideSomeEnvironment[R0](
    env: ZEnvironment[R0] => ZEnvironment[R]
  )(implicit trace: ZTraceElement): ZStream[R0, E, A] =
    ZStream.environmentWithStream[R0] { r0 =>
      self.provideEnvironment(env(r0))
    }

  /**
   * Splits the environment into two parts, providing one part using the
   * specified layer and leaving the remainder `R0`.
   *
   * {{{
   * val loggingLayer: ZLayer[Any, Nothing, Logging] = ???
   *
   * val stream: ZStream[Logging with Database, Nothing, Unit] = ???
   *
   * val stream2 = stream.provideSomeLayer[Database](loggingLayer)
   * }}}
   */
  final def provideSomeLayer[R0]: ZStream.ProvideSomeLayer[R0, R, E, A] =
    new ZStream.ProvideSomeLayer[R0, R, E, A](self)

  /**
   * Re-chunks the elements of the stream into chunks of `n` elements each. The
   * last chunk might contain less than `n` elements
   */
  def rechunk(n: => Int)(implicit trace: ZTraceElement): ZStream[R, E, A] =
    self >>> ZPipeline.rechunk(n)

  /**
   * Keeps some of the errors, and terminates the fiber with the rest
   */
  final def refineOrDie[E1](
    pf: PartialFunction[E, E1]
  )(implicit ev1: E <:< Throwable, ev2: CanFail[E], trace: ZTraceElement): ZStream[R, E1, A] =
    refineOrDieWith(pf)(identity(_))

  /**
   * Keeps some of the errors, and terminates the fiber with the rest, using the
   * specified function to convert the `E` into a `Throwable`.
   */
  final def refineOrDieWith[E1](
    pf: PartialFunction[E, E1]
  )(f: E => Throwable)(implicit ev: CanFail[E], trace: ZTraceElement): ZStream[R, E1, A] =
    new ZStream(
      channel.catchAll(e =>
        if (pf.isDefinedAt(e))
          ZChannel.fail(pf.apply(e))
        else
          ZChannel.failCause(Cause.die(f(e)))
      )
    )

  /**
   * Repeats the entire stream using the specified schedule. The stream will
   * execute normally, and then repeat again according to the provided schedule.
   */
  final def repeat[R1 <: R, B](schedule: => Schedule[R1, Any, B])(implicit
    trace: ZTraceElement
  ): ZStream[R1, E, A] =
    repeatEither(schedule) collect { case Right(a) => a }

  /**
   * Repeats the entire stream using the specified schedule. The stream will
   * execute normally, and then repeat again according to the provided schedule.
   * The schedule output will be emitted at the end of each repetition.
   */
  final def repeatEither[R1 <: R, B](schedule: => Schedule[R1, Any, B])(implicit
    trace: ZTraceElement
  ): ZStream[R1, E, Either[B, A]] =
    repeatWith(schedule)(Right(_), Left(_))

  /**
   * Repeats each element of the stream using the provided schedule. Repetitions
   * are done in addition to the first execution, which means using
   * `Schedule.recurs(1)` actually results in the original effect, plus an
   * additional recurrence, for a total of two repetitions of each value in the
   * stream.
   */
  final def repeatElements[R1 <: R](schedule: => Schedule[R1, A, Any])(implicit
    trace: ZTraceElement
  ): ZStream[R1, E, A] =
    repeatElementsEither(schedule).collect { case Right(a) => a }

  /**
   * Repeats each element of the stream using the provided schedule. When the
   * schedule is finished, then the output of the schedule will be emitted into
   * the stream. Repetitions are done in addition to the first execution, which
   * means using `Schedule.recurs(1)` actually results in the original effect,
   * plus an additional recurrence, for a total of two repetitions of each value
   * in the stream.
   */
  final def repeatElementsEither[R1 <: R, E1 >: E, B](
    schedule: => Schedule[R1, A, B]
  )(implicit trace: ZTraceElement): ZStream[R1, E1, Either[B, A]] =
    repeatElementsWith(schedule)(Right.apply, Left.apply)

  /**
   * Repeats each element of the stream using the provided schedule. When the
   * schedule is finished, then the output of the schedule will be emitted into
   * the stream. Repetitions are done in addition to the first execution, which
   * means using `Schedule.recurs(1)` actually results in the original effect,
   * plus an additional recurrence, for a total of two repetitions of each value
   * in the stream.
   *
   * This function accepts two conversion functions, which allow the output of
   * this stream and the output of the provided schedule to be unified into a
   * single type. For example, `Either` or similar data type.
   */
  final def repeatElementsWith[R1 <: R, E1 >: E, B, C](
    schedule: => Schedule[R1, A, B]
  )(f: A => C, g: B => C)(implicit trace: ZTraceElement): ZStream[R1, E1, C] = new ZStream(
    self.channel >>> ZChannel.unwrap {
      for {
        driver <- schedule.driver
      } yield {
        def feed(in: Chunk[A]): ZChannel[R1, E1, Chunk[A], Any, E1, Chunk[C], Unit] =
          in.headOption.fold(loop)(a => ZChannel.write(Chunk.single(f(a))) *> step(in.drop(1), a))

        def step(in: Chunk[A], a: A): ZChannel[R1, E1, Chunk[A], Any, E1, Chunk[C], Unit] = {
          val advance = driver.next(a).as(ZChannel.write(Chunk.single(f(a))) *> step(in, a))
          val reset: ZIO[R1, Nothing, ZChannel[R1, E1, Chunk[A], Any, E1, Chunk[C], Unit]] =
            for {
              b <- driver.last.orDie
              _ <- driver.reset
            } yield ZChannel.write(Chunk.single(g(b))) *> feed(in)

          ZChannel.unwrap(advance orElse reset)
        }

        lazy val loop: ZChannel[R1, E1, Chunk[A], Any, E1, Chunk[C], Unit] =
          ZChannel.readWith(
            feed,
            ZChannel.fail(_),
            (_: Any) => ZChannel.unit
          )

        loop
      }
    }
  )

  /**
   * Repeats the entire stream using the specified schedule. The stream will
   * execute normally, and then repeat again according to the provided schedule.
   * The schedule output will be emitted at the end of each repetition and can
   * be unified with the stream elements using the provided functions.
   */
  final def repeatWith[R1 <: R, B, C](
    schedule: => Schedule[R1, Any, B]
  )(f: A => C, g: B => C)(implicit trace: ZTraceElement): ZStream[R1, E, C] =
    ZStream.unwrap(
      for {
        driver <- schedule.driver
      } yield {
        val scheduleOutput = driver.last.orDie.map(g)
        val process        = self.map(f).channel
        lazy val loop: ZChannel[R1, Any, Any, Any, E, Chunk[C], Unit] =
          ZChannel.unwrap(
            driver
              .next(())
              .fold(
                _ => ZChannel.unit,
                _ => process *> ZChannel.unwrap(scheduleOutput.map(o => ZChannel.write(Chunk.single(o)))) *> loop
              )
          )

        new ZStream(process *> loop)
      }
    )

  /**
   * When the stream fails, retry it according to the given schedule
   *
   * This retries the entire stream, so will re-execute all of the stream's
   * acquire operations.
   *
   * The schedule is reset as soon as the first element passes through the
   * stream again.
   *
   * @param schedule
   *   Schedule receiving as input the errors of the stream
   * @return
   *   Stream outputting elements of all attempts of the stream
   */
  def retry[R1 <: R](
    schedule: => Schedule[R1, E, _]
  )(implicit trace: ZTraceElement): ZStream[R1, E, A] =
    ZStream.unwrap {
      for {
        driver <- schedule.driver
      } yield {
        def loop: ZStream[R1, E, A] = self.catchAll { e =>
          ZStream.unwrap(
            driver
              .next(e)
              .foldZIO(
                _ => ZIO.fail(e),
                _ => ZIO.succeed(loop.tap(_ => driver.reset))
              )
          )
        }
        loop
      }
    }

  /**
   * Fails with the error `None` if value is `Left`.
   */
  final def right[A1, A2](implicit ev: A <:< Either[A1, A2], trace: ZTraceElement): ZStream[R, Option[E], A2] =
    self.mapError(Some(_)).rightOrFail(None)

  /**
   * Fails with given error 'e' if value is `Left`.
   */
  final def rightOrFail[A1, A2, E1 >: E](
    e: => E1
  )(implicit ev: A <:< Either[A1, A2], trace: ZTraceElement): ZStream[R, E1, A2] =
    self.mapZIO(ev(_).fold(_ => ZIO.fail(e), ZIO.succeedNow(_)))

  /**
   * Runs the sink on the stream to produce either the sink's result or an
   * error.
   */
  def run[R1 <: R, E1 >: E, Z](sink: => ZSink[R1, E1, A, Any, Z])(implicit trace: ZTraceElement): ZIO[R1, E1, Z] =
    (channel pipeToOrFail sink.channel).runDrain

  def runScoped[R1 <: R, E1 >: E, B](sink: => ZSink[R1, E1, A, Any, B])(implicit
    trace: ZTraceElement
  ): ZIO[R1 with Scope, E1, B] =
    (channel pipeToOrFail sink.channel).drain.runScoped

  /**
   * Runs the stream and collects all of its elements to a chunk.
   */
  def runCollect(implicit trace: ZTraceElement): ZIO[R, E, Chunk[A]] =
    run(ZSink.collectAll)

  /**
   * Runs the stream and emits the number of elements processed
   *
   * Equivalent to `run(ZSink.count)`
   */
  final def runCount(implicit trace: ZTraceElement): ZIO[R, E, Long] =
    run(ZSink.count)

  /**
   * Runs the stream only for its effects. The emitted elements are discarded.
   */
  def runDrain(implicit trace: ZTraceElement): ZIO[R, E, Unit] =
    run(ZSink.drain)

  /**
   * Runs the stream to completion and yields the first value emitted by it,
   * discarding the rest of the elements.
   */
  def runHead(implicit trace: ZTraceElement): ZIO[R, E, Option[A]] =
    run(ZSink.head)

  /**
   * Runs the stream to completion and yields the last value emitted by it,
   * discarding the rest of the elements.
   */
  def runLast(implicit trace: ZTraceElement): ZIO[R, E, Option[A]] =
    run(ZSink.last)

  /**
   * Runs the stream to a sink which sums elements, provided they are Numeric.
   *
   * Equivalent to `run(Sink.sum[A])`
   */
  final def runSum[A1 >: A](implicit ev: Numeric[A1], trace: ZTraceElement): ZIO[R, E, A1] =
    run(ZSink.sum[A1])

  /**
   * Statefully maps over the elements of this stream to produce all
   * intermediate results of type `S` given an initial S.
   */
  def scan[S](s: => S)(f: (S, A) => S)(implicit trace: ZTraceElement): ZStream[R, E, S] =
    scanZIO(s)((s, a) => ZIO.succeedNow(f(s, a)))

  /**
   * Statefully and effectfully maps over the elements of this stream to produce
   * all intermediate results of type `S` given an initial S.
   */
  @deprecated("use scanZIO", "2.0.0")
  def scanM[R1 <: R, E1 >: E, S](s: => S)(f: (S, A) => ZIO[R1, E1, S])(implicit
    trace: ZTraceElement
  ): ZStream[R1, E1, S] =
    scanZIO[R1, E1, S](s)(f)

  /**
   * Statefully maps over the elements of this stream to produce all
   * intermediate results.
   *
   * See also [[ZStream#scan]].
   */
  def scanReduce[A1 >: A](f: (A1, A) => A1)(implicit trace: ZTraceElement): ZStream[R, E, A1] =
    scanReduceZIO[R, E, A1]((curr, next) => ZIO.succeedNow(f(curr, next)))

  /**
   * Statefully and effectfully maps over the elements of this stream to produce
   * all intermediate results.
   *
   * See also [[ZStream#scanM]].
   */
  @deprecated("use scanReduceZIO", "2.0.0")
  def scanReduceM[R1 <: R, E1 >: E, A1 >: A](f: (A1, A) => ZIO[R1, E1, A1])(implicit
    trace: ZTraceElement
  ): ZStream[R1, E1, A1] =
    scanReduceZIO(f)

  /**
   * Statefully and effectfully maps over the elements of this stream to produce
   * all intermediate results.
   *
   * See also [[ZStream#scanM]].
   */
  def scanReduceZIO[R1 <: R, E1 >: E, A1 >: A](
    f: (A1, A) => ZIO[R1, E1, A1]
  )(implicit trace: ZTraceElement): ZStream[R1, E1, A1] =
    mapAccumZIO[R1, E1, Option[A1], A1](Option.empty[A1]) {
      case (Some(a1), a) => f(a1, a).map(a2 => Some(a2) -> a2)
      case (None, a)     => ZIO.succeedNow(Some(a) -> a)
    }

  /**
   * Statefully and effectfully maps over the elements of this stream to produce
   * all intermediate results of type `S` given an initial S.
   */
  def scanZIO[R1 <: R, E1 >: E, S](s: => S)(f: (S, A) => ZIO[R1, E1, S])(implicit
    trace: ZTraceElement
  ): ZStream[R1, E1, S] =
    self >>> ZPipeline.scanZIO(s)(f)

  /**
   * Schedules the output of the stream using the provided `schedule`.
   */
  final def schedule[R1 <: R](schedule: => Schedule[R1, A, Any])(implicit
    trace: ZTraceElement
  ): ZStream[R1, E, A] =
    scheduleEither(schedule).collect { case Right(a) => a }

  /**
   * Schedules the output of the stream using the provided `schedule` and emits
   * its output at the end (if `schedule` is finite).
   */
  final def scheduleEither[R1 <: R, E1 >: E, B](
    schedule: => Schedule[R1, A, B]
  )(implicit trace: ZTraceElement): ZStream[R1, E1, Either[B, A]] =
    scheduleWith(schedule)(Right.apply, Left.apply)

  /**
   * Schedules the output of the stream using the provided `schedule` and emits
   * its output at the end (if `schedule` is finite). Uses the provided function
   * to align the stream and schedule outputs on the same type.
   */
  final def scheduleWith[R1 <: R, E1 >: E, B, C](
    schedule: => Schedule[R1, A, B]
  )(f: A => C, g: B => C)(implicit trace: ZTraceElement): ZStream[R1, E1, C] = {

    def loop(
      driver: Schedule.Driver[Any, R1, A, B],
      chunkIterator: Chunk.ChunkIterator[A],
      index: Int
    ): ZChannel[R1, E1, Chunk[A], Any, E1, Chunk[C], Any] =
      if (chunkIterator.hasNextAt(index))
        ZChannel.unwrap {
          val a = chunkIterator.nextAt(index)
          driver
            .next(a)
            .foldZIO(
              _ =>
                driver.last.orDie.map { b =>
                  ZChannel.write(Chunk(f(a), g(b))) *> loop(driver, chunkIterator, index + 1)
                } <* driver.reset,
              _ => ZIO.succeedNow(ZChannel.write(Chunk(f(a))) *> loop(driver, chunkIterator, index + 1))
            )
        }
      else
        ZChannel.readWithCause(
          chunk => loop(driver, chunk.chunkIterator, 0),
          ZChannel.failCause(_),
          ZChannel.succeedNow(_)
        )

    new ZStream(ZChannel.fromZIO(schedule.driver).flatMap(self.channel >>> loop(_, Chunk.ChunkIterator.empty, 0)))
  }

  /**
   * Converts an option on values into an option on errors.
   */
  final def some[A2](implicit ev: A <:< Option[A2], trace: ZTraceElement): ZStream[R, Option[E], A2] =
    self.mapError(Some(_)).someOrFail(None)

  /**
   * Extracts the optional value, or returns the given 'default'.
   */
  final def someOrElse[A2](default: => A2)(implicit ev: A <:< Option[A2], trace: ZTraceElement): ZStream[R, E, A2] =
    map(_.getOrElse(default))

  /**
   * Extracts the optional value, or fails with the given error 'e'.
   */
  final def someOrFail[A2, E1 >: E](e: => E1)(implicit ev: A <:< Option[A2], trace: ZTraceElement): ZStream[R, E1, A2] =
    self.mapZIO(ev(_).fold[IO[E1, A2]](ZIO.fail(e))(ZIO.succeedNow(_)))

  /**
   * Emits a sliding window of n elements.
   * {{{
   *   Stream(1, 2, 3, 4).sliding(2).runCollect // Chunk(Chunk(1, 2), Chunk(2, 3), Chunk(3, 4))
   * }}}
   */
  def sliding(chunkSize: => Int, stepSize: Int = 1)(implicit trace: ZTraceElement): ZStream[R, E, Chunk[A]] =
    ZStream.succeed(chunkSize).flatMap { chunkSize =>
      ZStream.succeed(stepSize).flatMap { stepSize =>
        if (chunkSize <= 0 || stepSize <= 0)
          ZStream.die(
            new IllegalArgumentException("invalid bounds. `chunkSize` and `stepSize` must be greater than zero")
          )
        else
          new ZStream({
            val queue = SingleThreadedRingBuffer[A](chunkSize)

            def emitOnStreamEnd(queueSize: Int)(channelEnd: ZChannel[Any, E, Chunk[A], Any, E, Chunk[Chunk[A]], Any]) =
              if (queueSize < chunkSize) {
                val items  = queue.toChunk
                val result = if (items.isEmpty) Chunk.empty else Chunk.single(items)
                ZChannel.write(result) *> channelEnd
              } else {
                val lastEmitIndex = queueSize - (queueSize - chunkSize) % stepSize

                if (lastEmitIndex == queueSize) channelEnd
                else {
                  val leftovers = queueSize - (lastEmitIndex - chunkSize + stepSize)
                  val lastItems = queue.toChunk.takeRight(leftovers)
                  val result    = if (lastItems.isEmpty) Chunk.empty else Chunk.single(lastItems)
                  ZChannel.write(result) *> channelEnd
                }
              }

            def reader(queueSize: Int): ZChannel[Any, E, Chunk[A], Any, E, Chunk[Chunk[A]], Any] =
              ZChannel.readWithCause(
                (in: Chunk[A]) => {
                  ZChannel.write {
                    in.zipWithIndex.flatMap { case (i, idx) =>
                      queue.put(i)
                      val currentIndex = queueSize + idx + 1
                      if (currentIndex < chunkSize || (currentIndex - chunkSize) % stepSize > 0) None
                      else Some(queue.toChunk)
                    }
                  } *> reader(queueSize + in.length)
                },
                (cause: Cause[E]) => emitOnStreamEnd(queueSize)(ZChannel.failCause(cause)),
                (_: Any) => emitOnStreamEnd(queueSize)(ZChannel.unit)
              )

            self.channel >>> reader(0)
          })
      }
    }

  /**
   * Splits elements based on a predicate.
   * {{{
   *   ZStream.range(1, 10).split(_ % 4 == 0).runCollect // Chunk(Chunk(1, 2, 3), Chunk(5, 6, 7), Chunk(9))
   * }}}
   */
  final def split(f: A => Boolean)(implicit trace: ZTraceElement): ZStream[R, E, Chunk[A]] = {
    def split(leftovers: Chunk[A])(in: Chunk[A]): ZChannel[R, E, Chunk[A], Any, E, Chunk[Chunk[A]], Any] = {
      val (chunk, remaining) = (leftovers ++ in).splitWhere(f)
      if (chunk.isEmpty || remaining.isEmpty) loop(chunk ++ remaining.drop(1))
      else ZChannel.write(Chunk.single(chunk)) *> split(Chunk.empty)(remaining.drop(1))
    }

    def loop(leftovers: Chunk[A]): ZChannel[R, E, Chunk[A], Any, E, Chunk[Chunk[A]], Any] =
      ZChannel.readWith(
        (in: Chunk[A]) => split(leftovers)(in),
        (e: E) => ZChannel.fail(e),
        (_: Any) => {
          if (leftovers.isEmpty) ZChannel.unit
          else if (leftovers.find(f).isEmpty) ZChannel.write(Chunk.single(leftovers)) *> ZChannel.unit
          else split(Chunk.empty)(leftovers) *> ZChannel.unit
        }
      )

    new ZStream(self.channel >>> loop(Chunk.empty))
  }

  /**
   * Splits elements on a delimiter and transforms the splits into desired
   * output.
   */
  final def splitOnChunk[A1 >: A](delimiter: => Chunk[A1])(implicit trace: ZTraceElement): ZStream[R, E, Chunk[A]] =
    ZStream.succeed(delimiter).flatMap { delimiter =>
      def next(
        leftover: Option[Chunk[A]],
        delimiterIndex: Int
      ): ZChannel[R, E, Chunk[A], Any, E, Chunk[Chunk[A]], Any] =
        ZChannel.readWithCause(
          inputChunk => {
            var buffer = null.asInstanceOf[collection.mutable.ArrayBuffer[Chunk[A]]]
            inputChunk.foldLeft((leftover getOrElse Chunk.empty, delimiterIndex)) {
              case ((carry, delimiterCursor), a) =>
                val concatenated = carry :+ a
                if (delimiterCursor < delimiter.length && a == delimiter(delimiterCursor)) {
                  if (delimiterCursor + 1 == delimiter.length) {
                    if (buffer eq null) buffer = collection.mutable.ArrayBuffer[Chunk[A]]()
                    buffer += concatenated.take(concatenated.length - delimiter.length)
                    (Chunk.empty, 0)
                  } else (concatenated, delimiterCursor + 1)
                } else (concatenated, if (a == delimiter(0)) 1 else 0)
            } match {
              case (carry, delimiterCursor) =>
                ZChannel.write(
                  if (buffer eq null) Chunk.empty
                  else Chunk.fromArray(buffer.toArray)
                ) *> next(if (carry.nonEmpty) Some(carry) else None, delimiterCursor)
            }
          },
          halt =>
            leftover match {
              case Some(chunk) => ZChannel.write(Chunk.single(chunk)) *> ZChannel.failCause(halt)
              case None        => ZChannel.failCause(halt)
            },
          done =>
            leftover match {
              case Some(chunk) => ZChannel.write(Chunk.single(chunk)) *> ZChannel.succeed(done)
              case None        => ZChannel.succeed(done)
            }
        )
      new ZStream(self.channel >>> next(None, 0))
    }

  /**
   * Takes the specified number of elements from this stream.
   */
  def take(n: => Long)(implicit trace: ZTraceElement): ZStream[R, E, A] =
    self >>> ZPipeline.take(n)

  /**
   * Takes the last specified number of elements from this stream.
   */
  def takeRight(n: => Int)(implicit trace: ZTraceElement): ZStream[R, E, A] =
    ZStream.succeed(n).flatMap { n =>
      if (n <= 0) ZStream.empty
      else
        new ZStream(
          ZChannel.unwrap(
            for {
              queue <- ZIO.succeed(SingleThreadedRingBuffer[A](n))
            } yield {
              lazy val reader: ZChannel[Any, E, Chunk[A], Any, E, Chunk[A], Unit] = ZChannel.readWith(
                (in: Chunk[A]) => {
                  in.foreach(queue.put)
                  reader
                },
                ZChannel.fail(_),
                (_: Any) => ZChannel.write(queue.toChunk) *> ZChannel.unit
              )

              (self.channel >>> reader)
            }
          )
        )
    }

  /**
   * Takes all elements of the stream until the specified predicate evaluates to
   * `true`.
   */
  def takeUntil(f: A => Boolean)(implicit trace: ZTraceElement): ZStream[R, E, A] =
    self >>> ZPipeline.takeUntil(f)

  /**
   * Takes all elements of the stream until the specified effectual predicate
   * evaluates to `true`.
   */
  @deprecated("use takeUntilZIO", "2.0.0")
  def takeUntilM[R1 <: R, E1 >: E](f: A => ZIO[R1, E1, Boolean])(implicit trace: ZTraceElement): ZStream[R1, E1, A] =
    takeUntilZIO(f)

  /**
   * Takes all elements of the stream until the specified effectual predicate
   * evaluates to `true`.
   */
  def takeUntilZIO[R1 <: R, E1 >: E](f: A => ZIO[R1, E1, Boolean])(implicit trace: ZTraceElement): ZStream[R1, E1, A] =
    loopOnPartialChunks { (chunk, emit) =>
      for {
        taken <- chunk.takeWhileZIO(v => emit(v) *> f(v).map(!_))
        last   = chunk.drop(taken.length).take(1)
      } yield last.isEmpty
    }

  /**
   * Takes all elements of the stream for as long as the specified predicate
   * evaluates to `true`.
   */
  def takeWhile(f: A => Boolean)(implicit trace: ZTraceElement): ZStream[R, E, A] =
    self >>> ZPipeline.takeWhile(f)

  /**
   * Adds an effect to consumption of every element of the stream.
   */
  final def tap[R1 <: R, E1 >: E](f: A => ZIO[R1, E1, Any])(implicit trace: ZTraceElement): ZStream[R1, E1, A] =
    mapZIO(a => f(a).as(a))

  /**
   * Returns a stream that effectfully "peeks" at the failure of the stream.
   */
  final def tapError[R1 <: R, E1 >: E](
    f: E => ZIO[R1, E1, Any]
  )(implicit ev: CanFail[E], trace: ZTraceElement): ZStream[R1, E1, A] =
    catchAll(e => ZStream.fromZIO(f(e) *> ZIO.fail(e)))

  /**
   * Sends all elements emitted by this stream to the specified sink in addition
   * to emitting them.
   */
  final def tapSink[R1 <: R, E1 >: E](
    sink: => ZSink[R1, E1, A, Any, Any]
  )(implicit trace: ZTraceElement): ZStream[R1, E1, A] =
    ZStream.fromZIO(Queue.bounded[Take[E1, A]](1)).flatMap { queue =>
      val right = ZStream.fromQueueWithShutdown(queue, 1).flattenTake
      lazy val loop: ZChannel[R1, E, Chunk[A], Any, E1, Chunk[A], Any] =
        ZChannel.readWithCause(
          chunk =>
            ZChannel.fromZIO(queue.offer(Take.chunk(chunk))) *>
              ZChannel.write(chunk) *>
              loop,
          cause => ZChannel.fromZIO(queue.offer(Take.failCause(cause))),
          _ => ZChannel.fromZIO(queue.shutdown)
        )
      new ZStream(self.channel >>> loop)
        .merge(ZStream.execute(right.run(sink)), TerminationStrategy.Both)
    }

  /**
   * Throttles the chunks of this stream according to the given bandwidth
   * parameters using the token bucket algorithm. Allows for burst in the
   * processing of elements by allowing the token bucket to accumulate tokens up
   * to a `units + burst` threshold. Chunks that do not meet the bandwidth
   * constraints are dropped. The weight of each chunk is determined by the
   * `costFn` function.
   */
  final def throttleEnforce(units: => Long, duration: => Duration, burst: => Long = 0)(
    costFn: Chunk[A] => Long
  )(implicit trace: ZTraceElement): ZStream[R, E, A] =
    throttleEnforceZIO(units, duration, burst)(as => UIO.succeedNow(costFn(as)))

  /**
   * Throttles the chunks of this stream according to the given bandwidth
   * parameters using the token bucket algorithm. Allows for burst in the
   * processing of elements by allowing the token bucket to accumulate tokens up
   * to a `units + burst` threshold. Chunks that do not meet the bandwidth
   * constraints are dropped. The weight of each chunk is determined by the
   * `costFn` effectful function.
   */
  @deprecated("use throttleEnforceZIO", "2.0.0")
  final def throttleEnforceM[R1 <: R, E1 >: E](units: => Long, duration: => Duration, burst: => Long = 0)(
    costFn: Chunk[A] => ZIO[R1, E1, Long]
  )(implicit trace: ZTraceElement): ZStream[R1, E1, A] =
    throttleEnforceZIO[R1, E1](units, duration, burst)(costFn)

  /**
   * Throttles the chunks of this stream according to the given bandwidth
   * parameters using the token bucket algorithm. Allows for burst in the
   * processing of elements by allowing the token bucket to accumulate tokens up
   * to a `units + burst` threshold. Chunks that do not meet the bandwidth
   * constraints are dropped. The weight of each chunk is determined by the
   * `costFn` effectful function.
   */
  final def throttleEnforceZIO[R1 <: R, E1 >: E](units: => Long, duration: => Duration, burst: => Long = 0)(
    costFn: Chunk[A] => ZIO[R1, E1, Long]
  )(implicit trace: ZTraceElement): ZStream[R1, E1, A] =
    ZStream.succeed((units, duration, burst)).flatMap { case (units, duration, burst) =>
      def loop(tokens: Long, timestamp: Long): ZChannel[R1, E1, Chunk[A], Any, E1, Chunk[A], Unit] =
        ZChannel.readWith[R1, E1, Chunk[A], Any, E1, Chunk[A], Unit](
          (in: Chunk[A]) =>
            ZChannel.unwrap((costFn(in) <*> Clock.nanoTime).map { case (weight, current) =>
              val elapsed = current - timestamp
              val cycles  = elapsed.toDouble / duration.toNanos
              val available = {
                val sum = tokens + (cycles * units).toLong
                val max =
                  if (units + burst < 0) Long.MaxValue
                  else units + burst

                if (sum < 0) max
                else math.min(sum, max)
              }

              if (weight <= available)
                ZChannel.write(in) *> loop(available - weight, current)
              else
                loop(available, current)
            }),
          (e: E1) => ZChannel.fail(e),
          (_: Any) => ZChannel.unit
        )

      new ZStream(ZChannel.fromZIO(Clock.nanoTime).flatMap(self.channel >>> loop(units, _)))
    }

  /**
   * Delays the chunks of this stream according to the given bandwidth
   * parameters using the token bucket algorithm. Allows for burst in the
   * processing of elements by allowing the token bucket to accumulate tokens up
   * to a `units + burst` threshold. The weight of each chunk is determined by
   * the `costFn` function.
   */
  final def throttleShape(units: => Long, duration: => Duration, burst: => Long = 0)(
    costFn: Chunk[A] => Long
  )(implicit trace: ZTraceElement): ZStream[R, E, A] =
    throttleShapeZIO(units, duration, burst)(os => UIO.succeedNow(costFn(os)))

  /**
   * Delays the chunks of this stream according to the given bandwidth
   * parameters using the token bucket algorithm. Allows for burst in the
   * processing of elements by allowing the token bucket to accumulate tokens up
   * to a `units + burst` threshold. The weight of each chunk is determined by
   * the `costFn` effectful function.
   */
  @deprecated("use throttleShapeZIO", "2.0.0")
  final def throttleShapeM[R1 <: R, E1 >: E](units: => Long, duration: => Duration, burst: => Long = 0)(
    costFn: Chunk[A] => ZIO[R1, E1, Long]
  )(implicit trace: ZTraceElement): ZStream[R1, E1, A] =
    throttleShapeZIO[R1, E1](units, duration, burst)(costFn)

  /**
   * Delays the chunks of this stream according to the given bandwidth
   * parameters using the token bucket algorithm. Allows for burst in the
   * processing of elements by allowing the token bucket to accumulate tokens up
   * to a `units + burst` threshold. The weight of each chunk is determined by
   * the `costFn` effectful function.
   */
  final def throttleShapeZIO[R1 <: R, E1 >: E](units: => Long, duration: => Duration, burst: => Long = 0)(
    costFn: Chunk[A] => ZIO[R1, E1, Long]
  )(implicit trace: ZTraceElement): ZStream[R1, E1, A] =
    ZStream.succeed((units, duration, burst)).flatMap { case (units, duration, burst) =>
      def loop(tokens: Long, timestamp: Long): ZChannel[R1, E1, Chunk[A], Any, E1, Chunk[A], Unit] =
        ZChannel.readWith(
          (in: Chunk[A]) =>
            ZChannel.unwrap(for {
              weight  <- costFn(in)
              current <- Clock.nanoTime
            } yield {
              val elapsed = current - timestamp
              val cycles  = elapsed.toDouble / duration.toNanos
              val available = {
                val sum = tokens + (cycles * units).toLong
                val max =
                  if (units + burst < 0) Long.MaxValue
                  else units + burst

                if (sum < 0) max
                else math.min(sum, max)
              }

              val remaining = available - weight
              val waitCycles =
                if (remaining >= 0) 0
                else -remaining.toDouble / units

              val delay = Duration.Finite((waitCycles * duration.toNanos).toLong)

              if (delay > Duration.Zero)
                ZChannel.fromZIO(Clock.sleep(delay)) *> ZChannel.write(in) *> loop(remaining, current)
              else ZChannel.write(in) *> loop(remaining, current)
            }),
          (e: E1) => ZChannel.fail(e),
          (_: Any) => ZChannel.unit
        )

      new ZStream(ZChannel.fromZIO(Clock.nanoTime).flatMap(self.channel >>> loop(units, _)))
    }

  /**
   * Delays the emission of values by holding new values for a set duration. If
   * no new values arrive during that time the value is emitted, however if a
   * new value is received during the holding period the previous value is
   * discarded and the process is repeated with the new value.
   *
   * This operator is useful if you have a stream of "bursty" events which
   * eventually settle down and you only need the final event of the burst.
   *
   * @example
   *   A search engine may only want to initiate a search after a user has
   *   paused typing so as to not prematurely recommend results.
   */
  final def debounce(d: => Duration)(implicit trace: ZTraceElement): ZStream[R, E, A] = {
    import DebounceState._
    import HandoffSignal._

    ZStream.unwrap(
      ZIO.transplant { grafter =>
        for {
          d       <- ZIO.succeed(d)
          handoff <- ZStream.Handoff.make[HandoffSignal[Unit, E, A]]
        } yield {
          def enqueue(last: Chunk[A]) =
            for {
              f <- grafter(Clock.sleep(d).as(last).fork)
            } yield consumer(Previous(f))

          lazy val producer: ZChannel[R, E, Chunk[A], Any, E, Nothing, Any] =
            ZChannel.readWithCause(
              (in: Chunk[A]) =>
                in.lastOption.fold(producer) { last =>
                  ZChannel.fromZIO(handoff.offer(Emit(Chunk.single(last)))) *> producer
                },
              (cause: Cause[E]) => ZChannel.fromZIO(handoff.offer(Halt(cause))),
              (_: Any) => ZChannel.fromZIO(handoff.offer(End(ZStream.SinkEndReason.UpstreamEnd)))
            )

          def consumer(state: DebounceState[E, A]): ZChannel[R, Any, Any, Any, E, Chunk[A], Any] =
            ZChannel.unwrap(
              state match {
                case NotStarted =>
                  handoff.take.map {
                    case Emit(last) =>
                      ZChannel.unwrap(enqueue(last))
                    case HandoffSignal.Halt(error) =>
                      ZChannel.failCause(error)
                    case HandoffSignal.End(_) =>
                      ZChannel.unit
                  }
                case Current(fiber) =>
                  fiber.join.map {
                    case HandoffSignal.Emit(last)  => ZChannel.unwrap(enqueue(last))
                    case HandoffSignal.Halt(error) => ZChannel.failCause(error)
                    case HandoffSignal.End(_)      => ZChannel.unit
                  }
                case Previous(fiber) =>
                  fiber.join
                    .raceWith[R, E, E, HandoffSignal[Unit, E, A], ZChannel[
                      R,
                      Any,
                      Any,
                      Any,
                      E,
                      Chunk[A],
                      Any
                    ]](
                      handoff.take
                    )(
                      {
                        case (Exit.Success(a), current) =>
                          ZIO.succeedNow(ZChannel.write(a) *> consumer(Current(current)))
                        case (Exit.Failure(cause), current) =>
                          current.interrupt as ZChannel.failCause(cause)
                      },
                      {
                        case (Exit.Success(Emit(last)), previous) =>
                          previous.interrupt *> enqueue(last)
                        case (Exit.Success(Halt(cause)), previous) =>
                          previous.interrupt as ZChannel.failCause(cause)
                        case (Exit.Success(End(_)), previous) =>
                          previous.join.map(ZChannel.write(_) *> ZChannel.unit)
                        case (Exit.Failure(cause), previous) =>
                          previous.interrupt as ZChannel.failCause(cause)
                      }
                    )
              }
            )

          ZStream.scoped[R]((self.channel >>> producer).runScoped.fork) *>
            new ZStream(consumer(NotStarted))
        }
      }
    )
  }

  /**
   * Ends the stream if it does not produce a value after d duration.
   */
  final def timeout(d: => Duration)(implicit trace: ZTraceElement): ZStream[R, E, A] =
    ZStream.succeed(d).flatMap { d =>
      ZStream.fromPull[R, E, A] {
        self.toPull.map(pull => pull.timeoutFail(None)(d))
      }
    }

  /**
   * Fails the stream with given error if it does not produce a value after d
   * duration.
   */
  @deprecated("use timeoutFail", "2.0.0")
  final def timeoutError[E1 >: E](e: => E1)(d: Duration)(implicit
    trace: ZTraceElement
  ): ZStream[R, E1, A] =
    timeoutFail(e)(d)

  /**
   * Fails the stream with given error if it does not produce a value after d
   * duration.
   */
  final def timeoutFail[E1 >: E](e: => E1)(d: Duration)(implicit
    trace: ZTraceElement
  ): ZStream[R, E1, A] =
    self.timeoutTo[R, E1, A](d)(ZStream.fail(e))

  /**
   * Fails the stream with given cause if it does not produce a value after d
   * duration.
   */
  @deprecated("use timeoutFailCause", "2.0.0")
  final def timeoutErrorCause[E1 >: E](
    cause: => Cause[E1]
  )(d: => Duration)(implicit trace: ZTraceElement): ZStream[R, E1, A] =
    timeoutFailCause(cause)(d)

  /**
   * Fails the stream with given cause if it does not produce a value after d
   * duration.
   */
  final def timeoutFailCause[E1 >: E](
    cause: => Cause[E1]
  )(d: => Duration)(implicit trace: ZTraceElement): ZStream[R, E1, A] =
    ZStream.succeed((cause, d)).flatMap { case (cause, d) =>
      ZStream.fromPull[R, E1, A] {
        self.toPull.map(pull => pull.timeoutFailCause(cause.map(Some(_)))(d))
      }
    }

  /**
   * Halts the stream with given cause if it does not produce a value after d
   * duration.
   */
  @deprecated("use timeoutFailCause", "2.0.0")
  final def timeoutHalt[E1 >: E](cause: => Cause[E1])(d: => Duration)(implicit
    trace: ZTraceElement
  ): ZStream[R, E1, A] =
    timeoutFailCause(cause)(d)

  /**
   * Switches the stream if it does not produce a value after d duration.
   */
  final def timeoutTo[R1 <: R, E1 >: E, A2 >: A](
    d: => Duration
  )(that: => ZStream[R1, E1, A2])(implicit trace: ZTraceElement): ZStream[R1, E1, A2] = {
    final case class StreamTimeout() extends Throwable
    self.timeoutFailCause(Cause.die(StreamTimeout()))(d).catchSomeCause { case Cause.Die(StreamTimeout(), _) => that }
  }

  /**
   * Converts the stream to a scoped hub of chunks. After the scope is closed,
   * the hub will never again produce values and should be discarded.
   */
  def toHub[E1 >: E, A1 >: A](
    capacity: => Int
  )(implicit trace: ZTraceElement): ZIO[R with Scope, Nothing, Hub[Take[E1, A1]]] =
    for {
      hub <- ZIO.acquireRelease(Hub.bounded[Take[E1, A1]](capacity))(_.shutdown)
      _   <- self.runIntoHubScoped(hub).fork
    } yield hub

  /**
   * Converts this stream of bytes into a `java.io.InputStream` wrapped in a
   * scoped [[ZIO]]. The returned input stream will only be valid within the
   * scope.
   */
  def toInputStream(implicit
    ev0: E <:< Throwable,
    ev1: A <:< Byte,
    trace: ZTraceElement
  ): ZIO[R with Scope, E, java.io.InputStream] =
    for {
      runtime <- ZIO.runtime[R]
      pull    <- toPull.asInstanceOf[ZIO[R with Scope, Nothing, ZIO[R, Option[Throwable], Chunk[Byte]]]]
    } yield ZInputStream.fromPull(runtime, pull)

  /**
   * Converts this stream into a `scala.collection.Iterator` wrapped in a scoped
   * [[ZIO]]. The returned iterator will only be valid within the scope.
   */
  def toIterator(implicit trace: ZTraceElement): ZIO[R with Scope, Nothing, Iterator[Either[E, A]]] =
    for {
      runtime <- ZIO.runtime[R]
      pull    <- toPull
    } yield {
      def unfoldPull: Iterator[Either[E, A]] =
        runtime.unsafeRunSync(pull) match {
          case Exit.Success(chunk) => chunk.iterator.map(Right(_)) ++ unfoldPull
          case Exit.Failure(cause) =>
            cause.failureOrCause match {
              case Left(None)    => Iterator.empty
              case Left(Some(e)) => Iterator.single(Left(e))
              case Right(c)      => throw FiberFailure(c)
            }
        }

      unfoldPull
    }

  def toPull(implicit trace: ZTraceElement): ZIO[R with Scope, Nothing, ZIO[R, Option[E], Chunk[A]]] =
    channel.toPull.map { pull =>
      pull.mapError(error => Some(error)).flatMap {
        case Left(done)  => ZIO.fail(None)
        case Right(elem) => ZIO.succeed(elem)
      }
    }

  /**
   * Converts this stream of chars into a `java.io.Reader` wrapped in a scoped
   * [[ZIO]]. The returned reader will only be valid within the scope.
   */
  def toReader(implicit
    ev0: E <:< Throwable,
    ev1: A <:< Char,
    trace: ZTraceElement
  ): ZIO[R with Scope, E, java.io.Reader] =
    for {
      runtime <- ZIO.runtime[R]
      pull    <- toPull.asInstanceOf[ZIO[R with Scope, Nothing, ZIO[R, Option[Throwable], Chunk[Char]]]]
    } yield ZReader.fromPull(runtime, pull)

  /**
   * Converts the stream to a scoped queue of chunks. After the scope is closed,
   * the queue will never again produce values and should be discarded.
   */
  final def toQueue(
    capacity: => Int = 2
  )(implicit trace: ZTraceElement): ZIO[R with Scope, Nothing, Dequeue[Take[E, A]]] =
    for {
      queue <- ZIO.acquireRelease(Queue.bounded[Take[E, A]](capacity))(_.shutdown)
      _     <- self.runIntoQueueScoped(queue).fork
    } yield queue

  /**
   * Converts the stream to a dropping scoped queue of chunks. After the scope
   * is closed, the queue will never again produce values and should be
   * discarded.
   */
  final def toQueueDropping(
    capacity: => Int = 2
  )(implicit trace: ZTraceElement): ZIO[R with Scope, Nothing, Dequeue[Take[E, A]]] =
    for {
      queue <- ZIO.acquireRelease(Queue.dropping[Take[E, A]](capacity))(_.shutdown)
      _     <- self.runIntoQueueScoped(queue).fork
    } yield queue

  /**
   * Converts the stream to a scoped queue of elements. After the scope is
   * closed, the queue will never again produce values and should be discarded.
   */
  final def toQueueOfElements(
    capacity: => Int = 2
  )(implicit trace: ZTraceElement): ZIO[R with Scope, Nothing, Dequeue[Exit[Option[E], A]]] =
    for {
      queue <- ZIO.acquireRelease(Queue.bounded[Exit[Option[E], A]](capacity))(_.shutdown)
      _     <- self.runIntoQueueElementsScoped(queue).fork
    } yield queue

  /**
   * Converts the stream to a sliding scoped queue of chunks. After the scope is
   * closed, the queue will never again produce values and should be discarded.
   */
  final def toQueueSliding(
    capacity: => Int = 2
  )(implicit trace: ZTraceElement): ZIO[R with Scope, Nothing, Dequeue[Take[E, A]]] =
    for {
      queue <- ZIO.acquireRelease(Queue.sliding[Take[E, A]](capacity))(_.shutdown)
      _     <- self.runIntoQueueScoped(queue).fork
    } yield queue

  /**
   * Converts the stream into an unbounded scoped queue. After the scope is
   * closed, the queue will never again produce values and should be discarded.
   */
  final def toQueueUnbounded(implicit trace: ZTraceElement): ZIO[R with Scope, Nothing, Dequeue[Take[E, A]]] =
    for {
      queue <- ZIO.acquireRelease(Queue.unbounded[Take[E, A]])(_.shutdown)
      _     <- self.runIntoQueueScoped(queue).fork
    } yield queue

  /**
   * Applies the transducer to the stream and emits its outputs.
   */
  def transduce[R1 <: R, E1 >: E, A1 >: A, Z](
    sink: => ZSink[R1, E1, A1, A1, Z]
  )(implicit trace: ZTraceElement): ZStream[R1, E1, Z] =
    self >>> ZPipeline.fromSink(sink)

  /**
   * Submerges the chunks carried by this stream into the stream's structure,
   * while still preserving them.
   */
  def unchunks[A1](implicit ev: A <:< Chunk[A1], trace: ZTraceElement): ZStream[R, E, A1] =
    new ZStream(self.channel.mapOut(_.flatten))

  /**
   * Updates a service in the environment of this effect.
   */
  final def updateService[M] =
    new ZStream.UpdateService[R, E, A, M](self)

  /**
   * Updates a service at the specified key in the environment of this effect.
   */
  final def updateServiceAt[Service]: ZStream.UpdateServiceAt[R, E, A, Service] =
    new ZStream.UpdateServiceAt[R, E, A, Service](self)

  /**
   * Threads the stream through a transformation pipeline.
   */
  def via[R1 <: R, E1 >: E, B](pipeline: => ZPipeline[R1, E1, A, B])(implicit
    trace: ZTraceElement
  ): ZStream[R1, E1, B] =
    ZStream.suspend(pipeline(self))

  /**
   * Threads the stream through the transformation function `f`.
   */
  def viaFunction[R2, E2, B](f: ZStream[R, E, A] => ZStream[R2, E2, B])(implicit
    trace: ZTraceElement
  ): ZStream[R2, E2, B] =
    f(self)

  /**
   * Returns this stream if the specified condition is satisfied, otherwise
   * returns an empty stream.
   */
  def when(b: => Boolean)(implicit trace: ZTraceElement): ZStream[R, E, A] =
    ZStream.when(b)(self)

  /**
   * Returns this stream if the specified effectful condition is satisfied,
   * otherwise returns an empty stream.
   */
  @deprecated("use whenZIO", "2.0.0")
  def whenM[R1 <: R, E1 >: E](b: => ZIO[R1, E1, Boolean])(implicit trace: ZTraceElement): ZStream[R1, E1, A] =
    whenZIO(b)

  /**
   * Returns this stream if the specified effectful condition is satisfied,
   * otherwise returns an empty stream.
   */
  def whenZIO[R1 <: R, E1 >: E](b: => ZIO[R1, E1, Boolean])(implicit trace: ZTraceElement): ZStream[R1, E1, A] =
    ZStream.whenZIO(b)(self)

  /**
   * Equivalent to [[filter]] but enables the use of filter clauses in
   * for-comprehensions
   */
  def withFilter(predicate: A => Boolean)(implicit trace: ZTraceElement): ZStream[R, E, A] =
    filter(predicate)

  /**
   * Runs this stream on the specified runtime configuration. Any streams that
   * are composed after this one will be run on the previous executor.
   */
  def withRuntimeConfig(runtimeConfig: => RuntimeConfig)(implicit trace: ZTraceElement): ZStream[R, E, A] =
    ZStream.fromZIO(ZIO.runtimeConfig).flatMap { currentRuntimeConfig =>
      ZStream.scoped(
        ZIO.acquireRelease(ZIO.setRuntimeConfig(runtimeConfig))(_ => ZIO.setRuntimeConfig(currentRuntimeConfig))
      ) *>
        self <*
        ZStream.fromZIO(ZIO.setRuntimeConfig(currentRuntimeConfig))
    }

  /**
   * Zips this stream with another point-wise, but keeps only the outputs of
   * this stream.
   *
   * The new stream will end when one of the sides ends.
   */
  def zipLeft[R1 <: R, E1 >: E, A2](that: => ZStream[R1, E1, A2])(implicit trace: ZTraceElement): ZStream[R1, E1, A] =
    zipWithChunks(that)(zipLeftChunks)

  /**
   * Zips this stream with another point-wise, but keeps only the outputs of the
   * other stream.
   *
   * The new stream will end when one of the sides ends.
   */
  def zipRight[R1 <: R, E1 >: E, A2](that: => ZStream[R1, E1, A2])(implicit trace: ZTraceElement): ZStream[R1, E1, A2] =
    zipWithChunks(that)(zipRightChunks)

  /**
   * Zips this stream with another point-wise and emits tuples of elements from
   * both streams.
   *
   * The new stream will end when one of the sides ends.
   */
  def zip[R1 <: R, E1 >: E, A2](that: => ZStream[R1, E1, A2])(implicit
    zippable: Zippable[A, A2],
    trace: ZTraceElement
  ): ZStream[R1, E1, zippable.Out] =
    zipWith(that)(zippable.zip(_, _))

  /**
   * Zips this stream with another point-wise, creating a new stream of pairs of
   * elements from both sides.
   *
   * The defaults `defaultLeft` and `defaultRight` will be used if the streams
   * have different lengths and one of the streams has ended before the other.
   */
  def zipAll[R1 <: R, E1 >: E, A1 >: A, A2](
    that: => ZStream[R1, E1, A2]
  )(defaultLeft: => A1, defaultRight: => A2)(implicit trace: ZTraceElement): ZStream[R1, E1, (A1, A2)] =
    zipAllWith(that)((_, defaultRight), (defaultLeft, _))((_, _))

  /**
   * Zips this stream with another point-wise, and keeps only elements from this
   * stream.
   *
   * The provided default value will be used if the other stream ends before
   * this one.
   */
  def zipAllLeft[R1 <: R, E1 >: E, A1 >: A, A2](that: => ZStream[R1, E1, A2])(default: => A1)(implicit
    trace: ZTraceElement
  ): ZStream[R1, E1, A1] =
    zipAllWith(that)(identity, _ => default)((o, _) => o)

  /**
   * Zips this stream with another point-wise, and keeps only elements from the
   * other stream.
   *
   * The provided default value will be used if this stream ends before the
   * other one.
   */
  def zipAllRight[R1 <: R, E1 >: E, A2](that: => ZStream[R1, E1, A2])(default: => A2)(implicit
    trace: ZTraceElement
  ): ZStream[R1, E1, A2] =
    zipAllWith(that)(_ => default, identity)((_, A2) => A2)

  /**
   * Zips this stream with another point-wise. The provided functions will be
   * used to create elements for the composed stream.
   *
   * The functions `left` and `right` will be used if the streams have different
   * lengths and one of the streams has ended before the other.
   */
  def zipAllWith[R1 <: R, E1 >: E, A2, A3](
    that: => ZStream[R1, E1, A2]
  )(left: A => A3, right: A2 => A3)(both: (A, A2) => A3)(implicit trace: ZTraceElement): ZStream[R1, E1, A3] = {

    sealed trait State[+A, +A2]
    case object DrainLeft                                extends State[Nothing, Nothing]
    case object DrainRight                               extends State[Nothing, Nothing]
    case object PullBoth                                 extends State[Nothing, Nothing]
    final case class PullLeft[A2](rightChunk: Chunk[A2]) extends State[Nothing, A2]
    final case class PullRight[A](leftChunk: Chunk[A])   extends State[A, Nothing]

    def pull(
      state: State[A, A2],
      pullLeft: ZIO[R, Option[E], Chunk[A]],
      pullRight: ZIO[R1, Option[E1], Chunk[A2]]
    ): ZIO[R1, Nothing, Exit[Option[E1], (Chunk[A3], State[A, A2])]] =
      state match {
        case DrainLeft =>
          pullLeft.foldZIO(
            err => ZIO.succeedNow(Exit.fail(err)),
            leftChunk => ZIO.succeedNow(Exit.succeed(leftChunk.map(left) -> DrainLeft))
          )
        case DrainRight =>
          pullRight.foldZIO(
            err => ZIO.succeedNow(Exit.fail(err)),
            rightChunk => ZIO.succeedNow(Exit.succeed(rightChunk.map(right) -> DrainRight))
          )
        case PullBoth =>
          pullLeft.unsome
            .zipPar(pullRight.unsome)
            .foldZIO(
              err => ZIO.succeedNow(Exit.fail(Some(err))),
              {
                case (Some(leftChunk), Some(rightChunk)) =>
                  if (leftChunk.isEmpty && rightChunk.isEmpty)
                    pull(PullBoth, pullLeft, pullRight)
                  else if (leftChunk.isEmpty)
                    pull(PullLeft(rightChunk), pullLeft, pullRight)
                  else if (rightChunk.isEmpty)
                    pull(PullRight(leftChunk), pullLeft, pullRight)
                  else
                    ZIO.succeedNow(Exit.succeed(zipWithChunks(leftChunk, rightChunk, both)))
                case (Some(leftChunk), None) =>
                  ZIO.succeedNow(Exit.succeed(leftChunk.map(left) -> DrainLeft))
                case (None, Some(rightChunk)) =>
                  ZIO.succeedNow(Exit.succeed(rightChunk.map(right) -> DrainRight))
                case (None, None) =>
                  ZIO.succeedNow(Exit.fail(None))
              }
            )
        case PullLeft(rightChunk) =>
          pullLeft.foldZIO(
            {
              case Some(err) => ZIO.succeedNow(Exit.fail(Some(err)))
              case None      => ZIO.succeedNow(Exit.succeed(rightChunk.map(right) -> DrainRight))
            },
            leftChunk =>
              if (leftChunk.isEmpty)
                pull(PullLeft(rightChunk), pullLeft, pullRight)
              else if (rightChunk.isEmpty)
                pull(PullRight(leftChunk), pullLeft, pullRight)
              else
                ZIO.succeedNow(Exit.succeed(zipWithChunks(leftChunk, rightChunk, both)))
          )
        case PullRight(leftChunk) =>
          pullRight.foldZIO(
            {
              case Some(err) => ZIO.succeedNow(Exit.fail(Some(err)))
              case None      => ZIO.succeedNow(Exit.succeed(leftChunk.map(left) -> DrainLeft))
            },
            rightChunk =>
              if (rightChunk.isEmpty)
                pull(PullRight(leftChunk), pullLeft, pullRight)
              else if (leftChunk.isEmpty)
                pull(PullLeft(rightChunk), pullLeft, pullRight)
              else
                ZIO.succeedNow(Exit.succeed(zipWithChunks(leftChunk, rightChunk, both)))
          )
      }

    def zipWithChunks(
      leftChunk: Chunk[A],
      rightChunk: Chunk[A2],
      f: (A, A2) => A3
    ): (Chunk[A3], State[A, A2]) =
      zipChunks(leftChunk, rightChunk, f) match {
        case (out, Left(leftChunk)) =>
          if (leftChunk.isEmpty)
            out -> PullBoth
          else
            out -> PullRight(leftChunk)
        case (out, Right(rightChunk)) =>
          if (rightChunk.isEmpty)
            out -> PullBoth
          else
            out -> PullLeft(rightChunk)
      }

    self.combineChunks[R1, E1, State[A, A2], A2, A3](that)(PullBoth)(pull)
  }

  /**
   * Zips this stream with another point-wise and applies the function to the
   * paired elements.
   *
   * The new stream will end when one of the sides ends.
   */
  def zipWith[R1 <: R, E1 >: E, A2, A3](
    that: => ZStream[R1, E1, A2]
  )(f: (A, A2) => A3)(implicit trace: ZTraceElement): ZStream[R1, E1, A3] =
    zipWithChunks(that)(zipChunks(_, _, f))

  /**
   * Zips this stream with another point-wise and applies the function to the
   * paired elements.
   *
   * The new stream will end when one of the sides ends.
   */
  def zipWithChunks[R1 <: R, E1 >: E, A1 >: A, A2, A3](
    that: => ZStream[R1, E1, A2]
  )(
    f: (Chunk[A1], Chunk[A2]) => (Chunk[A3], Either[Chunk[A1], Chunk[A2]])
  )(implicit trace: ZTraceElement): ZStream[R1, E1, A3] = {
    sealed trait State[+A1, +A2]
    case object PullBoth                                 extends State[Nothing, Nothing]
    final case class PullLeft[A2](rightChunk: Chunk[A2]) extends State[Nothing, A2]
    final case class PullRight[A1](leftChunk: Chunk[A1]) extends State[A1, Nothing]

    def pull(
      state: State[A1, A2],
      pullLeft: ZIO[R, Option[E], Chunk[A1]],
      pullRight: ZIO[R1, Option[E1], Chunk[A2]]
    ): ZIO[R1, Nothing, Exit[Option[E1], (Chunk[A3], State[A1, A2])]] =
      state match {
        case PullBoth =>
          pullLeft
            .zipPar(pullRight)
            .foldZIO(
              err => ZIO.succeedNow(Exit.fail(err)),
              { case (leftChunk, rightChunk) =>
                if (leftChunk.isEmpty && rightChunk.isEmpty)
                  pull(PullBoth, pullLeft, pullRight)
                else if (leftChunk.isEmpty)
                  pull(PullLeft(rightChunk), pullLeft, pullRight)
                else if (rightChunk.isEmpty)
                  pull(PullRight(leftChunk), pullLeft, pullRight)
                else
                  ZIO.succeedNow(Exit.succeed(zipWithChunks(leftChunk, rightChunk)))
              }
            )
        case PullLeft(rightChunk) =>
          pullLeft.foldZIO(
            err => ZIO.succeedNow(Exit.fail(err)),
            leftChunk =>
              if (leftChunk.isEmpty)
                pull(PullLeft(rightChunk), pullLeft, pullRight)
              else if (rightChunk.isEmpty)
                pull(PullRight(leftChunk), pullLeft, pullRight)
              else
                ZIO.succeedNow(Exit.succeed(zipWithChunks(leftChunk, rightChunk)))
          )
        case PullRight(leftChunk) =>
          pullRight.foldZIO(
            err => ZIO.succeedNow(Exit.fail(err)),
            rightChunk =>
              if (rightChunk.isEmpty)
                pull(PullRight(leftChunk), pullLeft, pullRight)
              else if (leftChunk.isEmpty)
                pull(PullLeft(rightChunk), pullLeft, pullRight)
              else
                ZIO.succeedNow(Exit.succeed(zipWithChunks(leftChunk, rightChunk)))
          )
      }

    def zipWithChunks(
      leftChunk: Chunk[A1],
      rightChunk: Chunk[A2]
    ): (Chunk[A3], State[A1, A2]) =
      f(leftChunk, rightChunk) match {
        case (out, Left(leftChunk)) =>
          if (leftChunk.isEmpty)
            out -> PullBoth
          else
            out -> PullRight(leftChunk)
        case (out, Right(rightChunk)) =>
          if (rightChunk.isEmpty)
            out -> PullBoth
          else
            out -> PullLeft(rightChunk)
      }

    self.combineChunks[R1, E1, State[A1, A2], A2, A3](that)(PullBoth)(pull)
  }

  /**
   * Zips this stream together with the index of elements.
   */
  final def zipWithIndex(implicit trace: ZTraceElement): ZStream[R, E, (A, Long)] =
    mapAccum(0L)((index, a) => (index + 1, (a, index)))

  /**
   * Zips the two streams so that when a value is emitted by either of the two
   * streams, it is combined with the latest value from the other stream to
   * produce a result.
   *
   * Note: tracking the latest value is done on a per-chunk basis. That means
   * that emitted elements that are not the last value in chunks will never be
   * used for zipping.
   */
  final def zipWithLatest[R1 <: R, E1 >: E, A2, A3](
    that: => ZStream[R1, E1, A2]
  )(f: (A, A2) => A3)(implicit trace: ZTraceElement): ZStream[R1, E1, A3] = {
    def pullNonEmpty[R, E, O](pull: ZIO[R, Option[E], Chunk[O]]): ZIO[R, Option[E], Chunk[O]] =
      pull.flatMap(chunk => if (chunk.isEmpty) pullNonEmpty(pull) else UIO.succeedNow(chunk))

    ZStream.fromPull[R1, E1, A3] {
      for {
        left  <- self.toPull.map(pullNonEmpty(_))
        right <- that.toPull.map(pullNonEmpty(_))
        pull <- (ZStream.fromZIOOption {
                  left.raceWith(right)(
                    (leftDone, rightFiber) => ZIO.done(leftDone).zipWith(rightFiber.join)((_, _, true)),
                    (rightDone, leftFiber) => ZIO.done(rightDone).zipWith(leftFiber.join)((r, l) => (l, r, false))
                  )
                }.flatMap { case (l, r, leftFirst) =>
                  ZStream.fromZIO(Ref.make(l(l.size - 1) -> r(r.size - 1))).flatMap { latest =>
                    ZStream.fromChunk(
                      if (leftFirst) r.map(f(l(l.size - 1), _))
                      else l.map(f(_, r(r.size - 1)))
                    ) ++
                      ZStream
                        .repeatZIOOption(left)
                        .mergeEither(ZStream.repeatZIOOption(right))
                        .mapZIO {
                          case Left(leftChunk) =>
                            latest.modify { case (_, rightLatest) =>
                              (leftChunk.map(f(_, rightLatest)), (leftChunk(leftChunk.size - 1), rightLatest))
                            }
                          case Right(rightChunk) =>
                            latest.modify { case (leftLatest, _) =>
                              (rightChunk.map(f(leftLatest, _)), (leftLatest, rightChunk(rightChunk.size - 1)))
                            }
                        }
                        .flatMap(ZStream.fromChunk(_))
                  }
                }).toPull

      } yield pull
    }
  }

  /**
   * Zips each element with the next element if present.
   */
  final def zipWithNext(implicit trace: ZTraceElement): ZStream[R, E, (A, Option[A])] = {
    def process(last: Option[A]): ZChannel[Any, E, Chunk[A], Any, E, Chunk[(A, Option[A])], Unit] =
      ZChannel.readWith(
        in => {
          val (newLast, chunk) = in.mapAccum(last)((prev, curr) => (Some(curr), prev.map((_, curr))))
          val out              = chunk.collect { case Some((prev, curr)) => (prev, Some(curr)) }
          ZChannel.write(out) *> process(newLast)
        },
        err => ZChannel.fail(err),
        _ =>
          last match {
            case Some(value) =>
              ZChannel.write(Chunk.single((value, None))) *> ZChannel.unit
            case None =>
              ZChannel.unit
          }
      )

    new ZStream(self.channel >>> process(None))
  }

  /**
   * Zips each element with the previous element. Initially accompanied by
   * `None`.
   */
  final def zipWithPrevious(implicit trace: ZTraceElement): ZStream[R, E, (Option[A], A)] =
    mapAccum[Option[A], (Option[A], A)](None)((prev, next) => (Some(next), (prev, next)))

  /**
   * Zips each element with both the previous and next element.
   */
  final def zipWithPreviousAndNext(implicit trace: ZTraceElement): ZStream[R, E, (Option[A], A, Option[A])] =
    zipWithPrevious.zipWithNext.map { case ((prev, curr), next) => (prev, curr, next.map(_._2)) }
}

object ZStream extends ZStreamPlatformSpecificConstructors {
  def fromPull[R, E, A](zio: ZIO[Scope with R, Nothing, ZIO[R, Option[E], Chunk[A]]])(implicit
    trace: ZTraceElement
  ): ZStream[R, E, A] =
    ZStream.unwrapScoped[R](zio.map(pull => repeatZIOChunkOption(pull)))

  /**
   * The default chunk size used by the various combinators and constructors of
   * [[ZStream]].
   */
  final val DefaultChunkSize = 4096

  /**
   * Submerges the error case of an `Either` into the `ZStream`.
   */
  def absolve[R, E, O](xs: ZStream[R, E, Either[E, O]])(implicit trace: ZTraceElement): ZStream[R, E, O] =
    xs.mapZIO(ZIO.fromEither(_))

  /**
   * Accesses the environment of the stream in the context of an effect.
   */
  @deprecated("use environmentWith", "2.0.0")
  def access[R]: EnvironmentWithPartiallyApplied[R] =
    environmentWith

  /**
   * Accesses the environment of the stream in the context of an effect.
   */
  @deprecated("use environmentWithZIO", "2.0.0")
  def accessM[R]: EnvironmentWithZIOPartiallyApplied[R] =
    environmentWithZIO

  /**
   * Accesses the environment of the stream in the context of an effect.
   */
  @deprecated("use environmentWithZIO", "2.0.0")
  def accessZIO[R]: EnvironmentWithZIOPartiallyApplied[R] =
    environmentWithZIO

  /**
   * Accesses the environment of the stream in the context of a stream.
   */
  @deprecated("use environmentWithStream", "2.0.0")
  def accessStream[R]: EnvironmentWithStreamPartiallyApplied[R] =
    environmentWithStream

  /**
   * Creates a stream from a single value that will get cleaned up after the
   * stream is consumed
   */
  def acquireReleaseWith[R, E, A](acquire: => ZIO[R, E, A])(release: A => URIO[R, Any])(implicit
    trace: ZTraceElement
  ): ZStream[R, E, A] =
    scoped[R](ZIO.acquireRelease(acquire)(release))

  /**
   * Creates a stream from a single value that will get cleaned up after the
   * stream is consumed
   */
  def acquireReleaseExitWith[R, E, A](
    acquire: => ZIO[R, E, A]
  )(release: (A, Exit[Any, Any]) => URIO[R, Any])(implicit trace: ZTraceElement): ZStream[R, E, A] =
    scoped[R](ZIO.acquireReleaseExit(acquire)(release))

  /**
   * Creates a pure stream from a variable list of values
   */
  def apply[A](as: A*)(implicit trace: ZTraceElement): ZStream[Any, Nothing, A] = fromIterable(as)

  /**
   * Locks the execution of the specified stream to the blocking executor. Any
   * streams that are composed after this one will automatically be shifted back
   * to the previous executor.
   */
  def blocking[R, E, A](stream: => ZStream[R, E, A])(implicit trace: ZTraceElement): ZStream[R, E, A] =
    ZStream.fromZIO(ZIO.blockingExecutor).flatMap(stream.onExecutor(_))

  /**
   * Creates a stream from a single value that will get cleaned up after the
   * stream is consumed
   */
  @deprecated("use acquireReleaseWith", "2.0.0")
  def bracket[R, E, A](acquire: => ZIO[R, E, A])(release: A => URIO[R, Any])(implicit
    trace: ZTraceElement
  ): ZStream[R, E, A] =
    acquireReleaseWith(acquire)(release)

  /**
   * Creates a stream from a single value that will get cleaned up after the
   * stream is consumed
   */
  @deprecated("use acquireReleaseExitWith", "2.0.0")
  def bracketExit[R, E, A](
    acquire: => ZIO[R, E, A]
  )(release: (A, Exit[Any, Any]) => URIO[R, Any])(implicit trace: ZTraceElement): ZStream[R, E, A] =
    acquireReleaseExitWith(acquire)(release)

  /**
   * Composes the specified streams to create a cartesian product of elements
   * with a specified function. Subsequent streams would be run multiple times,
   * for every combination of elements in the prior streams.
   *
   * See also [[ZStream#zipN[R,E,A,B,C]*]] for the more common point-wise
   * variant.
   */
  @deprecated("use instance method cross", "2.0.0")
  def crossN[R, E, A, B, C](zStream1: => ZStream[R, E, A], zStream2: => ZStream[R, E, B])(
    f: (A, B) => C
  )(implicit trace: ZTraceElement): ZStream[R, E, C] =
    ZStream.suspend(zStream1.crossWith(zStream2)(f))

  /**
   * Composes the specified streams to create a cartesian product of elements
   * with a specified function. Subsequent stream would be run multiple times,
   * for every combination of elements in the prior streams.
   *
   * See also [[ZStream#zipN[R,E,A,B,C,D]*]] for the more common point-wise
   * variant.
   */
  @deprecated("use cross", "2.0.0")
  def crossN[R, E, A, B, C, D](
    zStream1: => ZStream[R, E, A],
    zStream2: => ZStream[R, E, B],
    zStream3: => ZStream[R, E, C]
  )(
    f: (A, B, C) => D
  )(implicit trace: ZTraceElement): ZStream[R, E, D] =
    ZStream.suspend {
      for {
        a <- zStream1
        b <- zStream2
        c <- zStream3
      } yield f(a, b, c)
    }

  /**
   * Composes the specified streams to create a cartesian product of elements
   * with a specified function. Subsequent stream would be run multiple times,
   * for every combination of elements in the prior streams.
   *
   * See also [[ZStream#zipN[R,E,A,B,C,D,F]*]] for the more common point-wise
   * variant.
   */
  @deprecated("use cross", "2.0.0")
  def crossN[R, E, A, B, C, D, F](
    zStream1: => ZStream[R, E, A],
    zStream2: => ZStream[R, E, B],
    zStream3: => ZStream[R, E, C],
    zStream4: => ZStream[R, E, D]
  )(
    f: (A, B, C, D) => F
  )(implicit trace: ZTraceElement): ZStream[R, E, F] =
    ZStream.suspend {
      for {
        a <- zStream1
        b <- zStream2
        c <- zStream3
        d <- zStream4
      } yield f(a, b, c, d)
    }

  /**
   * Concatenates all of the streams in the chunk to one stream.
   */
  def concatAll[R, E, O](streams: => Chunk[ZStream[R, E, O]])(implicit trace: ZTraceElement): ZStream[R, E, O] =
    ZStream.suspend(streams.foldLeft[ZStream[R, E, O]](empty)(_ ++ _))

  /**
   * Prints the specified message to the console for debugging purposes.
   */
  def debug(value: => Any)(implicit trace: ZTraceElement): ZStream[Any, Nothing, Unit] =
    ZStream.fromZIO(ZIO.debug(value))

  /**
   * The stream that dies with the `ex`.
   */
  def die(ex: => Throwable)(implicit trace: ZTraceElement): ZStream[Any, Nothing, Nothing] =
    fromZIO(ZIO.die(ex))

  /**
   * The stream that dies with an exception described by `msg`.
   */
  def dieMessage(msg: => String)(implicit trace: ZTraceElement): ZStream[Any, Nothing, Nothing] =
    fromZIO(ZIO.dieMessage(msg))

  /**
   * The stream that ends with the [[zio.Exit]] value `exit`.
   */
  def done[E, A](exit: => Exit[E, A])(implicit trace: ZTraceElement): ZStream[Any, E, A] =
    fromZIO(ZIO.done(exit))

  /**
   * The empty stream
   */
  def empty(implicit trace: ZTraceElement): ZStream[Any, Nothing, Nothing] =
    new ZStream(ZChannel.write(Chunk.empty))

  /**
   * Accesses the whole environment of the stream.
   */
  def environment[R](implicit trace: ZTraceElement): ZStream[R, Nothing, ZEnvironment[R]] =
    fromZIO(ZIO.environment[R])

  /**
   * Accesses the environment of the stream.
   */
  def environmentWith[R]: EnvironmentWithPartiallyApplied[R] =
    new EnvironmentWithPartiallyApplied[R]

  /**
   * Accesses the environment of the stream in the context of an effect.
   */
  def environmentWithZIO[R]: EnvironmentWithZIOPartiallyApplied[R] =
    new EnvironmentWithZIOPartiallyApplied[R]

  /**
   * Accesses the environment of the stream in the context of a stream.
   */
  def environmentWithStream[R]: EnvironmentWithStreamPartiallyApplied[R] =
    new EnvironmentWithStreamPartiallyApplied[R]

  /**
   * Creates a stream that executes the specified effect but emits no elements.
   */
  def execute[R, E](zio: => ZIO[R, E, Any])(implicit trace: ZTraceElement): ZStream[R, E, Nothing] =
    ZStream.fromZIO(zio).drain

  /**
   * The stream that always fails with the `error`
   */
  def fail[E](error: => E)(implicit trace: ZTraceElement): ZStream[Any, E, Nothing] =
    fromZIO(ZIO.fail(error))

  /**
   * The stream that always fails with `cause`.
   */
  def failCause[E](cause: => Cause[E])(implicit trace: ZTraceElement): ZStream[Any, E, Nothing] =
    fromZIO(ZIO.failCause(cause))

  /**
   * Creates a one-element stream that never fails and executes the finalizer
   * when it ends.
   */
  def finalizer[R](finalizer: => URIO[R, Any])(implicit trace: ZTraceElement): ZStream[R, Nothing, Any] =
    acquireReleaseWith[R, Nothing, Unit](UIO.unit)(_ => finalizer)

  def from[Input](
    input: => Input
  )(implicit constructor: ZStreamConstructor[Input], trace: ZTraceElement): constructor.Out =
    constructor.make(input)

  /**
   * Creates a stream from an blocking iterator that may throw exceptions.
   */
  @deprecated("use blocking(fromIterator())", "2.0.0")
  def fromBlockingIterator[A](iterator: => Iterator[A])(implicit trace: ZTraceElement): ZStream[Any, Throwable, A] =
    blocking(fromIterator(iterator))

  /**
   * Creates a stream from an blocking Java iterator that may throw exceptions.
   */
  @deprecated("use blocking(fromJavaIterator())", "2.0.0")
  def fromBlockingJavaIterator[A](iter: => java.util.Iterator[A])(implicit
    trace: ZTraceElement
  ): ZStream[Any, Throwable, A] =
    blocking(fromJavaIterator(iter))

  /**
   * Creates a stream from a [[zio.Chunk]] of values
   *
   * @param c
   *   a chunk of values
   * @return
   *   a finite stream of values
   */
  def fromChunk[O](chunk: => Chunk[O])(implicit trace: ZTraceElement): ZStream[Any, Nothing, O] =
    new ZStream(
      ZChannel.succeed(chunk).flatMap { chunk =>
        if (chunk.isEmpty) ZChannel.unit else ZChannel.write(chunk)
      }
    )

  /**
   * Creates a stream from a subscription to a hub.
   */
  def fromChunkHub[O](hub: => Hub[Chunk[O]])(implicit
    trace: ZTraceElement
  ): ZStream[Any, Nothing, O] =
    scoped(hub.subscribe).flatMap(queue => fromChunkQueue(queue))

  /**
   * Creates a stream from a subscription to a hub in the context of a scoped
   * effect. The scoped effect describes subscribing to receive messages from
   * the hub while the stream describes taking messages from the hub.
   */
  def fromChunkHubScoped[O](
    hub: => Hub[Chunk[O]]
  )(implicit trace: ZTraceElement): ZIO[Scope, Nothing, ZStream[Any, Nothing, O]] =
    hub.subscribe.map(queue => fromChunkQueue(queue))

  /**
   * Creates a stream from a subscription to a hub.
   *
   * The hub will be shut down once the stream is closed.
   */
  def fromChunkHubWithShutdown[O](hub: => Hub[Chunk[O]])(implicit
    trace: ZTraceElement
  ): ZStream[Any, Nothing, O] =
    fromChunkHub(hub).ensuring(hub.shutdown)

  /**
   * Creates a stream from a subscription to a hub in the context of a scoped
   * effect. The scoped effect describes subscribing to receive messages from
   * the hub while the stream describes taking messages from the hub.
   *
   * The hub will be shut down once the stream is closed.
   */
  def fromChunkHubScopedWithShutdown[O](
    hub: => Hub[Chunk[O]]
  )(implicit trace: ZTraceElement): ZIO[Scope, Nothing, ZStream[Any, Nothing, O]] =
    fromChunkHubScoped(hub).map(_.ensuring(hub.shutdown))

  /**
   * Creates a stream from a queue of values
   */
  def fromChunkQueue[O](
    queue: => Dequeue[Chunk[O]]
  )(implicit trace: ZTraceElement): ZStream[Any, Nothing, O] =
    repeatZIOChunkOption {
      queue.take
        .catchAllCause(c =>
          queue.isShutdown.flatMap { down =>
            if (down && c.isInterrupted) Pull.end
            else Pull.failCause(c)
          }
        )
    }

  /**
   * Creates a stream from a queue of values. The queue will be shutdown once
   * the stream is closed.
   */
  def fromChunkQueueWithShutdown[O](queue: => Dequeue[Chunk[O]])(implicit
    trace: ZTraceElement
  ): ZStream[Any, Nothing, O] =
    fromChunkQueue(queue).ensuring(queue.shutdown)

  /**
   * Creates a stream from an arbitrary number of chunks.
   */
  def fromChunks[O](cs: Chunk[O]*)(implicit trace: ZTraceElement): ZStream[Any, Nothing, O] =
    fromIterable(cs).flatMap(fromChunk(_))

  /**
   * Creates a stream from an effect producing a value of type `A`
   */
  @deprecated("use fromZIO", "2.0.0")
  def fromEffect[R, E, A](fa: => ZIO[R, E, A])(implicit trace: ZTraceElement): ZStream[R, E, A] =
    fromZIO(fa)

  /**
   * Creates a stream from an effect producing a value of type `A` or an empty
   * Stream
   */
  @deprecated("use fromZIOOption", "2.0.0")
  def fromEffectOption[R, E, A](fa: => ZIO[R, Option[E], A])(implicit trace: ZTraceElement): ZStream[R, E, A] =
    fromZIOOption(fa)

  /**
   * Creates a stream from a subscription to a hub.
   */
  def fromHub[A](
    hub: => Hub[A],
    maxChunkSize: => Int = DefaultChunkSize
  )(implicit trace: ZTraceElement): ZStream[Any, Nothing, A] =
    scoped(hub.subscribe).flatMap(queue => fromQueue(queue, maxChunkSize))

  /**
   * Creates a stream from a subscription to a hub in the context of a scoped
   * effect. The scoped effect describes subscribing to receive messages from
   * the hub while the stream describes taking messages from the hub.
   */
  def fromHubScoped[A](
    hub: => Hub[A],
    maxChunkSize: => Int = DefaultChunkSize
  )(implicit trace: ZTraceElement): ZIO[Scope, Nothing, ZStream[Any, Nothing, A]] =
    ZIO.suspendSucceed(hub.subscribe.map(queue => fromQueueWithShutdown(queue, maxChunkSize)))

  /**
   * Creates a stream from a subscription to a hub.
   *
   * The hub will be shut down once the stream is closed.
   */
  def fromHubWithShutdown[A](
    hub: => Hub[A],
    maxChunkSize: => Int = DefaultChunkSize
  )(implicit trace: ZTraceElement): ZStream[Any, Nothing, A] =
    fromHub(hub, maxChunkSize).ensuring(hub.shutdown)

  /**
   * Creates a stream from a subscription to a hub in the context of a scoped
   * effect. The scoped effect describes subscribing to receive messages from
   * the hub while the stream describes taking messages from the hub.
   *
   * The hub will be shut down once the stream is closed.
   */
  def fromHubScopedWithShutdown[A](
    hub: => Hub[A],
    maxChunkSize: => Int = DefaultChunkSize
  )(implicit trace: ZTraceElement): ZIO[Scope, Nothing, ZStream[Any, Nothing, A]] =
    fromHubScoped(hub, maxChunkSize).map(_.ensuring(hub.shutdown))

  /**
   * Creates a stream from a `java.io.InputStream`
   */
  def fromInputStream(
    is: => InputStream,
    chunkSize: => Int = ZStream.DefaultChunkSize
  )(implicit trace: ZTraceElement): ZStream[Any, IOException, Byte] =
    ZStream.succeed((is, chunkSize)).flatMap { case (is, chunkSize) =>
      ZStream.repeatZIOChunkOption {
        for {
          bufArray  <- ZIO.succeed(Array.ofDim[Byte](chunkSize))
          bytesRead <- ZIO.attemptBlockingIO(is.read(bufArray)).asSomeError
          bytes <- if (bytesRead < 0)
                     ZIO.fail(None)
                   else if (bytesRead == 0)
                     ZIO.succeed(Chunk.empty)
                   else if (bytesRead < chunkSize)
                     ZIO.succeed(Chunk.fromArray(bufArray).take(bytesRead))
                   else
                     ZIO.succeed(Chunk.fromArray(bufArray))
        } yield bytes
      }
    }

  /**
   * Creates a stream from a `java.io.InputStream`. Ensures that the input
   * stream is closed after it is exhausted.
   */
  @deprecated("use fromInputStreamZIO", "2.0.0")
  def fromInputStreamEffect[R](
    is: => ZIO[R, IOException, InputStream],
    chunkSize: => Int = ZStream.DefaultChunkSize
  )(implicit trace: ZTraceElement): ZStream[R, IOException, Byte] =
    fromInputStreamZIO(is, chunkSize)

  /**
   * Creates a stream from a `java.io.InputStream`. Ensures that the input
   * stream is closed after it is exhausted.
   */
  def fromInputStreamZIO[R](
    is: => ZIO[R, IOException, InputStream],
    chunkSize: => Int = ZStream.DefaultChunkSize
  )(implicit trace: ZTraceElement): ZStream[R, IOException, Byte] =
    fromInputStreamScoped[R](ZIO.acquireRelease(is)(is => ZIO.succeed(is.close())), chunkSize)

  /**
   * Creates a stream from a scoped `java.io.InputStream` value.
   */
  def fromInputStreamScoped[R](
    is: => ZIO[Scope with R, IOException, InputStream],
    chunkSize: => Int = ZStream.DefaultChunkSize
  )(implicit trace: ZTraceElement): ZStream[R, IOException, Byte] =
    ZStream.scoped[R](is).flatMap(fromInputStream(_, chunkSize))

  /**
   * Creates a stream from an iterable collection of values
   */
  def fromIterable[O](as: => Iterable[O])(implicit trace: ZTraceElement): ZStream[Any, Nothing, O] =
    fromChunk(Chunk.fromIterable(as))

  /**
   * Creates a stream from an effect producing a value of type `Iterable[A]`
   */
  @deprecated("use fromIterableZIO", "2.0.0")
  def fromIterableM[R, E, O](iterable: => ZIO[R, E, Iterable[O]])(implicit trace: ZTraceElement): ZStream[R, E, O] =
    fromIterableZIO(iterable)

  /**
   * Creates a stream from an effect producing a value of type `Iterable[A]`
   */
  def fromIterableZIO[R, E, O](iterable: => ZIO[R, E, Iterable[O]])(implicit trace: ZTraceElement): ZStream[R, E, O] =
    fromZIO(iterable).mapConcat(identity)

  def fromIterator[A](iterator: => Iterator[A], maxChunkSize: => Int = DefaultChunkSize)(implicit
    trace: ZTraceElement
  ): ZStream[Any, Throwable, A] =
    ZStream.succeed(maxChunkSize).flatMap { maxChunkSize =>
      if (maxChunkSize == 1) fromIteratorSingle(iterator)
      else {
        object StreamEnd extends Throwable

        ZStream
          .fromZIO(ZIO.attempt(iterator) <*> ZIO.runtime[Any] <*> ZIO.succeed(ChunkBuilder.make[A](maxChunkSize)))
          .flatMap { case (it, rt, builder) =>
            ZStream.repeatZIOChunkOption {
              ZIO.attempt {
                builder.clear()
                var count = 0

                try {
                  while (count < maxChunkSize && it.hasNext) {
                    builder += it.next()
                    count += 1
                  }
                } catch {
                  case e: Throwable if !rt.runtimeConfig.fatal(e) =>
                    throw e
                }

                if (count > 0) {
                  builder.result()
                } else {
                  throw StreamEnd
                }
              }.mapError {
                case StreamEnd => None
                case e         => Some(e)
              }
            }
          }
      }
    }

  private def fromIteratorSingle[A](iterator: => Iterator[A])(implicit
    trace: ZTraceElement
  ): ZStream[Any, Throwable, A] = {
    object StreamEnd extends Throwable

    ZStream.fromZIO(ZIO.attempt(iterator) <*> ZIO.runtime[Any]).flatMap { case (it, rt) =>
      ZStream.repeatZIOOption {
        ZIO.attempt {
          val hasNext: Boolean =
            try it.hasNext
            catch {
              case e: Throwable if !rt.runtimeConfig.fatal(e) =>
                throw e
            }

          if (hasNext) {
            try it.next()
            catch {
              case e: Throwable if !rt.runtimeConfig.fatal(e) =>
                throw e
            }
          } else throw StreamEnd
        }.mapError {
          case StreamEnd => None
          case e         => Some(e)
        }
      }
    }
  }

  /**
   * Creates a stream from an iterator that may potentially throw exceptions
   */
  @deprecated("use fromIteratorZIO", "2.0.0")
  def fromIteratorEffect[R, A](
    iterator: => ZIO[R, Throwable, Iterator[A]]
  )(implicit trace: ZTraceElement): ZStream[R, Throwable, A] =
    fromIteratorZIO(iterator)

  /**
   * Creates a stream from a scoped iterator
   */
  def fromIteratorScoped[R, A](
    iterator: => ZIO[Scope with R, Throwable, Iterator[A]],
    maxChunkSize: => Int = DefaultChunkSize
  )(implicit
    trace: ZTraceElement
  ): ZStream[R, Throwable, A] =
    scoped[R](iterator).flatMap(fromIterator(_, maxChunkSize))

  /**
   * Creates a stream from an iterator
   */
  def fromIteratorSucceed[A](iterator: => Iterator[A], maxChunkSize: => Int = DefaultChunkSize)(implicit
    trace: ZTraceElement
  ): ZStream[Any, Nothing, A] =
    ZStream.unwrap {
      ZIO.succeed(ChunkBuilder.make[A]()).map { builder =>
        def loop(iterator: Iterator[A]): ZChannel[Any, Any, Any, Any, Nothing, Chunk[A], Any] =
          ZChannel.unwrap {
            ZIO.succeed {
              if (maxChunkSize == 1) {
                if (iterator.hasNext) {
                  ZChannel.write(Chunk.single(iterator.next())) *> loop(iterator)
                } else ZChannel.unit
              } else {
                builder.clear()
                var count = 0
                while (count < maxChunkSize && iterator.hasNext) {
                  builder += iterator.next()
                  count += 1
                }
                if (count > 0) {
                  ZChannel.write(builder.result()) *> loop(iterator)
                } else ZChannel.unit
              }
            }
          }

        new ZStream(loop(iterator))
      }
    }

  /**
   * Creates a stream from an iterator
   */
  @deprecated("use fromIteratorSucceed", "2.0.0")
  def fromIteratorTotal[A](iterator: => Iterator[A], maxChunkSize: => Int = DefaultChunkSize)(implicit
    trace: ZTraceElement
  ): ZStream[Any, Nothing, A] =
    fromIteratorSucceed(iterator, maxChunkSize)

  /**
   * Creates a stream from an iterator that may potentially throw exceptions
   */
  def fromIteratorZIO[R, A](
    iterator: => ZIO[R, Throwable, Iterator[A]]
  )(implicit trace: ZTraceElement): ZStream[R, Throwable, A] =
    fromZIO(iterator).flatMap(fromIterator(_))

  /**
   * Creates a stream from a Java iterator that may throw exceptions
   */
  def fromJavaIterator[A](
    iterator: => java.util.Iterator[A]
  )(implicit trace: ZTraceElement): ZStream[Any, Throwable, A] =
    fromIterator {
      val it = iterator // Scala 2.13 scala.collection.Iterator has `iterator` in local scope
      new Iterator[A] {
        def next(): A        = it.next
        def hasNext: Boolean = it.hasNext
      }
    }

  /**
   * Creates a stream from a Java iterator that may potentially throw exceptions
   */
  @deprecated("use fromJavaIteratorZIO", "2.0.0")
  def fromJavaIteratorEffect[R, A](
    iterator: => ZIO[R, Throwable, java.util.Iterator[A]]
  )(implicit trace: ZTraceElement): ZStream[R, Throwable, A] =
    fromJavaIteratorZIO(iterator)

  /**
   * Creates a stream from a scoped iterator
   */
  def fromJavaIteratorScoped[R, A](iterator: => ZIO[Scope with R, Throwable, java.util.Iterator[A]])(implicit
    trace: ZTraceElement
  ): ZStream[R, Throwable, A] =
    scoped[R](iterator).flatMap(fromJavaIterator(_))

  /**
   * Creates a stream from a Java iterator
   */
  def fromJavaIteratorSucceed[A](
    iterator: => java.util.Iterator[A]
  )(implicit trace: ZTraceElement): ZStream[Any, Nothing, A] =
    fromIteratorSucceed {
      val it = iterator // Scala 2.13 scala.collection.Iterator has `iterator` in local scope
      new Iterator[A] {
        def next(): A        = it.next
        def hasNext: Boolean = it.hasNext
      }
    }

  /**
   * Creates a stream from a Java iterator
   */
  @deprecated("use fromJavaIteratorSucceed", "2.0.0")
  def fromJavaIteratorTotal[A](iterator: => java.util.Iterator[A])(implicit
    trace: ZTraceElement
  ): ZStream[Any, Nothing, A] =
    fromJavaIteratorSucceed(iterator)

  /**
   * Creates a stream from a Java iterator that may potentially throw exceptions
   */
  def fromJavaIteratorZIO[R, A](
    iterator: => ZIO[R, Throwable, java.util.Iterator[A]]
  )(implicit trace: ZTraceElement): ZStream[R, Throwable, A] =
    fromZIO(iterator).flatMap(fromJavaIterator(_))

  /**
   * Creates a stream from a queue of values
   *
   * @param maxChunkSize
   *   Maximum number of queued elements to put in one chunk in the stream
   */
  def fromQueue[O](
    queue: => Dequeue[O],
    maxChunkSize: => Int = DefaultChunkSize
  )(implicit trace: ZTraceElement): ZStream[Any, Nothing, O] =
    repeatZIOChunkOption {
      queue
        .takeBetween(1, maxChunkSize)
        .map(Chunk.fromIterable)
        .catchAllCause(c =>
          queue.isShutdown.flatMap { down =>
            if (down && c.isInterrupted) Pull.end
            else Pull.failCause(c)
          }
        )
    }

  /**
   * Creates a stream from a queue of values. The queue will be shutdown once
   * the stream is closed.
   *
   * @param maxChunkSize
   *   Maximum number of queued elements to put in one chunk in the stream
   */
  def fromQueueWithShutdown[O](
    queue: => Dequeue[O],
    maxChunkSize: => Int = DefaultChunkSize
  )(implicit trace: ZTraceElement): ZStream[Any, Nothing, O] =
    fromQueue(queue, maxChunkSize).ensuring(queue.shutdown)

  /**
   * Creates a stream from a [[zio.Schedule]] that does not require any further
   * input. The stream will emit an element for each value output from the
   * schedule, continuing for as long as the schedule continues.
   */
  def fromSchedule[R, A](schedule: => Schedule[R, Any, A])(implicit
    trace: ZTraceElement
  ): ZStream[R, Nothing, A] =
    unwrap(schedule.driver.map(driver => repeatZIOOption(driver.next(()))))

  /**
   * Creates a stream from a [[zio.stm.TQueue]] of values.
   */
  def fromTQueue[A](queue: => TDequeue[A])(implicit trace: ZTraceElement): ZStream[Any, Nothing, A] =
    repeatZIOChunk(queue.take.map(Chunk.single(_)).commit)

  /**
   * Creates a stream from an effect producing a value of type `A`
   */
  def fromZIO[R, E, A](fa: => ZIO[R, E, A])(implicit trace: ZTraceElement): ZStream[R, E, A] =
    fromZIOOption(fa.mapError(Some(_)))

  /**
   * Creates a stream from an effect producing a value of type `A` or an empty
   * Stream
   */
  def fromZIOOption[R, E, A](fa: => ZIO[R, Option[E], A])(implicit trace: ZTraceElement): ZStream[R, E, A] =
    new ZStream(
      ZChannel.unwrap(
        fa.fold(
          {
            case Some(e) => ZChannel.fail(e)
            case None    => ZChannel.unit
          },
          a => ZChannel.write(Chunk(a))
        )
      )
    )

  /**
   * The stream that always halts with `cause`.
   */
  @deprecated("use failCause", "2.0.0")
  def halt[E](cause: => Cause[E])(implicit trace: ZTraceElement): ZStream[Any, E, Nothing] =
    failCause(cause)

  /**
   * The infinite stream of iterative function application: a, f(a), f(f(a)),
   * f(f(f(a))), ...
   */
  def iterate[A](a: => A)(f: A => A)(implicit trace: ZTraceElement): ZStream[Any, Nothing, A] =
    unfold(a)(a => Some((a, f(a))))

  /**
   * Logs the specified message at the current log level.
   */
  def log(message: => String)(implicit trace: ZTraceElement): ZStream[Any, Nothing, Unit] =
    ZStream.fromZIO(ZIO.log(message))

  /**
   * Annotates each log in streams composed after this with the specified log
   * annotation.
   */
  def logAnnotate(key: => String, value: => String)(implicit
    trace: ZTraceElement
  ): ZStream[Any, Nothing, Unit] =
    ZStream.scoped {
      FiberRef.currentLogAnnotations.get.flatMap { annotations =>
        FiberRef.currentLogAnnotations.locallyScoped(annotations.updated(key, value))
      }
    }

  /**
   * Retrieves the log annotations associated with the current scope.
   */
  def logAnnotations(implicit trace: ZTraceElement): ZStream[Any, Nothing, Map[String, String]] =
    ZStream.fromZIO(FiberRef.currentLogAnnotations.get)

  /**
   * Logs the specified message at the debug log level.
   */
  def logDebug(message: => String)(implicit trace: ZTraceElement): ZStream[Any, Nothing, Unit] =
    ZStream.fromZIO(ZIO.logDebug(message))

  /**
   * Logs the specified message at the error log level.
   */
  def logError(message: => String)(implicit trace: ZTraceElement): ZStream[Any, Nothing, Unit] =
    ZStream.fromZIO(ZIO.logError(message))

  /**
   * Logs the specified cause as an error.
   */
  def logErrorCause(cause: => Cause[Any])(implicit trace: ZTraceElement): ZStream[Any, Nothing, Unit] =
    ZStream.fromZIO(ZIO.logErrorCause(cause))

  /**
   * Logs the specified message at the fatal log level.
   */
  def logFatal(message: => String)(implicit trace: ZTraceElement): ZStream[Any, Nothing, Unit] =
    ZStream.fromZIO(ZIO.logFatal(message))

  /**
   * Logs the specified message at the informational log level.
   */
  def logInfo(message: => String)(implicit trace: ZTraceElement): ZStream[Any, Nothing, Unit] =
    ZStream.fromZIO(ZIO.logInfo(message))

  /**
   * Sets the log level for streams composed after this.
   */
  def logLevel(level: LogLevel)(implicit trace: ZTraceElement): ZStream[Any, Nothing, Unit] =
    ZStream.scoped(FiberRef.currentLogLevel.locallyScoped(level))

  /**
   * Adjusts the label for the logging span for streams composed after this.
   */
  def logSpan(label: => String)(implicit trace: ZTraceElement): ZStream[Any, Nothing, Unit] =
    ZStream.scoped {
      FiberRef.currentLogSpan.get.flatMap { stack =>
        val instant = java.lang.System.currentTimeMillis()
        val logSpan = LogSpan(label, instant)

        FiberRef.currentLogSpan.locallyScoped(logSpan :: stack)
      }
    }

  /**
   * Logs the specified message at the trace log level.
   */
  def logTrace(message: => String)(implicit trace: ZTraceElement): ZStream[Any, Nothing, Unit] =
    ZStream.fromZIO(ZIO.logTrace(message))

  /**
   * Logs the specified message at the warning log level.
   */
  def logWarning(message: => String)(implicit trace: ZTraceElement): ZStream[Any, Nothing, Unit] =
    ZStream.fromZIO(ZIO.logWarning(message))

  /**
   * Creates a single-valued stream from a scoped resource
   */
  def scoped[R]: ScopedPartiallyApplied[R] =
    new ScopedPartiallyApplied[R]

  /**
   * Merges a variable list of streams in a non-deterministic fashion. Up to `n`
   * streams may be consumed in parallel and up to `outputBuffer` chunks may be
   * buffered by this operator.
   */
  def mergeAll[R, E, O](n: => Int, outputBuffer: => Int = 16)(
    streams: ZStream[R, E, O]*
  )(implicit trace: ZTraceElement): ZStream[R, E, O] =
    fromIterable(streams).flattenPar(n, outputBuffer)

  /**
   * Like [[mergeAll]], but runs all streams concurrently.
   */
  def mergeAllUnbounded[R, E, O](outputBuffer: => Int = 16)(
    streams: ZStream[R, E, O]*
  )(implicit trace: ZTraceElement): ZStream[R, E, O] = mergeAll(Int.MaxValue, outputBuffer)(streams: _*)

  /**
   * The stream that never produces any value or fails with any error.
   */
  def never(implicit trace: ZTraceElement): ZStream[Any, Nothing, Nothing] =
    ZStream.fromZIO(ZIO.never)

  /**
   * Like [[unfold]], but allows the emission of values to end one step further
   * than the unfolding of the state. This is useful for embedding paginated
   * APIs, hence the name.
   */
  def paginate[R, E, A, S](s: => S)(f: S => (A, Option[S]))(implicit trace: ZTraceElement): ZStream[Any, Nothing, A] =
    paginateChunk(s) { s =>
      val page = f(s)
      Chunk.single(page._1) -> page._2
    }

  /**
   * Like [[unfoldChunk]], but allows the emission of values to end one step
   * further than the unfolding of the state. This is useful for embedding
   * paginated APIs, hence the name.
   */
  def paginateChunk[A, S](
    s: => S
  )(f: S => (Chunk[A], Option[S]))(implicit trace: ZTraceElement): ZStream[Any, Nothing, A] = {
    def loop(s: S): ZChannel[Any, Any, Any, Any, Nothing, Chunk[A], Any] =
      f(s) match {
        case (as, Some(s)) => ZChannel.write(as) *> loop(s)
        case (as, None)    => ZChannel.write(as) *> ZChannel.unit
      }

    new ZStream(loop(s))
  }

  /**
   * Like [[unfoldChunkM]], but allows the emission of values to end one step
   * further than the unfolding of the state. This is useful for embedding
   * paginated APIs, hence the name.
   */
  @deprecated("use paginateChunkZIO", "2.0.0")
  def paginateChunkM[R, E, A, S](s: => S)(f: S => ZIO[R, E, (Chunk[A], Option[S])])(implicit
    trace: ZTraceElement
  ): ZStream[R, E, A] =
    paginateChunkZIO(s)(f)

  /**
   * Like [[unfoldChunkZIO]], but allows the emission of values to end one step
   * further than the unfolding of the state. This is useful for embedding
   * paginated APIs, hence the name.
   */
  def paginateChunkZIO[R, E, A, S](
    s: => S
  )(f: S => ZIO[R, E, (Chunk[A], Option[S])])(implicit trace: ZTraceElement): ZStream[R, E, A] = {
    def loop(s: S): ZChannel[R, Any, Any, Any, E, Chunk[A], Any] =
      ZChannel.unwrap {
        f(s).map {
          case (as, Some(s)) => ZChannel.write(as) *> loop(s)
          case (as, None)    => ZChannel.write(as) *> ZChannel.unit
        }
      }

    new ZStream(ZChannel.suspend(loop(s)))
  }

  /**
   * Like [[unfoldM]], but allows the emission of values to end one step further
   * than the unfolding of the state. This is useful for embedding paginated
   * APIs, hence the name.
   */
  @deprecated("use paginateZIO", "2.0.0")
  def paginateM[R, E, A, S](s: => S)(f: S => ZIO[R, E, (A, Option[S])])(implicit
    trace: ZTraceElement
  ): ZStream[R, E, A] =
    paginateZIO(s)(f)

  def provideLayer[RIn, E, ROut, RIn2, ROut2](layer: ZLayer[RIn, E, ROut])(
    stream: => ZStream[ROut with RIn2, E, ROut2]
  )(implicit
    ev: EnvironmentTag[RIn2],
    tag: EnvironmentTag[ROut],
    trace: ZTraceElement
  ): ZStream[RIn with RIn2, E, ROut2] =
    ZStream.suspend(stream.provideSomeLayer[RIn with RIn2](ZLayer.environment[RIn2] ++ layer))

  /**
   * Like [[unfoldZIO]], but allows the emission of values to end one step
   * further than the unfolding of the state. This is useful for embedding
   * paginated APIs, hence the name.
   */
  def paginateZIO[R, E, A, S](s: => S)(f: S => ZIO[R, E, (A, Option[S])])(implicit
    trace: ZTraceElement
  ): ZStream[R, E, A] =
    paginateChunkZIO(s)(f(_).map { case (a, s) => Chunk.single(a) -> s })

  /**
   * Constructs a stream from a range of integers (lower bound included, upper
   * bound not included)
   */
  def range(min: => Int, max: => Int, chunkSize: => Int = DefaultChunkSize)(implicit
    trace: ZTraceElement
  ): ZStream[Any, Nothing, Int] =
    ZStream.suspend {
      def go(min: Int, max: Int, chunkSize: Int): ZChannel[Any, Any, Any, Any, Nothing, Chunk[Int], Any] = {
        val remaining = max - min

        if (remaining > chunkSize)
          ZChannel.write(Chunk.fromArray(Array.range(min, min + chunkSize))) *> go(min + chunkSize, max, chunkSize)
        else {
          ZChannel.write(Chunk.fromArray(Array.range(min, min + remaining)))
        }
      }

      new ZStream(go(min, max, chunkSize))
    }

  /**
   * Repeats the provided value infinitely.
   */
  def repeat[A](a: => A)(implicit trace: ZTraceElement): ZStream[Any, Nothing, A] =
    new ZStream(ZChannel.succeed(a).flatMap(a => ZChannel.write(Chunk.single(a)).repeated))

  /**
   * Creates a stream from an effect producing a value of type `A` which repeats
   * forever.
   */
  @deprecated("use repeatZIO", "2.0.0")
  def repeatEffect[R, E, A](fa: => ZIO[R, E, A])(implicit trace: ZTraceElement): ZStream[R, E, A] =
    repeatZIO(fa)

  /**
   * Creates a stream from an effect producing values of type `A` until it fails
   * with None.
   */
  @deprecated("use repeatZIOOption", "2.0.0")
  def repeatEffectOption[R, E, A](fa: => ZIO[R, Option[E], A])(implicit trace: ZTraceElement): ZStream[R, E, A] =
    repeatZIOOption(fa)

  /**
   * Creates a stream from an effect producing chunks of `A` values which
   * repeats forever.
   */
  @deprecated("use repeatZIOChunk", "2.0.0")
  def repeatEffectChunk[R, E, A](fa: => ZIO[R, E, Chunk[A]])(implicit trace: ZTraceElement): ZStream[R, E, A] =
    repeatZIOChunk(fa)

  /**
   * Creates a stream from an effect producing chunks of `A` values until it
   * fails with None.
   */
  @deprecated("use repeatZIOChunkOption", "2.0.0")
  def repeatEffectChunkOption[R, E, A](fa: => ZIO[R, Option[E], Chunk[A]])(implicit
    trace: ZTraceElement
  ): ZStream[R, E, A] =
    repeatZIOChunkOption(fa)

  /**
   * Creates a stream from an effect producing a value of type `A`, which is
   * repeated using the specified schedule.
   */
  @deprecated("use repeatZIOWith", "2.0.0")
  def repeatEffectWith[R, E, A](effect: => ZIO[R, E, A], schedule: => Schedule[R, A, Any])(implicit
    trace: ZTraceElement
  ): ZStream[R, E, A] =
    repeatZIOWithSchedule(effect, schedule)

  /**
   * Repeats the value using the provided schedule.
   */
  @deprecated("use repeatWithSchedule", "2.0.0")
  def repeatWith[R, A](a: => A, schedule: Schedule[R, A, _])(implicit
    trace: ZTraceElement
  ): ZStream[R, Nothing, A] =
    repeatWithSchedule(a, schedule)

  /**
   * Repeats the value using the provided schedule.
   */
  def repeatWithSchedule[R, A](a: => A, schedule: => Schedule[R, A, _])(implicit
    trace: ZTraceElement
  ): ZStream[R, Nothing, A] =
    repeatZIOWithSchedule(UIO.succeedNow(a), schedule)

  /**
   * Creates a stream from an effect producing a value of type `A` which repeats
   * forever.
   */
  def repeatZIO[R, E, A](fa: => ZIO[R, E, A])(implicit trace: ZTraceElement): ZStream[R, E, A] =
    repeatZIOOption(fa.mapError(Some(_)))

  /**
   * Creates a stream from an effect producing chunks of `A` values which
   * repeats forever.
   */
  def repeatZIOChunk[R, E, A](fa: => ZIO[R, E, Chunk[A]])(implicit trace: ZTraceElement): ZStream[R, E, A] =
    repeatZIOChunkOption(fa.mapError(Some(_)))

  /**
   * Creates a stream from an effect producing chunks of `A` values until it
   * fails with None.
   */
  def repeatZIOChunkOption[R, E, A](
    fa: => ZIO[R, Option[E], Chunk[A]]
  )(implicit trace: ZTraceElement): ZStream[R, E, A] =
    unfoldChunkZIO(fa)(fa =>
      fa.map(chunk => Some((chunk, fa))).catchAll {
        case None    => ZIO.none
        case Some(e) => ZIO.fail(e)
      }
    )

  /**
   * Creates a stream from an effect producing values of type `A` until it fails
   * with None.
   */
  def repeatZIOOption[R, E, A](fa: => ZIO[R, Option[E], A])(implicit trace: ZTraceElement): ZStream[R, E, A] =
    repeatZIOChunkOption(fa.map(Chunk.single(_)))

  /**
   * Creates a stream from an effect producing a value of type `A`, which is
   * repeated using the specified schedule.
   */
  def repeatZIOWithSchedule[R, E, A](
    effect: => ZIO[R, E, A],
    schedule: => Schedule[R, A, Any]
  )(implicit trace: ZTraceElement): ZStream[R, E, A] =
    ZStream((effect, schedule)).flatMap { case (effect, schedule) =>
      ZStream.fromZIO(effect zip schedule.driver).flatMap { case (a, driver) =>
        ZStream.succeed(a) ++
          ZStream.unfoldZIO(a)(driver.next(_).foldZIO(ZIO.succeed(_), _ => effect.map(nextA => Some(nextA -> nextA))))
      }
    }

  /**
   * Accesses the specified service in the environment of the effect.
   */
  def service[A: Tag](implicit trace: ZTraceElement): ZStream[A, Nothing, A] =
    ZStream.serviceWith(identity)

  /**
   * Accesses the service corresponding to the specified key in the environment.
   */
  def serviceAt[Service]: ZStream.ServiceAtPartiallyApplied[Service] =
    new ZStream.ServiceAtPartiallyApplied[Service]

  /**
   * Accesses the specified services in the environment of the effect.
   */
  @deprecated("use service", "2.0.0")
  def services[A: Tag, B: Tag](implicit
    trace: ZTraceElement
  ): ZStream[A with B, Nothing, (A, B)] =
    ZStream.environmentWith(r => (r.get[A], r.get[B]))

  /**
   * Accesses the specified services in the environment of the effect.
   */
  @deprecated("use service", "2.0.0")
  def services[A: Tag, B: Tag, C: Tag](implicit
    trace: ZTraceElement
  ): ZStream[A with B with C, Nothing, (A, B, C)] =
    ZStream.environmentWith(r => (r.get[A], r.get[B], r.get[C]))

  /**
   * Accesses the specified services in the environment of the effect.
   */
  @deprecated("use service", "2.0.0")
  def services[
    A: Tag,
    B: Tag,
    C: Tag,
    D: Tag
  ](implicit
    trace: ZTraceElement
  ): ZStream[A with B with C with D, Nothing, (A, B, C, D)] =
    ZStream.environmentWith(r => (r.get[A], r.get[B], r.get[C], r.get[D]))

  /**
   * Accesses the specified service in the environment of the stream.
   */
  def serviceWith[Service]: ServiceWithPartiallyApplied[Service] =
    new ServiceWithPartiallyApplied[Service]

  /**
   * Accesses the specified service in the environment of the stream in the
   * context of an effect.
   */
  def serviceWithZIO[Service]: ServiceWithZIOPartiallyApplied[Service] =
    new ServiceWithZIOPartiallyApplied[Service]

  /**
   * Accesses the specified service in the environment of the stream in the
   * context of a stream.
   */
  def serviceWithStream[Service]: ServiceWithStreamPartiallyApplied[Service] =
    new ServiceWithStreamPartiallyApplied[Service]

  /**
   * Creates a single-valued pure stream
   */
  def succeed[A](a: => A)(implicit trace: ZTraceElement): ZStream[Any, Nothing, A] =
    fromChunk(Chunk.single(a))

  /**
   * Returns a lazily constructed stream.
   */
  def suspend[R, E, A](stream: => ZStream[R, E, A]): ZStream[R, E, A] =
    new ZStream(ZChannel.suspend(stream.channel))

  /**
   * A stream that emits Unit values spaced by the specified duration.
   */
  def tick(interval: => Duration)(implicit trace: ZTraceElement): ZStream[Any, Nothing, Unit] =
    repeatWithSchedule((), Schedule.spaced(interval))

  /**
   * A stream that contains a single `Unit` value.
   */
  val unit: ZStream[Any, Nothing, Unit] =
    succeed(())(ZTraceElement.empty)

  /**
   * Creates a stream by peeling off the "layers" of a value of type `S`
   */
  def unfold[S, A](s: => S)(f: S => Option[(A, S)])(implicit trace: ZTraceElement): ZStream[Any, Nothing, A] =
    unfoldChunk(s)(f(_).map { case (a, s) => Chunk.single(a) -> s })

  /**
   * Creates a stream by peeling off the "layers" of a value of type `S`.
   */
  def unfoldChunk[S, A](
    s: => S
  )(f: S => Option[(Chunk[A], S)])(implicit trace: ZTraceElement): ZStream[Any, Nothing, A] = {
    def loop(s: S): ZChannel[Any, Any, Any, Any, Nothing, Chunk[A], Any] =
      f(s) match {
        case Some((as, s)) => ZChannel.write(as) *> loop(s)
        case None          => ZChannel.unit
      }

    new ZStream(ZChannel.suspend(loop(s)))
  }

  /**
   * Creates a stream by effectfully peeling off the "layers" of a value of type
   * `S`
   */
  @deprecated("use unfoldChunkZIO", "2.0.0")
  def unfoldChunkM[R, E, A, S](s: => S)(f: S => ZIO[R, E, Option[(Chunk[A], S)]])(implicit
    trace: ZTraceElement
  ): ZStream[R, E, A] =
    unfoldChunkZIO(s)(f)

  /**
   * Creates a stream by effectfully peeling off the "layers" of a value of type
   * `S`
   */
  def unfoldChunkZIO[R, E, A, S](
    s: => S
  )(f: S => ZIO[R, E, Option[(Chunk[A], S)]])(implicit trace: ZTraceElement): ZStream[R, E, A] = {
    def loop(s: S): ZChannel[R, Any, Any, Any, E, Chunk[A], Any] =
      ZChannel.unwrap {
        f(s).map {
          case Some((as, s)) => ZChannel.write(as) *> loop(s)
          case None          => ZChannel.unit
        }
      }

    new ZStream(loop(s))
  }

  /**
   * Creates a stream by effectfully peeling off the "layers" of a value of type
   * `S`
   */
  @deprecated("use unfoldZIO", "2.0.0")
  def unfoldM[R, E, A, S](s: => S)(f: S => ZIO[R, E, Option[(A, S)]])(implicit trace: ZTraceElement): ZStream[R, E, A] =
    unfoldZIO(s)(f)

  /**
   * Creates a stream by effectfully peeling off the "layers" of a value of type
   * `S`
   */
  def unfoldZIO[R, E, A, S](s: => S)(f: S => ZIO[R, E, Option[(A, S)]])(implicit
    trace: ZTraceElement
  ): ZStream[R, E, A] =
    unfoldChunkZIO(s)(f(_).map(_.map { case (a, s) => Chunk.single(a) -> s }))

  /**
   * Creates a stream produced from an effect
   */
  def unwrap[R, E, A](fa: => ZIO[R, E, ZStream[R, E, A]])(implicit trace: ZTraceElement): ZStream[R, E, A] =
    fromZIO(fa).flatten

  /**
   * Creates a stream produced from a scoped [[ZIO]]
   */
  def unwrapScoped[R]: UnwrapScopedPartiallyApplied[R] =
    new UnwrapScopedPartiallyApplied[R]

  /**
   * Returns the specified stream if the given condition is satisfied, otherwise
   * returns an empty stream.
   */
  def when[R, E, O](b: => Boolean)(zStream: => ZStream[R, E, O])(implicit trace: ZTraceElement): ZStream[R, E, O] =
    whenZIO(ZIO.succeedNow(b))(zStream)

  /**
   * Returns the resulting stream when the given `PartialFunction` is defined
   * for the given value, otherwise returns an empty stream.
   */
  def whenCase[R, E, A, O](a: => A)(pf: PartialFunction[A, ZStream[R, E, O]])(implicit
    trace: ZTraceElement
  ): ZStream[R, E, O] =
    whenCaseZIO(ZIO.succeedNow(a))(pf)

  /**
   * Returns the resulting stream when the given `PartialFunction` is defined
   * for the given effectful value, otherwise returns an empty stream.
   */
  @deprecated("use whenCaseZIO", "2.0.0")
  def whenCaseM[R, E, A](a: => ZIO[R, E, A]): WhenCaseZIO[R, E, A] =
    whenCaseZIO(a)

  /**
   * Returns the resulting stream when the given `PartialFunction` is defined
   * for the given effectful value, otherwise returns an empty stream.
   */
  def whenCaseZIO[R, E, A](a: => ZIO[R, E, A]): WhenCaseZIO[R, E, A] =
    new WhenCaseZIO(() => a)

  /**
   * Returns the specified stream if the given effectful condition is satisfied,
   * otherwise returns an empty stream.
   */
  @deprecated("use whenZIO", "2.0.0")
  def whenM[R, E](b: => ZIO[R, E, Boolean]): WhenZIO[R, E] =
    whenZIO(b)

  /**
   * Returns the specified stream if the given effectful condition is satisfied,
   * otherwise returns an empty stream.
   */
  def whenZIO[R, E](b: => ZIO[R, E, Boolean]) =
    new WhenZIO(() => b)

  /**
   * Zips the specified streams together with the specified function.
   */
  @deprecated("use zip", "2.0.0")
  def zipN[R, E, A, B, C](zStream1: => ZStream[R, E, A], zStream2: => ZStream[R, E, B])(
    f: (A, B) => C
  )(implicit trace: ZTraceElement): ZStream[R, E, C] =
    ZStream.suspend(zStream1.zipWith(zStream2)(f))

  /**
   * Zips with specified streams together with the specified function.
   */
  @deprecated("use zip", "2.0.0")
  def zipN[R, E, A, B, C, D](
    zStream1: => ZStream[R, E, A],
    zStream2: => ZStream[R, E, B],
    zStream3: => ZStream[R, E, C]
  )(
    f: (A, B, C) => D
  )(implicit trace: ZTraceElement): ZStream[R, E, D] =
    ZStream.suspend((zStream1 <&> zStream2 <&> zStream3).map(f.tupled))

  /**
   * Returns an effect that executes the specified effects in parallel,
   * combining their results with the specified `f` function. If any effect
   * fails, then the other effects will be interrupted.
   */
  @deprecated("use zip", "2.0.0")
  def zipN[R, E, A, B, C, D, F](
    zStream1: ZStream[R, E, A],
    zStream2: ZStream[R, E, B],
    zStream3: ZStream[R, E, C],
    zStream4: ZStream[R, E, D]
  )(f: (A, B, C, D) => F)(implicit trace: ZTraceElement): ZStream[R, E, F] =
    ZStream.suspend((zStream1 <&> zStream2 <&> zStream3 <&> zStream4).map(f.tupled))

  final class EnvironmentWithPartiallyApplied[R](private val dummy: Boolean = true) extends AnyVal {
    def apply[A](f: ZEnvironment[R] => A)(implicit trace: ZTraceElement): ZStream[R, Nothing, A] =
      ZStream.environment[R].map(f)
  }

  final class EnvironmentWithZIOPartiallyApplied[R](private val dummy: Boolean = true) extends AnyVal {
    def apply[R1 <: R, E, A](f: ZEnvironment[R] => ZIO[R1, E, A])(implicit
      trace: ZTraceElement
    ): ZStream[R with R1, E, A] =
      ZStream.environment[R].mapZIO(f)
  }

  final class EnvironmentWithStreamPartiallyApplied[R](private val dummy: Boolean = true) extends AnyVal {
    def apply[R1 <: R, E, A](f: ZEnvironment[R] => ZStream[R1, E, A])(implicit
      trace: ZTraceElement
    ): ZStream[R with R1, E, A] =
      ZStream.environment[R].flatMap(f)
  }

  final class ScopedPartiallyApplied[R](private val dummy: Boolean = true) extends AnyVal {
    def apply[E, A](zio: => ZIO[Scope with R, E, A])(implicit trace: ZTraceElement): ZStream[R, E, A] =
      new ZStream(ZChannel.scoped[R](zio.map(Chunk.single)))
  }

  final class ServiceAtPartiallyApplied[Service](private val dummy: Boolean = true) extends AnyVal {
    def apply[Key](
      key: => Key
    )(implicit
      tag: EnvironmentTag[Map[Key, Service]],
      trace: ZTraceElement
    ): ZStream[Map[Key, Service], Nothing, Option[Service]] =
      ZStream.environmentWith(_.getAt(key))
  }

  final class ServiceWithPartiallyApplied[Service](private val dummy: Boolean = true) extends AnyVal {
    def apply[A](f: Service => A)(implicit
      tag: Tag[Service],
      trace: ZTraceElement
    ): ZStream[Service, Nothing, A] =
      ZStream.fromZIO(ZIO.serviceWith[Service](f))
  }

  final class ServiceWithZIOPartiallyApplied[Service](private val dummy: Boolean = true) extends AnyVal {
    def apply[R <: Service, E, A](f: Service => ZIO[R, E, A])(implicit
      tag: Tag[Service],
      trace: ZTraceElement
    ): ZStream[R with Service, E, A] =
      ZStream.fromZIO(ZIO.serviceWithZIO[Service](f))
  }

  final class ServiceWithStreamPartiallyApplied[Service](private val dummy: Boolean = true) extends AnyVal {
    def apply[R <: Service, E, A](f: Service => ZStream[R, E, A])(implicit
      tag: Tag[Service],
      trace: ZTraceElement
    ): ZStream[R with Service, E, A] =
      ZStream.service[Service].flatMap(f)
  }

  final class UnwrapScopedPartiallyApplied[R](private val dummy: Boolean = true) extends AnyVal {
    def apply[E, A](fa: => ZIO[Scope with R, E, ZStream[R, E, A]])(implicit
      trace: ZTraceElement
    ): ZStream[R, E, A] =
      scoped[R](fa).flatten
  }

  /**
   * Representation of a grouped stream. This allows to filter which groups will
   * be processed. Once this is applied all groups will be processed in parallel
   * and the results will be merged in arbitrary order.
   */
  sealed trait GroupBy[-R, +E, +K, +V] { self =>

    type A

    protected def stream: ZStream[R, E, A]
    protected def key: A => ZIO[R, E, (K, V)]
    protected def buffer: Int

    def grouped(implicit trace: ZTraceElement): ZStream[R, E, (K, Dequeue[Exit[Option[E], V]])] =
      ZStream.unwrapScoped[R] {
        for {
          decider <- Promise.make[Nothing, (K, V) => UIO[UniqueKey => Boolean]]
          out <-
            ZIO.acquireRelease(Queue.bounded[Exit[Option[E], (K, Dequeue[Exit[Option[E], V]])]](buffer))(_.shutdown)
          ref <- Ref.make[Map[K, UniqueKey]](Map())
          add <- stream
                   .mapZIO(key)
                   .distributedWithDynamic(
                     buffer,
                     (kv: (K, V)) => decider.await.flatMap(_.tupled(kv)),
                     out.offer
                   )
          _ <- decider.succeed { case (k, _) =>
                 ref.get.map(_.get(k)).flatMap {
                   case Some(idx) => ZIO.succeedNow(_ == idx)
                   case None =>
                     add.flatMap { case (idx, q) =>
                       (ref.update(_ + (k -> idx)) *>
                         out.offer(Exit.succeed(k -> mapDequeue(q)(_.map(_._2))))).as(_ == idx)
                     }
                 }
               }
        } yield ZStream.fromQueueWithShutdown(out).flattenExitOption
      }

    /**
     * Only consider the first n groups found in the stream.
     */
    def first(n: => Int): GroupBy[R, E, K, V] =
      new GroupBy[R, E, K, V] {
        type A = self.A
        def stream: ZStream[R, E, A]    = self.stream
        def key: A => ZIO[R, E, (K, V)] = self.key
        def buffer: Int                 = self.buffer
        override def grouped(implicit trace: ZTraceElement): ZStream[R, E, (K, Dequeue[Exit[Option[E], V]])] =
          self.grouped.zipWithIndex.filterZIO { case elem @ ((_, q), i) =>
            if (i < n) ZIO.succeedNow(elem).as(true)
            else q.shutdown.as(false)
          }.map(_._1)
      }

    /**
     * Filter the groups to be processed.
     */
    def filter(f: K => Boolean): GroupBy[R, E, K, V] =
      new GroupBy[R, E, K, V] {
        type A = self.A
        def stream: ZStream[R, E, A]    = self.stream
        def key: A => ZIO[R, E, (K, V)] = self.key
        def buffer: Int                 = self.buffer
        override def grouped(implicit trace: ZTraceElement): ZStream[R, E, (K, Dequeue[Exit[Option[E], V]])] =
          self.grouped.filterZIO { case elem @ (k, q) =>
            if (f(k)) ZIO.succeedNow(elem).as(true)
            else q.shutdown.as(false)
          }
      }

    /**
     * Run the function across all groups, collecting the results in an
     * arbitrary order.
     */
    def apply[R1 <: R, E1 >: E, A](f: (K, ZStream[Any, E, V]) => ZStream[R1, E1, A])(implicit
      trace: ZTraceElement
    ): ZStream[R1, E1, A] =
      grouped.flatMapPar[R1, E1, A](Int.MaxValue, buffer) { case (k, q) =>
        f(k, ZStream.fromQueueWithShutdown(q).flattenExitOption)
      }
  }

  final class ProvideSomeLayer[R0, -R, +E, +A](private val self: ZStream[R, E, A]) extends AnyVal {
    def apply[E1 >: E, R1](
      layer: => ZLayer[R0, E1, R1]
    )(implicit
      ev: R0 with R1 <:< R,
      tagged: EnvironmentTag[R1],
      trace: ZTraceElement
    ): ZStream[R0, E1, A] =
      self.asInstanceOf[ZStream[R0 with R1, E, A]].provideLayer(ZLayer.environment[R0] ++ layer)
  }

  final class UpdateService[-R, +E, +A, M](private val self: ZStream[R, E, A]) extends AnyVal {
    def apply[R1 <: R with M](
      f: M => M
    )(implicit tag: Tag[M], trace: ZTraceElement): ZStream[R1, E, A] =
      self.provideSomeEnvironment(_.update(f))
  }

  final class UpdateServiceAt[-R, +E, +A, Service](private val self: ZStream[R, E, A]) extends AnyVal {
    def apply[R1 <: R with Map[Key, Service], Key](key: => Key)(
      f: Service => Service
    )(implicit tag: Tag[Map[Key, Service]], trace: ZTraceElement): ZStream[R1, E, A] =
      self.provideSomeEnvironment(_.updateAt(key)(f))
  }

  /**
   * A `ZStreamConstructor[Input]` knows how to construct a `ZStream` value from
   * an input of type `Input`. This allows the type of the `ZStream` value
   * constructed to depend on `Input`.
   */
  trait ZStreamConstructor[Input] {

    /**
     * The type of the `ZStream` value.
     */
    type Out

    /**
     * Constructs a `ZStream` value from the specified input.
     */
    def make(input: => Input)(implicit trace: ZTraceElement): Out
  }

  object ZStreamConstructor extends ZStreamConstructorPlatformSpecific {

    /**
     * Constructs a `ZStream[Any, Nothing, A]` from a `Hub[Chunk[A]]`.
     */
    implicit def ChunkHubConstructor[A]: WithOut[Hub[Chunk[A]], ZStream[Any, Nothing, A]] =
      new ZStreamConstructor[Hub[Chunk[A]]] {
        type Out = ZStream[Any, Nothing, A]
        def make(input: => Hub[Chunk[A]])(implicit trace: ZTraceElement): ZStream[Any, Nothing, A] =
          ZStream.fromChunkHub(input)
      }

    /**
     * Constructs a `ZStream[Any, Nothing, A]` from a Queue[Chunk[A]]`.
     */
    implicit def ChunkQueueConstructor[A]: WithOut[Queue[Chunk[A]], ZStream[Any, Nothing, A]] =
      new ZStreamConstructor[Queue[Chunk[A]]] {
        type Out = ZStream[Any, Nothing, A]
        def make(input: => Queue[Chunk[A]])(implicit trace: ZTraceElement): ZStream[Any, Nothing, A] =
          ZStream.fromChunkQueue(input)
      }

    /**
     * Constructs a `ZStream[Any, Nothing, A]` from an `Iterable[Chunk[A]]`.
     */
    implicit def ChunksConstructor[A, Collection[Element] <: Iterable[Element]]
      : WithOut[Collection[Chunk[A]], ZStream[Any, Nothing, A]] =
      new ZStreamConstructor[Collection[Chunk[A]]] {
        type Out = ZStream[Any, Nothing, A]
        def make(input: => Collection[Chunk[A]])(implicit trace: ZTraceElement): ZStream[Any, Nothing, A] =
          ZStream.fromIterable(input).flatMap(ZStream.fromChunk(_))
      }

    /**
     * Constructs a `ZStream[R, E, A]` from a `ZIO[R, E, Iterable[A]]`.
     */
    implicit def IterableZIOConstructor[R, E, A, Collection[Element] <: Iterable[Element]]
      : WithOut[ZIO[R, E, Collection[A]], ZStream[R, E, A]] =
      new ZStreamConstructor[ZIO[R, E, Collection[A]]] {
        type Out = ZStream[R, E, A]
        def make(input: => ZIO[R, E, Collection[A]])(implicit trace: ZTraceElement): ZStream[R, E, A] =
          ZStream.fromIterableZIO(input)
      }

    /**
     * Constructs a `ZStream[Any, Throwable, A]` from an `Iterator[A]`.
     */
    implicit def IteratorConstructor[A, IteratorLike[Element] <: Iterator[Element]]
      : WithOut[IteratorLike[A], ZStream[Any, Throwable, A]] =
      new ZStreamConstructor[IteratorLike[A]] {
        type Out = ZStream[Any, Throwable, A]
        def make(input: => IteratorLike[A])(implicit trace: ZTraceElement): ZStream[Any, Throwable, A] =
          ZStream.fromIterator(input)
      }

    /**
     * Constructs a `ZStream[R, Throwable, A]` from a `ZIO[R with Scope,
     * Throwable, Iterator[A]]`.
     */
    implicit def IteratorScopedConstructor[R, E <: Throwable, A, IteratorLike[Element] <: Iterator[Element]]
      : WithOut[ZIO[Scope with R, E, IteratorLike[A]], ZStream[R, Throwable, A]] =
      new ZStreamConstructor[ZIO[Scope with R, E, IteratorLike[A]]] {
        type Out = ZStream[R, Throwable, A]
        def make(input: => ZIO[Scope with R, E, IteratorLike[A]])(implicit
          trace: ZTraceElement
        ): ZStream[R, Throwable, A] =
          ZStream.fromIteratorScoped[R, A](input)
      }

    /**
     * Constructs a `ZStream[R, Throwable, A]` from a `ZIO[R, Throwable,
     * Iterator[A]]`.
     */
    implicit def IteratorZIOConstructor[R, E <: Throwable, A, IteratorLike[Element] <: Iterator[Element]]
      : WithOut[ZIO[R, E, IteratorLike[A]], ZStream[R, Throwable, A]] =
      new ZStreamConstructor[ZIO[R, E, IteratorLike[A]]] {
        type Out = ZStream[R, Throwable, A]
        def make(input: => ZIO[R, E, IteratorLike[A]])(implicit trace: ZTraceElement): ZStream[R, Throwable, A] =
          ZStream.fromIteratorZIO(input)
      }

    /**
     * Constructs a `ZStream[Any, Throwable, A]` from a `java.util.Iterator[A]`.
     */
    implicit def JavaIteratorConstructor[A, JaveIteratorLike[Element] <: java.util.Iterator[Element]]
      : WithOut[JaveIteratorLike[A], ZStream[Any, Throwable, A]] =
      new ZStreamConstructor[JaveIteratorLike[A]] {
        type Out = ZStream[Any, Throwable, A]
        def make(input: => JaveIteratorLike[A])(implicit trace: ZTraceElement): ZStream[Any, Throwable, A] =
          ZStream.fromJavaIterator(input)
      }

    /**
     * Constructs a `ZStream[R, Throwable, A]` from a `ZIO[R with Scope,
     * Throwable, java.util.Iterator[A]]`.
     */
    implicit def JavaIteratorScopedConstructor[R, E <: Throwable, A, JaveIteratorLike[Element] <: java.util.Iterator[
      Element
    ]]: WithOut[ZIO[Scope with R, E, JaveIteratorLike[A]], ZStream[R, Throwable, A]] =
      new ZStreamConstructor[ZIO[Scope with R, E, JaveIteratorLike[A]]] {
        type Out = ZStream[R, Throwable, A]
        def make(input: => ZIO[Scope with R, E, JaveIteratorLike[A]])(implicit
          trace: ZTraceElement
        ): ZStream[R, Throwable, A] =
          ZStream.fromJavaIteratorScoped[R, A](input)
      }

    /**
     * Constructs a `ZStream[R, Throwable, A]` from a `ZIO[R, Throwable,
     * java.util.Iterator[A]]`.
     */
    implicit def JavaIteratorZIOConstructor[R, E <: Throwable, A, JaveIteratorLike[Element] <: java.util.Iterator[
      Element
    ]]: WithOut[ZIO[R, E, JaveIteratorLike[A]], ZStream[R, Throwable, A]] =
      new ZStreamConstructor[ZIO[R, E, JaveIteratorLike[A]]] {
        type Out = ZStream[R, Throwable, A]
        def make(input: => ZIO[R, E, JaveIteratorLike[A]])(implicit trace: ZTraceElement): ZStream[R, Throwable, A] =
          ZStream.fromJavaIteratorZIO(input)
      }

    /**
     * Constructs a `ZStream[R, Nothing, A]` from a `Schedule[R, Any, A]`.
     */
    implicit def ScheduleConstructor[R, A]: WithOut[Schedule[R, Any, A], ZStream[R, Nothing, A]] =
      new ZStreamConstructor[Schedule[R, Any, A]] {
        type Out = ZStream[R, Nothing, A]
        def make(input: => Schedule[R, Any, A])(implicit trace: ZTraceElement): ZStream[R, Nothing, A] =
          ZStream.fromSchedule(input)
      }

    /**
     * Constructs a `ZStream[Any, Nothing, A]` from a `TQueue[A]`.
     */
    implicit def TQueueConstructor[A]: WithOut[TQueue[A], ZStream[Any, Nothing, A]] =
      new ZStreamConstructor[TQueue[A]] {
        type Out = ZStream[Any, Nothing, A]
        def make(input: => TQueue[A])(implicit trace: ZTraceElement): ZStream[Any, Nothing, A] =
          ZStream.fromTQueue(input)
      }
  }

  trait ZStreamConstructorLowPriority1 extends ZStreamConstructorLowPriority2 {

    /**
     * Constructs a `ZStream[Any, Nothing, A]` from a `Chunk[A]`.
     */
    implicit def ChunkConstructor[A]: WithOut[Chunk[A], ZStream[Any, Nothing, A]] =
      new ZStreamConstructor[Chunk[A]] {
        type Out = ZStream[Any, Nothing, A]
        def make(input: => Chunk[A])(implicit trace: ZTraceElement): ZStream[Any, Nothing, A] =
          ZStream.fromChunk(input)
      }

    /**
     * Constructs a `ZStream[Any, Nothing, A]` from a `Hub[A]`.
     */
    implicit def HubConstructor[A]: WithOut[Hub[A], ZStream[Any, Nothing, A]] =
      new ZStreamConstructor[Hub[A]] {
        type Out = ZStream[Any, Nothing, A]
        def make(input: => Hub[A])(implicit trace: ZTraceElement): ZStream[Any, Nothing, A] =
          ZStream.fromHub(input)
      }

    /**
     * Constructs a `ZStream[Any, Nothing, A]` from a `Iterable[A]`.
     */
    implicit def IterableConstructor[A, Collection[Element] <: Iterable[Element]]
      : WithOut[Collection[A], ZStream[Any, Nothing, A]] =
      new ZStreamConstructor[Collection[A]] {
        type Out = ZStream[Any, Nothing, A]
        def make(input: => Collection[A])(implicit trace: ZTraceElement): ZStream[Any, Nothing, A] =
          ZStream.fromIterable(input)
      }

    /**
     * Constructs a `ZStream[Any, Nothing, A]` from a `Queue[A]`.
     */
    implicit def QueueConstructor[A]: WithOut[Queue[A], ZStream[Any, Nothing, A]] =
      new ZStreamConstructor[Queue[A]] {
        type Out = ZStream[Any, Nothing, A]
        def make(input: => Queue[A])(implicit trace: ZTraceElement): ZStream[Any, Nothing, A] =
          ZStream.fromQueue(input)
      }

    /**
     * Construct a `ZStream[R, E, A]` from a `ZIO[R, Option[E], A]`.
     */
    implicit def ZIOOptionConstructor[R, E, A]: WithOut[ZIO[R, Option[E], A], ZStream[R, E, A]] =
      new ZStreamConstructor[ZIO[R, Option[E], A]] {
        type Out = ZStream[R, E, A]
        def make(input: => ZIO[R, Option[E], A])(implicit trace: ZTraceElement): ZStream[R, E, A] =
          ZStream.fromZIOOption(input)
      }

    /**
     * Construct a `ZStream[R, E, A]` from a `ZIO[R, Option[E], A]`.
     */
    implicit def ZIOOptionNoneConstructor[R, A]: WithOut[ZIO[R, None.type, A], ZStream[R, Nothing, A]] =
      new ZStreamConstructor[ZIO[R, None.type, A]] {
        type Out = ZStream[R, Nothing, A]
        def make(input: => ZIO[R, None.type, A])(implicit trace: ZTraceElement): ZStream[R, Nothing, A] =
          ZStream.fromZIOOption(input)
      }

    /**
     * Construct a `ZStream[R, E, A]` from a `ZIO[R, Option[E], A]`.
     */
    implicit def ZIOOptionSomeConstructor[R, E, A]: WithOut[ZIO[R, Some[E], A], ZStream[R, E, A]] =
      new ZStreamConstructor[ZIO[R, Some[E], A]] {
        type Out = ZStream[R, E, A]
        def make(input: => ZIO[R, Some[E], A])(implicit trace: ZTraceElement): ZStream[R, E, A] =
          ZStream.fromZIOOption(input)
      }
  }

  trait ZStreamConstructorLowPriority2 extends ZStreamConstructorLowPriority3 {

    /**
     * Construct a `ZStream[R, E, A]` from a `ZIO[R, E, A]`.
     */
    implicit def ZIOConstructor[R, E, A]: WithOut[ZIO[R, E, A], ZStream[R, E, A]] =
      new ZStreamConstructor[ZIO[R, E, A]] {
        type Out = ZStream[R, E, A]
        def make(input: => ZIO[R, E, A])(implicit trace: ZTraceElement): ZStream[R, E, A] =
          ZStream.fromZIO(input)
      }
  }

  trait ZStreamConstructorLowPriority3 {

    /**
     * The type of the `ZStreamConstructor` with the type of the `ZStream`
     * value.
     */
    type WithOut[In, Out0] = ZStreamConstructor[In] { type Out = Out0 }

    /**
     * Construct a `ZStream[R, E, A]` from a `ZIO[R, E, A]`.
     */
    implicit def SucceedConstructor[A]: WithOut[A, ZStream[Any, Nothing, A]] =
      new ZStreamConstructor[A] {
        type Out = ZStream[Any, Nothing, A]
        def make(input: => A)(implicit trace: ZTraceElement): ZStream[Any, Nothing, A] =
          ZStream.succeed(input)
      }
  }

  type Pull[-R, +E, +A] = ZIO[R, Option[E], Chunk[A]]

  private[zio] object Pull {
    def emit[A](a: A)(implicit trace: ZTraceElement): IO[Nothing, Chunk[A]]         = ZIO.succeed(Chunk.single(a))
    def emit[A](as: Chunk[A])(implicit trace: ZTraceElement): IO[Nothing, Chunk[A]] = ZIO.succeed(as)
    def fromDequeue[E, A](d: Dequeue[stream.Take[E, A]])(implicit trace: ZTraceElement): IO[Option[E], Chunk[A]] =
      d.take.flatMap(_.done)
    def fail[E](e: E)(implicit trace: ZTraceElement): IO[Option[E], Nothing] = IO.fail(Some(e))
    def failCause[E](c: Cause[E])(implicit trace: ZTraceElement): IO[Option[E], Nothing] =
      IO.failCause(c).mapError(Some(_))
    @deprecated("use failCause", "2.0.0")
    def halt[E](c: Cause[E])(implicit trace: ZTraceElement): IO[Option[E], Nothing] = failCause(c)
    def empty[A](implicit trace: ZTraceElement): IO[Nothing, Chunk[A]]   = ZIO.succeed(Chunk.empty)
    def end(implicit trace: ZTraceElement): IO[Option[Nothing], Nothing] = IO.fail(None)
  }

  @deprecated("use zio.stream.Take instead", "1.0.0")
  type Take[+E, +A] = Exit[Option[E], Chunk[A]]

  object Take {
    @deprecated("use zio.stream.Take.end instead", "1.0.0")
    val End: Exit[Option[Nothing], Nothing] = Exit.fail(None)
  }

  private[zio] case class BufferedPull[R, E, A](
    upstream: ZIO[R, Option[E], Chunk[A]],
    done: Ref[Boolean],
    cursor: Ref[(Chunk[A], Int)]
  ) {
    def ifNotDone[R1, E1, A1](fa: ZIO[R1, Option[E1], A1])(implicit trace: ZTraceElement): ZIO[R1, Option[E1], A1] =
      done.get.flatMap(
        if (_) Pull.end
        else fa
      )

    def update(implicit trace: ZTraceElement): ZIO[R, Option[E], Unit] =
      ifNotDone {
        upstream.foldZIO(
          {
            case None    => done.set(true) *> Pull.end
            case Some(e) => Pull.fail(e)
          },
          chunk => cursor.set(chunk -> 0)
        )
      }

    def pullElement(implicit trace: ZTraceElement): ZIO[R, Option[E], A] =
      ifNotDone {
        cursor.modify { case (chunk, idx) =>
          if (idx >= chunk.size) (update *> pullElement, (Chunk.empty, 0))
          else (UIO.succeedNow(chunk(idx)), (chunk, idx + 1))
        }.flatten
      }

    def pullChunk(implicit trace: ZTraceElement): ZIO[R, Option[E], Chunk[A]] =
      ifNotDone {
        cursor.modify { case (chunk, idx) =>
          if (idx >= chunk.size) (update *> pullChunk, (Chunk.empty, 0))
          else (UIO.succeedNow(chunk.drop(idx)), (Chunk.empty, 0))
        }.flatten
      }

  }

  private[zio] object BufferedPull {
    def make[R, E, A](
      pull: ZIO[R, Option[E], Chunk[A]]
    )(implicit trace: ZTraceElement): ZIO[R, Nothing, BufferedPull[R, E, A]] =
      for {
        done   <- Ref.make(false)
        cursor <- Ref.make[(Chunk[A], Int)](Chunk.empty -> 0)
      } yield BufferedPull(pull, done, cursor)
  }

  /**
   * A synchronous queue-like abstraction that allows a producer to offer an
   * element and wait for it to be taken, and allows a consumer to wait for an
   * element to be available.
   */
  private[zio] class Handoff[A](ref: Ref[Handoff.State[A]]) {
    def offer(a: A)(implicit trace: ZTraceElement): UIO[Unit] =
      Promise.make[Nothing, Unit].flatMap { p =>
        ref.modify {
          case s @ Handoff.State.Full(_, notifyProducer) => (notifyProducer.await *> offer(a), s)
          case Handoff.State.Empty(notifyConsumer)       => (notifyConsumer.succeed(()) *> p.await, Handoff.State.Full(a, p))
        }.flatten
      }

    def take(implicit trace: ZTraceElement): UIO[A] =
      Promise.make[Nothing, Unit].flatMap { p =>
        ref.modify {
          case Handoff.State.Full(a, notifyProducer)   => (notifyProducer.succeed(()).as(a), Handoff.State.Empty(p))
          case s @ Handoff.State.Empty(notifyConsumer) => (notifyConsumer.await *> take, s)
        }.flatten
      }

    def poll(implicit trace: ZTraceElement): UIO[Option[A]] =
      Promise.make[Nothing, Unit].flatMap { p =>
        ref.modify {
          case Handoff.State.Full(a, notifyProducer) => (notifyProducer.succeed(()).as(Some(a)), Handoff.State.Empty(p))
          case s @ Handoff.State.Empty(_)            => (ZIO.succeedNow(None), s)
        }.flatten
      }
  }

  private[zio] object Handoff {
    def make[A](implicit trace: ZTraceElement): UIO[Handoff[A]] =
      Promise
        .make[Nothing, Unit]
        .flatMap(p => Ref.make[State[A]](State.Empty(p)))
        .map(new Handoff(_))

    sealed trait State[+A]
    object State {
      case class Empty(notifyConsumer: Promise[Nothing, Unit])          extends State[Nothing]
      case class Full[+A](a: A, notifyProducer: Promise[Nothing, Unit]) extends State[A]
    }
  }

  final class WhenZIO[R, E](private val b: () => ZIO[R, E, Boolean]) extends AnyVal {
    def apply[R1 <: R, E1 >: E, O](zStream: ZStream[R1, E1, O])(implicit trace: ZTraceElement): ZStream[R1, E1, O] =
      fromZIO(b()).flatMap(if (_) zStream else ZStream.empty)
  }

  final class WhenCaseZIO[R, E, A](private val a: () => ZIO[R, E, A]) extends AnyVal {
    def apply[R1 <: R, E1 >: E, O](pf: PartialFunction[A, ZStream[R1, E1, O]])(implicit
      trace: ZTraceElement
    ): ZStream[R1, E1, O] =
      fromZIO(a()).flatMap(pf.applyOrElse(_, (_: A) => ZStream.empty))
  }

  sealed trait TerminationStrategy
  object TerminationStrategy {
    case object Left   extends TerminationStrategy
    case object Right  extends TerminationStrategy
    case object Both   extends TerminationStrategy
    case object Either extends TerminationStrategy
  }

  implicit final class RefineToOrDieOps[R, E <: Throwable, A](private val self: ZStream[R, E, A]) extends AnyVal {

    /**
     * Keeps some of the errors, and terminates the fiber with the rest.
     */
    def refineToOrDie[E1 <: E: ClassTag](implicit ev: CanFail[E], trace: ZTraceElement): ZStream[R, E1, A] =
      self.refineOrDie { case e: E1 => e }
  }

  implicit final class SyntaxOps[-R, +E, O](self: ZStream[R, E, O]) {
    /*
     * Collect elements of the given type flowing through the stream, and filters out others.
     */
    def collectType[O1 <: O](implicit tag: ClassTag[O1], trace: ZTraceElement): ZStream[R, E, O1] =
      self.collect { case o if tag.runtimeClass.isInstance(o) => o.asInstanceOf[O1] }
  }

  private[zio] class Rechunker[A](n: Int) {
    private var builder: ChunkBuilder[A] = ChunkBuilder.make(n)
    private var pos: Int                 = 0

    def write(elem: A): Chunk[A] = {
      builder += elem
      pos += 1
      if (pos == n) {
        val result = builder.result()
        builder = ChunkBuilder.make(n)
        pos = 0
        result
      } else {
        null
      }
    }

    def isEmpty: Boolean =
      pos == 0

    def emitIfNotEmpty()(implicit trace: ZTraceElement): ZChannel[Any, Any, Any, Any, Nothing, Chunk[A], Unit] =
      if (pos != 0) {
        ZChannel.write(builder.result())
      } else {
        ZChannel.unit
      }
  }

  private[zio] sealed trait SinkEndReason[+C]
  private[zio] object SinkEndReason {
    case object SinkEnd             extends SinkEndReason[Nothing]
    case object ScheduleTimeout     extends SinkEndReason[Nothing]
    case class ScheduleEnd[C](c: C) extends SinkEndReason[C]
    case object UpstreamEnd         extends SinkEndReason[Nothing]
  }

  private[zio] sealed trait HandoffSignal[C, E, A]
  private[zio] object HandoffSignal {
    case class Emit[C, E, A](els: Chunk[A])           extends HandoffSignal[C, E, A]
    case class Halt[C, E, A](error: Cause[E])         extends HandoffSignal[C, E, A]
    case class End[C, E, A](reason: SinkEndReason[C]) extends HandoffSignal[C, E, A]
  }

  private[zio] sealed trait DebounceState[+E, +A]
  private[zio] object DebounceState {
    case object NotStarted                                               extends DebounceState[Nothing, Nothing]
    case class Previous[A](fiber: Fiber[Nothing, Chunk[A]])              extends DebounceState[Nothing, A]
    case class Current[E, A](fiber: Fiber[E, HandoffSignal[Unit, E, A]]) extends DebounceState[E, A]
  }

  /**
   * An `Emit[R, E, A, B]` represents an asynchronous callback that can be
   * called multiple times. The callback can be called with a value of type
   * `ZIO[R, Option[E], Chunk[A]]`, where succeeding with a `Chunk[A]` indicates
   * to emit those elements, failing with `Some[E]` indicates to terminate with
   * that error, and failing with `None` indicates to terminate with an end of
   * stream signal.
   */
  trait Emit[+R, -E, -A, +B] extends (ZIO[R, Option[E], Chunk[A]] => B) {

    def apply(v1: ZIO[R, Option[E], Chunk[A]]): B

    /**
     * Emits a chunk containing the specified values.
     */
    def chunk(as: Chunk[A])(implicit trace: ZTraceElement): B =
      apply(ZIO.succeedNow(as))

    /**
     * Terminates with a cause that dies with the specified `Throwable`.
     */
    def die(t: Throwable)(implicit trace: ZTraceElement): B =
      apply(ZIO.die(t))

    /**
     * Terminates with a cause that dies with a `Throwable` with the specified
     * message.
     */
    def dieMessage(message: String)(implicit trace: ZTraceElement): B =
      apply(ZIO.dieMessage(message))

    /**
     * Either emits the specified value if this `Exit` is a `Success` or else
     * terminates with the specified cause if this `Exit` is a `Failure`.
     */
    def done(exit: Exit[E, A])(implicit trace: ZTraceElement): B =
      apply(ZIO.done(exit.mapBoth(e => Some(e), a => Chunk(a))))

    /**
     * Terminates with an end of stream signal.
     */
    def end(implicit trace: ZTraceElement): B =
      apply(ZIO.fail(None))

    /**
     * Terminates with the specified error.
     */
    def fail(e: E)(implicit trace: ZTraceElement): B =
      apply(ZIO.fail(Some(e)))

    /**
     * Either emits the success value of this effect or terminates the stream
     * with the failure value of this effect.
     */
    def fromEffect(zio: ZIO[R, E, A])(implicit trace: ZTraceElement): B =
      apply(zio.mapBoth(e => Some(e), a => Chunk(a)))

    /**
     * Either emits the success value of this effect or terminates the stream
     * with the failure value of this effect.
     */
    def fromEffectChunk(zio: ZIO[R, E, Chunk[A]])(implicit trace: ZTraceElement): B =
      apply(zio.mapError(e => Some(e)))

    /**
     * Terminates the stream with the specified cause.
     */
    def halt(cause: Cause[E])(implicit trace: ZTraceElement): B =
      apply(ZIO.failCause(cause.map(e => Some(e))))

    /**
     * Emits a chunk containing the specified value.
     */
    def single(a: A)(implicit trace: ZTraceElement): B =
      apply(ZIO.succeedNow(Chunk(a)))
  }

  /**
   * Provides extension methods for streams that are sorted by distinct keys.
   */
  implicit final class SortedByKey[R, E, K, A](private val self: ZStream[R, E, (K, A)]) {

    /**
     * Zips this stream that is sorted by distinct keys and the specified stream
     * that is sorted by distinct keys to produce a new stream that is sorted by
     * distinct keys. Combines values associated with each key into a tuple,
     * using the specified values `defaultLeft` and `defaultRight` to fill in
     * missing values.
     *
     * This allows zipping potentially unbounded streams of data by key in
     * constant space but the caller is responsible for ensuring that the
     * streams are sorted by distinct keys.
     */
    final def zipAllSortedByKey[R1 <: R, E1 >: E, B](
      that: => ZStream[R1, E1, (K, B)]
    )(defaultLeft: => A, defaultRight: => B)(implicit
      ord: Ordering[K],
      trace: ZTraceElement
    ): ZStream[R1, E1, (K, (A, B))] =
      zipAllSortedByKeyWith(that)((_, defaultRight), (defaultLeft, _))((_, _))

    /**
     * Zips this stream that is sorted by distinct keys and the specified stream
     * that is sorted by distinct keys to produce a new stream that is sorted by
     * distinct keys. Keeps only values from this stream, using the specified
     * value `default` to fill in missing values.
     *
     * This allows zipping potentially unbounded streams of data by key in
     * constant space but the caller is responsible for ensuring that the
     * streams are sorted by distinct keys.
     */
    final def zipAllSortedByKeyLeft[R1 <: R, E1 >: E, B](
      that: => ZStream[R1, E1, (K, B)]
    )(default: => A)(implicit ord: Ordering[K], trace: ZTraceElement): ZStream[R1, E1, (K, A)] =
      zipAllSortedByKeyWith(that)(identity, _ => default)((a, _) => a)

    /**
     * Zips this stream that is sorted by distinct keys and the specified stream
     * that is sorted by distinct keys to produce a new stream that is sorted by
     * distinct keys. Keeps only values from that stream, using the specified
     * value `default` to fill in missing values.
     *
     * This allows zipping potentially unbounded streams of data by key in
     * constant space but the caller is responsible for ensuring that the
     * streams are sorted by distinct keys.
     */
    final def zipAllSortedByKeyRight[R1 <: R, E1 >: E, B](
      that: => ZStream[R1, E1, (K, B)]
    )(default: => B)(implicit ord: Ordering[K], trace: ZTraceElement): ZStream[R1, E1, (K, B)] =
      zipAllSortedByKeyWith(that)(_ => default, identity)((_, b) => b)

    /**
     * Zips this stream that is sorted by distinct keys and the specified stream
     * that is sorted by distinct keys to produce a new stream that is sorted by
     * distinct keys. Uses the functions `left`, `right`, and `both` to handle
     * the cases where a key and value exist in this stream, that stream, or
     * both streams.
     *
     * This allows zipping potentially unbounded streams of data by key in
     * constant space but the caller is responsible for ensuring that the
     * streams are sorted by distinct keys.
     */
    final def zipAllSortedByKeyWith[R1 <: R, E1 >: E, B, C](
      that: => ZStream[R1, E1, (K, B)]
    )(left: A => C, right: B => C)(
      both: (A, B) => C
    )(implicit ord: Ordering[K], trace: ZTraceElement): ZStream[R1, E1, (K, C)] = {
      sealed trait State
      case object DrainLeft                                extends State
      case object DrainRight                               extends State
      case object PullBoth                                 extends State
      final case class PullLeft(rightChunk: Chunk[(K, B)]) extends State
      final case class PullRight(leftChunk: Chunk[(K, A)]) extends State

      def pull(
        state: State,
        pullLeft: ZIO[R, Option[E], Chunk[(K, A)]],
        pullRight: ZIO[R1, Option[E1], Chunk[(K, B)]]
      ): ZIO[R1, Nothing, Exit[Option[E1], (Chunk[(K, C)], State)]] =
        state match {
          case DrainLeft =>
            pullLeft.fold(
              e => Exit.fail(e),
              leftChunk => Exit.succeed(leftChunk.map { case (k, a) => (k, left(a)) } -> DrainLeft)
            )
          case DrainRight =>
            pullRight.fold(
              e => Exit.fail(e),
              rightChunk => Exit.succeed(rightChunk.map { case (k, b) => (k, right(b)) } -> DrainRight)
            )
          case PullBoth =>
            pullLeft.unsome
              .zipPar(pullRight.unsome)
              .foldZIO(
                e => ZIO.succeedNow(Exit.fail(Some(e))),
                {
                  case (Some(leftChunk), Some(rightChunk)) =>
                    if (leftChunk.isEmpty && rightChunk.isEmpty) pull(PullBoth, pullLeft, pullRight)
                    else if (leftChunk.isEmpty) pull(PullLeft(rightChunk), pullLeft, pullRight)
                    else if (rightChunk.isEmpty) pull(PullRight(leftChunk), pullLeft, pullRight)
                    else ZIO.succeedNow(Exit.succeed(mergeSortedByKeyChunk(leftChunk, rightChunk)))
                  case (Some(leftChunk), None) =>
                    if (leftChunk.isEmpty) pull(DrainLeft, pullLeft, pullRight)
                    else ZIO.succeedNow(Exit.succeed(leftChunk.map { case (k, a) => (k, left(a)) } -> DrainLeft))
                  case (None, Some(rightChunk)) =>
                    if (rightChunk.isEmpty) pull(DrainRight, pullLeft, pullRight)
                    else
                      ZIO.succeedNow(Exit.succeed(rightChunk.map { case (k, b) => (k, right(b)) } -> DrainRight))
                  case (None, None) => ZIO.succeedNow(Exit.fail(None))
                }
              )
          case PullLeft(rightChunk) =>
            pullLeft.foldZIO(
              {
                case Some(e) => ZIO.succeedNow(Exit.fail(Some(e)))
                case None =>
                  ZIO.succeedNow(Exit.succeed(rightChunk.map { case (k, b) => (k, right(b)) } -> DrainRight))
              },
              leftChunk =>
                if (leftChunk.isEmpty) pull(PullLeft(rightChunk), pullLeft, pullRight)
                else ZIO.succeedNow(Exit.succeed(mergeSortedByKeyChunk(leftChunk, rightChunk)))
            )
          case PullRight(leftChunk) =>
            pullRight.foldZIO(
              {
                case Some(e) => ZIO.succeedNow(Exit.fail(Some(e)))
                case None    => ZIO.succeedNow(Exit.succeed(leftChunk.map { case (k, a) => (k, left(a)) } -> DrainLeft))
              },
              rightChunk =>
                if (rightChunk.isEmpty) pull(PullRight(leftChunk), pullLeft, pullRight)
                else ZIO.succeedNow(Exit.succeed(mergeSortedByKeyChunk(leftChunk, rightChunk)))
            )
        }

      def mergeSortedByKeyChunk(
        leftChunk: Chunk[(K, A)],
        rightChunk: Chunk[(K, B)]
      ): (Chunk[(K, C)], State) = {
        val builder       = ChunkBuilder.make[(K, C)]()
        var state         = null.asInstanceOf[State]
        val leftIterator  = leftChunk.iterator
        val rightIterator = rightChunk.iterator
        var leftTuple     = leftIterator.next()
        var rightTuple    = rightIterator.next()
        var k1            = leftTuple._1
        var a             = leftTuple._2
        var k2            = rightTuple._1
        var b             = rightTuple._2
        var loop          = true
        while (loop) {
          val compare = ord.compare(k1, k2)
          if (compare == 0) {
            builder += k1 -> both(a, b)
            if (leftIterator.hasNext && rightIterator.hasNext) {
              leftTuple = leftIterator.next()
              rightTuple = rightIterator.next()
              k1 = leftTuple._1
              a = leftTuple._2
              k2 = rightTuple._1
              b = rightTuple._2
            } else if (leftIterator.hasNext) {
              state = PullRight(Chunk.fromIterator(leftIterator))
              loop = false
            } else if (rightIterator.hasNext) {
              state = PullLeft(Chunk.fromIterator(rightIterator))
              loop = false
            } else {
              state = PullBoth
              loop = false
            }
          } else if (compare < 0) {
            builder += k1 -> left(a)
            if (leftIterator.hasNext) {
              leftTuple = leftIterator.next()
              k1 = leftTuple._1
              a = leftTuple._2
            } else {
              val rightBuilder = ChunkBuilder.make[(K, B)]()
              rightBuilder += rightTuple
              rightBuilder ++= rightIterator
              state = PullLeft(rightBuilder.result())
              loop = false
            }
          } else {
            builder += k2 -> right(b)
            if (rightIterator.hasNext) {
              rightTuple = rightIterator.next()
              k2 = rightTuple._1
              b = rightTuple._2
            } else {
              val leftBuilder = ChunkBuilder.make[(K, A)]()
              leftBuilder += leftTuple
              leftBuilder ++= leftIterator
              state = PullRight(leftBuilder.result())
              loop = false
            }
          }
        }
        (builder.result(), state)
      }

      self.combineChunks[R1, E1, State, (K, B), (K, C)](that)(PullBoth)(pull)
    }
  }

  private def mapDequeue[A, B](dequeue: Dequeue[A])(f: A => B): Dequeue[B] =
    new Dequeue[B] {
      def awaitShutdown(implicit trace: ZTraceElement): UIO[Unit] =
        dequeue.awaitShutdown
      def capacity: Int =
        dequeue.capacity
      def isShutdown(implicit trace: ZTraceElement): UIO[Boolean] =
        dequeue.isShutdown
      def shutdown(implicit trace: ZTraceElement): UIO[Unit] =
        dequeue.shutdown
      def size(implicit trace: ZTraceElement): UIO[Int] =
        dequeue.size
      def take(implicit trace: ZTraceElement): UIO[B] =
        dequeue.take.map(f)
      def takeAll(implicit trace: ZTraceElement): UIO[Chunk[B]] =
        dequeue.takeAll.map(_.map(f))
      def takeUpTo(max: Int)(implicit trace: ZTraceElement): UIO[Chunk[B]] =
        dequeue.takeUpTo(max).map(_.map(f))
    }
}<|MERGE_RESOLUTION|>--- conflicted
+++ resolved
@@ -136,7 +136,7 @@
    */
   final def aggregate[R1 <: R, E1 >: E, A1 >: A, B](
     sink: => ZSink[R1, E1, A1, A1, B]
-  )(implicit trace: ZTraceElement): ZStream[R1 with Clock, E1, B] =
+  )(implicit trace: ZTraceElement): ZStream[R1, E1, B] =
     aggregateWithin(sink, Schedule.recurs(0))
 
   /**
@@ -155,13 +155,8 @@
   @deprecated("use aggregate", "2.0.0")
   final def aggregateAsync[R1 <: R, E1 >: E, A1 >: A, B](
     sink: => ZSink[R1, E1, A1, A1, B]
-<<<<<<< HEAD
-  )(implicit trace: ZTraceElement): ZStream[R1 with Clock, E1, B] =
+  )(implicit trace: ZTraceElement): ZStream[R1, E1, B] =
     aggregate(sink)
-=======
-  )(implicit trace: ZTraceElement): ZStream[R1, E1, B] =
-    aggregateAsyncWithin(sink, Schedule.recurs(0))
->>>>>>> 5a9462a5
 
   /**
    * Like `aggregateWithinEither`, but only returns the `Right` results.
@@ -177,8 +172,7 @@
   final def aggregateAsyncWithin[R1 <: R, E1 >: E, A1 >: A, B](
     sink: => ZSink[R1, E1, A1, A1, B],
     schedule: => Schedule[R1, Option[B], Any]
-<<<<<<< HEAD
-  )(implicit trace: ZTraceElement): ZStream[R1 with Clock, E1, B] =
+  )(implicit trace: ZTraceElement): ZStream[R1, E1, B] =
     aggregateWithin(sink, schedule)
 
   /**
@@ -198,13 +192,13 @@
    * @param schedule
    *   signalling for when to stop the aggregation
    * @return
-   *   `ZStream[R1 with Clock, E2, Either[C, B]]`
+   *   `ZStream[R1, E2, Either[C, B]]`
    */
   @deprecated("use aggregateWithinEither", "2.0.0")
   def aggregateAsyncWithinEither[R1 <: R, E1 >: E, A1 >: A, B, C](
     sink: => ZSink[R1, E1, A1, A1, B],
     schedule: => Schedule[R1, Option[B], C]
-  )(implicit trace: ZTraceElement): ZStream[R1 with Clock, E1, Either[C, B]] =
+  )(implicit trace: ZTraceElement): ZStream[R1, E1, Either[C, B]] =
     aggregateWithinEither(sink, schedule)
 
   /**
@@ -215,17 +209,13 @@
    * @param schedule
    *   signalling for when to stop the aggregation
    * @return
-   *   `ZStream[R1 with Clock, E2, B]`
+   *   `ZStream[R1, E2, B]`
    */
   final def aggregateWithin[R1 <: R, E1 >: E, A1 >: A, B](
     sink: => ZSink[R1, E1, A1, A1, B],
     schedule: => Schedule[R1, Option[B], Any]
-  )(implicit trace: ZTraceElement): ZStream[R1 with Clock, E1, B] =
+  )(implicit trace: ZTraceElement): ZStream[R1, E1, B] =
     aggregateWithinEither(sink, schedule).collect { case Right(v) =>
-=======
-  )(implicit trace: ZTraceElement): ZStream[R1, E1, B] =
-    aggregateAsyncWithinEither(sink, schedule).collect { case Right(v) =>
->>>>>>> 5a9462a5
       v
     }
 
@@ -1894,13 +1884,8 @@
    */
   def groupedWithin(chunkSize: => Int, within: => Duration)(implicit
     trace: ZTraceElement
-<<<<<<< HEAD
-  ): ZStream[R with Clock, E, Chunk[A]] =
+  ): ZStream[R, E, Chunk[A]] =
     aggregateWithin(ZSink.collectAllN[A](chunkSize), Schedule.spaced(within))
-=======
-  ): ZStream[R, E, Chunk[A]] =
-    aggregateAsyncWithin(ZSink.collectAllN[A](chunkSize), Schedule.spaced(within))
->>>>>>> 5a9462a5
 
   /**
    * Halts the evaluation of this stream when the provided IO completes. The
