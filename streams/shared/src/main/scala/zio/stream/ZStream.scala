--- conflicted
+++ resolved
@@ -2390,15 +2390,9 @@
                           k =>
                             runtime.unsafeRunAsync_(
                               k.foldCauseM(
-<<<<<<< HEAD
                                 Cause.sequenceCauseOption(_) match {
-                                  case None    => output.offer(Pull.end).unit
-                                  case Some(c) => output.offer(Pull.halt(c)).unit
-=======
-                                Pull.sequenceCauseOption(_) match {
                                   case None    => output.offer(Pull.end)
                                   case Some(c) => output.offer(Pull.halt(c))
->>>>>>> 09018576
                                 },
                                 a => output.offer(Pull.emit(a))
                               )
@@ -2429,15 +2423,9 @@
               k =>
                 runtime.unsafeRunAsync_(
                   k.foldCauseM(
-<<<<<<< HEAD
                     Cause.sequenceCauseOption(_) match {
-                      case None    => output.offer(Pull.end).unit
-                      case Some(c) => output.offer(Pull.halt(c)).unit
-=======
-                    Pull.sequenceCauseOption(_) match {
                       case None    => output.offer(Pull.end)
                       case Some(c) => output.offer(Pull.halt(c))
->>>>>>> 09018576
                     },
                     a => output.offer(Pull.emit(a))
                   )
@@ -2465,15 +2453,9 @@
                            k =>
                              runtime.unsafeRunAsync_(
                                k.foldCauseM(
-<<<<<<< HEAD
                                  Cause.sequenceCauseOption(_) match {
-                                   case None    => output.offer(Pull.end).unit
-                                   case Some(c) => output.offer(Pull.halt(c)).unit
-=======
-                                 Pull.sequenceCauseOption(_) match {
                                    case None    => output.offer(Pull.end)
                                    case Some(c) => output.offer(Pull.halt(c))
->>>>>>> 09018576
                                  },
                                  a => output.offer(Pull.emit(a))
                                )
