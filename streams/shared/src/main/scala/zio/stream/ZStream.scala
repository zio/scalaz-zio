--- conflicted
+++ resolved
@@ -198,11 +198,7 @@
         ZChannel.unwrap(
           sinkLeftovers.getAndSet(Chunk.empty).flatMap { leftovers =>
             if (leftovers.nonEmpty) {
-<<<<<<< HEAD
-              ZIO.succeed(ZChannel.write(leftovers) *> handoffConsumer)
-=======
               consumed.set(true) *> ZIO.succeed(ZChannel.write(leftovers) *> handoffConsumer)
->>>>>>> bb1d6c2d
             } else
               handoff.take.map {
                 case Emit(chunk) => ZChannel.fromZIO(consumed.set(true)) *> ZChannel.write(chunk) *> handoffConsumer
