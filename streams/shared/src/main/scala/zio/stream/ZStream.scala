/*
 * Copyright 2018-2021 John A. De Goes and the ZIO Contributors
 *
 * Licensed under the Apache License, Version 2.0 (the "License");
 * you may not use this file except in compliance with the License.
 * You may obtain a copy of the License at
 *
 *     http://www.apache.org/licenses/LICENSE-2.0
 *
 * Unless required by applicable law or agreed to in writing, software
 * distributed under the License is distributed on an "AS IS" BASIS,
 * WITHOUT WARRANTIES OR CONDITIONS OF ANY KIND, either express or implied.
 * See the License for the specific language governing permissions and
 * limitations under the License.
 */

package zio.stream

import zio._
import zio.internal.UniqueKey
import zio.stacktracer.TracingImplicits.disableAutoTrace
import zio.stm.TQueue
import zio.stream.internal.Utils.zipChunks
import zio.stream.internal.{ZInputStream, ZReader}

import java.{util => ju}
import scala.reflect.ClassTag

/**
 * A `ZStream[R, E, O]` is a description of a program that, when evaluated,
 * may emit 0 or more values of type `O`, may fail with errors of type `E`
 * and uses an environment of type `R`. One way to think of `ZStream` is as a
 * `ZIO` program that could emit multiple values.
 *
 * Another analogue to `ZStream` is an imperative iterator:
 * {{{
 * trait Iterator[A] {
 *   def next: A
 * }
 * }}}
 *
 * This data type can emit multiple `A` values through multiple calls to `next`.
 * Similarly, embedded inside every `ZStream` is a ZIO program: `ZIO[R, Option[E], Chunk[O]]`.
 * This program will be repeatedly evaluated as part of the stream execution. For
 * every evaluation, it will emit a chunk of values or end with an optional failure.
 * A failure of type `None` signals the end of the stream.
 *
 * `ZStream` is a purely functional *pull* based stream. Pull based streams offer
 * inherent laziness and backpressure, relieving users of the need to manage buffers
 * between operators. As an optimization, `ZStream` does not emit single values, but
 * rather [[zio.Chunk]] values. This allows the cost of effect evaluation to be
 * amortized and most importantly, keeps primitives unboxed. This allows `ZStream`
 * to model network and file-based stream processing extremely efficiently.
 *
 * The last important attribute of `ZStream` is resource management: it makes
 * heavy use of [[ZManaged]] to manage resources that are acquired
 * and released during the stream's lifetime.
 *
 * `ZStream` forms a monad on its `O` type parameter, and has error management
 * facilities for its `E` type parameter, modeled similarly to [[ZIO]] (with some
 * adjustments for the multiple-valued nature of `ZStream`). These aspects allow
 * for rich and expressive composition of streams.
 *
 * The current encoding of `ZStream` is *not* safe for recursion. `ZStream` programs
 * that are defined in terms of themselves will leak memory. For example, the following
 * implementation of [[ZStream#forever]] is not heap-safe:
 * {{{
 * def forever = self ++ forever
 * }}}
 *
 * Instead, recursive operators must be defined explicitly. See the definition of
 * [[ZStream#forever]] for an example. This limitation will be lifted in the future.
 */
abstract class ZStream[-R, +E, +O](val process: ZManaged[R, Nothing, ZIO[R, Option[E], Chunk[O]]])
    extends ZStreamVersionSpecific[R, E, O] { self =>

  import ZStream.{BufferedPull, Pull, TerminationStrategy}

  /**
   * Symbolic alias for [[ZStream#cross]].
   */
  final def <*>[R1 <: R, E1 >: E, O2](that: ZStream[R1, E1, O2])(implicit
    zippable: Zippable[O, O2],
    trace: ZTraceElement
  ): ZStream[R1, E1, zippable.Out] =
    self cross that

  /**
   * Symbolic alias for [[ZStream#crossLeft]].
   */
  final def <*[R1 <: R, E1 >: E, O2](that: ZStream[R1, E1, O2])(implicit trace: ZTraceElement): ZStream[R1, E1, O] =
    self crossLeft that

  /**
   * Symbolic alias for [[ZStream#crossRight]].
   */
  final def *>[R1 <: R, E1 >: E, O2](that: ZStream[R1, E1, O2])(implicit trace: ZTraceElement): ZStream[R1, E1, O2] =
    self crossRight that

  /**
   * Symbolic alias for [[ZStream#zip]].
   */
  final def <&>[R1 <: R, E1 >: E, O2](that: ZStream[R1, E1, O2])(implicit
    zippable: Zippable[O, O2],
    trace: ZTraceElement
  ): ZStream[R1, E1, zippable.Out] =
    self zip that

  /**
   * Symbolic alias for [[ZStream#zipLeft]].
   */
  final def <&[R1 <: R, E1 >: E, O2](that: ZStream[R1, E1, O2])(implicit trace: ZTraceElement): ZStream[R1, E1, O] =
    self zipLeft that

  /**
   * Symbolic alias for [[ZStream#zipRight]].
   */
  final def &>[R1 <: R, E1 >: E, O2](that: ZStream[R1, E1, O2])(implicit trace: ZTraceElement): ZStream[R1, E1, O2] =
    self zipRight that

  /**
   * Symbolic alias for [[ZStream#flatMap]].
   */
  @deprecated("use flatMap", "2.0.0")
  def >>=[R1 <: R, E1 >: E, O2](f0: O => ZStream[R1, E1, O2])(implicit trace: ZTraceElement): ZStream[R1, E1, O2] =
    flatMap(f0)

  /**
   * Symbolic alias for [[ZStream#transduce]].
   */
  def >>>[R1 <: R, E1 >: E, O2 >: O, O3](transducer: ZTransducer[R1, E1, O2, O3])(implicit trace: ZTraceElement) =
    transduce(transducer)

  /**
   * Symbolic alias for [[[zio.stream.ZStream!.run[R1<:R,E1>:E,B]*]]].
   */
  def >>>[R1 <: R, E1 >: E, O2 >: O, Z](sink: ZSink[R1, E1, O2, Any, Z])(implicit
    trace: ZTraceElement
  ): ZIO[R1, E1, Z] =
    self.run(sink)

  /**
   * Symbolic alias for [[ZStream#concat]].
   */
  def ++[R1 <: R, E1 >: E, O1 >: O](that: => ZStream[R1, E1, O1])(implicit trace: ZTraceElement): ZStream[R1, E1, O1] =
    self concat that

  /**
   * Symbolic alias for [[ZStream#orElse]].
   */
  final def <>[R1 <: R, E2, O1 >: O](
    that: => ZStream[R1, E2, O1]
  )(implicit ev: CanFail[E], trace: ZTraceElement): ZStream[R1, E2, O1] =
    self orElse that

  /**
   * Returns a stream that submerges the error case of an `Either` into the `ZStream`.
   */
  final def absolve[R1 <: R, E1, O1](implicit
    ev: ZStream[R, E, O] <:< ZStream[R1, E1, Either[E1, O1]],
    trace: ZTraceElement
  ): ZStream[R1, E1, O1] =
    ZStream.absolve(ev(self))

  /**
   * Applies an aggregator to the stream, which converts one or more elements
   * of type `A` into elements of type `B`.
   */
  def aggregate[R1 <: R, E1 >: E, P](
    transducer: ZTransducer[R1, E1, O, P]
  )(implicit trace: ZTraceElement): ZStream[R1, E1, P] =
    ZStream {
      for {
        pull <- self.process
        push <- transducer.push
        done <- ZRef.makeManaged(false)
        run = {
          def go: ZIO[R1, Option[E1], Chunk[P]] = done.get.flatMap {
            if (_)
              Pull.end
            else
              pull
                .foldZIO(
                  _.fold(done.set(true) *> push(None).asSomeError)(Pull.fail(_)),
                  os => push(Some(os)).asSomeError
                )
                .flatMap(ps => if (ps.isEmpty) go else IO.succeedNow(ps))
          }

          go
        }
      } yield run
    }

  /**
   * Aggregates elements of this stream using the provided sink for as long
   * as the downstream operators on the stream are busy.
   *
   * This operator divides the stream into two asynchronous "islands". Operators upstream
   * of this operator run on one fiber, while downstream operators run on another. Whenever
   * the downstream fiber is busy processing elements, the upstream fiber will feed elements
   * into the sink until it signals completion.
   *
   * Any transducer can be used here, but see [[ZTransducer.foldWeightedM]] and [[ZTransducer.foldUntilM]] for
   * transducers that cover the common usecases.
   */
  final def aggregateAsync[R1 <: R, E1 >: E, P](
    transducer: ZTransducer[R1, E1, O, P]
  )(implicit trace: ZTraceElement): ZStream[R1 with Has[Clock], E1, P] =
    aggregateAsyncWithin(transducer, Schedule.forever)

  /**
   * Uses `aggregateAsyncWithinEither` but only returns the `Right` results.
   *
   * @param transducer used for the aggregation
   * @param schedule signalling for when to stop the aggregation
   * @tparam R1 environment type
   * @tparam E1 error type
   * @tparam P type of the value produced by the given transducer and consumed by the given schedule
   * @return `ZStream[R1, E1, P]`
   */
  final def aggregateAsyncWithin[R1 <: R, E1 >: E, P](
    transducer: ZTransducer[R1, E1, O, P],
    schedule: Schedule[R1, Chunk[P], Any]
  )(implicit trace: ZTraceElement): ZStream[R1 with Has[Clock], E1, P] =
    aggregateAsyncWithinEither(transducer, schedule).collect { case Right(v) =>
      v
    }

  /**
   * Aggregates elements using the provided transducer until it signals completion, or the
   * delay signalled by the schedule has passed.
   *
   * This operator divides the stream into two asynchronous islands. Operators upstream
   * of this operator run on one fiber, while downstream operators run on another. Elements
   * will be aggregated by the transducer until the downstream fiber pulls the aggregated value,
   * or until the schedule's delay has passed.
   *
   * Aggregated elements will be fed into the schedule to determine the delays between
   * pulls.
   *
   * @param transducer used for the aggregation
   * @param schedule signalling for when to stop the aggregation
   * @tparam R1 environment type
   * @tparam E1 error type
   * @tparam P type of the value produced by the given transducer and consumed by the given schedule
   * @tparam Q type of the value produced by the given schedule
   * @return `ZStream[R1, E1, Either[Q, P]]`
   */
  final def aggregateAsyncWithinEither[R1 <: R, E1 >: E, P, Q](
    transducer: ZTransducer[R1, E1, O, P],
    schedule: Schedule[R1, Chunk[P], Q]
  )(implicit trace: ZTraceElement): ZStream[R1 with Has[Clock], E1, Either[Q, P]] =
    ZStream {
      for {
        pull          <- self.process
        push          <- transducer.push
        handoff       <- ZStream.Handoff.make[Take[E1, O]].toManaged
        raceNextTime  <- ZRef.makeManaged(false)
        waitingFiber  <- ZRef.makeManaged[Option[Fiber[Nothing, Take[E1, O]]]](None)
        scheduleFiber <- ZRef.makeManaged[Option[Fiber[Nothing, Option[Q]]]](None)
        sdriver       <- schedule.driver.toManaged
        lastChunk     <- ZRef.makeManaged[Chunk[P]](Chunk.empty)
        producer       = Take.fromPull(pull).repeatWhileZIO(take => handoff.offer(take).as(take.isSuccess))
        consumer = {
          // Advances the state of the schedule, which may or may not terminate
          val updateSchedule: URIO[R1 with Has[Clock], Option[Q]] =
            lastChunk.get.flatMap(sdriver.next).fold(_ => None, Some(_))

          // Waiting for the normal output of the producer
          val waitForProducer: ZIO[R1, Nothing, Take[E1, O]] =
            waitingFiber.getAndSet(None).flatMap {
              case None      => handoff.take
              case Some(fib) => fib.join
            }

          // Waiting for the scheduler
          val waitForSchedule: URIO[R1 with Has[Clock], Option[Q]] =
            scheduleFiber.getAndSet(None).flatMap {
              case None      => updateSchedule
              case Some(fib) => fib.join
            }

          def updateLastChunk(take: Take[_, P]): UIO[Unit] =
            take.tap(lastChunk.set(_))

          def setScheduleOnEmptyChunk(
            take: Take[E1, P],
            optFiber: Option[Fiber[Nothing, Option[Q]]]
          ): UIO[Unit] =
            optFiber.fold(ZIO.unit) { scheduleWaiting =>
              if (take.exit.fold(_ => true, _.nonEmpty))
                scheduleWaiting.interrupt.unit
              else
                scheduleFiber.set(Some(scheduleWaiting))
            }

          def handleTake(
            take: Take[E1, O],
            scheduleWaiting: Option[Fiber[Nothing, Option[Q]]]
          ): Pull[R1, E1, Take[E1, Either[Nothing, P]]] =
            take
              .foldZIO(
                scheduleWaiting.fold(ZIO.unit)(_.interrupt.unit) *> push(None).map(ps =>
                  Chunk(Take.chunk(ps.map(Right(_))), Take.end)
                ),
                cause => ZIO.failCause(cause),
                os =>
                  Take
                    .fromPull(push(Some(os)).asSomeError)
                    .flatMap { take =>
                      setScheduleOnEmptyChunk(take, scheduleWaiting) *>
                        updateLastChunk(take).as(Chunk.single(take.map(Right(_))))
                    }
              )
              .mapError(Some(_))

          def go(race: Boolean): ZIO[R1 with Has[Clock], Option[E1], Chunk[Take[E1, Either[Q, P]]]] =
            if (!race)
              waitForProducer.flatMap(handleTake(_, None)) <* raceNextTime.set(true)
            else
              waitForSchedule
                .raceWith[R1 with Has[Clock], Nothing, Option[E1], Take[E1, O], Chunk[Take[E1, Either[Q, P]]]](
                  waitForProducer
                )(
                  (scheduleDone, producerWaiting) =>
                    ZIO.done(scheduleDone).flatMap {
                      case None =>
                        for {
                          lastQ         <- lastChunk.set(Chunk.empty) *> sdriver.last.orDie <* sdriver.reset
                          scheduleResult = Take.single(Left(lastQ))
                          take          <- Take.fromPull(push(None).asSomeError).tap(updateLastChunk)
                          _             <- raceNextTime.set(false)
                          _             <- waitingFiber.set(Some(producerWaiting))
                        } yield Chunk(scheduleResult, take.map(Right(_)))

                      case Some(_) =>
                        for {
                          ps <- Take.fromPull(push(None).asSomeError).tap(updateLastChunk)
                          _  <- raceNextTime.set(false)
                          _  <- waitingFiber.set(Some(producerWaiting))
                        } yield Chunk.single(ps.map(Right(_)))
                    },
                  (
                    producerDone,
                    scheduleWaiting
                  ) => handleTake(Take(producerDone.flatMap(_.exit)), Some(scheduleWaiting)),
                  Some(ZScope.global)
                )

          raceNextTime.get
            .flatMap(go)
            .onInterrupt {
              waitingFiber.get.flatMap(_.map(_.interrupt).getOrElse(ZIO.unit)) *>
                scheduleFiber.get.flatMap(_.map(_.interrupt).getOrElse(ZIO.unit))
            }
        }

        _ <- producer.forkManaged
      } yield consumer
    }.flattenTake

  /**
   * Maps the success values of this stream to the specified constant value.
   */
  def as[O2](o2: => O2)(implicit trace: ZTraceElement): ZStream[R, E, O2] =
    map(_ => o2)

  /**
   * Returns a stream whose failure and success channels have been mapped by
   * the specified pair of functions, `f` and `g`.
   */
  @deprecated("use mapBoth", "2.0.0")
  def bimap[E1, O1](f: E => E1, g: O => O1)(implicit ev: CanFail[E], trace: ZTraceElement): ZStream[R, E1, O1] =
    mapBoth(f, g)

  /**
   * Fan out the stream, producing a list of streams that have the same
   * elements as this stream. The driver stream will only ever advance the
   * `maximumLag` chunks before the slowest downstream stream.
   */
  final def broadcast(n: Int, maximumLag: Int)(implicit
    trace: ZTraceElement
  ): ZManaged[R, Nothing, List[ZStream[Any, E, O]]] =
    self
      .broadcastedQueues(n, maximumLag)
      .map(_.map(ZStream.fromQueueWithShutdown(_).flattenTake))

  /**
   * Fan out the stream, producing a dynamic number of streams that have the
   * same elements as this stream. The driver stream will only ever advance the
   * `maximumLag` chunks before the slowest downstream stream.
   */
  final def broadcastDynamic(
    maximumLag: Int
  )(implicit trace: ZTraceElement): ZManaged[R, Nothing, ZStream[Any, E, O]] =
    self
      .broadcastedQueuesDynamic(maximumLag)
      .map(ZStream.managed(_).flatMap(ZStream.fromQueue(_)).flattenTake)

  /**
   * Converts the stream to a managed list of queues. Every value will be
   * replicated to every queue with the slowest queue being allowed to buffer
   * `maximumLag` chunks before the driver is back pressured.
   *
   * Queues can unsubscribe from upstream by shutting down.
   */
  final def broadcastedQueues(
    n: Int,
    maximumLag: Int
  )(implicit trace: ZTraceElement): ZManaged[R, Nothing, List[Dequeue[Take[E, O]]]] =
    for {
      hub    <- Hub.bounded[Take[E, O]](maximumLag).toManaged
      queues <- ZManaged.collectAll(List.fill(n)(hub.subscribe))
      _      <- self.intoHubManaged(hub).fork
    } yield queues

  /**
   * Converts the stream to a managed dynamic amount of queues. Every chunk
   * will be replicated to every queue with the slowest queue being allowed to
   * buffer `maximumLag` chunks before the driver is back pressured.
   *
   * Queues can unsubscribe from upstream by shutting down.
   */
  final def broadcastedQueuesDynamic(
    maximumLag: Int
  )(implicit trace: ZTraceElement): ZManaged[R, Nothing, ZManaged[Any, Nothing, Dequeue[Take[E, O]]]] =
    toHub(maximumLag).map(_.subscribe)

  /**
   * Allows a faster producer to progress independently of a slower consumer by buffering
   * up to `capacity` chunks in a queue.
   *
   * @note Prefer capacities that are powers of 2 for better performance.
   */
  final def buffer(capacity: Int)(implicit trace: ZTraceElement): ZStream[R, E, O] =
    ZStream {
      for {
        done  <- Ref.make(false).toManaged
        queue <- self.toQueue(capacity)
        pull = done.get.flatMap {
                 if (_) Pull.end
                 else
                   queue.take.flatMap(_.done).catchSome { case None =>
                     done.set(true) *> Pull.end
                   }
               }
      } yield pull
    }

  private final def bufferSignal[E1 >: E, O1 >: O](
    queue: Queue[(Take[E1, O1], Promise[Nothing, Unit])]
  )(implicit trace: ZTraceElement): ZManaged[R, Nothing, ZIO[R, Option[E1], Chunk[O1]]] =
    for {
      as    <- self.process
      start <- Promise.make[Nothing, Unit].toManaged
      _     <- start.succeed(()).toManaged
      ref   <- Ref.make(start).toManaged
      done  <- Ref.make(false).toManaged
      upstream = {
        def offer(take: Take[E1, O1]): UIO[Unit] =
          take.exit.fold(
            _ =>
              for {
                latch <- ref.get
                _     <- latch.await
                p     <- Promise.make[Nothing, Unit]
                _     <- queue.offer((take, p))
                _     <- ref.set(p)
                _     <- p.await
              } yield (),
            _ =>
              for {
                p     <- Promise.make[Nothing, Unit]
                added <- queue.offer((take, p))
                _     <- ref.set(p).when(added)
              } yield ()
          )

        Take.fromPull(as).tap(take => offer(take)).repeatWhile(_ != Take.end).unit
      }
      _ <- upstream.toManaged.fork
      pull = done.get.flatMap {
               if (_) Pull.end
               else
                 queue.take.flatMap { case (take, p) =>
                   p.succeed(()) *> done.set(true).when(take == Take.end) *> take.done
                 }
             }
    } yield pull

  /**
   * Allows a faster producer to progress independently of a slower consumer by buffering
   * up to `capacity` elements in a dropping queue.
   *
   * @note Prefer capacities that are powers of 2 for better performance.
   */
  final def bufferDropping(capacity: Int)(implicit trace: ZTraceElement): ZStream[R, E, O] =
    ZStream {
      for {
        queue <- Queue.dropping[(Take[E, O], Promise[Nothing, Unit])](capacity).toManagedWith(_.shutdown)
        pull  <- bufferSignal(queue)
      } yield pull
    }

  /**
   * Allows a faster producer to progress independently of a slower consumer by buffering
   * up to `capacity` elements in a sliding queue.
   *
   * @note Prefer capacities that are powers of 2 for better performance.
   */
  final def bufferSliding(capacity: Int)(implicit trace: ZTraceElement): ZStream[R, E, O] =
    ZStream {
      for {
        queue <- Queue.sliding[(Take[E, O], Promise[Nothing, Unit])](capacity).toManagedWith(_.shutdown)
        pull  <- bufferSignal(queue)
      } yield pull
    }

  /**
   * Allows a faster producer to progress independently of a slower consumer by buffering
   * elements into an unbounded queue.
   */
  final def bufferUnbounded(implicit trace: ZTraceElement): ZStream[R, E, O] =
    ZStream {
      for {
        done  <- ZRef.make(false).toManaged
        queue <- self.toQueueUnbounded
        pull = done.get.flatMap {
                 if (_) Pull.end
                 else
                   queue.take.flatMap(_.foldZIO(done.set(true) *> Pull.end, Pull.failCause, Pull.emit(_)))
               }
      } yield pull
    }

  /**
   * Switches over to the stream produced by the provided function in case this one
   * fails with a typed error.
   */
  final def catchAll[R1 <: R, E2, O1 >: O](
    f: E => ZStream[R1, E2, O1]
  )(implicit ev: CanFail[E], trace: ZTraceElement): ZStream[R1, E2, O1] =
    catchAllCause(_.failureOrCause.fold(f, ZStream.failCause(_)))

  /**
   * Switches over to the stream produced by the provided function in case this one
   * fails. Allows recovery from all causes of failure, including interruption if the
   * stream is uninterruptible.
   */
  final def catchAllCause[R1 <: R, E2, O1 >: O](
    f: Cause[E] => ZStream[R1, E2, O1]
  )(implicit trace: ZTraceElement): ZStream[R1, E2, O1] = {
    sealed abstract class State[+E0]
    case object NotStarted                      extends State[Nothing]
    case class Self[E0](pull: Pull[R1, E0, O1]) extends State[E0]
    case class Other(pull: Pull[R1, E2, O1])    extends State[Nothing]

    ZStream {
      for {
        finalizerRef <- ZManaged.finalizerRef(ZManaged.Finalizer.noop)
        ref          <- Ref.make[State[E]](NotStarted).toManaged
        pull = {
          def closeCurrent(cause: Cause[Any]) =
            finalizerRef.getAndSet(ZManaged.Finalizer.noop).flatMap(_.apply(Exit.failCause(cause))).uninterruptible

          def open[R, E0, O](stream: ZStream[R, E0, O])(asState: Pull[R, E0, O] => State[E]) =
            ZIO.uninterruptibleMask { restore =>
              ZManaged.ReleaseMap.make.flatMap { releaseMap =>
                finalizerRef.set(releaseMap.releaseAll(_, ExecutionStrategy.Sequential)) *>
                  restore(stream.process.zio)
                    .provideSome[R]((_, releaseMap))
                    .map(_._2)
                    .tap(pull => ref.set(asState(pull)))
              }
            }

          def failover(cause: Cause[Option[E]]) =
            Cause.flipCauseOption(cause) match {
              case None => ZIO.fail(None)
              case Some(cause) =>
                closeCurrent(cause) *> open(f(cause))(Other(_)).flatten
            }

          ref.get.flatMap {
            case NotStarted  => open(self)(Self(_)).flatten.catchAllCause(failover)
            case Self(pull)  => pull.catchAllCause(failover)
            case Other(pull) => pull
          }
        }
      } yield pull
    }
  }

  /**
   * Switches over to the stream produced by the provided function in case this one
   * fails with some typed error.
   */
  final def catchSome[R1 <: R, E1 >: E, O1 >: O](pf: PartialFunction[E, ZStream[R1, E1, O1]])(implicit
    trace: ZTraceElement
  ): ZStream[R1, E1, O1] =
    catchAll(pf.applyOrElse[E, ZStream[R1, E1, O1]](_, ZStream.fail(_)))

  /**
   * Switches over to the stream produced by the provided function in case this one
   * fails with some errors. Allows recovery from all causes of failure, including interruption if the
   * stream is uninterruptible.
   */
  final def catchSomeCause[R1 <: R, E1 >: E, O1 >: O](
    pf: PartialFunction[Cause[E], ZStream[R1, E1, O1]]
  )(implicit trace: ZTraceElement): ZStream[R1, E1, O1] =
    catchAllCause(pf.applyOrElse[Cause[E], ZStream[R1, E1, O1]](_, ZStream.failCause(_)))

  /**
   * Returns a new stream that only emits elements that are not equal to the
   * previous element emitted, using natural equality to determine whether two
   * elements are equal.
   */
  def changes(implicit trace: ZTraceElement): ZStream[R, E, O] =
    changesWith(_ == _)

  /**
   * Returns a new stream that only emits elements that are not equal to the
   * previous element emitted, using the specified function to determine
   * whether two elements are equal.
   */
  def changesWith(f: (O, O) => Boolean)(implicit trace: ZTraceElement): ZStream[R, E, O] =
    ZStream {
      for {
        ref <- Ref.makeManaged[Option[O]](None)
        p   <- self.process
        pull = for {
                 z0 <- ref.get
                 c  <- p
                 (z1, chunk) = c.foldLeft[(Option[O], Chunk[O])]((z0, Chunk.empty)) {
                                 case ((Some(o), os), o1) if (f(o, o1)) => (Some(o1), os)
                                 case ((_, os), o1)                     => (Some(o1), os :+ o1)
                               }
                 _ <- ref.set(z1)
               } yield chunk
      } yield pull
    }

  /**
   * Returns a new stream that only emits elements that are not equal to the
   * previous element emitted, using the specified effectual function to
   * determine whether two elements are equal.
   */
  def changesWithZIO[R1 <: R, E1 >: E](
    f: (O, O) => ZIO[R1, E1, Boolean]
  )(implicit trace: ZTraceElement): ZStream[R1, E1, O] =
    ZStream {
      for {
        ref <- Ref.makeManaged[Option[O]](None)
        p   <- self.process
        pull = for {
                 z0 <- ref.get
                 c  <- p
                 tuple <- c.foldZIO[R1, E1, (Option[O], Chunk[O])]((z0, Chunk.empty)) {
                            case ((Some(o), os), o1) =>
                              f(o, o1).map(b => if (b) (Some(o1), os) else (Some(o1), os :+ o1))
                            case ((_, os), o1) =>
                              ZIO.succeedNow((Some(o1), os :+ o1))
                          }.asSomeError
                 (z1, chunk) = tuple
                 _          <- ref.set(z1)
               } yield chunk
      } yield pull
    }

  /**
   * Re-chunks the elements of the stream into chunks of
   * `n` elements each.
   * The last chunk might contain less than `n` elements
   */
  @deprecated("use rechunk", "2.0.0")
  def chunkN(n: Int)(implicit trace: ZTraceElement): ZStream[R, E, O] =
    rechunk(n)

  /**
   * Exposes the underlying chunks of the stream as a stream of chunks of
   * elements.
   */
  def chunks(implicit trace: ZTraceElement): ZStream[R, E, Chunk[O]] =
    mapChunks(Chunk.single)

  /**
   * Performs a filter and map in a single step.
   */
  def collect[O1](pf: PartialFunction[O, O1])(implicit trace: ZTraceElement): ZStream[R, E, O1] =
    mapChunks(_.collect(pf))

  /**
   * Filters any `Right` values.
   */
  final def collectLeft[L1, O1](implicit ev: O <:< Either[L1, O1], trace: ZTraceElement): ZStream[R, E, L1] = {
    val _ = ev
    self.asInstanceOf[ZStream[R, E, Either[L1, O1]]].collect { case Left(a) => a }
  }

  /**
   * Filters any 'None' values.
   */
  final def collectSome[O1](implicit ev: O <:< Option[O1], trace: ZTraceElement): ZStream[R, E, O1] = {
    val _ = ev
    self.asInstanceOf[ZStream[R, E, Option[O1]]].collect { case Some(a) => a }
  }

  /**
   * Filters any `Exit.Failure` values.
   */
  final def collectSuccess[L1, O1](implicit ev: O <:< Exit[L1, O1], trace: ZTraceElement): ZStream[R, E, O1] = {
    val _ = ev
    self.asInstanceOf[ZStream[R, E, Exit[L1, O1]]].collect { case Exit.Success(a) => a }
  }

  /**
   * Filters any `Left` values.
   */
  final def collectRight[L1, O1](implicit ev: O <:< Either[L1, O1], trace: ZTraceElement): ZStream[R, E, O1] = {
    val _ = ev
    self.asInstanceOf[ZStream[R, E, Either[L1, O1]]].collect { case Right(a) => a }
  }

  /**
   * Performs an effectful filter and map in a single step.
   */
  @deprecated("use collectZIO", "2.0.0")
  final def collectM[R1 <: R, E1 >: E, O1](pf: PartialFunction[O, ZIO[R1, E1, O1]])(implicit
    trace: ZTraceElement
  ): ZStream[R1, E1, O1] =
    collectZIO(pf)

  /**
   * Performs an effectful filter and map in a single step.
   */
  final def collectZIO[R1 <: R, E1 >: E, O1](
    pf: PartialFunction[O, ZIO[R1, E1, O1]]
  )(implicit trace: ZTraceElement): ZStream[R1, E1, O1] =
    ZStream {
      for {
        os    <- self.process.mapZIO(BufferedPull.make(_))
        pfSome = pf.andThen(_.mapBoth(Some(_), Chunk.single(_)))
        pull = {
          def go: ZIO[R1, Option[E1], Chunk[O1]] =
            os.pullElement.flatMap(o => pfSome.applyOrElse(o, (_: O) => go))

          go
        }

      } yield pull
    }

  /**
   * Transforms all elements of the stream for as long as the specified partial function is defined.
   */
  def collectWhile[O2](p: PartialFunction[O, O2])(implicit trace: ZTraceElement): ZStream[R, E, O2] =
    ZStream {
      for {
        chunks  <- self.process
        doneRef <- Ref.make(false).toManaged
        pull = doneRef.get.flatMap { done =>
                 if (done) Pull.end
                 else
                   for {
                     chunk    <- chunks
                     remaining = chunk.collectWhile(p)
                     _        <- doneRef.set(true).when(remaining.length < chunk.length)
                   } yield remaining
               }
      } yield pull
    }

  /**
   * Terminates the stream when encountering the first `Right`.
   */
  final def collectWhileLeft[L1, O1](implicit ev: O <:< Either[L1, O1], trace: ZTraceElement): ZStream[R, E, L1] = {
    val _ = ev
    self.asInstanceOf[ZStream[R, E, Either[L1, O1]]].collectWhile { case Left(a) => a }
  }

  /**
   * Effectfully transforms all elements of the stream for as long as the specified partial function is defined.
   */
  @deprecated("use collectWhileZIO", "2.0.0")
  final def collectWhileM[R1 <: R, E1 >: E, O2](pf: PartialFunction[O, ZIO[R1, E1, O2]])(implicit
    trace: ZTraceElement
  ): ZStream[R1, E1, O2] =
    collectWhileZIO(pf)

  /**
   * Effectfully transforms all elements of the stream for as long as the specified partial function is defined.
   */
  final def collectWhileZIO[R1 <: R, E1 >: E, O2](
    pf: PartialFunction[O, ZIO[R1, E1, O2]]
  )(implicit trace: ZTraceElement): ZStream[R1, E1, O2] =
    ZStream {
      for {
        os   <- self.process.mapZIO(BufferedPull.make(_))
        done <- Ref.make(false).toManaged
        pfIO  = pf.andThen(_.mapBoth(Some(_), Chunk.single(_)))
        pull = done.get.flatMap {
                 if (_) Pull.end
                 else
                   os.pullElement.flatMap(a => pfIO.applyOrElse(a, (_: O) => done.set(true) *> Pull.end))
               }
      } yield pull
    }

  /**
   * Terminates the stream when encountering the first `None`.
   */
  final def collectWhileSome[O1](implicit ev: O <:< Option[O1], trace: ZTraceElement): ZStream[R, E, O1] = {
    val _ = ev
    self.asInstanceOf[ZStream[R, E, Option[O1]]].collectWhile { case Some(a) => a }
  }

  /**
   * Terminates the stream when encountering the first `Left`.
   */
  final def collectWhileRight[L1, O1](implicit ev: O <:< Either[L1, O1], trace: ZTraceElement): ZStream[R, E, O1] = {
    val _ = ev
    self.asInstanceOf[ZStream[R, E, Either[L1, O1]]].collectWhile { case Right(a) => a }
  }

  /**
   * Terminates the stream when encountering the first `Exit.Failure`.
   */
  final def collectWhileSuccess[L1, O1](implicit ev: O <:< Exit[L1, O1], trace: ZTraceElement): ZStream[R, E, O1] = {
    val _ = ev
    self.asInstanceOf[ZStream[R, E, Exit[L1, O1]]].collectWhile { case Exit.Success(a) => a }
  }

  /**
   * Combines the elements from this stream and the specified stream by repeatedly applying the
   * function `f` to extract an element using both sides and conceptually "offer"
   * it to the destination stream. `f` can maintain some internal state to control
   * the combining process, with the initial state being specified by `s`.
   *
   * Where possible, prefer [[ZStream#combineChunks]] for a more efficient implementation.
   */
  final def combine[R1 <: R, E1 >: E, S, O2, O3](that: ZStream[R1, E1, O2])(s: S)(
    f: (S, ZIO[R, Option[E], O], ZIO[R1, Option[E1], O2]) => ZIO[R1, Nothing, Exit[Option[E1], (O3, S)]]
  )(implicit trace: ZTraceElement): ZStream[R1, E1, O3] =
    ZStream[R1, E1, O3] {
      for {
        left <- self.process.mapZIO(BufferedPull.make[R, E, O](_)) // type annotation required for Dotty
        right <- that.process.mapZIO(BufferedPull.make[R1, E1, O2](_))
        pull <- ZStream
                  .unfoldZIO(s)(s => f(s, left.pullElement, right.pullElement).flatMap(ZIO.done(_).unsome))
                  .process
      } yield pull
    }

  /**
   * Combines the chunks from this stream and the specified stream by repeatedly applying the
   * function `f` to extract a chunk using both sides and conceptually "offer"
   * it to the destination stream. `f` can maintain some internal state to control
   * the combining process, with the initial state being specified by `s`.
   */
  final def combineChunks[R1 <: R, E1 >: E, S, O2, O3](that: ZStream[R1, E1, O2])(s: S)(
    f: (
      S,
      ZIO[R, Option[E], Chunk[O]],
      ZIO[R1, Option[E1], Chunk[O2]]
    ) => ZIO[R1, Nothing, Exit[Option[E1], (Chunk[O3], S)]]
  )(implicit trace: ZTraceElement): ZStream[R1, E1, O3] =
    ZStream[R1, E1, O3] {
      for {
        left  <- self.process
        right <- that.process
        pull <- ZStream
                  .unfoldChunkZIO(s)(s => f(s, left, right).flatMap(ZIO.done(_).unsome))
                  .process
      } yield pull
    }

  /**
   * Concatenates the specified stream with this stream, resulting in a stream
   * that emits the elements from this stream and then the elements from the specified stream.
   */
  def concat[R1 <: R, E1 >: E, O1 >: O](
    that: => ZStream[R1, E1, O1]
  )(implicit trace: ZTraceElement): ZStream[R1, E1, O1] =
    ZStream {
      // This implementation is identical to ZStream.concatAll, but specialized so we can
      // maintain laziness on `that`. Laziness on concatenation is important for combinators
      // such as `forever`.
      for {
        currStream   <- Ref.make[ZIO[R1, Option[E1], Chunk[O1]]](Pull.end).toManaged
        switchStream <- ZManaged.switchable[R1, Nothing, ZIO[R1, Option[E1], Chunk[O1]]]
        switched     <- Ref.make(false).toManaged
        _            <- switchStream(self.process).flatMap(currStream.set).toManaged
        pull = {
          def go: ZIO[R1, Option[E1], Chunk[O1]] =
            currStream.get.flatten.catchAllCause {
              Cause.flipCauseOption(_) match {
                case Some(e) => Pull.failCause(e)
                case None =>
                  switched.getAndSet(true).flatMap {
                    if (_) Pull.end
                    else switchStream(that.process).flatMap(currStream.set) *> go
                  }
              }
            }

          go
        }
      } yield pull
    }

  /**
   * Composes this stream with the specified stream to create a cartesian product of elements
   * with a specified function.
   * The `that` stream would be run multiple times, for every element in the `this` stream.
   *
   * See also [[ZStream#zip]] and [[ZStream#<&>]] for the more common point-wise variant.
   */
  final def crossWith[R1 <: R, E1 >: E, O2, C](that: ZStream[R1, E1, O2])(f: (O, O2) => C)(implicit
    trace: ZTraceElement
  ): ZStream[R1, E1, C] =
    self.flatMap(l => that.map(r => f(l, r)))

  /**
   * Composes this stream with the specified stream to create a cartesian product of elements.
   * The `that` stream would be run multiple times, for every element in the `this` stream.
   *
   * See also [[ZStream#zip]] and [[ZStream#<&>]] for the more common point-wise variant.
   */
  final def cross[R1 <: R, E1 >: E, O2](that: ZStream[R1, E1, O2])(implicit
    zippable: Zippable[O, O2],
    trace: ZTraceElement
  ): ZStream[R1, E1, zippable.Out] =
    (self crossWith that)(zippable.zip(_, _))

  /**
   * Composes this stream with the specified stream to create a cartesian product of elements,
   * but keeps only elements from this stream.
   * The `that` stream would be run multiple times, for every element in the `this` stream.
   *
   * See also [[ZStream#zip]] and [[ZStream#<&>]] for the more common point-wise variant.
   */
  final def crossLeft[R1 <: R, E1 >: E, O2](that: ZStream[R1, E1, O2])(implicit
    trace: ZTraceElement
  ): ZStream[R1, E1, O] =
    (self crossWith that)((o, _) => o)

  /**
   * Composes this stream with the specified stream to create a cartesian product of elements,
   * but keeps only elements from the other stream.
   * The `that` stream would be run multiple times, for every element in the `this` stream.
   *
   * See also [[ZStream#zip]] and [[ZStream#<&>]] for the more common point-wise variant.
   */
  final def crossRight[R1 <: R, E1 >: E, O2](that: ZStream[R1, E1, O2])(implicit
    trace: ZTraceElement
  ): ZStream[R1, E1, O2] =
    (self crossWith that)((_, o2) => o2)

  /**
   * More powerful version of `ZStream#broadcast`. Allows to provide a function that determines what
   * queues should receive which elements. The decide function will receive the indices of the queues
   * in the resulting list.
   */
  final def distributedWith[E1 >: E](
    n: Int,
    maximumLag: Int,
    decide: O => UIO[Int => Boolean]
  )(implicit trace: ZTraceElement): ZManaged[R, Nothing, List[Dequeue[Exit[Option[E1], O]]]] =
    Promise.make[Nothing, O => UIO[UniqueKey => Boolean]].toManaged.flatMap { prom =>
      distributedWithDynamic(maximumLag, (o: O) => prom.await.flatMap(_(o)), _ => ZIO.unit).flatMap { next =>
        ZIO.collectAll {
          Range(0, n).map(id => next.map { case (key, queue) => ((key -> id), queue) })
        }.flatMap { entries =>
          val (mappings, queues) =
            entries.foldRight((Map.empty[UniqueKey, Int], List.empty[Dequeue[Exit[Option[E1], O]]])) {
              case ((mapping, queue), (mappings, queues)) =>
                (mappings + mapping, queue :: queues)
            }
          prom.succeed((o: O) => decide(o).map(f => (key: UniqueKey) => f(mappings(key)))).as(queues)
        }.toManaged
      }
    }

  /**
   * More powerful version of `ZStream#distributedWith`. This returns a function that will produce
   * new queues and corresponding indices.
   * You can also provide a function that will be executed after the final events are enqueued in all queues.
   * Shutdown of the queues is handled by the driver.
   * Downstream users can also shutdown queues manually. In this case the driver will
   * continue but no longer backpressure on them.
   */
  final def distributedWithDynamic(
    maximumLag: Int,
    decide: O => UIO[UniqueKey => Boolean],
    done: Exit[Option[E], Nothing] => UIO[Any] = (_: Any) => UIO.unit
  )(implicit trace: ZTraceElement): ZManaged[R, Nothing, UIO[(UniqueKey, Dequeue[Exit[Option[E], O]])]] =
    for {
      queuesRef <- Ref
                     .make[Map[UniqueKey, Queue[Exit[Option[E], O]]]](Map())
                     .toManagedWith(_.get.flatMap(qs => ZIO.foreach(qs.values)(_.shutdown)))
      add <- {
        val offer = (o: O) =>
          for {
            shouldProcess <- decide(o)
            queues        <- queuesRef.get
            _ <- ZIO
                   .foldLeft(queues)(List[UniqueKey]()) { case (acc, (id, queue)) =>
                     if (shouldProcess(id)) {
                       queue
                         .offer(Exit.succeed(o))
                         .foldCauseZIO(
                           {
                             // we ignore all downstream queues that were shut down and remove them later
                             case c if c.isInterrupted => ZIO.succeedNow(id :: acc)
                             case c                    => ZIO.failCause(c)
                           },
                           _ => ZIO.succeedNow(acc)
                         )
                     } else ZIO.succeedNow(acc)
                   }
                   .flatMap(ids => if (ids.nonEmpty) queuesRef.update(_ -- ids) else ZIO.unit)
          } yield ()

        for {
          queuesLock <- Semaphore.make(1).toManaged
          newQueue <- Ref
                        .make[UIO[(UniqueKey, Queue[Exit[Option[E], O]])]] {
                          for {
                            queue <- Queue.bounded[Exit[Option[E], O]](maximumLag)
                            id     = UniqueKey()
                            _     <- queuesRef.update(_ + (id -> queue))
                          } yield (id, queue)
                        }
                        .toManaged
          finalize = (endTake: Exit[Option[E], Nothing]) =>
                       // we need to make sure that no queues are currently being added
                       queuesLock.withPermit {
                         for {
                           // all newly created queues should end immediately
                           _ <- newQueue.set {
                                  for {
                                    queue <- Queue.bounded[Exit[Option[E], O]](1)
                                    _     <- queue.offer(endTake)
                                    id     = UniqueKey()
                                    _     <- queuesRef.update(_ + (id -> queue))
                                  } yield (id, queue)
                                }
                           queues <- queuesRef.get.map(_.values)
                           _ <- ZIO.foreach(queues) { queue =>
                                  queue.offer(endTake).catchSomeCause {
                                    case c if c.isInterrupted => ZIO.unit
                                  }
                                }
                           _ <- done(endTake)
                         } yield ()
                       }
          _ <- self
                 .foreachManaged(offer)
                 .foldCauseManaged(
                   cause => finalize(Exit.failCause(cause.map(Some(_)))).toManaged,
                   _ => finalize(Exit.fail(None)).toManaged
                 )
                 .fork
        } yield queuesLock.withPermit(newQueue.get.flatten)
      }
    } yield add

  /**
   * Converts this stream to a stream that executes its effects but emits no
   * elements. Useful for sequencing effects using streams:
   *
   * {{{
   * (Stream(1, 2, 3).tap(i => ZIO(println(i))) ++
   *   Stream.fromZIO(ZIO(println("Done!"))).drain ++
   *   Stream(4, 5, 6).tap(i => ZIO(println(i)))).run(Sink.drain)
   * }}}
   */
  final def drain(implicit trace: ZTraceElement): ZStream[R, E, Nothing] =
    mapChunks(_ => Chunk.empty)

  /**
   * Drains the provided stream in the background for as long as this stream is running.
   * If this stream ends before `other`, `other` will be interrupted. If `other` fails,
   * this stream will fail with that error.
   */
  final def drainFork[R1 <: R, E1 >: E](
    other: ZStream[R1, E1, Any]
  )(implicit trace: ZTraceElement): ZStream[R1, E1, O] =
    ZStream.fromZIO(Promise.make[E1, Nothing]).flatMap { bgDied =>
      ZStream
        .managed(other.foreachManaged(_ => ZIO.unit).catchAllCause(bgDied.failCause(_).toManaged).fork) *>
        self.interruptWhen(bgDied)
    }

  /**
   * Drops the specified number of elements from this stream.
   */
  def drop(n: Long)(implicit trace: ZTraceElement): ZStream[R, E, O] =
    ZStream {
      for {
        chunks     <- self.process
        counterRef <- Ref.make(0L).toManaged
        pull = {
          def go: ZIO[R, Option[E], Chunk[O]] =
            chunks.flatMap { chunk =>
              counterRef.get.flatMap { cnt =>
                if (cnt >= n) ZIO.succeedNow(chunk)
                else if (chunk.size <= (n - cnt)) counterRef.set(cnt + chunk.size) *> go
                else counterRef.set(cnt + (n - cnt)).as(chunk.drop((n - cnt).toInt))
              }
            }

          go
        }
      } yield pull
    }

  /**
   * Drops all elements of the stream until the specified predicate evaluates
   * to `true`.
   */
  final def dropUntil(pred: O => Boolean)(implicit trace: ZTraceElement): ZStream[R, E, O] =
    dropWhile(!pred(_)).drop(1)

  /**
   * Drops all elements of the stream for as long as the specified predicate
   * evaluates to `true`.
   */
  def dropWhile(pred: O => Boolean)(implicit trace: ZTraceElement): ZStream[R, E, O] =
    ZStream {
      for {
        chunks          <- self.process
        keepDroppingRef <- Ref.make(true).toManaged
        pull = {
          def go: ZIO[R, Option[E], Chunk[O]] =
            chunks.flatMap { chunk =>
              keepDroppingRef.get.flatMap { keepDropping =>
                if (!keepDropping) ZIO.succeedNow(chunk)
                else {
                  val remaining = chunk.dropWhile(pred)
                  val empty     = remaining.length <= 0

                  if (empty) go
                  else keepDroppingRef.set(false).as(remaining)
                }
              }
            }

          go
        }
      } yield pull
    }

  /**
   * Returns a stream whose failures and successes have been lifted into an
   * `Either`. The resulting stream cannot fail, because the failures have
   * been exposed as part of the `Either` success case.
   *
   * @note the stream will end as soon as the first error occurs.
   */
  final def either(implicit ev: CanFail[E], trace: ZTraceElement): ZStream[R, Nothing, Either[E, O]] =
    self.map(Right(_)).catchAll(e => ZStream(Left(e)))

  /**
   * Executes the provided finalizer after this stream's finalizers run.
   */
  final def ensuring[R1 <: R](fin: ZIO[R1, Nothing, Any])(implicit trace: ZTraceElement): ZStream[R1, E, O] =
    ZStream(self.process.ensuring(fin))

  /**
   * Executes the provided finalizer before this stream's finalizers run.
   */
  final def ensuringFirst[R1 <: R](fin: ZIO[R1, Nothing, Any])(implicit trace: ZTraceElement): ZStream[R1, E, O] =
    ZStream(self.process.ensuringFirst(fin))

  /**
   * Executes a pure fold over the stream of values - reduces all elements in the stream to a value of type `S`.
   */
  final def fold[S](s: S)(f: (S, O) => S)(implicit trace: ZTraceElement): ZIO[R, E, S] =
    foldWhileManagedZIO(s)(_ => true)((s, a) => ZIO.succeedNow(f(s, a))).use(ZIO.succeedNow)

  /**
   * Executes an effectful fold over the stream of values.
   */
  @deprecated("use foldZIO", "2.0.0")
  final def foldM[R1 <: R, E1 >: E, S](s: S)(f: (S, O) => ZIO[R1, E1, S])(implicit
    trace: ZTraceElement
  ): ZIO[R1, E1, S] =
    foldZIO[R1, E1, S](s)(f)

  /**
   * Executes a pure fold over the stream of values.
   * Returns a Managed value that represents the scope of the stream.
   */
  final def foldManaged[S](s: S)(f: (S, O) => S)(implicit trace: ZTraceElement): ZManaged[R, E, S] =
    foldWhileManagedZIO(s)(_ => true)((s, a) => ZIO.succeedNow(f(s, a)))

  /**
   * Executes an effectful fold over the stream of values.
   * Returns a Managed value that represents the scope of the stream.
   */
  @deprecated("use foldManagedZIO", "2.0.0")
  final def foldManagedM[R1 <: R, E1 >: E, S](s: S)(f: (S, O) => ZIO[R1, E1, S])(implicit
    trace: ZTraceElement
  ): ZManaged[R1, E1, S] =
    foldManagedZIO[R1, E1, S](s)(f)

  /**
   * Executes an effectful fold over the stream of values.
   * Returns a Managed value that represents the scope of the stream.
   */
  final def foldManagedZIO[R1 <: R, E1 >: E, S](s: S)(f: (S, O) => ZIO[R1, E1, S])(implicit
    trace: ZTraceElement
  ): ZManaged[R1, E1, S] =
    foldWhileManagedZIO[R1, E1, S](s)(_ => true)(f)

  /**
   * Reduces the elements in the stream to a value of type `S`.
   * Stops the fold early when the condition is not fulfilled.
   * Example:
   * {{{
   *  Stream(1).forever.foldWhile(0)(_ <= 4)(_ + _) // UIO[Int] == 5
   * }}}
   */
  final def foldWhile[S](s: S)(cont: S => Boolean)(f: (S, O) => S)(implicit trace: ZTraceElement): ZIO[R, E, S] =
    foldWhileManagedZIO(s)(cont)((s, a) => ZIO.succeedNow(f(s, a))).use(ZIO.succeedNow)

  /**
   * Executes an effectful fold over the stream of values.
   * Stops the fold early when the condition is not fulfilled.
   * Example:
   * {{{
   *   Stream(1)
   *     .forever                                // an infinite Stream of 1's
   *     .fold(0)(_ <= 4)((s, a) => UIO(s + a))  // UIO[Int] == 5
   * }}}
   *
   * @param cont function which defines the early termination condition
   */
  @deprecated("use foldWhileZIO", "2.0.0")
  final def foldWhileM[R1 <: R, E1 >: E, S](s: S)(cont: S => Boolean)(f: (S, O) => ZIO[R1, E1, S])(implicit
    trace: ZTraceElement
  ): ZIO[R1, E1, S] =
    foldWhileZIO[R1, E1, S](s)(cont)(f)

  /**
   * Executes a pure fold over the stream of values.
   * Returns a Managed value that represents the scope of the stream.
   * Stops the fold early when the condition is not fulfilled.
   */
  def foldWhileManaged[S](s: S)(cont: S => Boolean)(f: (S, O) => S)(implicit trace: ZTraceElement): ZManaged[R, E, S] =
    foldWhileManagedZIO(s)(cont)((s, a) => ZIO.succeedNow(f(s, a)))

  /**
   * Executes an effectful fold over the stream of values.
   * Returns a Managed value that represents the scope of the stream.
   * Stops the fold early when the condition is not fulfilled.
   * Example:
   * {{{
   *   Stream(1)
   *     .forever                                // an infinite Stream of 1's
   *     .fold(0)(_ <= 4)((s, a) => UIO(s + a))  // Managed[Nothing, Int]
   *     .use(ZIO.succeed)                       // UIO[Int] == 5
   * }}}
   *
   * @param cont function which defines the early termination condition
   */
  @deprecated("use foldWhileManagedZIO", "2.0.0")
  final def foldWhileManagedM[R1 <: R, E1 >: E, S](
    s: S
  )(cont: S => Boolean)(f: (S, O) => ZIO[R1, E1, S])(implicit trace: ZTraceElement): ZManaged[R1, E1, S] =
    foldWhileManagedZIO[R1, E1, S](s)(cont)(f)

  /**
   * Executes an effectful fold over the stream of values.
   * Returns a Managed value that represents the scope of the stream.
   * Stops the fold early when the condition is not fulfilled.
   * Example:
   * {{{
   *   Stream(1)
   *     .forever                                // an infinite Stream of 1's
   *     .fold(0)(_ <= 4)((s, a) => UIO(s + a))  // Managed[Nothing, Int]
   *     .use(ZIO.succeed)                       // UIO[Int] == 5
   * }}}
   *
   * @param cont function which defines the early termination condition
   */
  final def foldWhileManagedZIO[R1 <: R, E1 >: E, S](
    s: S
  )(cont: S => Boolean)(f: (S, O) => ZIO[R1, E1, S])(implicit trace: ZTraceElement): ZManaged[R1, E1, S] =
    process.flatMap { (is: ZIO[R, Option[E], Chunk[O]]) =>
      def loop(s1: S): ZIO[R1, E1, S] =
        if (!cont(s1)) UIO.succeedNow(s1)
        else
          is.foldZIO(
            {
              case Some(e) =>
                IO.fail(e)
              case None =>
                IO.succeedNow(s1)
            },
            (ch: Chunk[O]) => ch.foldZIO(s1)(f).flatMap(loop)
          )

      ZManaged.fromZIO(loop(s))
    }

  /**
   * Executes an effectful fold over the stream of values.
   * Stops the fold early when the condition is not fulfilled.
   * Example:
   * {{{
   *   Stream(1)
   *     .forever                                // an infinite Stream of 1's
   *     .fold(0)(_ <= 4)((s, a) => UIO(s + a))  // UIO[Int] == 5
   * }}}
   *
   * @param cont function which defines the early termination condition
   */
  final def foldWhileZIO[R1 <: R, E1 >: E, S](s: S)(cont: S => Boolean)(f: (S, O) => ZIO[R1, E1, S])(implicit
    trace: ZTraceElement
  ): ZIO[R1, E1, S] =
    foldWhileManagedZIO[R1, E1, S](s)(cont)(f).use(ZIO.succeedNow)

  /**
   * Executes an effectful fold over the stream of values.
   */
  final def foldZIO[R1 <: R, E1 >: E, S](s: S)(f: (S, O) => ZIO[R1, E1, S])(implicit
    trace: ZTraceElement
  ): ZIO[R1, E1, S] =
    foldWhileManagedZIO[R1, E1, S](s)(_ => true)(f).use(ZIO.succeedNow)

  /**
   * Consumes all elements of the stream, passing them to the specified callback.
   */
  final def foreach[R1 <: R, E1 >: E](f: O => ZIO[R1, E1, Any])(implicit trace: ZTraceElement): ZIO[R1, E1, Unit] =
    run(ZSink.foreach(f))

  /**
   * Consumes all elements of the stream, passing them to the specified callback.
   */
  final def foreachChunk[R1 <: R, E1 >: E](f: Chunk[O] => ZIO[R1, E1, Any])(implicit
    trace: ZTraceElement
  ): ZIO[R1, E1, Unit] =
    run(ZSink.foreachChunk(f))

  /**
   * Like [[ZStream#foreachChunk]], but returns a `ZManaged` so the finalization order
   * can be controlled.
   */
  final def foreachChunkManaged[R1 <: R, E1 >: E](f: Chunk[O] => ZIO[R1, E1, Any])(implicit
    trace: ZTraceElement
  ): ZManaged[R1, E1, Unit] =
    runManaged(ZSink.foreachChunk(f))

  /**
   * Like [[ZStream#foreach]], but returns a `ZManaged` so the finalization order
   * can be controlled.
   */
  final def foreachManaged[R1 <: R, E1 >: E](f: O => ZIO[R1, E1, Any])(implicit
    trace: ZTraceElement
  ): ZManaged[R1, E1, Unit] =
    runManaged(ZSink.foreach(f))

  /**
   * Consumes elements of the stream, passing them to the specified callback,
   * and terminating consumption when the callback returns `false`.
   */
  final def foreachWhile[R1 <: R, E1 >: E](f: O => ZIO[R1, E1, Boolean])(implicit
    trace: ZTraceElement
  ): ZIO[R1, E1, Unit] =
    run(ZSink.foreachWhile(f))

  /**
   * Like [[ZStream#foreachWhile]], but returns a `ZManaged` so the finalization order
   * can be controlled.
   */
  final def foreachWhileManaged[R1 <: R, E1 >: E](f: O => ZIO[R1, E1, Boolean])(implicit
    trace: ZTraceElement
  ): ZManaged[R1, E1, Unit] =
    runManaged(ZSink.foreachWhile(f))

  /**
   * Repeats this stream forever.
   */
  def forever(implicit trace: ZTraceElement): ZStream[R, E, O] =
    ZStream {
      for {
        currStream   <- Ref.make[ZIO[R, Option[E], Chunk[O]]](Pull.end).toManaged
        switchStream <- ZManaged.switchable[R, Nothing, ZIO[R, Option[E], Chunk[O]]]
        _            <- switchStream(self.process).flatMap(currStream.set).toManaged
        pull = {
          def go: ZIO[R, Option[E], Chunk[O]] =
            currStream.get.flatten.catchAllCause {
              Cause.flipCauseOption(_) match {
                case Some(e) => Pull.failCause(e)
                case None =>
                  switchStream(self.process).flatMap(currStream.set) *> ZIO.yieldNow *> go
              }
            }

          go
        }
      } yield pull
    }

  /**
   * Filters the elements emitted by this stream using the provided function.
   */
  def filter(f: O => Boolean)(implicit trace: ZTraceElement): ZStream[R, E, O] =
    mapChunks(_.filter(f))

  /**
   * Effectfully filters the elements emitted by this stream.
   */
  @deprecated("use filterZIO", "2.0.0")
  def filterM[R1 <: R, E1 >: E](f: O => ZIO[R1, E1, Boolean])(implicit trace: ZTraceElement): ZStream[R1, E1, O] =
    filterZIO(f)

  /**
   * Effectfully filters the elements emitted by this stream.
   */
  def filterZIO[R1 <: R, E1 >: E](f: O => ZIO[R1, E1, Boolean])(implicit trace: ZTraceElement): ZStream[R1, E1, O] =
    ZStream {
      self.process.mapZIO(BufferedPull.make(_)).map { os =>
        def pull: Pull[R1, E1, O] =
          os.pullElement.flatMap { o =>
            f(o).mapError(Some(_)).flatMap {
              if (_) UIO.succeed(Chunk.single(o))
              else pull
            }
          }

        pull
      }
    }

  /**
   * Filters this stream by the specified predicate, removing all elements for
   * which the predicate evaluates to true.
   */
  final def filterNot(pred: O => Boolean)(implicit trace: ZTraceElement): ZStream[R, E, O] = filter(a => !pred(a))

  /**
   * Emits elements of this stream with a fixed delay in between, regardless of how long it
   * takes to produce a value.
   */
  final def fixed(duration: Duration)(implicit trace: ZTraceElement): ZStream[R with Has[Clock], E, O] =
    schedule(Schedule.fixed(duration))

  /**
   * Returns a stream made of the concatenation in strict order of all the streams
   * produced by passing each element of this stream to `f0`
   */
  def flatMap[R1 <: R, E1 >: E, O2](
    f0: O => ZStream[R1, E1, O2]
  )(implicit trace: ZTraceElement): ZStream[R1, E1, O2] = {
    def go(
      outerStream: ZIO[R1, Option[E1], Chunk[O]],
      currOuterChunk: Ref[(Chunk[O], Int)],
      currInnerStream: Ref[ZIO[R1, Option[E1], Chunk[O2]]],
      innerFinalizer: Ref[ZManaged.Finalizer]
    ): ZIO[R1, Option[E1], Chunk[O2]] = {
      def pullNonEmpty[R, E, O](pull: ZIO[R, Option[E], Chunk[O]]): ZIO[R, Option[E], Chunk[O]] =
        pull.flatMap(os => if (os.nonEmpty) UIO.succeed(os) else pullNonEmpty(pull))

      def closeInner =
        innerFinalizer.getAndSet(ZManaged.Finalizer.noop).flatMap(_.apply(Exit.unit))

      def pullOuter: ZIO[R1, Option[E1], Unit] =
        currOuterChunk.modify { case (chunk, nextIdx) =>
          if (nextIdx < chunk.size) (UIO.succeed(chunk(nextIdx)), (chunk, nextIdx + 1))
          else
            (
              pullNonEmpty(outerStream)
                .tap(os => currOuterChunk.set((os, 1)))
                .map(_.apply(0)),
              (chunk, nextIdx)
            )
        }.flatten.flatMap { o =>
          ZIO.uninterruptibleMask { restore =>
            for {
              releaseMap <- ZManaged.ReleaseMap.make
              pull       <- restore(f0(o).process.zio.provideSome[R1]((_, releaseMap)).map(_._2))
              _          <- currInnerStream.set(pull)
              _          <- innerFinalizer.set(releaseMap.releaseAll(_, ExecutionStrategy.Sequential))
            } yield ()
          }
        }

      currInnerStream.get.flatten.catchAllCause { c =>
        Cause.flipCauseOption(c) match {
          case Some(e) => Pull.failCause(e)
          case None    =>
            // The additional switch is needed to eagerly run the finalizer
            // *before* pulling another element from the outer stream.
            closeInner *>
              pullOuter *>
              go(outerStream, currOuterChunk, currInnerStream, innerFinalizer)
        }
      }
    }

    ZStream {
      for {
        outerStream     <- self.process
        currOuterChunk  <- Ref.make[(Chunk[O], Int)](Chunk.empty -> 0).toManaged
        currInnerStream <- Ref.make[ZIO[R1, Option[E1], Chunk[O2]]](Pull.end).toManaged
        innerFinalizer  <- ZManaged.finalizerRef(ZManaged.Finalizer.noop)
      } yield go(outerStream, currOuterChunk, currInnerStream, innerFinalizer)
    }
  }

  /**
   * Maps each element of this stream to another stream and returns the
   * non-deterministic merge of those streams, executing up to `n` inner streams
   * concurrently. Up to `outputBuffer` elements of the produced streams may be
   * buffered in memory by this operator.
   */
  final def flatMapPar[R1 <: R, E1 >: E, O2](n: Int, outputBuffer: Int = 16)(
    f: O => ZStream[R1, E1, O2]
  )(implicit trace: ZTraceElement): ZStream[R1, E1, O2] =
    ZStream[R1, E1, O2] {
      ZManaged.withChildren { getChildren =>
        for {
          out          <- Queue.bounded[ZIO[R1, Option[E1], Chunk[O2]]](outputBuffer).toManagedWith(_.shutdown)
          permits      <- Semaphore.make(n.toLong).toManaged
          innerFailure <- Promise.make[Cause[E1], Nothing].toManaged

          // - The driver stream forks an inner fiber for each stream created
          //   by f, with an upper bound of n concurrent fibers, enforced by the semaphore.
          //   - On completion, the driver stream tries to acquire all permits to verify
          //     that all inner fibers have finished.
          //     - If one of them failed (signalled by a promise), all other fibers are interrupted
          //     - If they all succeeded, Take.End is enqueued
          //   - On error, the driver stream interrupts all inner fibers and emits a
          //     Take.Fail value
          //   - Interruption is handled by running the finalizers which take care of cleanup
          // - Inner fibers enqueue Take values from their streams to the output queue
          //   - On error, an inner fiber enqueues a Take.Fail value and signals its failure
          //     with a promise. The driver will pick that up and interrupt all other fibers.
          //   - On interruption, an inner fiber does nothing
          //   - On completion, an inner fiber does nothing
          _ <- self.foreachManaged { a =>
                 for {
                   latch <- Promise.make[Nothing, Unit]
                   // If the inner stream completed successfully, release the permit so another
                   // stream can be executed. Otherwise, signal failure to the outer stream.
                   withPermitManaged = ZManaged.acquireReleaseExit(permits.acquire.commit)(
                                         _.fold(
                                           cause => innerFailure.fail(cause.stripFailures),
                                           _ => permits.release.commit
                                         )
                                       )
                   innerStream = withPermitManaged
                                   .tap(_ => latch.succeed(()).toManaged)
                                   .useDiscard(
                                     f(a)
                                       .foreachChunk(b => out.offer(UIO.succeedNow(b)))
                                       .foldCauseZIO(
                                         cause => out.offer(Pull.failCause(cause)) *> innerFailure.fail(cause),
                                         _ => ZIO.unit
                                       )
                                   )
                   _ <- innerStream.fork
                   // Make sure that the current inner stream has actually succeeded in acquiring
                   // a permit before continuing. Otherwise we could reach the end of the stream and
                   // acquire the permits ourselves before the inners had a chance to start.
                   _ <- latch.await
                 } yield ()
               }.foldCauseManaged(
                 cause => (getChildren.flatMap(Fiber.interruptAll(_)) *> out.offer(Pull.failCause(cause))).toManaged,
                 _ =>
                   innerFailure.await.interruptible
                     // Important to use `withPermits` here because the ZManaged#fork below may interrupt
                     // the driver, and we want the permits to be released in that case
                     .raceWith(permits.withPermits(n.toLong)(ZIO.unit).interruptible)(
                       // One of the inner fibers failed. It already enqueued its failure, so we
                       // interrupt the inner fibers. The finalizer below will make sure
                       // that they actually end.
                       leftDone = (_, permitAcquisition) =>
                         getChildren.flatMap(Fiber.interruptAll(_)) *> permitAcquisition.interrupt,
                       // All fibers completed successfully, so we signal that we're done.
                       rightDone = (_, failureAwait) => out.offer(Pull.end) *> failureAwait.interrupt
                     )
                     .toManaged
               ).fork
        } yield out.take.flatten
      }
    }

  /**
   * Maps each element of this stream to another stream and returns the non-deterministic merge
   * of those streams, executing up to `n` inner streams concurrently. When a new stream is created
   * from an element of the source stream, the oldest executing stream is cancelled. Up to `bufferSize`
   * elements of the produced streams may be buffered in memory by this operator.
   */
  final def flatMapParSwitch[R1 <: R, E1 >: E, O2](n: Int, bufferSize: Int = 16)(
    f: O => ZStream[R1, E1, O2]
  )(implicit trace: ZTraceElement): ZStream[R1, E1, O2] =
    ZStream[R1, E1, O2] {
      ZManaged.withChildren { getChildren =>
        for {
          // Modeled after flatMapPar.
          out          <- Queue.bounded[ZIO[R1, Option[E1], Chunk[O2]]](bufferSize).toManagedWith(_.shutdown)
          permits      <- Semaphore.make(n.toLong).toManaged
          innerFailure <- Promise.make[Cause[E1], Nothing].toManaged
          cancelers    <- Queue.bounded[Promise[Nothing, Unit]](n).toManagedWith(_.shutdown)
          _ <- self.foreachManaged { a =>
                 for {
                   canceler <- Promise.make[Nothing, Unit]
                   latch    <- Promise.make[Nothing, Unit]
                   size     <- cancelers.size
                   _ <- if (size < n) UIO.unit
                        else cancelers.take.flatMap(_.succeed(()))
                   _ <- cancelers.offer(canceler)
                   innerStream = permits.withPermitManaged
                                   .tap(_ => latch.succeed(()).toManaged)
                                   .useDiscard(
                                     f(a)
                                       .foreachChunk(o2s => out.offer(UIO.succeedNow(o2s)))
                                       .foldCauseZIO(
                                         cause => out.offer(Pull.failCause(cause)) *> innerFailure.fail(cause),
                                         _ => UIO.unit
                                       )
                                   )
                   _ <- (innerStream race canceler.await).fork
                   _ <- latch.await
                 } yield ()
               }.foldCauseManaged(
                 cause => (getChildren.flatMap(Fiber.interruptAll(_)) *> out.offer(Pull.failCause(cause))).toManaged,
                 _ =>
                   innerFailure.await
                     .raceWith(permits.withPermits(n.toLong)(UIO.unit))(
                       leftDone = (_, permitAcquisition) =>
                         getChildren.flatMap(Fiber.interruptAll(_)) *> permitAcquisition.interrupt,
                       rightDone = (_, failureAwait) => out.offer(Pull.end) *> failureAwait.interrupt
                     )
                     .toManaged
               ).fork
        } yield out.take.flatten
      }
    }

  /**
   * Flattens this stream-of-streams into a stream made of the concatenation in
   * strict order of all the streams.
   */
  def flatten[R1 <: R, E1 >: E, O1](implicit ev: O <:< ZStream[R1, E1, O1], trace: ZTraceElement): ZStream[R1, E1, O1] =
    flatMap(ev(_))

  /**
   * Submerges the chunks carried by this stream into the stream's structure, while
   * still preserving them.
   */
  def flattenChunks[O1](implicit ev: O <:< Chunk[O1], trace: ZTraceElement): ZStream[R, E, O1] =
    ZStream {
      self.process
        .mapZIO(BufferedPull.make(_))
        .map(_.pullElement.map(ev))
    }

  /**
   * Flattens [[Exit]] values. `Exit.Failure` values translate to stream failures
   * while `Exit.Success` values translate to stream elements.
   */
  def flattenExit[E1 >: E, O1](implicit ev: O <:< Exit[E1, O1], trace: ZTraceElement): ZStream[R, E1, O1] =
    mapZIO(o => ZIO.done(ev(o)))

  /**
   * Unwraps [[Exit]] values that also signify end-of-stream by failing with `None`.
   *
   * For `Exit[E, O]` values that do not signal end-of-stream, prefer:
   * {{{
   * stream.mapZIO(ZIO.done(_))
   * }}}
   */
  def flattenExitOption[E1 >: E, O1](implicit
    ev: O <:< Exit[Option[E1], O1],
    trace: ZTraceElement
  ): ZStream[R, E1, O1] =
    ZStream {
      for {
        upstream <- self.process.mapZIO(BufferedPull.make(_))
        done     <- Ref.make(false).toManaged
        pull = done.get.flatMap {
                 if (_) Pull.end
                 else
                   upstream.pullElement
                     .foldZIO(
                       {
                         case None    => done.set(true) *> Pull.end
                         case Some(e) => Pull.fail(e)
                       },
                       os =>
                         ZIO
                           .done(ev(os))
                           .foldZIO(
                             {
                               case None    => done.set(true) *> Pull.end
                               case Some(e) => Pull.fail(e)
                             },
                             Pull.emit(_)
                           )
                     )
               }
      } yield pull
    }

  /**
   * Submerges the iterables carried by this stream into the stream's structure, while
   * still preserving them.
   */
  def flattenIterables[O1](implicit ev: O <:< Iterable[O1], trace: ZTraceElement): ZStream[R, E, O1] =
    map(o => Chunk.fromIterable(ev(o))).flattenChunks

  /**
   * Flattens a stream of streams into a stream by executing a non-deterministic
   * concurrent merge. Up to `n` streams may be consumed in parallel and up to
   * `outputBuffer` elements may be buffered by this operator.
   */
  def flattenPar[R1 <: R, E1 >: E, O1](n: Int, outputBuffer: Int = 16)(implicit
    ev: O <:< ZStream[R1, E1, O1],
    trace: ZTraceElement
  ): ZStream[R1, E1, O1] =
    flatMapPar[R1, E1, O1](n, outputBuffer)(ev(_))

  /**
   * Like [[flattenPar]], but executes all streams concurrently.
   */
  def flattenParUnbounded[R1 <: R, E1 >: E, O1](
    outputBuffer: Int = 16
  )(implicit ev: O <:< ZStream[R1, E1, O1], trace: ZTraceElement): ZStream[R1, E1, O1] =
    flattenPar[R1, E1, O1](Int.MaxValue, outputBuffer)

  /**
   * Unwraps [[Exit]] values and flatten chunks that also signify end-of-stream by failing with `None`.
   */
  final def flattenTake[E1 >: E, O1](implicit ev: O <:< Take[E1, O1], trace: ZTraceElement): ZStream[R, E1, O1] =
    map(_.exit).flattenExitOption[E1, Chunk[O1]].flattenChunks

  /**
   * More powerful version of [[ZStream.groupByKey]]
   */
  final def groupBy[R1 <: R, E1 >: E, K, V](
    f: O => ZIO[R1, E1, (K, V)],
    buffer0: Int = 16
  ): ZStream.GroupBy[R1, E1, K, V] = {
    type O1 = O
    new ZStream.GroupBy[R1, E1, K, V] {
      type O = O1
      def stream = self
      def key    = f
      def buffer = buffer0
    }
  }

  /**
   * Partition a stream using a function and process each stream individually.
   * This returns a data structure that can be used
   * to further filter down which groups shall be processed.
   *
   * After calling apply on the GroupBy object, the remaining groups will be processed
   * in parallel and the resulting streams merged in a nondeterministic fashion.
   *
   * Up to `buffer` elements may be buffered in any group stream before the producer
   * is backpressured. Take care to consume from all streams in order
   * to prevent deadlocks.
   *
   * Example:
   * Collect the first 2 words for every starting letter
   * from a stream of words.
   * {{{
   * ZStream.fromIterable(List("hello", "world", "hi", "holla"))
   *  .groupByKey(_.head) { case (k, s) => s.take(2).map((k, _)) }
   *  .runCollect
   *  .map(_ == List(('h', "hello"), ('h', "hi"), ('w', "world"))
   * }}}
   */
  final def groupByKey[K](
    f: O => K,
    buffer: Int = 16
  ): ZStream.GroupBy[R, E, K, O] =
    self.groupBy(a => ZIO.succeedNow((f(a), a)), buffer)

  /**
   * Halts the evaluation of this stream when the provided IO completes. The given IO
   * will be forked as part of the returned stream, and its success will be discarded.
   *
   * An element in the process of being pulled will not be interrupted when the IO
   * completes. See `interruptWhen` for this behavior.
   *
   * If the IO completes with a failure, the stream will emit that failure.
   */
  final def haltWhen[R1 <: R, E1 >: E](io: ZIO[R1, E1, Any])(implicit trace: ZTraceElement): ZStream[R1, E1, O] =
    ZStream {
      for {
        as    <- self.process
        runIO <- io.forkManaged
      } yield runIO.poll.flatMap {
        case None       => as
        case Some(exit) => exit.fold(cause => Pull.failCause(cause), _ => Pull.end)
      }
    }

  /**
   * Specialized version of haltWhen which halts the evaluation of this stream
   * after the given duration.
   *
   * An element in the process of being pulled will not be interrupted when the
   * given duration completes. See `interruptAfter` for this behavior.
   */
  final def haltAfter(duration: Duration)(implicit trace: ZTraceElement): ZStream[R with Has[Clock], E, O] =
    haltWhen(Clock.sleep(duration))

  /**
   * Partitions the stream with specified chunkSize
   * @param chunkSize size of the chunk
   */
  def grouped(chunkSize: Int)(implicit trace: ZTraceElement): ZStream[R, E, Chunk[O]] =
    aggregate(ZTransducer.collectAllN(chunkSize))

  /**
   * Partitions the stream with the specified chunkSize or until the specified
   * duration has passed, whichever is satisfied first.
   */
  def groupedWithin(chunkSize: Int, within: Duration)(implicit
    trace: ZTraceElement
  ): ZStream[R with Has[Clock], E, Chunk[O]] =
    aggregateAsyncWithin(ZTransducer.collectAllN(chunkSize), Schedule.spaced(within))

  /**
   * Halts the evaluation of this stream when the provided promise resolves.
   *
   * If the promise completes with a failure, the stream will emit that failure.
   */
  final def haltWhen[E1 >: E](p: Promise[E1, _])(implicit trace: ZTraceElement): ZStream[R, E1, O] =
    ZStream {
      for {
        as   <- self.process
        done <- Ref.make(false).toManaged
        pull = done.get flatMap {
                 if (_) Pull.end
                 else
                   p.poll.flatMap {
                     case None    => as
                     case Some(v) => done.set(true) *> v.mapError(Some(_)) *> Pull.end
                   }
               }
      } yield pull
    }

  /**
   * Interleaves this stream and the specified stream deterministically by
   * alternating pulling values from this stream and the specified stream.
   * When one stream is exhausted all remaining values in the other stream
   * will be pulled.
   */
  final def interleave[R1 <: R, E1 >: E, O1 >: O](that: ZStream[R1, E1, O1])(implicit
    trace: ZTraceElement
  ): ZStream[R1, E1, O1] =
    self.interleaveWith(that)(ZStream(true, false).forever)

  /**
   * Combines this stream and the specified stream deterministically using the
   * stream of boolean values `b` to control which stream to pull from next.
   * `true` indicates to pull from this stream and `false` indicates to pull
   * from the specified stream. Only consumes as many elements as requested by
   * `b`. If either this stream or the specified stream are exhausted further
   * requests for values from that stream will be ignored.
   */
  final def interleaveWith[R1 <: R, E1 >: E, O1 >: O](
    that: ZStream[R1, E1, O1]
  )(b: ZStream[R1, E1, Boolean])(implicit trace: ZTraceElement): ZStream[R1, E1, O1] = {

    def loop(
      leftDone: Boolean,
      rightDone: Boolean,
      s: ZIO[R1, Option[E1], Boolean],
      left: ZIO[R, Option[E], O],
      right: ZIO[R1, Option[E1], O1]
    ): ZIO[R1, Nothing, Exit[Option[E1], (O1, (Boolean, Boolean, ZIO[R1, Option[E1], Boolean]))]] =
      s.foldCauseZIO(
        Cause.flipCauseOption(_) match {
          case None    => ZIO.succeedNow(Exit.fail(None))
          case Some(e) => ZIO.succeedNow(Exit.failCause(e.map(Some(_))))
        },
        b =>
          if (b && !leftDone) {
            left.foldCauseZIO(
              Cause.flipCauseOption(_) match {
                case None =>
                  if (rightDone) ZIO.succeedNow(Exit.fail(None))
                  else loop(true, rightDone, s, left, right)
                case Some(e) => ZIO.succeedNow(Exit.failCause(e.map(Some(_))))
              },
              a => ZIO.succeedNow(Exit.succeed((a, (leftDone, rightDone, s))))
            )
          } else if (!b && !rightDone)
            right.foldCauseZIO(
              Cause.flipCauseOption(_) match {
                case Some(e) => ZIO.succeedNow(Exit.failCause(e.map(Some(_))))
                case None =>
                  if (leftDone) ZIO.succeedNow(Exit.fail(None))
                  else loop(leftDone, true, s, left, right)
              },
              a => ZIO.succeedNow(Exit.succeed((a, (leftDone, rightDone, s))))
            )
          else loop(leftDone, rightDone, s, left, right)
      )

    ZStream {
      for {
        sides <- b.process.mapZIO(BufferedPull.make(_))
        result <-
          self
            .combine(that)((false, false, sides.pullElement)) { case ((leftDone, rightDone, sides), left, right) =>
              loop(leftDone, rightDone, sides, left, right)
            }
            .process
      } yield result
    }
  }

  /**
   * Intersperse stream with provided element similar to <code>List.mkString</code>.
   */
  final def intersperse[O1 >: O](middle: O1)(implicit trace: ZTraceElement): ZStream[R, E, O1] =
    ZStream {
      for {
        state  <- ZRef.makeManaged(true)
        chunks <- self.process
        pull = chunks.flatMap { os =>
                 state.modify { first =>
                   val builder    = ChunkBuilder.make[O1]()
                   var flagResult = first

                   os.foreach { o =>
                     if (flagResult) {
                       flagResult = false
                       builder += o
                     } else {
                       builder += middle
                       builder += o
                     }
                   }

                   (builder.result(), flagResult)
                 }
               }
      } yield pull
    }

  /**
   * Intersperse and also add a prefix and a suffix
   */
  final def intersperse[O1 >: O](start: O1, middle: O1, end: O1)(implicit trace: ZTraceElement): ZStream[R, E, O1] =
    ZStream(start) ++ intersperse(middle) ++ ZStream(end)

  /**
   * Interrupts the evaluation of this stream when the provided IO completes. The given
   * IO will be forked as part of this stream, and its success will be discarded. This
   * combinator will also interrupt any in-progress element being pulled from upstream.
   *
   * If the IO completes with a failure before the stream completes, the returned stream
   * will emit that failure.
   */
  final def interruptWhen[R1 <: R, E1 >: E](io: ZIO[R1, E1, Any])(implicit trace: ZTraceElement): ZStream[R1, E1, O] =
    ZStream {
      for {
        as    <- self.process
        runIO <- (io.asSomeError *> Pull.end).forkManaged
      } yield ZIO.transplant(graft => runIO.join.disconnect.raceFirst(graft(as)))
    }

  /**
   * Interrupts the evaluation of this stream when the provided promise resolves. This
   * combinator will also interrupt any in-progress element being pulled from upstream.
   *
   * If the promise completes with a failure, the stream will emit that failure.
   */
  final def interruptWhen[E1 >: E](p: Promise[E1, _])(implicit trace: ZTraceElement): ZStream[R, E1, O] =
    ZStream {
      for {
        as    <- self.process
        done  <- Ref.makeManaged(false)
        asPull = p.await.asSomeError *> done.set(true) *> Pull.end
        pull = (done.get <*> p.isDone) flatMap {
                 case (true, _) => Pull.end
                 case (_, true) => asPull
                 case _         => ZIO.transplant(graft => graft(as).raceFirst(asPull))
               }
      } yield pull
    }

  /**
   * Specialized version of interruptWhen which interrupts the evaluation of this stream
   * after the given duration.
   */
  final def interruptAfter(duration: Duration)(implicit trace: ZTraceElement): ZStream[R with Has[Clock], E, O] =
    interruptWhen(Clock.sleep(duration))

  /**
   * Enqueues elements of this stream into a queue. Stream failure and ending
   * will also be signalled.
   */
  @deprecated("use intoQueue", "2.0.0")
  final def into[R1 <: R, E1 >: E](
    queue: ZQueue[R1, Nothing, Nothing, Any, Take[E1, O], Any]
  )(implicit trace: ZTraceElement): ZIO[R1, E1, Unit] =
    intoQueue(queue)

  /**
   * Publishes elements of this stream to a hub. Stream failure and ending will
   * also be signalled.
   */
  final def intoHub[R1 <: R, E1 >: E](
    hub: ZHub[R1, Nothing, Nothing, Any, Take[E1, O], Any]
  )(implicit trace: ZTraceElement): ZIO[R1, E1, Unit] =
    intoQueue(hub.toQueue)

  /**
   * Like [[ZStream#intoHub]], but provides the result as a [[ZManaged]] to
   * allow for scope composition.
   */
  final def intoHubManaged[R1 <: R, E1 >: E](
    hub: ZHub[R1, Nothing, Nothing, Any, Take[E1, O], Any]
  )(implicit trace: ZTraceElement): ZManaged[R1, E1, Unit] =
    intoQueueManaged(hub.toQueue)

  /**
   * Like [[ZStream#into]], but provides the result as a [[ZManaged]] to allow
   * for scope composition.
   */
  @deprecated("use intoQueueManaged", "2.0.0")
  final def intoManaged[R1 <: R, E1 >: E](
    queue: ZQueue[R1, Nothing, Nothing, Any, Take[E1, O], Any]
  )(implicit trace: ZTraceElement): ZManaged[R1, E1, Unit] =
    intoQueueManaged(queue)

  /**
   * Enqueues elements of this stream into a queue. Stream failure and ending
   * will also be signalled.
   */
  final def intoQueue[R1 <: R, E1 >: E](
    queue: ZQueue[R1, Nothing, Nothing, Any, Take[E1, O], Any]
  )(implicit trace: ZTraceElement): ZIO[R1, E1, Unit] =
    intoQueueManaged(queue).useDiscard(UIO.unit)

  /**
   * Like [[ZStream#intoQueue]], but provides the result as a [[ZManaged]] to
   * allow for scope composition.
   */
  final def intoQueueManaged[R1 <: R, E1 >: E](
    queue: ZQueue[R1, Nothing, Nothing, Any, Take[E1, O], Any]
  )(implicit trace: ZTraceElement): ZManaged[R1, E1, Unit] =
    for {
      as <- self.process
      pull = {
        def go: ZIO[R1, Nothing, Unit] =
          as.foldCauseZIO(
            Cause
              .flipCauseOption(_)
              .fold[ZIO[R1, Nothing, Unit]](queue.offer(Take.end).unit)(c => queue.offer(Take.failCause(c)) *> go),
            a => queue.offer(Take.chunk(a)) *> go
          )

        go
      }
      _ <- pull.toManaged
    } yield ()

  /**
   * Locks the execution of this stream to the specified executor. Any streams
   * that are composed after this one will automatically be shifted back to the
   * previous executor.
   */
  @deprecated("use onExecutor", "2.0.0")
  def lock(executor: Executor)(implicit trace: ZTraceElement): ZStream[R, E, O] =
    onExecutor(executor)

  /**
   * Transforms the elements of this stream using the supplied function.
   */
  def map[O2](f: O => O2)(implicit trace: ZTraceElement): ZStream[R, E, O2] =
    mapChunks(_.map(f))

  /**
   * Statefully maps over the elements of this stream to produce new elements.
   */
  def mapAccum[S, O1](s: S)(f: (S, O) => (S, O1))(implicit trace: ZTraceElement): ZStream[R, E, O1] =
    mapAccumZIO(s)((s, a) => UIO.succeedNow(f(s, a)))

  /**
   * Statefully and effectfully maps over the elements of this stream to produce
   * new elements.
   */
  @deprecated("use mapAccumZIO", "2.0.0")
  final def mapAccumM[R1 <: R, E1 >: E, S, O1](s: S)(f: (S, O) => ZIO[R1, E1, (S, O1)])(implicit
    trace: ZTraceElement
  ): ZStream[R1, E1, O1] =
    mapAccumZIO[R1, E1, S, O1](s)(f)

  /**
   * Statefully and effectfully maps over the elements of this stream to produce
   * new elements.
   */
  final def mapAccumZIO[R1 <: R, E1 >: E, S, O1](
    s: S
  )(f: (S, O) => ZIO[R1, E1, (S, O1)])(implicit trace: ZTraceElement): ZStream[R1, E1, O1] =
    ZStream {
      for {
        state <- Ref.make(s).toManaged
        pull  <- self.process.mapZIO(BufferedPull.make(_))
      } yield pull.pullElement.flatMap { o =>
        (for {
          s <- state.get
          t <- f(s, o)
          _ <- state.set(t._1)
        } yield Chunk.single(t._2)).asSomeError
      }
    }

  /**
   * Transforms the chunks emitted by this stream.
   */
  def mapChunks[O2](f: Chunk[O] => Chunk[O2])(implicit trace: ZTraceElement): ZStream[R, E, O2] =
    mapChunksZIO(c => UIO.succeed(f(c)))

  /**
   * Effectfully transforms the chunks emitted by this stream.
   */
  @deprecated("use mapChunksZIO", "2.0.0")
  def mapChunksM[R1 <: R, E1 >: E, O2](f: Chunk[O] => ZIO[R1, E1, Chunk[O2]])(implicit
    trace: ZTraceElement
  ): ZStream[R1, E1, O2] =
    mapChunksZIO(f)

  /**
   * Effectfully transforms the chunks emitted by this stream.
   */
  def mapChunksZIO[R1 <: R, E1 >: E, O2](f: Chunk[O] => ZIO[R1, E1, Chunk[O2]])(implicit
    trace: ZTraceElement
  ): ZStream[R1, E1, O2] =
    ZStream(self.process.map(_.flatMap(f(_).mapError(Some(_)))))

  /**
   * Maps each element to an iterable, and flattens the iterables into the
   * output of this stream.
   */
  def mapConcat[O2](f: O => Iterable[O2])(implicit trace: ZTraceElement): ZStream[R, E, O2] =
    mapConcatChunk(o => Chunk.fromIterable(f(o)))

  /**
   * Maps each element to a chunk, and flattens the chunks into the output of
   * this stream.
   */
  def mapConcatChunk[O2](f: O => Chunk[O2])(implicit trace: ZTraceElement): ZStream[R, E, O2] =
    mapChunks(_.flatMap(f))

  /**
   * Effectfully maps each element to a chunk, and flattens the chunks into
   * the output of this stream.
   */
  @deprecated("use mapConcatChunkZIO", "2.0.0")
  final def mapConcatChunkM[R1 <: R, E1 >: E, O2](f: O => ZIO[R1, E1, Chunk[O2]])(implicit
    trace: ZTraceElement
  ): ZStream[R1, E1, O2] =
    mapConcatChunkZIO(f)

  /**
   * Effectfully maps each element to a chunk, and flattens the chunks into
   * the output of this stream.
   */
  final def mapConcatChunkZIO[R1 <: R, E1 >: E, O2](f: O => ZIO[R1, E1, Chunk[O2]])(implicit
    trace: ZTraceElement
  ): ZStream[R1, E1, O2] =
    mapZIO(f).mapConcatChunk(identity)

  /**
   * Effectfully maps each element to an iterable, and flattens the iterables into
   * the output of this stream.
   */
  @deprecated("use mapConcatZIO", "2.0.0")
  final def mapConcatM[R1 <: R, E1 >: E, O2](f: O => ZIO[R1, E1, Iterable[O2]])(implicit
    trace: ZTraceElement
  ): ZStream[R1, E1, O2] =
    mapConcatZIO(f)

  /**
   * Effectfully maps each element to an iterable, and flattens the iterables into
   * the output of this stream.
   */
  final def mapConcatZIO[R1 <: R, E1 >: E, O2](f: O => ZIO[R1, E1, Iterable[O2]])(implicit
    trace: ZTraceElement
  ): ZStream[R1, E1, O2] =
    mapZIO(a => f(a).map(Chunk.fromIterable(_))).mapConcatChunk(identity)

  /**
   * Returns a stream whose failure and success channels have been mapped by
   * the specified pair of functions, `f` and `g`.
   */
  def mapBoth[E1, O1](f: E => E1, g: O => O1)(implicit ev: CanFail[E], trace: ZTraceElement): ZStream[R, E1, O1] =
    mapError(f).map(g)

  /**
   * Transforms the errors emitted by this stream using `f`.
   */
  def mapError[E2](f: E => E2)(implicit trace: ZTraceElement): ZStream[R, E2, O] =
    ZStream(self.process.map(_.mapError(_.map(f))))

  /**
   * Transforms the full causes of failures emitted by this stream.
   */
  def mapErrorCause[E2](f: Cause[E] => Cause[E2])(implicit trace: ZTraceElement): ZStream[R, E2, O] =
    ZStream(
      self.process.map(
        _.mapErrorCause(
          Cause.flipCauseOption(_) match {
            case None    => Cause.fail(None)
            case Some(c) => f(c).map(Some(_))
          }
        )
      )
    )

  /**
   * Maps over elements of the stream with the specified effectful function.
   */
  @deprecated("use mapZIO", "2.0.0")
  def mapM[R1 <: R, E1 >: E, O2](f: O => ZIO[R1, E1, O2])(implicit trace: ZTraceElement): ZStream[R1, E1, O2] =
    mapZIO(f)

  /**
   * Maps over elements of the stream with the specified effectful function,
   * executing up to `n` invocations of `f` concurrently. Transformed elements
   * will be emitted in the original order.
   */
  @deprecated("use mapZIOPar", "2.0.0")
  final def mapMPar[R1 <: R, E1 >: E, O2](n: Int)(f: O => ZIO[R1, E1, O2])(implicit
    trace: ZTraceElement
  ): ZStream[R1, E1, O2] =
    mapZIOPar[R1, E1, O2](n)(f)

  /**
   * Maps over elements of the stream with the specified effectful function,
   * executing up to `n` invocations of `f` concurrently. The element order
   * is not enforced by this combinator, and elements may be reordered.
   */
  @deprecated("use mapZIOParUnordered", "2.0.0")
  final def mapMParUnordered[R1 <: R, E1 >: E, O2](n: Int)(f: O => ZIO[R1, E1, O2])(implicit
    trace: ZTraceElement
  ): ZStream[R1, E1, O2] =
    mapZIOParUnordered[R1, E1, O2](n)(f)

  /**
   * Maps over elements of the stream with the specified effectful function,
   * partitioned by `p` executing invocations of `f` concurrently. The number
   * of concurrent invocations of `f` is determined by the number of different
   * outputs of type `K`. Up to `buffer` elements may be buffered per partition.
   * Transformed elements may be reordered but the order within a partition is maintained.
   */
  @deprecated("use mapZIOPartitioned", "2.0.0")
  final def mapMPartitioned[R1 <: R, E1 >: E, O2, K](
    keyBy: O => K,
    buffer: Int = 16
  )(f: O => ZIO[R1, E1, O2])(implicit trace: ZTraceElement): ZStream[R1, E1, O2] =
    mapZIOPartitioned[R1, E1, O2, K](keyBy, buffer)(f)

  /**
   * Maps over elements of the stream with the specified effectful function.
   */
  def mapZIO[R1 <: R, E1 >: E, O2](f: O => ZIO[R1, E1, O2])(implicit trace: ZTraceElement): ZStream[R1, E1, O2] =
    ZStream {
      self.process.mapZIO(BufferedPull.make(_)).map { pull =>
        pull.pullElement.flatMap(f(_).mapBoth(Some(_), Chunk.single(_)))
      }
    }

  /**
   * Maps over elements of the stream with the specified effectful function,
   * executing up to `n` invocations of `f` concurrently. Transformed elements
   * will be emitted in the original order.
   */
  final def mapZIOPar[R1 <: R, E1 >: E, O2](
    n: Int
  )(f: O => ZIO[R1, E1, O2])(implicit trace: ZTraceElement): ZStream[R1, E1, O2] =
    ZStream[R1, E1, O2] {
      for {
        out         <- Queue.bounded[ZIO[R1, Option[E1], O2]](n).toManagedWith(_.shutdown)
        errorSignal <- Promise.make[E1, Nothing].toManaged
        permits     <- Semaphore.make(n.toLong).toManaged
        _ <- self.foreachManaged { a =>
               for {
                 p     <- Promise.make[E1, O2]
                 latch <- Promise.make[Nothing, Unit]
                 _     <- out.offer(p.await.mapError(Some(_)))
                 _ <- permits.withPermit {
                        latch.succeed(()) *>                      // Make sure we start evaluation before moving on to the next element
                          (errorSignal.await raceFirst f(a))      // Interrupt evaluation if another task fails
                            .tapErrorCause(errorSignal.failCause) // Notify other tasks of a failure
                            .intoPromise(p)                       // Transfer the result to the consuming stream
                      }.fork
                 _ <- latch.await
               } yield ()
             }.foldCauseManaged(
               c => out.offer(Pull.failCause(c)).toManaged,
               _ => (permits.withPermits(n.toLong)(ZIO.unit).interruptible *> out.offer(Pull.end)).toManaged
             ).fork
        consumer = out.take.flatten.map(Chunk.single(_))
      } yield consumer
    }

  /**
   * Maps over elements of the stream with the specified effectful function,
   * executing up to `n` invocations of `f` concurrently. The element order
   * is not enforced by this combinator, and elements may be reordered.
   */
  final def mapZIOParUnordered[R1 <: R, E1 >: E, O2](n: Int)(f: O => ZIO[R1, E1, O2])(implicit
    trace: ZTraceElement
  ): ZStream[R1, E1, O2] =
    flatMapPar[R1, E1, O2](n)(a => ZStream.fromZIO(f(a)))

  /**
   * Maps over elements of the stream with the specified effectful function,
   * partitioned by `p` executing invocations of `f` concurrently. The number
   * of concurrent invocations of `f` is determined by the number of different
   * outputs of type `K`. Up to `buffer` elements may be buffered per partition.
   * Transformed elements may be reordered but the order within a partition is maintained.
   */
  final def mapZIOPartitioned[R1 <: R, E1 >: E, O2, K](
    keyBy: O => K,
    buffer: Int = 16
  )(f: O => ZIO[R1, E1, O2])(implicit trace: ZTraceElement): ZStream[R1, E1, O2] =
    groupByKey(keyBy, buffer).apply { case (_, s) => s.mapZIO(f) }

  /**
   * Merges this stream and the specified stream together.
   *
   * New produced stream will terminate when both specified stream terminate if no termination
   * strategy is specified.
   */
  final def merge[R1 <: R, E1 >: E, O1 >: O](
    that: ZStream[R1, E1, O1],
    strategy: TerminationStrategy = TerminationStrategy.Both
  )(implicit trace: ZTraceElement): ZStream[R1, E1, O1] =
    self.mergeWith[R1, E1, O1, O1](that, strategy)(identity, identity) // TODO: Dotty doesn't infer this properly

  /**
   * Merges this stream and the specified stream together. New produced stream will
   * terminate when either stream terminates.
   */
  final def mergeTerminateEither[R1 <: R, E1 >: E, O1 >: O](that: ZStream[R1, E1, O1])(implicit
    trace: ZTraceElement
  ): ZStream[R1, E1, O1] =
    self.merge[R1, E1, O1](that, TerminationStrategy.Either)

  /**
   * Merges this stream and the specified stream together. New produced stream will
   * terminate when this stream terminates.
   */
  final def mergeTerminateLeft[R1 <: R, E1 >: E, O1 >: O](that: ZStream[R1, E1, O1])(implicit
    trace: ZTraceElement
  ): ZStream[R1, E1, O1] =
    self.merge[R1, E1, O1](that, TerminationStrategy.Left)

  /**
   * Merges this stream and the specified stream together. New produced stream will
   * terminate when the specified stream terminates.
   */
  final def mergeTerminateRight[R1 <: R, E1 >: E, O1 >: O](that: ZStream[R1, E1, O1])(implicit
    trace: ZTraceElement
  ): ZStream[R1, E1, O1] =
    self.merge[R1, E1, O1](that, TerminationStrategy.Right)

  /**
   * Merges this stream and the specified stream together to produce a stream of
   * eithers.
   */
  final def mergeEither[R1 <: R, E1 >: E, O2](that: ZStream[R1, E1, O2])(implicit
    trace: ZTraceElement
  ): ZStream[R1, E1, Either[O, O2]] =
    self.mergeWith(that)(Left(_), Right(_))

  /**
   * Merges this stream and the specified stream together to a common element
   * type with the specified mapping functions.
   *
   * New produced stream will terminate when both specified stream terminate if
   * no termination strategy is specified.
   */
  final def mergeWith[R1 <: R, E1 >: E, O2, O3](
    that: ZStream[R1, E1, O2],
    strategy: TerminationStrategy = TerminationStrategy.Both
  )(l: O => O3, r: O2 => O3)(implicit trace: ZTraceElement): ZStream[R1, E1, O3] =
    ZStream {
      import TerminationStrategy.{Left => L, Right => R, Either => E}

      for {
        handoff <- ZStream.Handoff.make[Take[E1, O3]].toManaged
        done    <- Ref.Synchronized.makeManaged[Option[Boolean]](None)
        chunksL <- self.process
        chunksR <- that.process
        handler = (pull: Pull[R1, E1, O3], terminate: Boolean) =>
                    done.get.flatMap {
                      case Some(true) =>
                        ZIO.succeedNow(false)
                      case _ =>
                        pull.exit.flatMap { exit =>
                          done.modifyZIO { done =>
                            ((done, exit.fold(c => Left(Cause.flipCauseOption(c)), Right(_))): @unchecked) match {
                              case (state @ Some(true), _) =>
                                ZIO.succeedNow((false, state))
                              case (state, Right(chunk)) =>
                                handoff.offer(Take.chunk(chunk)).as((true, state))
                              case (_, Left(Some(cause))) =>
                                handoff.offer(Take.failCause(cause)).as((false, Some(true)))
                              case (option, Left(None)) if terminate || option.isDefined =>
                                handoff.offer(Take.end).as((false, Some(true)))
                              case (None, Left(None)) =>
                                ZIO.succeedNow((false, Some(false)))
                            }
                          }
                        }
                    }.repeatWhileEquals(true).fork.interruptible.toManagedWith(_.interrupt)
        _ <- handler(chunksL.map(_.map(l)), List(L, E).contains(strategy))
        _ <- handler(chunksR.map(_.map(r)), List(R, E).contains(strategy))
      } yield {
        for {
          done   <- done.get
          take   <- if (done.contains(true)) handoff.poll.some else handoff.take
          result <- take.done
        } yield result
      }
    }

  /**
   * Runs the specified effect if this stream fails, providing the error to the effect if it exists.
   *
   * Note: Unlike [[ZIO.onError]], there is no guarantee that the provided effect will not be interrupted.
   */
  final def onError[R1 <: R](cleanup: Cause[E] => URIO[R1, Any])(implicit trace: ZTraceElement): ZStream[R1, E, O] =
    catchAllCause(cause => ZStream.fromZIO(cleanup(cause) *> ZIO.failCause(cause)))

  /**
   * Locks the execution of this stream to the specified executor. Any streams
   * that are composed after this one will automatically be shifted back to the
   * previous executor.
   */
  def onExecutor(executor: Executor)(implicit trace: ZTraceElement): ZStream[R, E, O] =
    ZStream.fromZIO(ZIO.descriptor).flatMap { descriptor =>
      ZStream.managed(ZManaged.onExecutor(executor)) *>
        self <*
        ZStream.fromZIO {
          if (descriptor.isLocked) ZIO.shift(descriptor.executor)
          else ZIO.unshift
        }
    }

  /**
   * Switches to the provided stream in case this one fails with a typed error.
   *
   * See also [[ZStream#catchAll]].
   */
  final def orElse[R1 <: R, E2, O1 >: O](
    that: => ZStream[R1, E2, O1]
  )(implicit ev: CanFail[E], trace: ZTraceElement): ZStream[R1, E2, O1] =
    catchAll(_ => that)

  /**
   * Switches to the provided stream in case this one fails with a typed error.
   *
   * See also [[ZStream#catchAll]].
   */
  final def orElseEither[R1 <: R, E2, O2](
    that: => ZStream[R1, E2, O2]
  )(implicit ev: CanFail[E], trace: ZTraceElement): ZStream[R1, E2, Either[O, O2]] =
    self.map(Left(_)) orElse that.map(Right(_))

  /**
   * Fails with given error in case this one fails with a typed error.
   *
   * See also [[ZStream#catchAll]].
   */
  final def orElseFail[E1](e1: => E1)(implicit ev: CanFail[E], trace: ZTraceElement): ZStream[R, E1, O] =
    orElse(ZStream.fail(e1))

  /**
   * Switches to the provided stream in case this one fails with the `None` value.
   *
   * See also [[ZStream#catchAll]].
   */
  final def orElseOptional[R1 <: R, E1, O1 >: O](
    that: => ZStream[R1, Option[E1], O1]
  )(implicit ev: E <:< Option[E1], trace: ZTraceElement): ZStream[R1, Option[E1], O1] =
    catchAll(ev(_).fold(that)(e => ZStream.fail(Some(e))))

  /**
   * Succeeds with the specified value if this one fails with a typed error.
   */
  final def orElseSucceed[O1 >: O](o1: => O1)(implicit ev: CanFail[E], trace: ZTraceElement): ZStream[R, Nothing, O1] =
    orElse(ZStream.succeed(o1))

  /**
   * Partition a stream using a predicate. The first stream will contain all element evaluated to true
   * and the second one will contain all element evaluated to false.
   * The faster stream may advance by up to buffer elements further than the slower one.
   */
  def partition(p: O => Boolean, buffer: Int = 16)(implicit
    trace: ZTraceElement
  ): ZManaged[R, E, (ZStream[Any, E, O], ZStream[Any, E, O])] =
    self.partitionEither(a => if (p(a)) ZIO.succeedNow(Left(a)) else ZIO.succeedNow(Right(a)), buffer)

  /**
   * Split a stream by a predicate. The faster stream may advance by up to buffer elements further than the slower one.
   */
  final def partitionEither[R1 <: R, E1 >: E, O2, O3](
    p: O => ZIO[R1, E1, Either[O2, O3]],
    buffer: Int = 16
  )(implicit trace: ZTraceElement): ZManaged[R1, E1, (ZStream[Any, E1, O2], ZStream[Any, E1, O3])] =
    self
      .mapZIO(p)
      .distributedWith(
        2,
        buffer,
        {
          case Left(_)  => ZIO.succeedNow(_ == 0)
          case Right(_) => ZIO.succeedNow(_ == 1)
        }
      )
      .flatMap {
        case q1 :: q2 :: Nil =>
          ZManaged.succeedNow {
            (
              ZStream.fromQueueWithShutdown(q1).flattenExitOption.collectLeft,
              ZStream.fromQueueWithShutdown(q2).flattenExitOption.collectRight
            )
          }
        case otherwise => ZManaged.dieMessage(s"partitionEither: expected two streams but got $otherwise")
      }

  /**
   * Peels off enough material from the stream to construct a `Z` using the
   * provided [[ZSink]] and then returns both the `Z` and the rest of the
   * [[ZStream]] in a managed resource. Like all [[ZManaged]] values, the provided
   * stream is valid only within the scope of [[ZManaged]].
   */
  def peel[R1 <: R, E1 >: E, O1 >: O, Z](
    sink: ZSink[R1, E1, O, O1, Z]
  )(implicit trace: ZTraceElement): ZManaged[R1, E1, (Z, ZStream[R, E, O1])] =
    self.process.flatMap { pull =>
      val stream = ZStream.repeatZIOChunkOption(pull)
      val s      = sink.exposeLeftover
      stream.run(s).toManaged.map(e => (e._1, ZStream.fromChunk(e._2) ++ stream))
    }

  /**
   * Provides the stream with its required environment, which eliminates
   * its dependency on `R`.
   */
  final def provide(r: R)(implicit ev: NeedsEnv[R], trace: ZTraceElement): ZStream[Any, E, O] =
    ZStream(self.process.provide(r).map(_.provide(r)))

  /**
   * Provides the part of the environment that is not part of the `ZEnv`,
   * leaving a stream that only depends on the `ZEnv`.
   *
   * {{{
   * val loggingLayer: ZLayer[Any, Nothing, Logging] = ???
   *
   * val stream: ZStream[ZEnv with Logging, Nothing, Unit] = ???
   *
   * val stream2 = stream.provideCustomLayer(loggingLayer)
   * }}}
   */
  def provideCustomLayer[E1 >: E, R1](
    layer: ZLayer[ZEnv, E1, R1]
  )(implicit
    ev1: ZEnv with R1 <:< R,
    ev2: Has.Union[ZEnv, R1],
    tagged: Tag[R1],
    trace: ZTraceElement
  ): ZStream[ZEnv, E1, O] =
    provideSomeLayer[ZEnv](layer)

  /**
   * Provides a layer to the stream, which translates it to another level.
   */
  final def provideLayer[E1 >: E, R0, R1](
    layer: ZLayer[R0, E1, R1]
  )(implicit ev: R1 <:< R, trace: ZTraceElement): ZStream[R0, E1, O] =
    ZStream.managed {
      for {
        r  <- layer.build.map(ev)
        as <- self.process.provide(r)
      } yield as.provide(r)
    }.flatMap(ZStream.repeatZIOChunkOption)

  /**
   * Provides some of the environment required to run this effect,
   * leaving the remainder `R0`.
   */
  final def provideSome[R0](env: R0 => R)(implicit ev: NeedsEnv[R], trace: ZTraceElement): ZStream[R0, E, O] =
    ZStream {
      for {
        r0 <- ZManaged.environment[R0]
        as <- self.process.provide(env(r0))
      } yield as.provide(env(r0))
    }

  /**
   * Splits the environment into two parts, providing one part using the
   * specified layer and leaving the remainder `R0`.
   *
   * {{{
   * val clockLayer: ZLayer[Any, Nothing, Clock] = ???
   *
   * val stream: ZStream[Clock with Has[Random], Nothing, Unit] = ???
   *
   * val stream2 = stream.provideSomeLayer[Has[Random]](clockLayer)
   * }}}
   */
  final def provideSomeLayer[R0]: ZStream.ProvideSomeLayer[R0, R, E, O] =
    new ZStream.ProvideSomeLayer[R0, R, E, O](self)

  /**
   * Re-chunks the elements of the stream into chunks of
   * `n` elements each.
   * The last chunk might contain less than `n` elements
   */
  def rechunk(n: Int)(implicit trace: ZTraceElement): ZStream[R, E, O] = {
    case class State[X](buffer: Chunk[X], done: Boolean)

    def emitOrAccumulate(
      buffer: Chunk[O],
      done: Boolean,
      ref: Ref[State[O]],
      pull: ZIO[R, Option[E], Chunk[O]]
    ): ZIO[R, Option[E], Chunk[O]] =
      if (buffer.size < n) {
        if (done) {
          if (buffer.isEmpty)
            Pull.end
          else
            ref.set(State(Chunk.empty, true)) *> Pull.emit(buffer)
        } else
          pull.foldZIO(
            {
              case Some(e) => Pull.fail(e)
              case None    => emitOrAccumulate(buffer, true, ref, pull)
            },
            ch => emitOrAccumulate(buffer ++ ch, false, ref, pull)
          )
      } else {
        val (chunk, leftover) = buffer.splitAt(n)
        ref.set(State(leftover, done)) *> Pull.emit(chunk)
      }

    if (n < 1)
      ZStream.failCause(Cause.die(new IllegalArgumentException("rechunk: n must be at least 1")))
    else
      ZStream {
        for {
          ref <- ZRef.make[State[O]](State(Chunk.empty, false)).toManaged
          p   <- self.process
          pull = ref.get.flatMap(s => emitOrAccumulate(s.buffer, s.done, ref, p))
        } yield pull

      }
  }

  /**
   * Keeps some of the errors, and terminates the fiber with the rest
   */
  final def refineOrDie[E1](
    pf: PartialFunction[E, E1]
  )(implicit ev1: E <:< Throwable, ev2: CanFail[E], trace: ZTraceElement): ZStream[R, E1, O] =
    refineOrDieWith(pf)(ev1)

  /**
   * Keeps some of the errors, and terminates the fiber with the rest, using
   * the specified function to convert the `E` into a `Throwable`.
   */
  final def refineOrDieWith[E1](
    pf: PartialFunction[E, E1]
  )(f: E => Throwable)(implicit ev: CanFail[E], trace: ZTraceElement): ZStream[R, E1, O] =
    self.catchAll(err => (pf lift err).fold[ZStream[R, E1, O]](ZStream.die(f(err)))(ZStream.fail(_)))

  /**
   * Repeats the entire stream using the specified schedule. The stream will execute normally,
   * and then repeat again according to the provided schedule.
   */
  final def repeat[R1 <: R, B](schedule: Schedule[R1, Any, B])(implicit
    trace: ZTraceElement
  ): ZStream[R1 with Has[Clock], E, O] =
    repeatEither(schedule) collect { case Right(a) => a }

  /**
   * Repeats the entire stream using the specified schedule. The stream will execute normally,
   * and then repeat again according to the provided schedule. The schedule output will be emitted at
   * the end of each repetition.
   */
  final def repeatEither[R1 <: R, B](schedule: Schedule[R1, Any, B])(implicit
    trace: ZTraceElement
  ): ZStream[R1 with Has[Clock], E, Either[B, O]] =
    repeatWith(schedule)(Right(_), Left(_))

  /**
   * Repeats each element of the stream using the provided schedule. Repetitions are done in
   * addition to the first execution, which means using `Schedule.recurs(1)` actually results in
   * the original effect, plus an additional recurrence, for a total of two repetitions of each
   * value in the stream.
   */
  final def repeatElements[R1 <: R](schedule: Schedule[R1, O, Any])(implicit
    trace: ZTraceElement
  ): ZStream[R1 with Has[Clock], E, O] =
    repeatElementsEither(schedule).collect { case Right(a) => a }

  /**
   * Repeats each element of the stream using the provided schedule. When the schedule is finished,
   * then the output of the schedule will be emitted into the stream. Repetitions are done in
   * addition to the first execution, which means using `Schedule.recurs(1)` actually results in
   * the original effect, plus an additional recurrence, for a total of two repetitions of each
   * value in the stream.
   */
  final def repeatElementsEither[R1 <: R, E1 >: E, B](
    schedule: Schedule[R1, O, B]
  )(implicit trace: ZTraceElement): ZStream[R1 with Has[Clock], E1, Either[B, O]] =
    repeatElementsWith(schedule)(Right.apply, Left.apply)

  /**
   * Repeats each element of the stream using the provided schedule. When the schedule is finished,
   * then the output of the schedule will be emitted into the stream. Repetitions are done in
   * addition to the first execution, which means using `Schedule.recurs(1)` actually results in
   * the original effect, plus an additional recurrence, for a total of two repetitions of each
   * value in the stream.
   *
   * This function accepts two conversion functions, which allow the output of this stream and the
   * output of the provided schedule to be unified into a single type. For example, `Either` or
   * similar data type.
   */
  final def repeatElementsWith[R1 <: R, E1 >: E, B, C](
    schedule: Schedule[R1, O, B]
  )(f: O => C, g: B => C)(implicit trace: ZTraceElement): ZStream[R1 with Has[Clock], E1, C] =
    ZStream {
      for {
        as     <- self.process.mapZIO(BufferedPull.make(_))
        driver <- schedule.driver.toManaged
        state  <- Ref.make[Option[O]](None).toManaged
        pull = {
          def go: ZIO[R1 with Has[Clock], Option[E1], Chunk[C]] =
            state.get.flatMap {
              case None =>
                as.pullElement.flatMap(o => state.set(Some(o)) as Chunk.single(f(o)))

              case Some(o) =>
                val advance = driver.next(o) as Chunk(f(o))
                val reset   = driver.last.orDie.map(b => Chunk.single(g(b))) <* driver.reset <* state.set(None)

                advance orElse reset
            }

          go
        }
      } yield pull
    }

  /**
   * Repeats the entire stream using the specified schedule. The stream will execute normally,
   * and then repeat again according to the provided schedule. The schedule output will be emitted at
   * the end of each repetition and can be unified with the stream elements using the provided functions.
   */
  final def repeatWith[R1 <: R, B, C](
    schedule: Schedule[R1, Any, B]
  )(f: O => C, g: B => C)(implicit trace: ZTraceElement): ZStream[R1 with Has[Clock], E, C] =
    ZStream[R1 with Has[Clock], E, C] {
      for {
        sdriver    <- schedule.driver.toManaged
        switchPull <- ZManaged.switchable[R1, Nothing, ZIO[R1, Option[E], Chunk[C]]]
        currPull   <- switchPull(self.map(f).process).flatMap(as => Ref.make(as)).toManaged
        doneRef    <- Ref.make(false).toManaged
        pull = {
          def go: ZIO[R1 with Has[Clock], Option[E], Chunk[C]] =
            doneRef.get.flatMap { done =>
              if (done) Pull.end
              else
                currPull.get.flatten.foldZIO(
                  {
                    case e @ Some(_) => ZIO.fail(e)
                    case None =>
                      val scheduleOutput = sdriver.last.orDie.map(g)

                      sdriver
                        .next(())
                        .foldZIO(
                          _ => doneRef.set(true) *> Pull.end,
                          _ =>
                            switchPull((self.map(f) ++ ZStream.fromZIO(scheduleOutput)).process)
                              .tap(currPull.set(_)) *> go
                        )
                  },
                  ZIO.succeedNow(_)
                )
            }
          go
        }
      } yield pull
    }

  /**
   * When the stream fails, retry it according to the given schedule
   *
   * This retries the entire stream, so will re-execute all of the stream's acquire operations.
   *
   * The schedule is reset as soon as the first element passes through the stream again.
   *
   * @param schedule Schedule receiving as input the errors of the stream
   * @return Stream outputting elements of all attempts of the stream
   */
  def retry[R1 <: R](schedule: Schedule[R1, E, _])(implicit trace: ZTraceElement): ZStream[R1 with Has[Clock], E, O] =
    ZStream {
      for {
        driver       <- schedule.driver.toManaged
        currStream   <- Ref.make[ZIO[R, Option[E], Chunk[O]]](Pull.end).toManaged
        switchStream <- ZManaged.switchable[R, Nothing, ZIO[R, Option[E], Chunk[O]]]
        _            <- switchStream(self.process).flatMap(currStream.set).toManaged
        pull = {
          def loop: ZIO[R1 with Has[Clock], Option[E], Chunk[O]] =
            currStream.get.flatten.catchSome { case Some(e) =>
              driver
                .next(e)
                .foldZIO(
                  // Failure of the schedule indicates it doesn't accept the input
                  _ => Pull.fail(e),
                  _ =>
                    switchStream(self.process).flatMap(currStream.set) *>
                      // Reset the schedule to its initial state when a chunk is successfully pulled
                      loop.tap(_ => driver.reset)
                )
            }

          loop
        }
      } yield pull
    }

  /**
   * Fails with the error `None` if value is `Left`.
   */
  final def right[O1, O2](implicit ev: O <:< Either[O1, O2], trace: ZTraceElement): ZStream[R, Option[E], O2] =
    self.mapError(Some(_)).rightOrFail(None)

  /**
   * Fails with given error 'e' if value is `Left`.
   */
  final def rightOrFail[O1, O2, E1 >: E](
    e: => E1
  )(implicit ev: O <:< Either[O1, O2], trace: ZTraceElement): ZStream[R, E1, O2] =
    self.mapZIO(ev(_).fold(_ => ZIO.fail(e), ZIO.succeedNow(_)))

  /**
   * Runs the sink on the stream to produce either the sink's result or an error.
   */
  def run[R1 <: R, E1 >: E, B](sink: ZSink[R1, E1, O, Any, B])(implicit trace: ZTraceElement): ZIO[R1, E1, B] =
    runManaged(sink).useNow

  def runManaged[R1 <: R, E1 >: E, B](sink: ZSink[R1, E1, O, Any, B])(implicit
    trace: ZTraceElement
  ): ZManaged[R1, E1, B] =
    (process <*> sink.push).mapZIO { case (pull, push) =>
      def go: ZIO[R1, E1, B] = pull.foldCauseZIO(
        Cause
          .flipCauseOption(_)
          .fold(
            push(None).foldCauseZIO(
              c => Cause.flipCauseEither(c.map(_._1)).fold(IO.failCause(_), ZIO.succeedNow),
              _ => IO.dieMessage("empty stream / empty sinks")
            )
          )(IO.failCause(_)),
        os =>
          push(Some(os))
            .foldCauseZIO(c => Cause.flipCauseEither(c.map(_._1)).fold(IO.failCause(_), ZIO.succeedNow), _ => go)
      )

      go
    }

  /**
   * Runs the stream and collects all of its elements to a chunk.
   */
  def runCollect(implicit trace: ZTraceElement): ZIO[R, E, Chunk[O]] = run(ZSink.collectAll[O])

  /**
   * Runs the stream and emits the number of elements processed
   *
   * Equivalent to `run(ZSink.count)`
   */
  final def runCount(implicit trace: ZTraceElement): ZIO[R, E, Long] = self.run(ZSink.count)

  /**
   * Runs the stream only for its effects. The emitted elements are discarded.
   */
  def runDrain(implicit trace: ZTraceElement): ZIO[R, E, Unit] =
    foreach(_ => ZIO.unit)

  /**
   * Runs the stream to collect the first value emitted by it without running
   * the rest of the stream.
   */
  def runHead(implicit trace: ZTraceElement): ZIO[R, E, Option[O]] =
    run(ZSink.head)

  /**
   * Runs the stream to completion and yields the last value emitted by it,
   * discarding the rest of the elements.
   */
  def runLast(implicit trace: ZTraceElement): ZIO[R, E, Option[O]] =
    run(ZSink.last)

  /**
   * Runs the stream to a sink which sums elements, provided they are Numeric.
   *
   * Equivalent to `run(Sink.sum[A])`
   */
  final def runSum[O1 >: O](implicit ev: Numeric[O1], trace: ZTraceElement): ZIO[R, E, O1] = run(ZSink.sum[O1])

  /**
   * Statefully maps over the elements of this stream to produce all intermediate results
   * of type `S` given an initial S.
   */
  def scan[S](s: S)(f: (S, O) => S)(implicit trace: ZTraceElement): ZStream[R, E, S] =
    scanZIO(s)((s, a) => ZIO.succeedNow(f(s, a)))

  /**
   * Statefully and effectfully maps over the elements of this stream to produce all
   * intermediate results of type `S` given an initial S.
   */
  @deprecated("use scanZIO", "2.0.0")
  def scanM[R1 <: R, E1 >: E, S](s: S)(f: (S, O) => ZIO[R1, E1, S])(implicit trace: ZTraceElement): ZStream[R1, E1, S] =
    scanZIO[R1, E1, S](s)(f)

  /**
   * Statefully maps over the elements of this stream to produce all intermediate results.
   *
   * See also [[ZStream#scan]].
   */
  def scanReduce[O1 >: O](f: (O1, O) => O1)(implicit trace: ZTraceElement): ZStream[R, E, O1] =
    scanReduceZIO[R, E, O1]((curr, next) => ZIO.succeedNow(f(curr, next)))

  /**
   * Statefully and effectfully maps over the elements of this stream to produce all
   * intermediate results.
   *
   * See also [[ZStream#scanM]].
   */
  @deprecated("use scanReduceZIO", "2.0.0")
  def scanReduceM[R1 <: R, E1 >: E, O1 >: O](f: (O1, O) => ZIO[R1, E1, O1])(implicit
    trace: ZTraceElement
  ): ZStream[R1, E1, O1] =
    scanReduceZIO(f)

  /**
   * Statefully and effectfully maps over the elements of this stream to produce all
   * intermediate results.
   *
   * See also [[ZStream#scanM]].
   */
  def scanReduceZIO[R1 <: R, E1 >: E, O1 >: O](
    f: (O1, O) => ZIO[R1, E1, O1]
  )(implicit trace: ZTraceElement): ZStream[R1, E1, O1] =
    ZStream[R1, E1, O1] {
      for {
        state <- Ref.makeManaged[Option[O1]](None)
        pull  <- self.process.mapZIO(BufferedPull.make(_))
      } yield pull.pullElement.flatMap { curr =>
        state.get.flatMap {
          case Some(s) => f(s, curr).tap(o => state.set(Some(o))).map(Chunk.single).asSomeError
          case None    => state.set(Some(curr)).as(Chunk.single(curr))
        }
      }
    }

  /**
   * Statefully and effectfully maps over the elements of this stream to produce all
   * intermediate results of type `S` given an initial S.
   */
  def scanZIO[R1 <: R, E1 >: E, S](s: S)(f: (S, O) => ZIO[R1, E1, S])(implicit
    trace: ZTraceElement
  ): ZStream[R1, E1, S] =
    ZStream(s) ++ mapAccumZIO[R1, E1, S, S](s)((s, a) => f(s, a).map(s => (s, s)))

  /**
   * Schedules the output of the stream using the provided `schedule`.
   */
  final def schedule[R1 <: R](schedule: Schedule[R1, O, Any])(implicit
    trace: ZTraceElement
  ): ZStream[R1 with Has[Clock], E, O] =
    scheduleEither(schedule).collect { case Right(a) => a }

  /**
   * Schedules the output of the stream using the provided `schedule` and emits its output at
   * the end (if `schedule` is finite).
   */
  final def scheduleEither[R1 <: R, E1 >: E, B](
    schedule: Schedule[R1, O, B]
  )(implicit trace: ZTraceElement): ZStream[R1 with Has[Clock], E1, Either[B, O]] =
    scheduleWith(schedule)(Right.apply, Left.apply)

  /**
   * Schedules the output of the stream using the provided `schedule` and emits its output at
   * the end (if `schedule` is finite).
   * Uses the provided function to align the stream and schedule outputs on the same type.
   */
  final def scheduleWith[R1 <: R, E1 >: E, B, C](
    schedule: Schedule[R1, O, B]
  )(f: O => C, g: B => C)(implicit trace: ZTraceElement): ZStream[R1 with Has[Clock], E1, C] =
    ZStream[R1 with Has[Clock], E1, C] {
      for {
        as     <- self.process.mapZIO(BufferedPull.make(_))
        driver <- schedule.driver.toManaged
        pull = as.pullElement.flatMap(o =>
                 driver.next(o).as(Chunk(f(o))) orElse (driver.last.orDie.map(b => Chunk(f(o), g(b))) <* driver.reset)
               )
      } yield pull
    }

  /**
   * Converts an option on values into an option on errors.
   */
  final def some[O2](implicit ev: O <:< Option[O2], trace: ZTraceElement): ZStream[R, Option[E], O2] =
    self.mapError(Some(_)).someOrFail(None)

  /**
   * Extracts the optional value, or returns the given 'default'.
   */
  final def someOrElse[O2](default: => O2)(implicit ev: O <:< Option[O2], trace: ZTraceElement): ZStream[R, E, O2] =
    map(_.getOrElse(default))

  /**
   * Extracts the optional value, or fails with the given error 'e'.
   */
  final def someOrFail[O2, E1 >: E](e: => E1)(implicit ev: O <:< Option[O2], trace: ZTraceElement): ZStream[R, E1, O2] =
    self.mapZIO(ev(_).fold[IO[E1, O2]](ZIO.fail(e))(ZIO.succeedNow(_)))

  /**
   * Takes the specified number of elements from this stream.
   */
  def take(n: Long)(implicit trace: ZTraceElement): ZStream[R, E, O] =
    if (n <= 0) ZStream.empty
    else
      ZStream {
        for {
          chunks     <- self.process
          counterRef <- Ref.make(0L).toManaged
          pull = counterRef.get.flatMap { cnt =>
                   if (cnt >= n) Pull.end
                   else
                     for {
                       chunk <- chunks
                       taken = if (chunk.size <= (n - cnt)) chunk
                               // The difference (n - cnt) is smaller than chunk.size, which
                               // is an int, so this int coercion is safe.
                               else chunk.take((n - cnt).toInt)
                       _ <- counterRef.set(cnt + taken.length)
                     } yield taken
                 }
        } yield pull
      }

  /**
   * Takes the last specified number of elements from this stream.
   */
  def takeRight(n: Int)(implicit trace: ZTraceElement): ZStream[R, E, O] =
    if (n <= 0) ZStream.empty
    else
      ZStream {
        for {
          pull  <- self.process.mapZIO(BufferedPull.make(_))
          queue <- ZQueue.sliding[O](n).toManaged
          done  <- Ref.makeManaged(false)
        } yield done.get.flatMap {
          if (_) Pull.end
          else
            pull.pullElement.tap(queue.offer).as(Chunk.empty).catchSome { case None =>
              done.set(true) *> queue.takeAll.map(Chunk.fromIterable(_))
            }
        }
      }

  /**
   * Takes all elements of the stream until the specified predicate evaluates
   * to `true`.
   */
  def takeUntil(pred: O => Boolean)(implicit trace: ZTraceElement): ZStream[R, E, O] =
    ZStream {
      for {
        chunks        <- self.process
        keepTakingRef <- Ref.make(true).toManaged
        pull = keepTakingRef.get.flatMap { keepTaking =>
                 if (!keepTaking) Pull.end
                 else
                   for {
                     chunk <- chunks
                     taken  = chunk.takeWhile(!pred(_))
                     last   = chunk.drop(taken.length).take(1)
                     _     <- keepTakingRef.set(false).when(last.nonEmpty)
                   } yield taken ++ last
               }
      } yield pull
    }

  /**
   * Takes all elements of the stream until the specified effectual predicate
   * evaluates to `true`.
   */
  @deprecated("use takeUntilZIO", "2.0.0")
  def takeUntilM[R1 <: R, E1 >: E](pred: O => ZIO[R1, E1, Boolean])(implicit trace: ZTraceElement): ZStream[R1, E1, O] =
    takeUntilZIO(pred)

  /**
   * Takes all elements of the stream until the specified effectual predicate
   * evaluates to `true`.
   */
  def takeUntilZIO[R1 <: R, E1 >: E](
    pred: O => ZIO[R1, E1, Boolean]
  )(implicit trace: ZTraceElement): ZStream[R1, E1, O] =
    ZStream {
      for {
        chunks        <- self.process
        keepTakingRef <- Ref.make(true).toManaged
        pull = keepTakingRef.get.flatMap { keepTaking =>
                 if (!keepTaking) Pull.end
                 else
                   for {
                     chunk <- chunks
                     taken <- chunk.takeWhileZIO(pred(_).map(!_)).asSomeError
                     last   = chunk.drop(taken.length).take(1)
                     _     <- keepTakingRef.set(false).when(last.nonEmpty)
                   } yield taken ++ last
               }
      } yield pull
    }

  /**
   * Takes all elements of the stream for as long as the specified predicate
   * evaluates to `true`.
   */
  def takeWhile(pred: O => Boolean)(implicit trace: ZTraceElement): ZStream[R, E, O] =
    ZStream {
      for {
        chunks  <- self.process
        doneRef <- Ref.make(false).toManaged
        pull = doneRef.get.flatMap {
                 if (_) Pull.end
                 else
                   for {
                     chunk <- chunks
                     taken  = chunk.takeWhile(pred)
                     _     <- doneRef.set(true).when(taken.length < chunk.length)
                   } yield taken
               }
      } yield pull
    }

  /**
   * Adds an effect to consumption of every element of the stream.
   */
  final def tap[R1 <: R, E1 >: E](f0: O => ZIO[R1, E1, Any])(implicit trace: ZTraceElement): ZStream[R1, E1, O] =
    mapZIO(o => f0(o).as(o))

  /**
   * Returns a stream that effectfully "peeks" at the failure of the stream.
   */
  final def tapError[R1 <: R, E1 >: E](
    f: E => ZIO[R1, E1, Any]
  )(implicit ev: CanFail[E], trace: ZTraceElement): ZStream[R1, E1, O] =
    ZStream(self.process.map(_.tapError {
      case None      => ZIO.fail(None)
      case Some(err) => f(err).mapError(Some(_))
    }))

  /**
   * Throttles the chunks of this stream according to the given bandwidth parameters using the token bucket
   * algorithm. Allows for burst in the processing of elements by allowing the token bucket to accumulate
   * tokens up to a `units + burst` threshold. Chunks that do not meet the bandwidth constraints are dropped.
   * The weight of each chunk is determined by the `costFn` function.
   */
  final def throttleEnforce(units: Long, duration: Duration, burst: Long = 0)(
    costFn: Chunk[O] => Long
  )(implicit trace: ZTraceElement): ZStream[R with Has[Clock], E, O] =
    throttleEnforceZIO(units, duration, burst)(os => UIO.succeedNow(costFn(os)))

  /**
   * Throttles the chunks of this stream according to the given bandwidth parameters using the token bucket
   * algorithm. Allows for burst in the processing of elements by allowing the token bucket to accumulate
   * tokens up to a `units + burst` threshold. Chunks that do not meet the bandwidth constraints are dropped.
   * The weight of each chunk is determined by the `costFn` effectful function.
   */
  @deprecated("use throttleEnforceZIO", "2.0.0")
  final def throttleEnforceM[R1 <: R, E1 >: E](units: Long, duration: Duration, burst: Long = 0)(
    costFn: Chunk[O] => ZIO[R1, E1, Long]
  )(implicit trace: ZTraceElement): ZStream[R1 with Has[Clock], E1, O] =
    throttleEnforceZIO[R1 with Has[Clock], E1](units, duration, burst)(costFn)

  /**
   * Throttles the chunks of this stream according to the given bandwidth parameters using the token bucket
   * algorithm. Allows for burst in the processing of elements by allowing the token bucket to accumulate
   * tokens up to a `units + burst` threshold. Chunks that do not meet the bandwidth constraints are dropped.
   * The weight of each chunk is determined by the `costFn` effectful function.
   */
  final def throttleEnforceZIO[R1 <: R, E1 >: E](units: Long, duration: Duration, burst: Long = 0)(
    costFn: Chunk[O] => ZIO[R1, E1, Long]
  )(implicit trace: ZTraceElement): ZStream[R1 with Has[Clock], E1, O] =
    ZStream {
      for {
        chunks      <- self.process
        currentTime <- Clock.nanoTime.toManaged
        bucket      <- Ref.make((units, currentTime)).toManaged
        pull = {
          def go: ZIO[R1 with Has[Clock], Option[E1], Chunk[O]] =
            chunks.flatMap { chunk =>
              (costFn(chunk).mapError(Some(_)) <*> Clock.nanoTime) flatMap { case (weight, current) =>
                bucket.modify { case (tokens, timestamp) =>
                  val elapsed = current - timestamp
                  val cycles  = elapsed.toDouble / duration.toNanos
                  val available = {
                    val sum = tokens + (cycles * units).toLong
                    val max =
                      if (units + burst < 0) Long.MaxValue
                      else units + burst

                    if (sum < 0) max
                    else math.min(sum, max)
                  }

                  if (weight <= available)
                    (Some(chunk), (available - weight, current))
                  else
                    (None, (available, current))
                } flatMap {
                  case Some(os) => UIO.succeedNow(os)
                  case None     => go
                }
              }
            }

          go
        }
      } yield pull
    }

  /**
   * Delays the chunks of this stream according to the given bandwidth parameters using the token bucket
   * algorithm. Allows for burst in the processing of elements by allowing the token bucket to accumulate
   * tokens up to a `units + burst` threshold. The weight of each chunk is determined by the `costFn`
   * function.
   */
  final def throttleShape(units: Long, duration: Duration, burst: Long = 0)(
    costFn: Chunk[O] => Long
  )(implicit trace: ZTraceElement): ZStream[R with Has[Clock], E, O] =
    throttleShapeZIO(units, duration, burst)(os => UIO.succeedNow(costFn(os)))

  /**
   * Delays the chunks of this stream according to the given bandwidth parameters using the token bucket
   * algorithm. Allows for burst in the processing of elements by allowing the token bucket to accumulate
   * tokens up to a `units + burst` threshold. The weight of each chunk is determined by the `costFn`
   * effectful function.
   */
  @deprecated("use throttleShapeZIO", "2.0.0")
  final def throttleShapeM[R1 <: R, E1 >: E](units: Long, duration: Duration, burst: Long = 0)(
    costFn: Chunk[O] => ZIO[R1, E1, Long]
  )(implicit trace: ZTraceElement): ZStream[R1 with Has[Clock], E1, O] =
    throttleShapeZIO[R1 with Has[Clock], E1](units, duration, burst)(costFn)

  /**
   * Delays the chunks of this stream according to the given bandwidth parameters using the token bucket
   * algorithm. Allows for burst in the processing of elements by allowing the token bucket to accumulate
   * tokens up to a `units + burst` threshold. The weight of each chunk is determined by the `costFn`
   * effectful function.
   */
  final def throttleShapeZIO[R1 <: R, E1 >: E](units: Long, duration: Duration, burst: Long = 0)(
    costFn: Chunk[O] => ZIO[R1, E1, Long]
  )(implicit trace: ZTraceElement): ZStream[R1 with Has[Clock], E1, O] =
    ZStream {
      for {
        chunks      <- self.process
        currentTime <- Clock.nanoTime.toManaged
        bucket      <- Ref.make((units, currentTime)).toManaged
        pull = for {
                 chunk   <- chunks
                 weight  <- costFn(chunk).mapError(Some(_))
                 current <- Clock.nanoTime
                 delay <- bucket.modify { case (tokens, timestamp) =>
                            val elapsed = current - timestamp
                            val cycles  = elapsed.toDouble / duration.toNanos
                            val available = {
                              val sum = tokens + (cycles * units).toLong
                              val max =
                                if (units + burst < 0) Long.MaxValue
                                else units + burst

                              if (sum < 0) max
                              else math.min(sum, max)
                            }

                            val remaining = available - weight
                            val waitCycles =
                              if (remaining >= 0) 0
                              else -remaining.toDouble / units
                            val delay = Duration.Finite((waitCycles * duration.toNanos).toLong)

                            (delay, (remaining, current))

                          }
                 _ <- Clock.sleep(delay).when(delay > Duration.Zero)
               } yield chunk
      } yield pull
    }

  final def debounce[E1 >: E, O2 >: O](
    d: Duration
  )(implicit trace: ZTraceElement): ZStream[R with Has[Clock], E1, O2] = {
    sealed abstract class State
    case object NotStarted                                  extends State
    case class Previous(fiber: Fiber[Nothing, O2])          extends State
    case class Current(fiber: Fiber[Option[E1], Chunk[O2]]) extends State
    case object Done                                        extends State

    ZStream[R with Has[Clock], E1, O2] {
      for {
        chunks <- self.process
        ref <- Ref.make[State](NotStarted).toManagedWith {
                 _.get.flatMap {
                   case Previous(fiber) => fiber.interrupt
                   case Current(fiber)  => fiber.interrupt
                   case _               => ZIO.unit
                 }
               }
        pull = {
          def store(chunk: Chunk[O2]): URIO[Has[Clock], Chunk[O2]] =
            chunk.lastOption
              .map(last => Clock.sleep(d).as(last).forkDaemon.flatMap(f => ref.set(Previous(f))))
              .getOrElse(ref.set(NotStarted))
              .as(Chunk.empty)

          ref.get.flatMap {
            case Previous(fiber) =>
              fiber.join.raceWith[R with Has[Clock], Option[E1], Option[E1], Chunk[O2], Chunk[O2]](chunks)(
                {
                  case (Exit.Success(value), current) =>
                    ref.set(Current(current)).as(Chunk.single(value))
                  case (Exit.Failure(cause), current) =>
                    current.interrupt *> Pull.failCause(cause)
                },
                {
                  case (Exit.Success(chunk), _) if chunk.isEmpty =>
                    Pull.empty
                  case (Exit.Success(chunk), previous) =>
                    previous.interrupt *> store(chunk)
                  case (Exit.Failure(cause), previous) =>
                    Cause.flipCauseOption(cause) match {
                      case Some(e) =>
                        previous.interrupt *> Pull.failCause(e)
                      case None =>
                        previous.join.map(Chunk.single) <* ref.set(Done)
                    }
                },
                Some(ZScope.global)
              )
            case Current(fiber) =>
              fiber.join.flatMap(store)
            case NotStarted =>
              chunks.flatMap(store)
            case Done =>
              Pull.end
          }
        }
      } yield pull
    }
  }

  /**
   * Ends the stream if it does not produce a value after d duration.
   */
  final def timeout(d: Duration)(implicit trace: ZTraceElement): ZStream[R with Has[Clock], E, O] =
    ZStream[R with Has[Clock], E, O] {
      for {
        timeout <- Ref.make(false).toManaged
        next    <- self.process
        pull = timeout.get.flatMap {
                 if (_) Pull.end
                 else
                   next.timeout(d).flatMap {
                     case Some(a) => Pull.emit(a)
                     case None    => timeout.set(true) *> Pull.end
                   }
               }
      } yield pull
    }

  /**
   * Fails the stream with given error if it does not produce a value after d duration.
   */
<<<<<<< HEAD
  final def timeoutError[E1 >: E](e: => E1)(d: Duration): ZStream[R with Has[Clock], E1, O] =
=======
  final def timeoutError[E1 >: E](e: => E1)(d: Duration)(implicit
    trace: ZTraceElement
  ): ZStream[R with Has[Clock], E1, O] =
>>>>>>> 338645ec
    self.timeoutTo[R with Has[Clock], E1, O](d)(ZStream.fail(e))

  /**
   * Halts the stream with given cause if it does not produce a value after d duration.
   */
  final def timeoutErrorCause[E1 >: E](
    cause: Cause[E1]
  )(d: Duration)(implicit trace: ZTraceElement): ZStream[R with Has[Clock], E1, O] =
    ZStream[R with Has[Clock], E1, O] {
      self.process.map { next =>
        next.timeout(d).flatMap {
          case Some(a) => Pull.emit(a)
          case None    => Pull.failCause(cause)
        }
      }
    }

  /**
   * Switches the stream if it does not produce a value after d duration.
   */
  final def timeoutTo[R1 <: R, E1 >: E, O2 >: O](
    d: Duration
  )(that: ZStream[R1, E1, O2])(implicit trace: ZTraceElement): ZStream[R1 with Has[Clock], E1, O2] = {
    object StreamTimeout extends Throwable
    self.timeoutErrorCause(Cause.die(StreamTimeout))(d).catchSomeCause { case Cause.Die(StreamTimeout) => that }
  }

  /**
   * Converts the stream to a managed hub of chunks. After the managed hub is
   * used, the hub will never again produce values and should be discarded.
   */
  def toHub(
    capacity: Int
  )(implicit trace: ZTraceElement): ZManaged[R, Nothing, ZHub[Nothing, Any, Any, Nothing, Nothing, Take[E, O]]] =
    for {
      hub <- Hub.bounded[Take[E, O]](capacity).toManagedWith(_.shutdown)
      _   <- self.intoHubManaged(hub).fork
    } yield hub

  /**
   * Converts this stream of bytes into a `java.io.InputStream` wrapped in a [[ZManaged]].
   * The returned input stream will only be valid within the scope of the ZManaged.
   */
  def toInputStream(implicit
    ev0: E <:< Throwable,
    ev1: O <:< Byte,
    trace: ZTraceElement
  ): ZManaged[R, E, java.io.InputStream] =
    for {
      runtime <- ZIO.runtime[R].toManaged
      pull    <- process.asInstanceOf[ZManaged[R, Nothing, ZIO[R, Option[Throwable], Chunk[Byte]]]]
    } yield ZInputStream.fromPull(runtime, pull)

  /**
   * Converts this stream into a `scala.collection.Iterator` wrapped in a [[ZManaged]].
   * The returned iterator will only be valid within the scope of the ZManaged.
   */
  def toIterator(implicit trace: ZTraceElement): ZManaged[R, Nothing, Iterator[Either[E, O]]] =
    for {
      runtime <- ZIO.runtime[R].toManaged
      pull    <- process
    } yield {
      def unfoldPull: Iterator[Either[E, O]] =
        runtime.unsafeRunSync(pull) match {
          case Exit.Success(chunk) => chunk.iterator.map(Right(_)) ++ unfoldPull
          case Exit.Failure(cause) =>
            cause.failureOrCause match {
              case Left(None)    => Iterator.empty
              case Left(Some(e)) => Iterator.single(Left(e))
              case Right(c)      => throw FiberFailure(c)
            }
        }

      unfoldPull
    }

  /**
   * Converts this stream of chars into a `java.io.Reader` wrapped in a [[ZManaged]].
   * The returned reader will only be valid within the scope of the ZManaged.
   */
  def toReader(implicit ev0: E <:< Throwable, ev1: O <:< Char, trace: ZTraceElement): ZManaged[R, E, java.io.Reader] =
    for {
      runtime <- ZIO.runtime[R].toManaged
      pull    <- process.asInstanceOf[ZManaged[R, Nothing, ZIO[R, Option[Throwable], Chunk[Char]]]]
    } yield ZReader.fromPull(runtime, pull)

  /**
   * Converts the stream to a managed queue of chunks. After the managed queue is used,
   * the queue will never again produce values and should be discarded.
   */
  final def toQueue(capacity: Int = 2)(implicit trace: ZTraceElement): ZManaged[R, Nothing, Dequeue[Take[E, O]]] =
    for {
      queue <- Queue.bounded[Take[E, O]](capacity).toManagedWith(_.shutdown)
      _     <- self.intoQueueManaged(queue).fork
    } yield queue

  /**
   * Converts the stream into an unbounded managed queue. After the managed queue
   * is used, the queue will never again produce values and should be discarded.
   */
  final def toQueueUnbounded(implicit trace: ZTraceElement): ZManaged[R, Nothing, Dequeue[Take[E, O]]] =
    for {
      queue <- Queue.unbounded[Take[E, O]].toManagedWith(_.shutdown)
      _     <- self.intoQueueManaged(queue).fork
    } yield queue

  /**
   * Applies the transducer to the stream and emits its outputs.
   */
  def transduce[R1 <: R, E1 >: E, O3](transducer: ZTransducer[R1, E1, O, O3])(implicit
    trace: ZTraceElement
  ): ZStream[R1, E1, O3] =
    aggregate(transducer)

  /**
   * Updates a service in the environment of this effect.
   */
  final def updateService[M] =
    new ZStream.UpdateService[R, E, O, M](self)

  /**
   * Updates a service at the specified key in the environment of this effect.
   */
  final def updateServiceAt[Service]: ZStream.UpdateServiceAt[R, E, O, Service] =
    new ZStream.UpdateServiceAt[R, E, O, Service](self)

  /**
   * Threads the stream through the transformation function `f`.
   */
  final def via[R2, E2, O2](f: ZStream[R, E, O] => ZStream[R2, E2, O2])(implicit
    trace: ZTraceElement
  ): ZStream[R2, E2, O2] = f(self)

  /**
   * Returns this stream if the specified condition is satisfied, otherwise returns an empty stream.
   */
  def when(b: => Boolean)(implicit trace: ZTraceElement): ZStream[R, E, O] =
    ZStream.when(b)(self)

  /**
   * Returns this stream if the specified effectful condition is satisfied, otherwise returns an empty stream.
   */
  @deprecated("use whenZIO", "2.0.0")
  def whenM[R1 <: R, E1 >: E](b: ZIO[R1, E1, Boolean])(implicit trace: ZTraceElement): ZStream[R1, E1, O] =
    whenZIO(b)

  /**
   * Returns this stream if the specified effectful condition is satisfied, otherwise returns an empty stream.
   */
  def whenZIO[R1 <: R, E1 >: E](b: ZIO[R1, E1, Boolean])(implicit trace: ZTraceElement): ZStream[R1, E1, O] =
    ZStream.whenZIO(b)(self)

  /**
   * Equivalent to [[filter]] but enables the use of filter clauses in for-comprehensions
   */
  def withFilter(predicate: O => Boolean)(implicit trace: ZTraceElement): ZStream[R, E, O] =
    filter(predicate)

  /**
   * Runs this stream on the specified runtime configuration. Any streams that
   * are composed after this one will be run on the previous executor.
   */
  def withRuntimeConfig(runtimeConfig: => RuntimeConfig)(implicit trace: ZTraceElement): ZStream[R, E, O] =
    ZStream.fromZIO(ZIO.runtimeConfig).flatMap { currentRuntimeConfig =>
      ZStream.managed(ZManaged.withRuntimeConfig(runtimeConfig)) *>
        self <*
        ZStream.fromZIO(ZIO.setRuntimeConfig(currentRuntimeConfig))
    }

  /**
   * Zips this stream with another point-wise, but keeps only the outputs of this stream.
   *
   * The new stream will end when one of the sides ends.
   */
  def zipLeft[R1 <: R, E1 >: E, O2](that: ZStream[R1, E1, O2])(implicit trace: ZTraceElement): ZStream[R1, E1, O] =
    zipWith(that)((o, _) => o)

  /**
   * Zips this stream with another point-wise, but keeps only the outputs of the other stream.
   *
   * The new stream will end when one of the sides ends.
   */
  def zipRight[R1 <: R, E1 >: E, O2](that: ZStream[R1, E1, O2])(implicit trace: ZTraceElement): ZStream[R1, E1, O2] =
    zipWith(that)((_, o2) => o2)

  /**
   * Zips this stream with another point-wise and emits tuples of elements from both streams.
   *
   * The new stream will end when one of the sides ends.
   */
  def zip[R1 <: R, E1 >: E, O2](that: ZStream[R1, E1, O2])(implicit
    zippable: Zippable[O, O2],
    trace: ZTraceElement
  ): ZStream[R1, E1, zippable.Out] =
    zipWith(that)(zippable.zip(_, _))

  /**
   * Zips this stream with another point-wise, creating a new stream of pairs of elements
   * from both sides.
   *
   * The defaults `defaultLeft` and `defaultRight` will be used if the streams have different lengths
   * and one of the streams has ended before the other.
   */
  def zipAll[R1 <: R, E1 >: E, O1 >: O, O2](
    that: ZStream[R1, E1, O2]
  )(defaultLeft: O1, defaultRight: O2)(implicit trace: ZTraceElement): ZStream[R1, E1, (O1, O2)] =
    zipAllWith(that)((_, defaultRight), (defaultLeft, _))((_, _))

  /**
   * Zips this stream with another point-wise, and keeps only elements from this stream.
   *
   * The provided default value will be used if the other stream ends before this one.
   */
  def zipAllLeft[R1 <: R, E1 >: E, O1 >: O, O2](that: ZStream[R1, E1, O2])(default: O1)(implicit
    trace: ZTraceElement
  ): ZStream[R1, E1, O1] =
    zipAllWith(that)(identity, _ => default)((o, _) => o)

  /**
   * Zips this stream with another point-wise, and keeps only elements from the other stream.
   *
   * The provided default value will be used if this stream ends before the other one.
   */
  def zipAllRight[R1 <: R, E1 >: E, O2](that: ZStream[R1, E1, O2])(default: O2)(implicit
    trace: ZTraceElement
  ): ZStream[R1, E1, O2] =
    zipAllWith(that)(_ => default, identity)((_, o2) => o2)

  /**
   * Zips this stream with another point-wise. The provided functions will be used to create elements
   * for the composed stream.
   *
   * The functions `left` and `right` will be used if the streams have different lengths
   * and one of the streams has ended before the other.
   */
  def zipAllWith[R1 <: R, E1 >: E, O2, O3](
    that: ZStream[R1, E1, O2]
  )(left: O => O3, right: O2 => O3)(both: (O, O2) => O3)(implicit trace: ZTraceElement): ZStream[R1, E1, O3] =
    zipAllWithExec(that)(ExecutionStrategy.Parallel)(left, right)(both)

  /**
   * Zips this stream with another point-wise. The provided functions will be used to create elements
   * for the composed stream.
   *
   * The functions `left` and `right` will be used if the streams have different lengths
   * and one of the streams has ended before the other.
   *
   * The execution strategy `exec` will be used to determine whether to pull
   * from the streams sequentially or in parallel.
   */
  def zipAllWithExec[R1 <: R, E1 >: E, O2, O3](
    that: ZStream[R1, E1, O2]
  )(
    exec: ExecutionStrategy
  )(left: O => O3, right: O2 => O3)(both: (O, O2) => O3)(implicit trace: ZTraceElement): ZStream[R1, E1, O3] = {
    sealed trait Status
    case object Running   extends Status
    case object LeftDone  extends Status
    case object RightDone extends Status
    case object End       extends Status
    type State = (Status, Either[Chunk[O], Chunk[O2]])

    def handleSuccess(
      maybeO: Option[Chunk[O]],
      maybeO2: Option[Chunk[O2]],
      excess: Either[Chunk[O], Chunk[O2]]
    ): Exit[Nothing, (Chunk[O3], State)] = {
      val (excessL, excessR) = excess.fold(l => (l, Chunk.empty), r => (Chunk.empty, r))
      val chunkL             = maybeO.fold(excessL)(upd => excessL ++ upd)
      val chunkR             = maybeO2.fold(excessR)(upd => excessR ++ upd)
      val (emit, newExcess)  = zipChunks(chunkL, chunkR, both)
      val (fullEmit, status) = (maybeO.isDefined, maybeO2.isDefined) match {
        case (true, true) => (emit, Running)
        case (false, false) =>
          val leftover: Chunk[O3] = newExcess.fold[Chunk[O3]](_.map(left), _.map(right))
          (emit ++ leftover, End)
        case (false, true) => (emit, LeftDone)
        case (true, false) => (emit, RightDone)
      }
      Exit.succeed((fullEmit, (status, newExcess)))
    }

    combineChunks(that)((Running, Left(Chunk())): State) {
      case ((Running, excess), pullL, pullR) =>
        exec match {
          case ExecutionStrategy.Sequential =>
            pullL.unsome
              .zipWith(pullR.unsome)(handleSuccess(_, _, excess))
              .catchAllCause(e => UIO.succeedNow(Exit.failCause(e.map(Some(_)))))
          case _ =>
            pullL.unsome
              .zipWithPar(pullR.unsome)(handleSuccess(_, _, excess))
              .catchAllCause(e => UIO.succeedNow(Exit.failCause(e.map(Some(_)))))
        }
      case ((LeftDone, excess), _, pullR) =>
        pullR.unsome
          .map(handleSuccess(None, _, excess))
          .catchAllCause(e => UIO.succeedNow(Exit.failCause(e.map(Some(_)))))
      case ((RightDone, excess), pullL, _) =>
        pullL.unsome
          .map(handleSuccess(_, None, excess))
          .catchAllCause(e => UIO.succeedNow(Exit.failCause(e.map(Some(_)))))
      case ((End, _), _, _) => UIO.succeedNow(Exit.fail(None))
    }
  }

  /**
   * Zips this stream with another point-wise and applies the function to the paired elements.
   *
   * The new stream will end when one of the sides ends.
   */
  def zipWith[R1 <: R, E1 >: E, O2, O3](
    that: ZStream[R1, E1, O2]
  )(f: (O, O2) => O3)(implicit trace: ZTraceElement): ZStream[R1, E1, O3] = {
    sealed trait State[+W1, +W2]
    case class Running[W1, W2](excess: Either[Chunk[W1], Chunk[W2]]) extends State[W1, W2]
    case class LeftDone[W1](excessL: NonEmptyChunk[W1])              extends State[W1, Nothing]
    case class RightDone[W2](excessR: NonEmptyChunk[W2])             extends State[Nothing, W2]
    case object End                                                  extends State[Nothing, Nothing]

    def handleSuccess(
      leftUpd: Option[Chunk[O]],
      rightUpd: Option[Chunk[O2]],
      excess: Either[Chunk[O], Chunk[O2]]
    ): Exit[Option[Nothing], (Chunk[O3], State[O, O2])] = {
      val (left, right) = {
        val (leftExcess, rightExcess) = excess.fold(l => (l, Chunk.empty), r => (Chunk.empty, r))
        val l                         = leftUpd.fold(leftExcess)(upd => leftExcess ++ upd)
        val r                         = rightUpd.fold(rightExcess)(upd => rightExcess ++ upd)
        (l, r)
      }
      val (emit, newExcess): (Chunk[O3], Either[Chunk[O], Chunk[O2]]) = zipChunks(left, right, f)
      (leftUpd.isDefined, rightUpd.isDefined) match {
        case (true, true)   => Exit.succeed((emit, Running(newExcess)))
        case (false, false) => Exit.fail(None)
        case _ => {
          val newState = newExcess match {
            case Left(l)  => l.nonEmptyOrElse[State[O, O2]](End)(LeftDone(_))
            case Right(r) => r.nonEmptyOrElse[State[O, O2]](End)(RightDone(_))
          }
          Exit.succeed((emit, newState))
        }
      }
    }

    combineChunks(that)(Running(Left(Chunk.empty)): State[O, O2]) { (st, p1, p2) =>
      st match {
        case Running(excess) =>
          {
            p1.unsome.zipWithPar(p2.unsome) { case (l, r) =>
              handleSuccess(l, r, excess)
            }
          }.catchAllCause(e => UIO.succeedNow(Exit.failCause(e.map(Some(_)))))
        case LeftDone(excessL) =>
          {
            p2.unsome.map(handleSuccess(None, _, Left(excessL)))
          }.catchAllCause(e => UIO.succeedNow(Exit.failCause(e.map(Some(_)))))
        case RightDone(excessR) => {
          p1.unsome
            .map(handleSuccess(_, None, Right(excessR)))
            .catchAllCause(e => UIO.succeedNow(Exit.failCause(e.map(Some(_)))))
        }
        case End => {
          UIO.succeedNow(Exit.fail(None))
        }
      }
    }
  }

  /**
   * Zips this stream together with the index of elements.
   */
  final def zipWithIndex(implicit trace: ZTraceElement): ZStream[R, E, (O, Long)] =
    mapAccum(0L)((index, a) => (index + 1, (a, index)))

  /**
   * Zips the two streams so that when a value is emitted by either of the two streams,
   * it is combined with the latest value from the other stream to produce a result.
   *
   * Note: tracking the latest value is done on a per-chunk basis. That means that
   * emitted elements that are not the last value in chunks will never be used for zipping.
   */
  final def zipWithLatest[R1 <: R, E1 >: E, O2, O3](
    that: ZStream[R1, E1, O2]
  )(f: (O, O2) => O3)(implicit trace: ZTraceElement): ZStream[R1, E1, O3] = {
    def pullNonEmpty[R, E, O](pull: ZIO[R, Option[E], Chunk[O]]): ZIO[R, Option[E], Chunk[O]] =
      pull.flatMap(chunk => if (chunk.isEmpty) pullNonEmpty(pull) else UIO.succeedNow(chunk))

    ZStream {
      for {
        left  <- self.process.map(pullNonEmpty(_))
        right <- that.process.map(pullNonEmpty(_))
        pull <- (ZStream.fromZIOOption {
                  left.raceWith(right)(
                    (leftDone, rightFiber) => ZIO.done(leftDone).zipWith(rightFiber.join)((_, _, true)),
                    (rightDone, leftFiber) => ZIO.done(rightDone).zipWith(leftFiber.join)((r, l) => (l, r, false))
                  )
                }.flatMap { case (l, r, leftFirst) =>
                  ZStream.fromZIO(Ref.make(l(l.size - 1) -> r(r.size - 1))).flatMap { latest =>
                    ZStream.fromChunk(
                      if (leftFirst) r.map(f(l(l.size - 1), _))
                      else l.map(f(_, r(r.size - 1)))
                    ) ++
                      ZStream
                        .repeatZIOOption(left)
                        .mergeEither(ZStream.repeatZIOOption(right))
                        .mapZIO {
                          case Left(leftChunk) =>
                            latest.modify { case (_, rightLatest) =>
                              (leftChunk.map(f(_, rightLatest)), (leftChunk(leftChunk.size - 1), rightLatest))
                            }
                          case Right(rightChunk) =>
                            latest.modify { case (leftLatest, _) =>
                              (rightChunk.map(f(leftLatest, _)), (leftLatest, rightChunk(rightChunk.size - 1)))
                            }
                        }
                        .flatMap(ZStream.fromChunk(_))
                  }
                }).process

      } yield pull
    }
  }

  /**
   * Zips each element with the next element if present.
   */
  final def zipWithNext(implicit trace: ZTraceElement): ZStream[R, E, (O, Option[O])] =
    ZStream {
      for {
        chunks <- self.process
        ref    <- Ref.make[Option[O]](None).toManaged
        last    = ref.getAndSet(None).some.map((_, None)).map(Chunk.single)
        pull = for {
                 prev   <- ref.get
                 chunk  <- chunks
                 (s, c)  = chunk.mapAccum(prev)((prev, curr) => (Some(curr), prev.map((_, curr))))
                 _      <- ref.set(s)
                 result <- Pull.emit(c.collect { case Some((prev, curr)) => (prev, Some(curr)) })
               } yield result
      } yield pull.orElseOptional(last)
    }

  /**
   * Zips each element with the previous element. Initially accompanied by `None`.
   */
  final def zipWithPrevious(implicit trace: ZTraceElement): ZStream[R, E, (Option[O], O)] =
    mapAccum[Option[O], (Option[O], O)](None)((prev, next) => (Some(next), (prev, next)))

  /**
   * Zips each element with both the previous and next element.
   */
  final def zipWithPreviousAndNext(implicit trace: ZTraceElement): ZStream[R, E, (Option[O], O, Option[O])] =
    zipWithPrevious.zipWithNext.map { case ((prev, curr), next) => (prev, curr, next.map(_._2)) }
}

object ZStream extends ZStreamPlatformSpecificConstructors {

  /**
   * The default chunk size used by the various combinators and constructors of [[ZStream]].
   */
  final val DefaultChunkSize = 4096

  /**
   * Submerges the error case of an `Either` into the `ZStream`.
   */
  def absolve[R, E, O](xs: ZStream[R, E, Either[E, O]])(implicit trace: ZTraceElement): ZStream[R, E, O] =
    xs.mapZIO(ZIO.fromEither(_))

  /**
   * Accesses the environment of the stream.
   */
  def access[R]: AccessPartiallyApplied[R] =
    new AccessPartiallyApplied[R]

  /**
   * Accesses the environment of the stream in the context of an effect.
   */
  @deprecated("use accessZIO", "2.0.0")
  def accessM[R]: AccessZIOPartiallyApplied[R] =
    accessZIO

  /**
   * Accesses the environment of the stream in the context of an effect.
   */
  def accessZIO[R]: AccessZIOPartiallyApplied[R] =
    new AccessZIOPartiallyApplied[R]

  /**
   * Accesses the environment of the stream in the context of a stream.
   */
  def accessStream[R]: AccessStreamPartiallyApplied[R] =
    new AccessStreamPartiallyApplied[R]

  /**
   * Creates a stream from a single value that will get cleaned up after the
   * stream is consumed
   */
  def acquireReleaseWith[R, E, A](acquire: ZIO[R, E, A])(release: A => URIO[R, Any])(implicit
    trace: ZTraceElement
  ): ZStream[R, E, A] =
    managed(ZManaged.acquireReleaseWith(acquire)(release))

  /**
   * Creates a stream from a single value that will get cleaned up after the
   * stream is consumed
   */
  def acquireReleaseExitWith[R, E, A](
    acquire: ZIO[R, E, A]
  )(release: (A, Exit[Any, Any]) => URIO[R, Any])(implicit trace: ZTraceElement): ZStream[R, E, A] =
    managed(ZManaged.acquireReleaseExitWith(acquire)(release))

  /**
   * Creates a new [[ZStream]] from a managed effect that yields chunks.
   * The effect will be evaluated repeatedly until it fails with a `None`
   * (to signify stream end) or a `Some(E)` (to signify stream failure).
   *
   * The stream evaluation guarantees proper acquisition and release of the
   * [[ZManaged]].
   */
  def apply[R, E, O](
    process: ZManaged[R, Nothing, ZIO[R, Option[E], Chunk[O]]]
  ): ZStream[R, E, O] =
    new ZStream(process) {}

  /**
   * Creates a pure stream from a variable list of values
   */
  def apply[A](as: A*)(implicit trace: ZTraceElement): ZStream[Any, Nothing, A] = fromIterable(as)

  /**
   * Locks the execution of the specified stream to the blocking executor. Any
   * streams that are composed after this one will automatically be shifted
   * back to the previous executor.
   */
  def blocking[R, E, A](stream: ZStream[R, E, A])(implicit trace: ZTraceElement): ZStream[R, E, A] =
    ZStream.fromZIO(ZIO.blockingExecutor).flatMap(stream.onExecutor)

  /**
   * Creates a stream from a single value that will get cleaned up after the
   * stream is consumed
   */
  @deprecated("use acquireReleaseWith", "2.0.0")
  def bracket[R, E, A](acquire: ZIO[R, E, A])(release: A => URIO[R, Any])(implicit
    trace: ZTraceElement
  ): ZStream[R, E, A] =
    acquireReleaseWith(acquire)(release)

  /**
   * Creates a stream from a single value that will get cleaned up after the
   * stream is consumed
   */
  @deprecated("use acquireReleaseExitWith", "2.0.0")
  def bracketExit[R, E, A](
    acquire: ZIO[R, E, A]
  )(release: (A, Exit[Any, Any]) => URIO[R, Any])(implicit trace: ZTraceElement): ZStream[R, E, A] =
    acquireReleaseExitWith(acquire)(release)

  /**
   * Composes the specified streams to create a cartesian product of elements
   * with a specified function. Subsequent streams would be run multiple times,
   * for every combination of elements in the prior streams.
   *
   * See also [[ZStream#zipN[R,E,A,B,C]*]] for the more common point-wise variant.
   */
  @deprecated("use cross", "2.0.0")
  def crossN[R, E, A, B, C](zStream1: ZStream[R, E, A], zStream2: ZStream[R, E, B])(
    f: (A, B) => C
  )(implicit trace: ZTraceElement): ZStream[R, E, C] =
    zStream1.crossWith(zStream2)(f)

  /**
   * Composes the specified streams to create a cartesian product of elements
   * with a specified function. Subsequent stream would be run multiple times,
   * for every combination of elements in the prior streams.
   *
   * See also [[ZStream#zipN[R,E,A,B,C,D]*]] for the more common point-wise variant.
   */
  @deprecated("use cross", "2.0.0")
  def crossN[R, E, A, B, C, D](
    zStream1: ZStream[R, E, A],
    zStream2: ZStream[R, E, B],
    zStream3: ZStream[R, E, C]
  )(
    f: (A, B, C) => D
  )(implicit trace: ZTraceElement): ZStream[R, E, D] =
    for {
      a <- zStream1
      b <- zStream2
      c <- zStream3
    } yield f(a, b, c)

  /**
   * Composes the specified streams to create a cartesian product of elements
   * with a specified function. Subsequent stream would be run multiple times,
   * for every combination of elements in the prior streams.
   *
   * See also [[ZStream#zipN[R,E,A,B,C,D,F]*]] for the more common point-wise variant.
   */
  @deprecated("use cross", "2.0.0")
  def crossN[R, E, A, B, C, D, F](
    zStream1: ZStream[R, E, A],
    zStream2: ZStream[R, E, B],
    zStream3: ZStream[R, E, C],
    zStream4: ZStream[R, E, D]
  )(
    f: (A, B, C, D) => F
  )(implicit trace: ZTraceElement): ZStream[R, E, F] =
    for {
      a <- zStream1
      b <- zStream2
      c <- zStream3
      d <- zStream4
    } yield f(a, b, c, d)

  /**
   * Concatenates all of the streams in the chunk to one stream.
   */
  def concatAll[R, E, O](streams: Chunk[ZStream[R, E, O]])(implicit trace: ZTraceElement): ZStream[R, E, O] =
    ZStream {
      val chunkSize = streams.size

      for {
        currIndex    <- Ref.make(0).toManaged
        currStream   <- Ref.make[ZIO[R, Option[E], Chunk[O]]](Pull.end).toManaged
        switchStream <- ZManaged.switchable[R, Nothing, ZIO[R, Option[E], Chunk[O]]]
        pull = {
          def go: ZIO[R, Option[E], Chunk[O]] =
            currStream.get.flatten.catchAllCause {
              Cause.flipCauseOption(_) match {
                case Some(e) => Pull.failCause(e)
                case None =>
                  currIndex.getAndUpdate(_ + 1).flatMap { i =>
                    if (i >= chunkSize) Pull.end
                    else switchStream(streams(i).process).flatMap(currStream.set) *> go
                  }
              }
            }

          go
        }
      } yield pull
    }

  /**
   * The stream that dies with the `ex`.
   */
  def die(ex: => Throwable)(implicit trace: ZTraceElement): ZStream[Any, Nothing, Nothing] =
    fromZIO(ZIO.die(ex))

  /**
   * The stream that dies with an exception described by `msg`.
   */
  def dieMessage(msg: => String)(implicit trace: ZTraceElement): ZStream[Any, Nothing, Nothing] =
    fromZIO(ZIO.dieMessage(msg))

  /**
   * The stream that ends with the [[zio.Exit]] value `exit`.
   */
  def done[E, A](exit: Exit[E, A])(implicit trace: ZTraceElement): ZStream[Any, E, A] =
    fromZIO(ZIO.done(exit))

  /**
   * The empty stream
   */
  def empty(implicit trace: ZTraceElement): ZStream[Any, Nothing, Nothing] =
    ZStream(ZManaged.succeedNow(Pull.end))

  /**
   * Accesses the whole environment of the stream.
   */
  def environment[R](implicit trace: ZTraceElement): ZStream[R, Nothing, R] =
    fromZIO(ZIO.environment[R])

  /**
   * Creates a stream that executes the specified effect but emits no elements.
   */
  def execute[R, E](zio: ZIO[R, E, Any])(implicit trace: ZTraceElement): ZStream[R, E, Nothing] =
    ZStream.fromZIO(zio).drain

  /**
   * The stream that always fails with the `error`
   */
  def fail[E](error: => E)(implicit trace: ZTraceElement): ZStream[Any, E, Nothing] =
    fromZIO(ZIO.fail(error))

  /**
   * The stream that always fails with `cause`.
   */
  def failCause[E](cause: => Cause[E])(implicit trace: ZTraceElement): ZStream[Any, E, Nothing] =
    fromZIO(ZIO.failCause(cause))

  /**
   * Creates a one-element stream that never fails and executes the finalizer when it ends.
   */
  def finalizer[R](finalizer: URIO[R, Any])(implicit trace: ZTraceElement): ZStream[R, Nothing, Any] =
    acquireReleaseWith[R, Nothing, Unit](UIO.unit)(_ => finalizer)

  /**
   * Constructs a  `ZStream` value of the appropriate type for the specified
   * input.
   */
  def from[Input](
    input: => Input
  )(implicit constructor: ZStreamConstructor[Input], trace: ZTraceElement): constructor.Out =
    constructor.make(input)

  /**
   * Creates a stream from a [[zio.Chunk]] of values
   *
   * @param c a chunk of values
   * @return a finite stream of values
   */
  def fromChunk[O](c: => Chunk[O])(implicit trace: ZTraceElement): ZStream[Any, Nothing, O] =
    ZStream {
      for {
        doneRef <- Ref.make(false).toManaged
        pull = doneRef.modify { done =>
                 if (done || c.isEmpty) Pull.end -> true
                 else ZIO.succeedNow(c)          -> true
               }.flatten
      } yield pull
    }

  /**
   * Creates a stream from a subscription to a hub.
   */
  def fromChunkHub[R, E, O](hub: ZHub[Nothing, R, Any, E, Nothing, Chunk[O]])(implicit
    trace: ZTraceElement
  ): ZStream[R, E, O] =
    managed(hub.subscribe).flatMap(queue => fromChunkQueue(queue))

  /**
   * Creates a stream from a subscription to a hub in the context of a managed
   * effect. The managed effect describes subscribing to receive messages from
   * the hub while the stream describes taking messages from the hub.
   */
  def fromChunkHubManaged[R, E, O](
    hub: ZHub[Nothing, R, Any, E, Nothing, Chunk[O]]
  )(implicit trace: ZTraceElement): ZManaged[Any, Nothing, ZStream[R, E, O]] =
    hub.subscribe.map(queue => fromChunkQueue(queue))

  /**
   * Creates a stream from a subscription to a hub.
   *
   * The hub will be shut down once the stream is closed.
   */
  def fromChunkHubWithShutdown[R, E, O](hub: ZHub[Nothing, R, Any, E, Nothing, Chunk[O]])(implicit
    trace: ZTraceElement
  ): ZStream[R, E, O] =
    fromChunkHub(hub).ensuringFirst(hub.shutdown)

  /**
   * Creates a stream from a subscription to a hub in the context of a managed
   * effect. The managed effect describes subscribing to receive messages from
   * the hub while the stream describes taking messages from the hub.
   *
   * The hub will be shut down once the stream is closed.
   */
  def fromChunkHubManagedWithShutdown[R, E, O](
    hub: ZHub[Nothing, R, Any, E, Nothing, Chunk[O]]
  )(implicit trace: ZTraceElement): ZManaged[Any, Nothing, ZStream[R, E, O]] =
    fromChunkHubManaged(hub).map(_.ensuringFirst(hub.shutdown))

  /**
   * Creates a stream from a queue of values
   */
  def fromChunkQueue[R, E, O](
    queue: ZQueue[Nothing, R, Any, E, Nothing, Chunk[O]]
  )(implicit trace: ZTraceElement): ZStream[R, E, O] =
    repeatZIOChunkOption {
      queue.take
        .catchAllCause(c =>
          queue.isShutdown.flatMap { down =>
            if (down && c.isInterrupted) Pull.end
            else Pull.failCause(c)
          }
        )
    }

  /**
   * Creates a stream from a queue of values. The queue will be shutdown once the stream is closed.
   */
  def fromChunkQueueWithShutdown[R, E, O](queue: ZQueue[Nothing, R, Any, E, Nothing, Chunk[O]])(implicit
    trace: ZTraceElement
  ): ZStream[R, E, O] =
    fromChunkQueue(queue).ensuringFirst(queue.shutdown)

  /**
   * Creates a stream from an arbitrary number of chunks.
   */
  def fromChunks[O](cs: Chunk[O]*)(implicit trace: ZTraceElement): ZStream[Any, Nothing, O] =
    fromIterable(cs).flatMap(fromChunk(_))

  /**
   * Creates a stream from an effect producing a value of type `A`
   */
  @deprecated("use fromZIO", "2.0.0")
  def fromEffect[R, E, A](fa: ZIO[R, E, A])(implicit trace: ZTraceElement): ZStream[R, E, A] =
    fromZIO(fa)

  /**
   * Creates a stream from an effect producing a value of type `A` or an empty Stream
   */
  @deprecated("use fromZIOOption", "2.0.0")
  def fromEffectOption[R, E, A](fa: ZIO[R, Option[E], A])(implicit trace: ZTraceElement): ZStream[R, E, A] =
    fromZIOOption(fa)

  /**
   * Creates a stream from an effect producing a value of type `A`
   */
  def fromZIO[R, E, A](fa: ZIO[R, E, A])(implicit trace: ZTraceElement): ZStream[R, E, A] =
    fromZIOOption(fa.mapError(Some(_)))

  /**
   * Creates a stream from an effect producing a value of type `A` or an empty Stream
   */
  def fromZIOOption[R, E, A](fa: ZIO[R, Option[E], A])(implicit trace: ZTraceElement): ZStream[R, E, A] =
    ZStream {
      for {
        doneRef <- Ref.make(false).toManaged
        pull = doneRef.modify {
                 if (_) Pull.end              -> true
                 else fa.map(Chunk.single(_)) -> true
               }.flatten
      } yield pull
    }

  /**
   * Creates a stream from a subscription to a hub.
   */
  def fromHub[R, E, A](
    hub: ZHub[Nothing, R, Any, E, Nothing, A],
    maxChunkSize: Int = DefaultChunkSize
  )(implicit trace: ZTraceElement): ZStream[R, E, A] =
    managed(hub.subscribe).flatMap(queue => fromQueue(queue, maxChunkSize))

  /**
   * Creates a stream from a subscription to a hub in the context of a managed
   * effect. The managed effect describes subscribing to receive messages from
   * the hub while the stream describes taking messages from the hub.
   */
  def fromHubManaged[R, E, A](
    hub: ZHub[Nothing, R, Any, E, Nothing, A],
    maxChunkSize: Int = DefaultChunkSize
  )(implicit trace: ZTraceElement): ZManaged[Any, Nothing, ZStream[R, E, A]] =
    hub.subscribe.map(queue => fromQueueWithShutdown(queue, maxChunkSize))

  /**
   * Creates a stream from a subscription to a hub.
   *
   * The hub will be shut down once the stream is closed.
   */
  def fromHubWithShutdown[R, E, A](
    hub: ZHub[Nothing, R, Any, E, Nothing, A],
    maxChunkSize: Int = DefaultChunkSize
  )(implicit trace: ZTraceElement): ZStream[R, E, A] =
    fromHub(hub, maxChunkSize).ensuringFirst(hub.shutdown)

  /**
   * Creates a stream from a subscription to a hub in the context of a managed
   * effect. The managed effect describes subscribing to receive messages from
   * the hub while the stream describes taking messages from the hub.
   *
   * The hub will be shut down once the stream is closed.
   */
  def fromHubManagedWithShutdown[R, E, A](
    hub: ZHub[Nothing, R, Any, E, Nothing, A],
    maxChunkSize: Int = DefaultChunkSize
  )(implicit trace: ZTraceElement): ZManaged[Any, Nothing, ZStream[R, E, A]] =
    fromHubManaged(hub, maxChunkSize).map(_.ensuringFirst(hub.shutdown))

  /**
   * Creates a stream from an iterable collection of values
   */
  def fromIterable[O](as: => Iterable[O])(implicit trace: ZTraceElement): ZStream[Any, Nothing, O] =
    fromChunk(Chunk.fromIterable(as))

  /**
   * Creates a stream from an effect producing a value of type `Iterable[A]`
   */
  @deprecated("use fromIterableZIO", "2.0.0")
  def fromIterableM[R, E, O](iterable: ZIO[R, E, Iterable[O]])(implicit trace: ZTraceElement): ZStream[R, E, O] =
    fromIterableZIO(iterable)

  /**
   * Creates a stream from an effect producing a value of type `Iterable[A]`
   */
  def fromIterableZIO[R, E, O](iterable: ZIO[R, E, Iterable[O]])(implicit trace: ZTraceElement): ZStream[R, E, O] =
    fromZIO(iterable).mapConcat(identity)

  /**
   * Creates a stream from an iterator that may throw exceptions.
   */
  def fromIterator[A](iterator: => Iterator[A], maxChunkSize: Int = 1)(implicit
    trace: ZTraceElement
  ): ZStream[Any, Throwable, A] =
    ZStream {
      ZManaged
        .attempt(iterator)
        .fold(
          Pull.fail,
          iterator =>
            ZIO.attempt {
              if (maxChunkSize <= 1) {
                if (iterator.isEmpty) Pull.end else Pull.emit(iterator.next())
              } else {
                val builder = ChunkBuilder.make[A](maxChunkSize)
                var i       = 0
                while (i < maxChunkSize && iterator.hasNext) {
                  val a = iterator.next()
                  builder += a
                  i += 1
                }
                val chunk = builder.result()
                if (chunk.isEmpty) Pull.end else Pull.emit(chunk)
              }
            }.asSomeError.flatten
        )
    }

  /**
   * Creates a stream from an iterator that may potentially throw exceptions
   */
  @deprecated("use fromIteratorZIO", "2.0.0")
  def fromIteratorEffect[R, A](
    iterator: ZIO[R, Throwable, Iterator[A]]
  )(implicit trace: ZTraceElement): ZStream[R, Throwable, A] =
    fromIteratorZIO(iterator)

  /**
   * Creates a stream from a managed iterator
   */
  def fromIteratorManaged[R, A](iterator: ZManaged[R, Throwable, Iterator[A]])(implicit
    trace: ZTraceElement
  ): ZStream[R, Throwable, A] =
    managed(iterator).flatMap(fromIterator(_))

  /**
   * Creates a stream from an iterator that does not throw exceptions.
   */
  def fromIteratorSucceed[A](iterator: => Iterator[A], maxChunkSize: Int = 1)(implicit
    trace: ZTraceElement
  ): ZStream[Any, Nothing, A] =
    ZStream {
      Managed.succeed(iterator).map { iterator =>
        ZIO.succeed {
          if (maxChunkSize <= 1) {
            if (iterator.isEmpty) Pull.end else Pull.emit(iterator.next())
          } else {
            val builder = ChunkBuilder.make[A](maxChunkSize)
            var i       = 0
            while (i < maxChunkSize && iterator.hasNext) {
              val a = iterator.next()
              builder += a
              i += 1
            }
            val chunk = builder.result()
            if (chunk.isEmpty) Pull.end else Pull.emit(chunk)
          }
        }.flatten
      }
    }

  /**
   * Creates a stream from an iterator that does not throw exceptions.
   */
  @deprecated("use fromIteratorSucceed", "2.0.0")
  def fromIteratorTotal[A](iterator: => Iterator[A], maxChunkSize: Int = 1)(implicit
    trace: ZTraceElement
  ): ZStream[Any, Nothing, A] =
    fromIteratorSucceed(iterator)

  /**
   * Creates a stream from an iterator that may potentially throw exceptions
   */
  def fromIteratorZIO[R, A](
    iterator: ZIO[R, Throwable, Iterator[A]]
  )(implicit trace: ZTraceElement): ZStream[R, Throwable, A] =
    fromZIO(iterator).flatMap(fromIterator(_))

  /**
   * Creates a stream from a Java iterator that may throw exceptions
   */
  def fromJavaIterator[A](iterator: => ju.Iterator[A])(implicit trace: ZTraceElement): ZStream[Any, Throwable, A] =
    fromIterator {
      val it = iterator // Scala 2.13 scala.collection.Iterator has `iterator` in local scope
      new Iterator[A] {
        def next(): A        = it.next
        def hasNext: Boolean = it.hasNext
      }
    }

  /**
   * Creates a stream from a Java iterator that may potentially throw exceptions
   */
  @deprecated("use fromJavaIteratorZIO", "2.0.0")
  def fromJavaIteratorEffect[R, A](
    iterator: ZIO[R, Throwable, ju.Iterator[A]]
  )(implicit trace: ZTraceElement): ZStream[R, Throwable, A] =
    fromJavaIteratorZIO(iterator)

  /**
   * Creates a stream from a managed iterator
   */
  def fromJavaIteratorManaged[R, A](iterator: ZManaged[R, Throwable, ju.Iterator[A]])(implicit
    trace: ZTraceElement
  ): ZStream[R, Throwable, A] =
    managed(iterator).flatMap(fromJavaIterator(_))

  /**
   * Creates a stream from a Java iterator
   */
  def fromJavaIteratorSucceed[A](iterator: => ju.Iterator[A])(implicit trace: ZTraceElement): ZStream[Any, Nothing, A] =
    fromIteratorSucceed {
      val it = iterator // Scala 2.13 scala.collection.Iterator has `iterator` in local scope
      new Iterator[A] {
        def next(): A        = it.next
        def hasNext: Boolean = it.hasNext
      }
    }

  /**
   * Creates a stream from a Java iterator
   */
  @deprecated("use fromJavaIteratorSucceed", "2.0.0")
  def fromJavaIteratorTotal[A](iterator: => ju.Iterator[A])(implicit trace: ZTraceElement): ZStream[Any, Nothing, A] =
    fromJavaIteratorSucceed(iterator)

  /**
   * Creates a stream from a Java iterator that may potentially throw exceptions
   */
  def fromJavaIteratorZIO[R, A](
    iterator: ZIO[R, Throwable, ju.Iterator[A]]
  )(implicit trace: ZTraceElement): ZStream[R, Throwable, A] =
    fromZIO(iterator).flatMap(fromJavaIterator(_))

  /**
   * Creates a stream from a queue of values
   *
   * @param maxChunkSize Maximum number of queued elements to put in one chunk in the stream
   */
  def fromQueue[R, E, O](
    queue: ZQueue[Nothing, R, Any, E, Nothing, O],
    maxChunkSize: Int = DefaultChunkSize
  )(implicit trace: ZTraceElement): ZStream[R, E, O] =
    repeatZIOChunkOption {
      queue
        .takeBetween(1, maxChunkSize)
        .map(Chunk.fromIterable)
        .catchAllCause(c =>
          queue.isShutdown.flatMap { down =>
            if (down && c.isInterrupted) Pull.end
            else Pull.failCause(c)
          }
        )
    }

  /**
   * Creates a stream from a queue of values. The queue will be shutdown once the stream is closed.
   *
   * @param maxChunkSize Maximum number of queued elements to put in one chunk in the stream
   */
  def fromQueueWithShutdown[R, E, O](
    queue: ZQueue[Nothing, R, Any, E, Nothing, O],
    maxChunkSize: Int = DefaultChunkSize
  )(implicit trace: ZTraceElement): ZStream[R, E, O] =
    fromQueue(queue, maxChunkSize).ensuringFirst(queue.shutdown)

  /**
   * Creates a stream from a [[zio.Schedule]] that does not require any further
   * input. The stream will emit an element for each value output from the
   * schedule, continuing for as long as the schedule continues.
   */
  def fromSchedule[R, A](schedule: Schedule[R, Any, A])(implicit
    trace: ZTraceElement
  ): ZStream[R with Has[Clock], Nothing, A] =
    unwrap(schedule.driver.map(driver => repeatZIOOption(driver.next(()))))

  /**
   * Creates a stream from a [[zio.stm.TQueue]] of values.
   */
  def fromTQueue[A](queue: TQueue[A])(implicit trace: ZTraceElement): ZStream[Any, Nothing, A] =
    repeatZIOChunk(queue.take.map(Chunk.single(_)).commit)

  /**
   * The stream that always halts with `cause`.
   */
  @deprecated("use failCause", "2.0.0")
  def halt[E](cause: => Cause[E])(implicit trace: ZTraceElement): ZStream[Any, E, Nothing] =
    failCause(cause)

  /**
   * The infinite stream of iterative function application: a, f(a), f(f(a)), f(f(f(a))), ...
   */
  def iterate[A](a: A)(f: A => A)(implicit trace: ZTraceElement): ZStream[Any, Nothing, A] =
    ZStream(Ref.make(a).toManaged.map(_.getAndUpdate(f).map(Chunk.single(_))))

  /**
   * Creates a single-valued stream from a managed resource
   */
  def managed[R, E, A](managed: ZManaged[R, E, A])(implicit trace: ZTraceElement): ZStream[R, E, A] =
    ZStream {
      for {
        doneRef   <- Ref.make(false).toManaged
        finalizer <- ZManaged.ReleaseMap.makeManaged(ExecutionStrategy.Sequential)
        pull = ZIO.uninterruptibleMask { restore =>
                 doneRef.get.flatMap { done =>
                   if (done) Pull.end
                   else
                     (for {
                       a <-
                         restore(managed.zio.map(_._2).provideSome[R]((_, finalizer))).onError(_ => doneRef.set(true))
                       _ <- doneRef.set(true)
                     } yield Chunk(a)).mapError(Some(_))
                 }
               }
      } yield pull
    }

  /**
   * Merges a variable list of streams in a non-deterministic fashion.
   * Up to `n` streams may be consumed in parallel and up to
   * `outputBuffer` chunks may be buffered by this operator.
   */
  def mergeAll[R, E, O](n: Int, outputBuffer: Int = 16)(
    streams: ZStream[R, E, O]*
  )(implicit trace: ZTraceElement): ZStream[R, E, O] =
    fromIterable(streams).flattenPar(n, outputBuffer)

  /**
   * Like [[mergeAll]], but runs all streams concurrently.
   */
  def mergeAllUnbounded[R, E, O](outputBuffer: Int = 16)(
    streams: ZStream[R, E, O]*
  )(implicit trace: ZTraceElement): ZStream[R, E, O] = mergeAll(Int.MaxValue, outputBuffer)(streams: _*)

  /**
   * The stream that never produces any value or fails with any error.
   */
  def never(implicit trace: ZTraceElement): ZStream[Any, Nothing, Nothing] =
    ZStream(ZManaged.succeedNow(UIO.never))

  /**
   * Like [[unfold]], but allows the emission of values to end one step further than
   * the unfolding of the state. This is useful for embedding paginated APIs,
   * hence the name.
   */
  def paginate[R, E, A, S](s: S)(f: S => (A, Option[S]))(implicit trace: ZTraceElement): ZStream[Any, Nothing, A] =
    paginateZIO(s)(s => ZIO.succeedNow(f(s)))

  /**
   * Like [[unfoldChunk]], but allows the emission of values to end one step further than
   * the unfolding of the state. This is useful for embedding paginated APIs,
   * hence the name.
   */
  def paginateChunk[A, S](s: S)(f: S => (Chunk[A], Option[S]))(implicit
    trace: ZTraceElement
  ): ZStream[Any, Nothing, A] =
    paginateChunkZIO(s)(s => ZIO.succeedNow(f(s)))

  /**
   * Like [[unfoldChunkM]], but allows the emission of values to end one step further than
   * the unfolding of the state. This is useful for embedding paginated APIs,
   * hence the name.
   */
  @deprecated("use paginateChunkZIO", "2.0.0")
  def paginateChunkM[R, E, A, S](s: S)(f: S => ZIO[R, E, (Chunk[A], Option[S])])(implicit
    trace: ZTraceElement
  ): ZStream[R, E, A] =
    paginateChunkZIO(s)(f)

  /**
   * Like [[unfoldChunkZIO]], but allows the emission of values to end one step further than
   * the unfolding of the state. This is useful for embedding paginated APIs,
   * hence the name.
   */
  def paginateChunkZIO[R, E, A, S](
    s: S
  )(f: S => ZIO[R, E, (Chunk[A], Option[S])])(implicit trace: ZTraceElement): ZStream[R, E, A] =
    ZStream {
      for {
        ref <- Ref.make(Option(s)).toManaged
      } yield ref.get.flatMap {
        case Some(s) => f(s).foldZIO(Pull.fail, { case (as, s) => ref.set(s).as(as) })
        case None    => Pull.end
      }
    }

  /**
   * Like [[unfoldM]], but allows the emission of values to end one step further than
   * the unfolding of the state. This is useful for embedding paginated APIs,
   * hence the name.
   */
  @deprecated("use paginateZIO", "2.0.0")
  def paginateM[R, E, A, S](s: S)(f: S => ZIO[R, E, (A, Option[S])])(implicit trace: ZTraceElement): ZStream[R, E, A] =
    paginateZIO(s)(f)

  /**
   * Like [[unfoldZIO]], but allows the emission of values to end one step further than
   * the unfolding of the state. This is useful for embedding paginated APIs,
   * hence the name.
   */
  def paginateZIO[R, E, A, S](s: S)(f: S => ZIO[R, E, (A, Option[S])])(implicit
    trace: ZTraceElement
  ): ZStream[R, E, A] =
    paginateChunkZIO(s)(f(_).map { case (a, s) => Chunk.single(a) -> s })

  /**
   * Constructs a stream from a range of integers (lower bound included, upper bound not included)
   */
  def range(min: Int, max: Int, chunkSize: Int = DefaultChunkSize)(implicit
    trace: ZTraceElement
  ): ZStream[Any, Nothing, Int] = {
    val pull = (ref: Ref[Int]) =>
      for {
        start <- ref.getAndUpdate(_ + chunkSize)
        _     <- ZIO.when(start >= max)(ZIO.fail(None))
      } yield Chunk.fromIterable(Range(start, (start + chunkSize).min(max)))
    ZStream(Ref.makeManaged(min).map(pull))
  }

  /**
   * Repeats the provided value infinitely.
   */
  def repeat[A](a: => A)(implicit trace: ZTraceElement): ZStream[Any, Nothing, A] =
    repeatZIO(UIO.succeed(a))

  /**
   * Creates a stream from an effect producing a value of type `A` which repeats forever.
   */
  @deprecated("use repeatZIO", "2.0.0")
  def repeatEffect[R, E, A](fa: ZIO[R, E, A])(implicit trace: ZTraceElement): ZStream[R, E, A] =
    repeatZIO(fa)

  /**
   * Creates a stream from an effect producing chunks of `A` values which repeats forever.
   */
  @deprecated("use repeatZIOChunk", "2.0.0")
  def repeatEffectChunk[R, E, A](fa: ZIO[R, E, Chunk[A]])(implicit trace: ZTraceElement): ZStream[R, E, A] =
    repeatZIOChunk(fa)

  /**
   * Creates a stream from an effect producing chunks of `A` values until it fails with None.
   */
  @deprecated("use repeatZIOChunkOption", "2.0.0")
  def repeatEffectChunkOption[R, E, A](fa: ZIO[R, Option[E], Chunk[A]])(implicit
    trace: ZTraceElement
  ): ZStream[R, E, A] =
    repeatZIOChunkOption(fa)

  /**
   * Creates a stream from an effect producing values of type `A` until it fails with None.
   */
  @deprecated("use repeatZIOOption", "2.0.0")
  def repeatEffectOption[R, E, A](fa: ZIO[R, Option[E], A])(implicit trace: ZTraceElement): ZStream[R, E, A] =
    repeatZIOOption(fa)

  /**
   * Creates a stream from an effect producing a value of type `A`, which is repeated using the
   * specified schedule.
   */
  @deprecated("use repeatZIOWithSchedule", "2.0.0")
  def repeatEffectWith[R, E, A](effect: ZIO[R, E, A], schedule: Schedule[R, A, Any])(implicit
    trace: ZTraceElement
  ): ZStream[R with Has[Clock], E, A] =
    repeatZIOWithSchedule(effect, schedule)

  /**
   * Repeats the value using the provided schedule.
   */
  @deprecated("use repeatWithSchedule", "2.0.0")
  def repeatWith[R, A](a: => A, schedule: Schedule[R, A, _])(implicit
    trace: ZTraceElement
  ): ZStream[R with Has[Clock], Nothing, A] =
    repeatWithSchedule(a, schedule)

  /**
   * Repeats the value using the provided schedule.
   */
  def repeatWithSchedule[R, A](a: => A, schedule: Schedule[R, A, _])(implicit
    trace: ZTraceElement
  ): ZStream[R with Has[Clock], Nothing, A] =
    repeatZIOWithSchedule(UIO.succeed(a), schedule)

  /**
   * Creates a stream from an effect producing a value of type `A` which repeats forever.
   */
  def repeatZIO[R, E, A](fa: ZIO[R, E, A])(implicit trace: ZTraceElement): ZStream[R, E, A] =
    repeatZIOOption(fa.mapError(Some(_)))

  /**
   * Creates a stream from an effect producing chunks of `A` values which repeats forever.
   */
  def repeatZIOChunk[R, E, A](fa: ZIO[R, E, Chunk[A]])(implicit trace: ZTraceElement): ZStream[R, E, A] =
    repeatZIOChunkOption(fa.mapError(Some(_)))

  /**
   * Creates a stream from an effect producing chunks of `A` values until it fails with None.
   */
  def repeatZIOChunkOption[R, E, A](fa: ZIO[R, Option[E], Chunk[A]])(implicit trace: ZTraceElement): ZStream[R, E, A] =
    ZStream {
      for {
        done <- Ref.make(false).toManaged
        pull = done.get.flatMap {
                 if (_) Pull.end
                 else
                   fa.tapError {
                     case None    => done.set(true)
                     case Some(_) => ZIO.unit
                   }
               }
      } yield pull
    }

  /**
   * Creates a stream from an effect producing values of type `A` until it fails with None.
   */
  def repeatZIOOption[R, E, A](fa: ZIO[R, Option[E], A])(implicit trace: ZTraceElement): ZStream[R, E, A] =
    repeatZIOChunkOption(fa.map(Chunk.single(_)))

  /**
   * Creates a stream from an effect producing a value of type `A`, which is repeated using the
   * specified schedule.
   */
  def repeatZIOWithSchedule[R, E, A](
    effect: ZIO[R, E, A],
    schedule: Schedule[R, A, Any]
  )(implicit trace: ZTraceElement): ZStream[R with Has[Clock], E, A] =
    ZStream.fromZIO(effect zip schedule.driver).flatMap { case (a, driver) =>
      ZStream.succeed(a) ++
        ZStream.unfoldZIO(a)(driver.next(_).foldZIO(ZIO.succeed(_), _ => effect.map(nextA => Some(nextA -> nextA))))
    }

  /**
   * Accesses the specified service in the environment of the effect.
   */
  def service[A: Tag](implicit trace: ZTraceElement): ZStream[Has[A], Nothing, A] =
    ZStream.access(_.get[A])

  /**
   * Accesses the service corresponding to the specified key in the
   * environment.
   */
  def serviceAt[Service]: ZStream.ServiceAtPartiallyApplied[Service] =
    new ZStream.ServiceAtPartiallyApplied[Service]

  /**
   * Accesses the specified services in the environment of the effect.
   */
  @deprecated("use service", "2.0.0")
  def services[A: Tag, B: Tag](implicit trace: ZTraceElement): ZStream[Has[A] with Has[B], Nothing, (A, B)] =
    ZStream.access(r => (r.get[A], r.get[B]))

  /**
   * Accesses the specified services in the environment of the stream.
   */
  @deprecated("use service", "2.0.0")
  def services[A: Tag, B: Tag, C: Tag](implicit
    trace: ZTraceElement
  ): ZStream[Has[A] with Has[B] with Has[C], Nothing, (A, B, C)] =
    ZStream.access(r => (r.get[A], r.get[B], r.get[C]))

  /**
   * Accesses the specified services in the environment of the stream.
   */
  @deprecated("use service", "2.0.0")
  def services[A: Tag, B: Tag, C: Tag, D: Tag](implicit
    trace: ZTraceElement
  ): ZStream[Has[A] with Has[B] with Has[C] with Has[D], Nothing, (A, B, C, D)] =
    ZStream.access(r => (r.get[A], r.get[B], r.get[C], r.get[D]))

  /**
   * Accesses the specified service in the environment of the stream in the
   * context of an effect.
   */
  def serviceWith[Service]: ServiceWithPartiallyApplied[Service] =
    new ServiceWithPartiallyApplied[Service]

  /**
   * Accesses the specified service in the environment of the stream in the
   * context of a stream.
   */
  def serviceWithStream[Service]: ServiceWithStreamPartiallyApplied[Service] =
    new ServiceWithStreamPartiallyApplied[Service]

  /**
   * Creates a single-valued pure stream
   */
  def succeed[A](a: => A)(implicit trace: ZTraceElement): ZStream[Any, Nothing, A] =
    fromChunk(Chunk.single(a))

  /**
   * A stream that emits Unit values spaced by the specified duration.
   */
  def tick(interval: Duration)(implicit trace: ZTraceElement): ZStream[Has[Clock], Nothing, Unit] =
    repeatWithSchedule((), Schedule.spaced(interval))

  /**
   * A stream that contains a single `Unit` value.
   */
  val unit: ZStream[Any, Nothing, Unit] =
    succeed(())(ZTraceElement.empty)

  /**
   * Creates a stream by peeling off the "layers" of a value of type `S`
   */
  def unfold[S, A](s: S)(f: S => Option[(A, S)])(implicit trace: ZTraceElement): ZStream[Any, Nothing, A] =
    unfoldZIO(s)(s => ZIO.succeedNow(f(s)))

  /**
   * Creates a stream by peeling off the "layers" of a value of type `S`.
   */
  def unfoldChunk[S, A](s: S)(f: S => Option[(Chunk[A], S)])(implicit trace: ZTraceElement): ZStream[Any, Nothing, A] =
    unfoldChunkZIO(s)(s => ZIO.succeedNow(f(s)))

  /**
   * Creates a stream by effectfully peeling off the "layers" of a value of type `S`
   */
  @deprecated("use unfoldChunkZIO", "2.0.0")
  def unfoldChunkM[R, E, A, S](s: S)(f: S => ZIO[R, E, Option[(Chunk[A], S)]])(implicit
    trace: ZTraceElement
  ): ZStream[R, E, A] =
    unfoldChunkZIO(s)(f)

  /**
   * Creates a stream by effectfully peeling off the "layers" of a value of type `S`
   */
  def unfoldChunkZIO[R, E, A, S](
    s: S
  )(f: S => ZIO[R, E, Option[(Chunk[A], S)]])(implicit trace: ZTraceElement): ZStream[R, E, A] =
    ZStream {
      for {
        done <- Ref.make(false).toManaged
        ref  <- Ref.make(s).toManaged
        pull = done.get.flatMap {
                 if (_) Pull.end
                 else {
                   ref.get
                     .flatMap(f)
                     .foldZIO(
                       Pull.fail,
                       opt =>
                         opt match {
                           case Some((a, s)) => ref.set(s).as(a)
                           case None         => done.set(true) *> Pull.end
                         }
                     )
                 }
               }
      } yield pull
    }

  /**
   * Creates a stream by effectfully peeling off the "layers" of a value of type `S`
   */
  @deprecated("use unfoldZIO", "2.0.0")
  def unfoldM[R, E, A, S](s: S)(f: S => ZIO[R, E, Option[(A, S)]])(implicit trace: ZTraceElement): ZStream[R, E, A] =
    unfoldZIO(s)(f)

  /**
   * Creates a stream by effectfully peeling off the "layers" of a value of type `S`
   */
  def unfoldZIO[R, E, A, S](s: S)(f: S => ZIO[R, E, Option[(A, S)]])(implicit trace: ZTraceElement): ZStream[R, E, A] =
    unfoldChunkZIO(s)(f(_).map(_.map { case (a, s) =>
      Chunk.single(a) -> s
    }))

  /**
   * Creates a stream produced from an effect
   */
  def unwrap[R, E, A](fa: ZIO[R, E, ZStream[R, E, A]])(implicit trace: ZTraceElement): ZStream[R, E, A] =
    fromZIO(fa).flatten

  /**
   * Creates a stream produced from a [[ZManaged]]
   */
  def unwrapManaged[R, E, A](fa: ZManaged[R, E, ZStream[R, E, A]])(implicit trace: ZTraceElement): ZStream[R, E, A] =
    managed(fa).flatten

  /**
   * Returns the specified stream if the given condition is satisfied, otherwise returns an empty stream.
   */
  def when[R, E, O](b: => Boolean)(zStream: => ZStream[R, E, O])(implicit trace: ZTraceElement): ZStream[R, E, O] =
    whenZIO(ZIO.succeed(b))(zStream)

  /**
   * Returns the resulting stream when the given `PartialFunction` is defined for the given value, otherwise returns an empty stream.
   */
  def whenCase[R, E, A, O](a: => A)(pf: PartialFunction[A, ZStream[R, E, O]])(implicit
    trace: ZTraceElement
  ): ZStream[R, E, O] =
    whenCaseZIO(ZIO.succeed(a))(pf)

  /**
   * Returns the resulting stream when the given `PartialFunction` is defined for the given effectful value, otherwise returns an empty stream.
   */
  @deprecated("use whenCaseZIO", "2.0.0")
  def whenCaseM[R, E, A](a: ZIO[R, E, A]): WhenCaseZIO[R, E, A] =
    whenCaseZIO(a)

  /**
   * Returns the resulting stream when the given `PartialFunction` is defined for the given effectful value, otherwise returns an empty stream.
   */
  def whenCaseZIO[R, E, A](a: ZIO[R, E, A]): WhenCaseZIO[R, E, A] =
    new WhenCaseZIO(a)

  /**
   * Returns the specified stream if the given effectful condition is satisfied, otherwise returns an empty stream.
   */
  @deprecated("use whenZIO", "2.0.0")
  def whenM[R, E](b: ZIO[R, E, Boolean]): WhenZIO[R, E] =
    whenZIO(b)

  /**
   * Returns the specified stream if the given effectful condition is satisfied, otherwise returns an empty stream.
   */
  def whenZIO[R, E](b: ZIO[R, E, Boolean]) =
    new WhenZIO(b)

  /**
   * Zips the specified streams together with the specified function.
   */
  @deprecated("use zip", "2.0.0")
  def zipN[R, E, A, B, C](zStream1: ZStream[R, E, A], zStream2: ZStream[R, E, B])(
    f: (A, B) => C
  )(implicit trace: ZTraceElement): ZStream[R, E, C] =
    zStream1.zipWith(zStream2)(f)

  /**
   * Zips with specified streams together with the specified function.
   */
  @deprecated("use zip", "2.0.0")
  def zipN[R, E, A, B, C, D](zStream1: ZStream[R, E, A], zStream2: ZStream[R, E, B], zStream3: ZStream[R, E, C])(
    f: (A, B, C) => D
  )(implicit trace: ZTraceElement): ZStream[R, E, D] =
    (zStream1 <&> zStream2 <&> zStream3).map(f.tupled)

  /**
   * Returns an effect that executes the specified effects in parallel,
   * combining their results with the specified `f` function. If any effect
   * fails, then the other effects will be interrupted.
   */
  @deprecated("use zip", "2.0.0")
  def zipN[R, E, A, B, C, D, F](
    zStream1: ZStream[R, E, A],
    zStream2: ZStream[R, E, B],
    zStream3: ZStream[R, E, C],
    zStream4: ZStream[R, E, D]
  )(f: (A, B, C, D) => F)(implicit trace: ZTraceElement): ZStream[R, E, F] =
    (zStream1 <&> zStream2 <&> zStream3 <&> zStream4).map(f.tupled)

  final class AccessPartiallyApplied[R](private val dummy: Boolean = true) extends AnyVal {
    def apply[A](f: R => A)(implicit trace: ZTraceElement): ZStream[R, Nothing, A] =
      ZStream.environment[R].map(f)
  }

  final class AccessZIOPartiallyApplied[R](private val dummy: Boolean = true) extends AnyVal {
    def apply[R1 <: R, E, A](f: R => ZIO[R1, E, A])(implicit trace: ZTraceElement): ZStream[R with R1, E, A] =
      ZStream.environment[R].mapZIO(f)
  }

  final class AccessStreamPartiallyApplied[R](private val dummy: Boolean = true) extends AnyVal {
    def apply[R1 <: R, E, A](f: R => ZStream[R1, E, A])(implicit trace: ZTraceElement): ZStream[R with R1, E, A] =
      ZStream.environment[R].flatMap(f)
  }

  final class ServiceAtPartiallyApplied[Service](private val dummy: Boolean = true) extends AnyVal {
    def apply[Key](
      key: => Key
    )(implicit
      tag: Tag[Map[Key, Service]],
      trace: ZTraceElement
    ): ZStream[HasMany[Key, Service], Nothing, Option[Service]] =
      ZStream.access(_.getAt(key))
  }

  final class ServiceWithPartiallyApplied[Service](private val dummy: Boolean = true) extends AnyVal {
    def apply[R <: Has[Service], E, A](f: Service => ZIO[R, E, A])(implicit
      tag: Tag[Service],
      trace: ZTraceElement
    ): ZStream[R with Has[Service], E, A] =
      ZStream.fromZIO(ZIO.serviceWith(f))
  }

  final class ServiceWithStreamPartiallyApplied[Service](private val dummy: Boolean = true) extends AnyVal {
    def apply[R <: Has[Service], E, A](f: Service => ZStream[R, E, A])(implicit
      tag: Tag[Service],
      trace: ZTraceElement
    ): ZStream[R with Has[Service], E, A] =
      ZStream.service[Service].flatMap(f)
  }

  /**
   * Representation of a grouped stream.
   * This allows to filter which groups will be processed.
   * Once this is applied all groups will be processed in parallel and the results will
   * be merged in arbitrary order.
   */
  sealed trait GroupBy[-R, +E, +K, +V] { self =>

    type O

    protected def stream: ZStream[R, E, O]
    protected def key: O => ZIO[R, E, (K, V)]
    protected def buffer: Int

    def grouped(implicit trace: ZTraceElement): ZStream[R, E, (K, Dequeue[Exit[Option[E], V]])] =
      ZStream.unwrapManaged {
        for {
          decider <- Promise.make[Nothing, (K, V) => UIO[UniqueKey => Boolean]].toManaged
          out <- Queue
                   .bounded[Exit[Option[E], (K, Dequeue[Exit[Option[E], V]])]](buffer)
                   .toManagedWith(_.shutdown)
          ref <- Ref.make[Map[K, UniqueKey]](Map()).toManaged
          add <- stream
                   .mapZIO(key)
                   .distributedWithDynamic(
                     buffer,
                     (kv: (K, V)) => decider.await.flatMap(_.tupled(kv)),
                     out.offer
                   )
          _ <- decider.succeed { case (k, _) =>
                 ref.get.map(_.get(k)).flatMap {
                   case Some(idx) => ZIO.succeedNow(_ == idx)
                   case None =>
                     add.flatMap { case (idx, q) =>
                       (ref.update(_ + (k -> idx)) *>
                         out.offer(Exit.succeed(k -> q.map(_.map(_._2))))).as(_ == idx)
                     }
                 }
               }.toManaged
        } yield ZStream.fromQueueWithShutdown(out).flattenExitOption
      }

    /**
     * Only consider the first n groups found in the stream.
     */
    def first(n: Int): GroupBy[R, E, K, V] =
      new GroupBy[R, E, K, V] {
        type O = self.O
        def stream: ZStream[R, E, O]    = self.stream
        def key: O => ZIO[R, E, (K, V)] = self.key
        def buffer: Int                 = self.buffer
        override def grouped(implicit trace: ZTraceElement): ZStream[R, E, (K, Dequeue[Exit[Option[E], V]])] =
          self.grouped.zipWithIndex.filterZIO { case elem @ ((_, q), i) =>
            if (i < n) ZIO.succeedNow(elem).as(true)
            else q.shutdown.as(false)
          }.map(_._1)
      }

    /**
     * Filter the groups to be processed.
     */
    def filter(f: K => Boolean): GroupBy[R, E, K, V] =
      new GroupBy[R, E, K, V] {
        type O = self.O
        def stream: ZStream[R, E, O]    = self.stream
        def key: O => ZIO[R, E, (K, V)] = self.key
        def buffer: Int                 = self.buffer
        override def grouped(implicit trace: ZTraceElement): ZStream[R, E, (K, Dequeue[Exit[Option[E], V]])] =
          self.grouped.filterZIO { case elem @ (k, q) =>
            if (f(k)) ZIO.succeedNow(elem).as(true)
            else q.shutdown.as(false)
          }
      }

    /**
     * Run the function across all groups, collecting the results in an arbitrary order.
     */
    def apply[R1 <: R, E1 >: E, A](f: (K, ZStream[Any, E, V]) => ZStream[R1, E1, A])(implicit
      trace: ZTraceElement
    ): ZStream[R1, E1, A] =
      grouped.flatMapPar[R1, E1, A](Int.MaxValue, buffer) { case (k, q) =>
        f(k, ZStream.fromQueueWithShutdown(q).flattenExitOption)
      }
  }

  final class ProvideSomeLayer[R0, -R, +E, +A](private val self: ZStream[R, E, A]) extends AnyVal {
    def apply[E1 >: E, R1](
      layer: ZLayer[R0, E1, R1]
    )(implicit
      ev1: R0 with R1 <:< R,
      ev2: Has.Union[R0, R1],
      tagged: Tag[R1],
      trace: ZTraceElement
    ): ZStream[R0, E1, A] =
      self.provideLayer[E1, R0, R0 with R1](ZLayer.environment[R0] ++ layer)
  }

  final class UpdateService[-R, +E, +O, M](private val self: ZStream[R, E, O]) extends AnyVal {
    def apply[R1 <: R with Has[M]](
      f: M => M
    )(implicit ev: Has.IsHas[R1], tag: Tag[M], trace: ZTraceElement): ZStream[R1, E, O] =
      self.provideSome(ev.update(_, f))
  }

  final class UpdateServiceAt[-R, +E, +A, Service](private val self: ZStream[R, E, A]) extends AnyVal {
    def apply[R1 <: R with HasMany[Key, Service], Key](key: => Key)(
      f: Service => Service
    )(implicit ev: Has.IsHas[R1], tag: Tag[Map[Key, Service]], trace: ZTraceElement): ZStream[R1, E, A] =
      self.provideSome(ev.updateAt(_, key, f))
  }

  /**
   * A `ZStreamConstructor[Input]` knows how to construct a `ZStream` value
   * from an input of type `Input`. This allows the type of the `ZStream`
   * value constructed to depend on `Input`.
   */
  trait ZStreamConstructor[Input] {

    /**
     * The type of the `ZStream` value.
     */
    type Out

    /**
     * Constructs a `ZStream` value from the specified input.
     */
    def make(input: => Input)(implicit trace: ZTraceElement): Out
  }

  object ZStreamConstructor extends ZStreamConstructorPlatformSpecific {

    /**
     * Constructs a `ZStream[RB, EB, B]` from a
     * `ZHub[RA, RB, EA, EB, A, Chunk[B]]`.
     */
    implicit def ChunkHubConstructor[RA, RB, EA, EB, A, B]
      : WithOut[ZHub[RA, RB, EA, EB, A, Chunk[B]], ZStream[RB, EB, B]] =
      new ZStreamConstructor[ZHub[RA, RB, EA, EB, A, Chunk[B]]] {
        type Out = ZStream[RB, EB, B]
        def make(input: => ZHub[RA, RB, EA, EB, A, Chunk[B]])(implicit trace: ZTraceElement): ZStream[RB, EB, B] =
          ZStream.fromChunkHub(input)
      }

    /**
     * Constructs a `ZStream[RB, EB, B]` from a
     * `ZQueue[RA, RB, EA, EB, A, Chunk[B]]`.
     */
    implicit def ChunkQueueConstructor[RA, RB, EA, EB, A, B]
      : WithOut[ZQueue[RA, RB, EA, EB, A, Chunk[B]], ZStream[RB, EB, B]] =
      new ZStreamConstructor[ZQueue[RA, RB, EA, EB, A, Chunk[B]]] {
        type Out = ZStream[RB, EB, B]
        def make(input: => ZQueue[RA, RB, EA, EB, A, Chunk[B]])(implicit trace: ZTraceElement): ZStream[RB, EB, B] =
          ZStream.fromChunkQueue(input)
      }

    /**
     * Constructs a `ZStream[Any, Nothing, A]` from an `Iterable[Chunk[A]]`.
     */
    implicit def ChunksConstructor[A, Collection[Element] <: Iterable[Element]]
      : WithOut[Collection[Chunk[A]], ZStream[Any, Nothing, A]] =
      new ZStreamConstructor[Collection[Chunk[A]]] {
        type Out = ZStream[Any, Nothing, A]
        def make(input: => Collection[Chunk[A]])(implicit trace: ZTraceElement): ZStream[Any, Nothing, A] =
          ZStream.fromIterable(input).flatMap(ZStream.fromChunk(_))
      }

    /**
     * Constructs a `ZStream[R, E, A]` from a `ZIO[R, E, Iterable[A]]`.
     */
    implicit def IterableZIOConstructor[R, E, A, Collection[Element] <: Iterable[Element]]
      : WithOut[ZIO[R, E, Collection[A]], ZStream[R, E, A]] =
      new ZStreamConstructor[ZIO[R, E, Collection[A]]] {
        type Out = ZStream[R, E, A]
        def make(input: => ZIO[R, E, Collection[A]])(implicit trace: ZTraceElement): ZStream[R, E, A] =
          ZStream.fromIterableZIO(input)
      }

    /**
     * Constructs a `ZStream[Any, Throwable, A]` from an `Iterator[A]`.
     */
    implicit def IteratorConstructor[A, IteratorLike[Element] <: Iterator[Element]]
      : WithOut[IteratorLike[A], ZStream[Any, Throwable, A]] =
      new ZStreamConstructor[IteratorLike[A]] {
        type Out = ZStream[Any, Throwable, A]
        def make(input: => IteratorLike[A])(implicit trace: ZTraceElement): ZStream[Any, Throwable, A] =
          ZStream.fromIterator(input)
      }

    /**
     * Constructs a `ZStream[R, Throwable, A]` from a
     * `ZManaged[R, Throwable, Iterator[A]]`.
     */
    implicit def IteratorManagedConstructor[R, E <: Throwable, A, IteratorLike[Element] <: Iterator[Element]]
      : WithOut[ZManaged[R, E, IteratorLike[A]], ZStream[R, Throwable, A]] =
      new ZStreamConstructor[ZManaged[R, E, IteratorLike[A]]] {
        type Out = ZStream[R, Throwable, A]
        def make(input: => ZManaged[R, E, IteratorLike[A]])(implicit trace: ZTraceElement): ZStream[R, Throwable, A] =
          ZStream.fromIteratorManaged(input)
      }

    /**
     * Constructs a `ZStream[R, Throwable, A]` from a
     * `ZIO[R, Throwable, Iterator[A]]`.
     */
    implicit def IteratorZIOConstructor[R, E <: Throwable, A, IteratorLike[Element] <: Iterator[Element]]
      : WithOut[ZIO[R, E, IteratorLike[A]], ZStream[R, Throwable, A]] =
      new ZStreamConstructor[ZIO[R, E, IteratorLike[A]]] {
        type Out = ZStream[R, Throwable, A]
        def make(input: => ZIO[R, E, IteratorLike[A]])(implicit trace: ZTraceElement): ZStream[R, Throwable, A] =
          ZStream.fromIteratorZIO(input)
      }

    /**
     * Constructs a `ZStream[Any, Throwable, A]` from a
     * `java.util.Iterator[A]`.
     */
    implicit def JavaIteratorConstructor[A, JavaIteratorLike[Element] <: ju.Iterator[Element]]
      : WithOut[JavaIteratorLike[A], ZStream[Any, Throwable, A]] =
      new ZStreamConstructor[JavaIteratorLike[A]] {
        type Out = ZStream[Any, Throwable, A]
        def make(input: => JavaIteratorLike[A])(implicit trace: ZTraceElement): ZStream[Any, Throwable, A] =
          ZStream.fromJavaIterator(input)
      }

    /**
     * Constructs a `ZStream[R, Throwable, A]` from a
     * `ZManaged[R, Throwable, java.util.Iterator[A]]`.
     */
    implicit def JavaIteratorManagedConstructor[R, E <: Throwable, A, JavaIteratorLike[Element] <: ju.Iterator[Element]]
      : WithOut[ZManaged[R, E, JavaIteratorLike[A]], ZStream[R, Throwable, A]] =
      new ZStreamConstructor[ZManaged[R, E, JavaIteratorLike[A]]] {
        type Out = ZStream[R, Throwable, A]
        def make(input: => ZManaged[R, E, JavaIteratorLike[A]])(implicit
          trace: ZTraceElement
        ): ZStream[R, Throwable, A] =
          ZStream.fromJavaIteratorManaged(input)
      }

    /**
     * Constructs a `ZStream[R, Throwable, A]` from a
     * `ZIO[R, Throwable, java.util.Iterator[A]]`.
     */
    implicit def JavaIteratorZIOConstructor[R, E <: Throwable, A, JavaIteratorLike[Element] <: ju.Iterator[Element]]
      : WithOut[ZIO[R, E, JavaIteratorLike[A]], ZStream[R, Throwable, A]] =
      new ZStreamConstructor[ZIO[R, E, JavaIteratorLike[A]]] {
        type Out = ZStream[R, Throwable, A]
        def make(input: => ZIO[R, E, JavaIteratorLike[A]])(implicit trace: ZTraceElement): ZStream[R, Throwable, A] =
          ZStream.fromJavaIteratorZIO(input)
      }

    /**
     * Constructs a `ZStream[R, Nothing, A]` from a `Schedule[R, Any, A]`.
     */
    implicit def ScheduleConstructor[R, A]: WithOut[Schedule[R, Any, A], ZStream[R with Has[Clock], Nothing, A]] =
      new ZStreamConstructor[Schedule[R, Any, A]] {
        type Out = ZStream[R with Has[Clock], Nothing, A]
        def make(input: => Schedule[R, Any, A])(implicit trace: ZTraceElement): ZStream[R with Has[Clock], Nothing, A] =
          ZStream.fromSchedule(input)
      }

    /**
     * Constructs a `ZStream[Any, Nothing, A]` from a `TQueue[A]`.
     */
    implicit def TQueueConstructor[A]: WithOut[TQueue[A], ZStream[Any, Nothing, A]] =
      new ZStreamConstructor[TQueue[A]] {
        type Out = ZStream[Any, Nothing, A]
        def make(input: => TQueue[A])(implicit trace: ZTraceElement): ZStream[Any, Nothing, A] =
          ZStream.fromTQueue(input)
      }
  }

  trait ZStreamConstructorLowPriority1 extends ZStreamConstructorLowPriority2 {

    /**
     * Constructs a `ZStream[Any, Nothing, A]` from a `Chunk[A]`.
     */
    implicit def ChunkConstructor[A]: WithOut[Chunk[A], ZStream[Any, Nothing, A]] =
      new ZStreamConstructor[Chunk[A]] {
        type Out = ZStream[Any, Nothing, A]
        def make(input: => Chunk[A])(implicit trace: ZTraceElement): ZStream[Any, Nothing, A] =
          ZStream.fromChunk(input)
      }

    /**
     * Constructs a `ZStream[RB, EB, B]` from a `ZHub[RA, RB, EA, EB, A, B]`.
     */
    implicit def HubConstructor[RA, RB, EA, EB, A, B]: WithOut[ZHub[RA, RB, EA, EB, A, B], ZStream[RB, EB, B]] =
      new ZStreamConstructor[ZHub[RA, RB, EA, EB, A, B]] {
        type Out = ZStream[RB, EB, B]
        def make(input: => ZHub[RA, RB, EA, EB, A, B])(implicit trace: ZTraceElement): ZStream[RB, EB, B] =
          ZStream.fromHub(input)
      }

    /**
     * Constructs a `ZStream[Any, Nothing, A]` from a `Iterable[A]`.
     */
    implicit def IterableConstructor[A, Collection[Element] <: Iterable[Element]]
      : WithOut[Collection[A], ZStream[Any, Nothing, A]] =
      new ZStreamConstructor[Collection[A]] {
        type Out = ZStream[Any, Nothing, A]
        def make(input: => Collection[A])(implicit trace: ZTraceElement): ZStream[Any, Nothing, A] =
          ZStream.fromIterable(input)
      }

    /**
     * Constructs a `ZStream[RB, EB, B]` from a `ZQueue[RA, RB, EA, EB, A, B]`.
     */
    implicit def QueueConstructor[RA, RB, EA, EB, A, B]: WithOut[ZQueue[RA, RB, EA, EB, A, B], ZStream[RB, EB, B]] =
      new ZStreamConstructor[ZQueue[RA, RB, EA, EB, A, B]] {
        type Out = ZStream[RB, EB, B]
        def make(input: => ZQueue[RA, RB, EA, EB, A, B])(implicit trace: ZTraceElement): ZStream[RB, EB, B] =
          ZStream.fromQueue(input)
      }

    /**
     * Construct a `ZStream[R, E, A]` from a `ZIO[R, Option[E], A]`.
     */
    implicit def ZIOOptionConstructor[R, E, A]: WithOut[ZIO[R, Option[E], A], ZStream[R, E, A]] =
      new ZStreamConstructor[ZIO[R, Option[E], A]] {
        type Out = ZStream[R, E, A]
        def make(input: => ZIO[R, Option[E], A])(implicit trace: ZTraceElement): ZStream[R, E, A] =
          ZStream.fromZIOOption(input)
      }

    /**
     * Construct a `ZStream[R, E, A]` from a `ZIO[R, Option[E], A]`.
     */
    implicit def ZIOOptionNoneConstructor[R, A]: WithOut[ZIO[R, None.type, A], ZStream[R, Nothing, A]] =
      new ZStreamConstructor[ZIO[R, None.type, A]] {
        type Out = ZStream[R, Nothing, A]
        def make(input: => ZIO[R, None.type, A])(implicit trace: ZTraceElement): ZStream[R, Nothing, A] =
          ZStream.fromZIOOption(input)
      }

    /**
     * Construct a `ZStream[R, E, A]` from a `ZIO[R, Option[E], A]`.
     */
    implicit def ZIOOptionSomeConstructor[R, E, A]: WithOut[ZIO[R, Some[E], A], ZStream[R, E, A]] =
      new ZStreamConstructor[ZIO[R, Some[E], A]] {
        type Out = ZStream[R, E, A]
        def make(input: => ZIO[R, Some[E], A])(implicit trace: ZTraceElement): ZStream[R, E, A] =
          ZStream.fromZIOOption(input)
      }
  }

  trait ZStreamConstructorLowPriority2 extends ZStreamConstructorLowPriority3 {

    /**
     * Construct a `ZStream[R, E, A]` from a `ZIO[R, E, A]`.
     */
    implicit def ZIOConstructor[R, E, A]: WithOut[ZIO[R, E, A], ZStream[R, E, A]] =
      new ZStreamConstructor[ZIO[R, E, A]] {
        type Out = ZStream[R, E, A]
        def make(input: => ZIO[R, E, A])(implicit trace: ZTraceElement): ZStream[R, E, A] =
          ZStream.fromZIO(input)
      }
  }

  trait ZStreamConstructorLowPriority3 {

    /**
     * The type of the `ZStreamConstructor` with the type of the `ZStream` value.
     */
    type WithOut[In, Out0] = ZStreamConstructor[In] { type Out = Out0 }

    /**
     * Construct a `ZStream[R, E, A]` from a `ZIO[R, E, A]`.
     */
    implicit def SucceedConstructor[A]: WithOut[A, ZStream[Any, Nothing, A]] =
      new ZStreamConstructor[A] {
        type Out = ZStream[Any, Nothing, A]
        def make(input: => A)(implicit trace: ZTraceElement): ZStream[Any, Nothing, A] =
          ZStream.succeed(input)
      }
  }

  type Pull[-R, +E, +O] = ZIO[R, Option[E], Chunk[O]]

  private[zio] object Pull {
    def emit[A](a: A)(implicit trace: ZTraceElement): IO[Nothing, Chunk[A]]         = UIO(Chunk.single(a))
    def emit[A](as: Chunk[A])(implicit trace: ZTraceElement): IO[Nothing, Chunk[A]] = UIO(as)
    def fromDequeue[E, A](d: Dequeue[stream.Take[E, A]])(implicit trace: ZTraceElement): IO[Option[E], Chunk[A]] =
      d.take.flatMap(_.done)
    def fail[E](e: E)(implicit trace: ZTraceElement): IO[Option[E], Nothing] = IO.fail(Some(e))
    def failCause[E](c: Cause[E])(implicit trace: ZTraceElement): IO[Option[E], Nothing] =
      IO.failCause(c).mapError(Some(_))
    @deprecated("use failCause", "2.0.0")
<<<<<<< HEAD
    def halt[E](c: Cause[E]): IO[Option[E], Nothing] = failCause(c)
    def empty[A]: IO[Nothing, Chunk[A]]   = UIO(Chunk.empty)
    val end: IO[Option[Nothing], Nothing] = IO.fail(None)
=======
    def halt[E](c: Cause[E])(implicit trace: ZTraceElement): IO[Option[E], Nothing] = failCause(c)
    def empty[A](implicit trace: ZTraceElement): IO[Nothing, Chunk[A]]   = UIO(Chunk.empty)
    def end(implicit trace: ZTraceElement): IO[Option[Nothing], Nothing] = IO.fail(None)
>>>>>>> 338645ec
  }

  private[zio] case class BufferedPull[R, E, A](
    upstream: ZIO[R, Option[E], Chunk[A]],
    done: Ref[Boolean],
    cursor: Ref[(Chunk[A], Int)]
  ) {
    def ifNotDone[R1, E1, A1](fa: ZIO[R1, Option[E1], A1])(implicit trace: ZTraceElement): ZIO[R1, Option[E1], A1] =
      done.get.flatMap(
        if (_) Pull.end
        else fa
      )

    def update(implicit trace: ZTraceElement): ZIO[R, Option[E], Unit] =
      ifNotDone {
        upstream.foldZIO(
          {
            case None    => done.set(true) *> Pull.end
            case Some(e) => Pull.fail(e)
          },
          chunk => cursor.set(chunk -> 0)
        )
      }

    def pullElement(implicit trace: ZTraceElement): ZIO[R, Option[E], A] =
      ifNotDone {
        cursor.modify { case (chunk, idx) =>
          if (idx >= chunk.size) (update *> pullElement, (Chunk.empty, 0))
          else (UIO.succeedNow(chunk(idx)), (chunk, idx + 1))
        }.flatten
      }

    def pullChunk(implicit trace: ZTraceElement): ZIO[R, Option[E], Chunk[A]] =
      ifNotDone {
        cursor.modify { case (chunk, idx) =>
          if (idx >= chunk.size) (update *> pullChunk, (Chunk.empty, 0))
          else (UIO.succeedNow(chunk.drop(idx)), (Chunk.empty, 0))
        }.flatten
      }

  }

  private[zio] object BufferedPull {
    def make[R, E, A](
      pull: ZIO[R, Option[E], Chunk[A]]
    )(implicit trace: ZTraceElement): ZIO[R, Nothing, BufferedPull[R, E, A]] =
      for {
        done   <- Ref.make(false)
        cursor <- Ref.make[(Chunk[A], Int)](Chunk.empty -> 0)
      } yield BufferedPull(pull, done, cursor)
  }

  /**
   * A synchronous queue-like abstraction that allows a producer to offer
   * an element and wait for it to be taken, and allows a consumer to wait
   * for an element to be available.
   */
  private[zio] class Handoff[A](ref: Ref[Handoff.State[A]]) {
    def offer(a: A)(implicit trace: ZTraceElement): UIO[Unit] =
      Promise.make[Nothing, Unit].flatMap { p =>
        ref.modify {
          case s @ Handoff.State.Full(_, notifyProducer) => (notifyProducer.await *> offer(a), s)
          case Handoff.State.Empty(notifyConsumer)       => (notifyConsumer.succeed(()) *> p.await, Handoff.State.Full(a, p))
        }.flatten
      }

    def take(implicit trace: ZTraceElement): UIO[A] =
      Promise.make[Nothing, Unit].flatMap { p =>
        ref.modify {
          case Handoff.State.Full(a, notifyProducer)   => (notifyProducer.succeed(()).as(a), Handoff.State.Empty(p))
          case s @ Handoff.State.Empty(notifyConsumer) => (notifyConsumer.await *> take, s)
        }.flatten
      }

    def poll(implicit trace: ZTraceElement): UIO[Option[A]] =
      Promise.make[Nothing, Unit].flatMap { p =>
        ref.modify {
          case Handoff.State.Full(a, notifyProducer) => (notifyProducer.succeed(()).as(Some(a)), Handoff.State.Empty(p))
          case s @ Handoff.State.Empty(_)            => (ZIO.succeedNow(None), s)
        }.flatten
      }
  }

  private[zio] object Handoff {
    def make[A](implicit trace: ZTraceElement): UIO[Handoff[A]] =
      Promise
        .make[Nothing, Unit]
        .flatMap(p => Ref.make[State[A]](State.Empty(p)))
        .map(new Handoff(_))

    sealed trait State[+A]
    object State {
      case class Empty(notifyConsumer: Promise[Nothing, Unit])          extends State[Nothing]
      case class Full[+A](a: A, notifyProducer: Promise[Nothing, Unit]) extends State[A]
    }
  }

  final class WhenZIO[R, E](private val b: ZIO[R, E, Boolean]) extends AnyVal {
    def apply[R1 <: R, E1 >: E, O](zStream: ZStream[R1, E1, O])(implicit trace: ZTraceElement): ZStream[R1, E1, O] =
      fromZIO(b).flatMap(if (_) zStream else ZStream.empty)
  }

  final class WhenCaseZIO[R, E, A](private val a: ZIO[R, E, A]) extends AnyVal {
    def apply[R1 <: R, E1 >: E, O](pf: PartialFunction[A, ZStream[R1, E1, O]])(implicit
      trace: ZTraceElement
    ): ZStream[R1, E1, O] =
      fromZIO(a).flatMap(pf.applyOrElse(_, (_: A) => ZStream.empty))
  }

  sealed trait TerminationStrategy
  object TerminationStrategy {
    case object Left   extends TerminationStrategy
    case object Right  extends TerminationStrategy
    case object Both   extends TerminationStrategy
    case object Either extends TerminationStrategy
  }

  implicit final class RefineToOrDieOps[R, E <: Throwable, A](private val self: ZStream[R, E, A]) extends AnyVal {

    /**
     * Keeps some of the errors, and terminates the fiber with the rest.
     */
    def refineToOrDie[E1 <: E: ClassTag](implicit ev: CanFail[E], trace: ZTraceElement): ZStream[R, E1, A] =
      self.refineOrDie { case e: E1 => e }
  }

  implicit final class SyntaxOps[-R, +E, O](self: ZStream[R, E, O]) {
    /*
     * Collect elements of the given type flowing through the stream, and filters out others.
     */
    def collectType[O1 <: O](implicit tag: ClassTag[O1], trace: ZTraceElement): ZStream[R, E, O1] =
      self.collect { case o if tag.runtimeClass.isInstance(o) => o.asInstanceOf[O1] }
  }

  /**
   * An `Emit[R, E, A, B]` represents an asynchronous callback that can be
   * called multiple times. The callback can be called with a value of type
   * `ZIO[R, Option[E], Chunk[A]]`, where succeeding with a `Chunk[A]`
   * indicates to emit those elements, failing with `Some[E]` indicates to
   * terminate with that error, and failing with `None` indicates to terminate
   * with an end of stream signal.
   */
  trait Emit[+R, -E, -A, +B] extends (ZIO[R, Option[E], Chunk[A]] => B) {

    def apply(v1: ZIO[R, Option[E], Chunk[A]]): B

    /**
     * Emits a chunk containing the specified values.
     */
    def chunk(as: Chunk[A])(implicit trace: ZTraceElement): B =
      apply(ZIO.succeedNow(as))

    /**
     * Terminates with a cause that dies with the specified `Throwable`.
     */
    def die(t: Throwable)(implicit trace: ZTraceElement): B =
      apply(ZIO.die(t))

    /**
     * Terminates with a cause that dies with a `Throwable` with the specified
     * message.
     */
    def dieMessage(message: String)(implicit trace: ZTraceElement): B =
      apply(ZIO.dieMessage(message))

    /**
     * Either emits the specified value if this `Exit` is a `Success` or else
     * terminates with the specified cause if this `Exit` is a `Failure`.
     */
    def done(exit: Exit[E, A])(implicit trace: ZTraceElement): B =
      apply(ZIO.done(exit.mapBoth(e => Some(e), a => Chunk(a))))

    /**
     * Terminates with an end of stream signal.
     */
    def end(implicit trace: ZTraceElement): B =
      apply(ZIO.fail(None))

    /**
     * Terminates with the specified error.
     */
    def fail(e: E)(implicit trace: ZTraceElement): B =
      apply(ZIO.fail(Some(e)))

    /**
     * Either emits the success value of this effect or terminates the stream
     * with the failure value of this effect.
     */
    @deprecated("use fromZIOChunk", "2.0.0")
    def fromEffect(zio: ZIO[R, E, A])(implicit trace: ZTraceElement): B =
      fromZIO(zio)

    /**
     * Either emits the success value of this effect or terminates the stream
     * with the failure value of this effect.
     */
    @deprecated("use fromZIOChunk", "2.0.0")
    def fromEffectChunk(zio: ZIO[R, E, Chunk[A]])(implicit trace: ZTraceElement): B =
      fromZIOChunk(zio)

    /**
     * Either emits the success value of this effect or terminates the stream
     * with the failure value of this effect.
     */
    def fromZIO(zio: ZIO[R, E, A])(implicit trace: ZTraceElement): B =
      apply(zio.mapBoth(e => Some(e), a => Chunk(a)))

    /**
     * Either emits the success value of this effect or terminates the stream
     * with the failure value of this effect.
     */
    def fromZIOChunk(zio: ZIO[R, E, Chunk[A]])(implicit trace: ZTraceElement): B =
      apply(zio.mapError(e => Some(e)))

    /**
     * Terminates the stream with the specified cause.
     */
    def halt(cause: Cause[E])(implicit trace: ZTraceElement): B =
      apply(ZIO.failCause(cause.map(e => Some(e))))

    /**
     * Emits a chunk containing the specified value.
     */
    def single(a: A)(implicit trace: ZTraceElement): B =
      apply(ZIO.succeedNow(Chunk(a)))
  }

  /**
   * Provides extension methods for streams that are sorted by distinct keys.
   */
  implicit final class SortedByKey[R, E, K, A](private val self: ZStream[R, E, (K, A)]) {

    /**
     * Zips this stream that is sorted by distinct keys and the specified
     * stream that is sorted by distinct keys to produce a new stream that is
     * sorted by distinct keys. Combines values associated with each key into a
     * tuple, using the specified values `defaultLeft` and `defaultRight` to
     * fill in missing values.
     *
     * This allows zipping potentially unbounded streams of data by key in
     * constant space but the caller is responsible for ensuring that the
     * streams are sorted by distinct keys.
     */
    final def zipAllSortedByKey[R1 <: R, E1 >: E, B](
      that: ZStream[R1, E1, (K, B)]
<<<<<<< HEAD
    )(defaultLeft: A, defaultRight: B)(implicit ord: Ordering[K]): ZStream[R1, E1, (K, (A, B))] =
=======
    )(defaultLeft: A, defaultRight: B)(implicit ord: Ordering[K], trace: ZTraceElement): ZStream[R1, E1, (K, (A, B))] =
>>>>>>> 338645ec
      zipAllSortedByKeyWith(that)((_, defaultRight), (defaultLeft, _))((_, _))

    /**
     * Zips this stream that is sorted by distinct keys and the specified
     * stream that is sorted by distinct keys to produce a new stream that is
     * sorted by distinct keys. Keeps only values from this stream, using the
     * specified value `default` to fill in missing values.
     *
     * This allows zipping potentially unbounded streams of data by key in
     * constant space but the caller is responsible for ensuring that the
     * streams are sorted by distinct keys.
     */
    final def zipAllSortedByKeyLeft[R1 <: R, E1 >: E, B](
      that: ZStream[R1, E1, (K, B)]
<<<<<<< HEAD
    )(default: A)(implicit ord: Ordering[K]): ZStream[R1, E1, (K, A)] =
=======
    )(default: A)(implicit ord: Ordering[K], trace: ZTraceElement): ZStream[R1, E1, (K, A)] =
>>>>>>> 338645ec
      zipAllSortedByKeyWith(that)(identity, _ => default)((a, _) => a)

    /**
     * Zips this stream that is sorted by distinct keys and the specified
     * stream that is sorted by distinct keys to produce a new stream that is
     * sorted by distinct keys. Keeps only values from that stream, using the
     * specified value `default` to fill in missing values.
     *
     * This allows zipping potentially unbounded streams of data by key in
     * constant space but the caller is responsible for ensuring that the
     * streams are sorted by distinct keys.
     */
    final def zipAllSortedByKeyRight[R1 <: R, E1 >: E, B](
      that: ZStream[R1, E1, (K, B)]
<<<<<<< HEAD
    )(default: B)(implicit ord: Ordering[K]): ZStream[R1, E1, (K, B)] =
=======
    )(default: B)(implicit ord: Ordering[K], trace: ZTraceElement): ZStream[R1, E1, (K, B)] =
>>>>>>> 338645ec
      zipAllSortedByKeyWith(that)(_ => default, identity)((_, b) => b)

    /**
     * Zips this stream that is sorted by distinct keys and the specified
     * stream that is sorted by distinct keys to produce a new stream that is
     * sorted by distinct keys. Uses the functions `left`, `right`, and `both`
     * to handle the cases where a key and value exist in this stream, that
     * stream, or both streams.
     *
     * This allows zipping potentially unbounded streams of data by key in
     * constant space but the caller is responsible for ensuring that the
     * streams are sorted by distinct keys.
     */
    final def zipAllSortedByKeyWith[R1 <: R, E1 >: E, B, C](
      that: ZStream[R1, E1, (K, B)]
    )(left: A => C, right: B => C)(
      both: (A, B) => C
<<<<<<< HEAD
    )(implicit ord: Ordering[K]): ZStream[R1, E1, (K, C)] =
=======
    )(implicit ord: Ordering[K], trace: ZTraceElement): ZStream[R1, E1, (K, C)] =
>>>>>>> 338645ec
      zipAllSortedByKeyWithExec(that)(ExecutionStrategy.Parallel)(left, right)(both)

    /**
     * Zips this stream that is sorted by distinct keys and the specified
     * stream that is sorted by distinct keys to produce a new stream that is
     * sorted by distinct keys. Uses the functions `left`, `right`, and `both`
     * to handle the cases where a key and value exist in this stream, that
     * stream, or both streams.
     *
     * This allows zipping potentially unbounded streams of data by key in
     * constant space but the caller is responsible for ensuring that the
     * streams are sorted by distinct keys.
     *
     * The execution strategy `exec` will be used to determine whether to pull
     * from the streams sequentially or in parallel.
     */
    final def zipAllSortedByKeyWithExec[R1 <: R, E1 >: E, B, C](that: ZStream[R1, E1, (K, B)])(
      exec: ExecutionStrategy
<<<<<<< HEAD
    )(left: A => C, right: B => C)(both: (A, B) => C)(implicit ord: Ordering[K]): ZStream[R1, E1, (K, C)] = {
=======
    )(left: A => C, right: B => C)(
      both: (A, B) => C
    )(implicit ord: Ordering[K], trace: ZTraceElement): ZStream[R1, E1, (K, C)] = {
>>>>>>> 338645ec

      sealed trait State
      case object DrainLeft                                extends State
      case object DrainRight                               extends State
      case object PullBoth                                 extends State
      final case class PullLeft(rightChunk: Chunk[(K, B)]) extends State
      final case class PullRight(leftChunk: Chunk[(K, A)]) extends State

      def pull(
        state: State,
        pullLeft: ZIO[R, Option[E], Chunk[(K, A)]],
        pullRight: ZIO[R1, Option[E1], Chunk[(K, B)]]
      ): ZIO[R1, Nothing, Exit[Option[E1], (Chunk[(K, C)], State)]] =
        state match {
          case DrainLeft =>
            pullLeft.fold(
              e => Exit.fail(e),
              leftChunk => Exit.succeed(leftChunk.map { case (k, a) => (k, left(a)) } -> DrainLeft)
            )
          case DrainRight =>
            pullRight.fold(
              e => Exit.fail(e),
              rightChunk => Exit.succeed(rightChunk.map { case (k, b) => (k, right(b)) } -> DrainRight)
            )
          case PullBoth =>
            exec match {
              case ExecutionStrategy.Sequential =>
                pullLeft.foldZIO(
                  {
                    case Some(e) => ZIO.succeedNow(Exit.fail(Some(e)))
                    case None    => pull(DrainRight, pullLeft, pullRight)
                  },
                  leftChunk =>
                    if (leftChunk.isEmpty) pull(PullBoth, pullLeft, pullRight)
                    else pull(PullRight(leftChunk), pullLeft, pullRight)
                )
              case _ =>
                pullLeft.unsome
                  .zipPar(pullRight.unsome)
                  .foldZIO(
                    e => ZIO.succeedNow(Exit.fail(Some(e))),
                    {
                      case (Some(leftChunk), Some(rightChunk)) =>
                        if (leftChunk.isEmpty && rightChunk.isEmpty) pull(PullBoth, pullLeft, pullRight)
                        else if (leftChunk.isEmpty) pull(PullLeft(rightChunk), pullLeft, pullRight)
                        else if (rightChunk.isEmpty) pull(PullRight(leftChunk), pullLeft, pullRight)
                        else ZIO.succeedNow(Exit.succeed(mergeSortedByKeyChunk(leftChunk, rightChunk)))
                      case (Some(leftChunk), None) =>
                        if (leftChunk.isEmpty) pull(DrainLeft, pullLeft, pullRight)
                        else ZIO.succeedNow(Exit.succeed(leftChunk.map { case (k, a) => (k, left(a)) } -> DrainLeft))
                      case (None, Some(rightChunk)) =>
                        if (rightChunk.isEmpty) pull(DrainRight, pullLeft, pullRight)
                        else ZIO.succeedNow(Exit.succeed(rightChunk.map { case (k, b) => (k, right(b)) } -> DrainRight))
                      case (None, None) => ZIO.succeedNow(Exit.fail(None))
                    }
                  )
            }
          case PullLeft(rightChunk) =>
            pullLeft.foldZIO(
              {
                case Some(e) => ZIO.succeedNow(Exit.fail(Some(e)))
                case None    => ZIO.succeedNow(Exit.succeed(rightChunk.map { case (k, b) => (k, right(b)) } -> DrainRight))
              },
              leftChunk =>
                if (leftChunk.isEmpty) pull(PullLeft(rightChunk), pullLeft, pullRight)
                else ZIO.succeedNow(Exit.succeed(mergeSortedByKeyChunk(leftChunk, rightChunk)))
            )
          case PullRight(leftChunk) =>
            pullRight.foldZIO(
              {
                case Some(e) => ZIO.succeedNow(Exit.fail(Some(e)))
                case None    => ZIO.succeedNow(Exit.succeed(leftChunk.map { case (k, a) => (k, left(a)) } -> DrainLeft))
              },
              rightChunk =>
                if (rightChunk.isEmpty) pull(PullRight(leftChunk), pullLeft, pullRight)
                else ZIO.succeedNow(Exit.succeed(mergeSortedByKeyChunk(leftChunk, rightChunk)))
            )
        }

      def mergeSortedByKeyChunk(leftChunk: Chunk[(K, A)], rightChunk: Chunk[(K, B)]): (Chunk[(K, C)], State) = {
        val builder       = ChunkBuilder.make[(K, C)]()
        var state         = null.asInstanceOf[State]
        val leftIterator  = leftChunk.iterator
        val rightIterator = rightChunk.iterator
        var leftTuple     = leftIterator.next()
        var rightTuple    = rightIterator.next()
        var k1            = leftTuple._1
        var a             = leftTuple._2
        var k2            = rightTuple._1
        var b             = rightTuple._2
        var loop          = true
        while (loop) {
          val compare = ord.compare(k1, k2)
          if (compare == 0) {
            builder += k1 -> both(a, b)
            if (leftIterator.hasNext && rightIterator.hasNext) {
              leftTuple = leftIterator.next()
              rightTuple = rightIterator.next()
              k1 = leftTuple._1
              a = leftTuple._2
              k2 = rightTuple._1
              b = rightTuple._2
            } else if (leftIterator.hasNext) {
              state = PullRight(Chunk.fromIterator(leftIterator))
              loop = false
            } else if (rightIterator.hasNext) {
              state = PullLeft(Chunk.fromIterator(rightIterator))
              loop = false
            } else {
              state = PullBoth
              loop = false
            }
          } else if (compare < 0) {
            builder += k1 -> left(a)
            if (leftIterator.hasNext) {
              leftTuple = leftIterator.next()
              k1 = leftTuple._1
              a = leftTuple._2
            } else {
              val rightBuilder = ChunkBuilder.make[(K, B)]()
              rightBuilder += rightTuple
              rightBuilder ++= rightIterator
              state = PullLeft(rightBuilder.result())
              loop = false
            }
          } else {
            builder += k2 -> right(b)
            if (rightIterator.hasNext) {
              rightTuple = rightIterator.next()
              k2 = rightTuple._1
              b = rightTuple._2
            } else {
              val leftBuilder = ChunkBuilder.make[(K, A)]()
              leftBuilder += leftTuple
              leftBuilder ++= leftIterator
              state = PullRight(leftBuilder.result())
              loop = false
            }
          }
        }
        (builder.result(), state)
      }

      self.combineChunks[R1, E1, State, (K, B), (K, C)](that)(PullBoth)(pull)
    }
  }
}<|MERGE_RESOLUTION|>--- conflicted
+++ resolved
@@ -3402,13 +3402,9 @@
   /**
    * Fails the stream with given error if it does not produce a value after d duration.
    */
-<<<<<<< HEAD
-  final def timeoutError[E1 >: E](e: => E1)(d: Duration): ZStream[R with Has[Clock], E1, O] =
-=======
   final def timeoutError[E1 >: E](e: => E1)(d: Duration)(implicit
     trace: ZTraceElement
   ): ZStream[R with Has[Clock], E1, O] =
->>>>>>> 338645ec
     self.timeoutTo[R with Has[Clock], E1, O](d)(ZStream.fail(e))
 
   /**
@@ -5389,15 +5385,9 @@
     def failCause[E](c: Cause[E])(implicit trace: ZTraceElement): IO[Option[E], Nothing] =
       IO.failCause(c).mapError(Some(_))
     @deprecated("use failCause", "2.0.0")
-<<<<<<< HEAD
-    def halt[E](c: Cause[E]): IO[Option[E], Nothing] = failCause(c)
-    def empty[A]: IO[Nothing, Chunk[A]]   = UIO(Chunk.empty)
-    val end: IO[Option[Nothing], Nothing] = IO.fail(None)
-=======
     def halt[E](c: Cause[E])(implicit trace: ZTraceElement): IO[Option[E], Nothing] = failCause(c)
     def empty[A](implicit trace: ZTraceElement): IO[Nothing, Chunk[A]]   = UIO(Chunk.empty)
     def end(implicit trace: ZTraceElement): IO[Option[Nothing], Nothing] = IO.fail(None)
->>>>>>> 338645ec
   }
 
   private[zio] case class BufferedPull[R, E, A](
@@ -5643,11 +5633,7 @@
      */
     final def zipAllSortedByKey[R1 <: R, E1 >: E, B](
       that: ZStream[R1, E1, (K, B)]
-<<<<<<< HEAD
-    )(defaultLeft: A, defaultRight: B)(implicit ord: Ordering[K]): ZStream[R1, E1, (K, (A, B))] =
-=======
     )(defaultLeft: A, defaultRight: B)(implicit ord: Ordering[K], trace: ZTraceElement): ZStream[R1, E1, (K, (A, B))] =
->>>>>>> 338645ec
       zipAllSortedByKeyWith(that)((_, defaultRight), (defaultLeft, _))((_, _))
 
     /**
@@ -5662,11 +5648,7 @@
      */
     final def zipAllSortedByKeyLeft[R1 <: R, E1 >: E, B](
       that: ZStream[R1, E1, (K, B)]
-<<<<<<< HEAD
-    )(default: A)(implicit ord: Ordering[K]): ZStream[R1, E1, (K, A)] =
-=======
     )(default: A)(implicit ord: Ordering[K], trace: ZTraceElement): ZStream[R1, E1, (K, A)] =
->>>>>>> 338645ec
       zipAllSortedByKeyWith(that)(identity, _ => default)((a, _) => a)
 
     /**
@@ -5681,11 +5663,7 @@
      */
     final def zipAllSortedByKeyRight[R1 <: R, E1 >: E, B](
       that: ZStream[R1, E1, (K, B)]
-<<<<<<< HEAD
-    )(default: B)(implicit ord: Ordering[K]): ZStream[R1, E1, (K, B)] =
-=======
     )(default: B)(implicit ord: Ordering[K], trace: ZTraceElement): ZStream[R1, E1, (K, B)] =
->>>>>>> 338645ec
       zipAllSortedByKeyWith(that)(_ => default, identity)((_, b) => b)
 
     /**
@@ -5703,11 +5681,7 @@
       that: ZStream[R1, E1, (K, B)]
     )(left: A => C, right: B => C)(
       both: (A, B) => C
-<<<<<<< HEAD
-    )(implicit ord: Ordering[K]): ZStream[R1, E1, (K, C)] =
-=======
     )(implicit ord: Ordering[K], trace: ZTraceElement): ZStream[R1, E1, (K, C)] =
->>>>>>> 338645ec
       zipAllSortedByKeyWithExec(that)(ExecutionStrategy.Parallel)(left, right)(both)
 
     /**
@@ -5726,13 +5700,9 @@
      */
     final def zipAllSortedByKeyWithExec[R1 <: R, E1 >: E, B, C](that: ZStream[R1, E1, (K, B)])(
       exec: ExecutionStrategy
-<<<<<<< HEAD
-    )(left: A => C, right: B => C)(both: (A, B) => C)(implicit ord: Ordering[K]): ZStream[R1, E1, (K, C)] = {
-=======
     )(left: A => C, right: B => C)(
       both: (A, B) => C
     )(implicit ord: Ordering[K], trace: ZTraceElement): ZStream[R1, E1, (K, C)] = {
->>>>>>> 338645ec
 
       sealed trait State
       case object DrainLeft                                extends State
