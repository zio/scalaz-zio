--- conflicted
+++ resolved
@@ -1237,13 +1237,8 @@
     acquire: => ZIO[Env, OutErr, Acquired]
   )(release: (Acquired, Exit[OutErr, OutDone]) => URIO[Env, Any])(
     use: Acquired => ZChannel[Env, InErr, InElem, InDone, OutErr, OutElem2, OutDone]
-<<<<<<< HEAD
-  )(implicit trace: ZTraceElement): ZChannel[Env, InErr, InElem, InDone, OutErr, OutElem2, OutDone] =
+  )(implicit trace: Trace): ZChannel[Env, InErr, InElem, InDone, OutErr, OutElem2, OutDone] =
     fromZIO(Ref.make[Exit[OutErr, OutDone] => URIO[Env, Any]](_ => ZIO.unit)).flatMap { ref =>
-=======
-  )(implicit trace: Trace): ZChannel[Env, InErr, InElem, InDone, OutErr, OutElem2, OutDone] =
-    fromZIO(Ref.make[Exit[OutErr, OutDone] => URIO[Env, Any]](_ => UIO.unit)).flatMap { ref =>
->>>>>>> 8180b5eb
       fromZIO(acquire.tap(a => ref.set(release(a, _))).uninterruptible)
         .flatMap(use)
         .ensuringWith(ex => ref.get.flatMap(_.apply(ex)))
