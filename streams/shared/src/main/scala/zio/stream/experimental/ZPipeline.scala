--- conflicted
+++ resolved
@@ -273,7 +273,6 @@
     }
 
   /**
-<<<<<<< HEAD
    * Creates a pipeline that scans elements with the specified function.
    */
   def scan[In, Out](
@@ -316,22 +315,6 @@
       type OutErr[Err]   = Err
       type OutElem[Elem] = Out
       def apply[Env1 <: Env, Err1 >: Err, Elem <: In](stream: ZStream[Env1, Err1, Elem])(implicit
-=======
-   * Emits the provided chunk before emitting any other value.
-   */
-  def prepend[A](values: Chunk[A]): ZPipeline[Any, Nothing, A, A] =
-    new ZPipeline[Any, Nothing, A, A] {
-      def apply[R, E](stream: ZStream[R, E, A])(implicit trace: ZTraceElement): ZStream[R, E, A] =
-        ZStream.fromChunk(values) ++ stream
-    }
-
-  /**
-   * Creates a pipeline that always succeeds with the specified value.
-   */
-  def succeed[A](a: => A): ZPipeline[Any, Nothing, Any, A] =
-    new ZPipeline[Any, Nothing, Any, A] {
-      def apply[Env1 <: Any, Err1 >: Nothing](stream: ZStream[Env1, Err1, Any])(implicit
->>>>>>> 32a863b0
         trace: ZTraceElement
       ): ZStream[Env1, Err1, Out] =
         stream.scanZIO(s)(f)
