--- conflicted
+++ resolved
@@ -62,7 +62,7 @@
   ): ZStream[OutEnv[Env], OutErr[Err], OutElem[Elem]]
 }
 
-object ZPipeline extends ZPipelineCompanionVersionSpecific {
+object ZPipeline extends ZPipelineCompanionVersionSpecific with ZPipelinePlatformSpecificConstructors {
 
   type WithOut[+LowerEnv, -UpperEnv, +LowerErr, -UpperErr, +LowerElem, -UpperElem, OutEnv0[Env], OutErr0[Err], Out0[
     Elem
@@ -73,39 +73,6 @@
       type OutElem[Elem] = Out0[Elem]
     }
 
-<<<<<<< HEAD
-  /**
-   * A named version of the `>>>` operator.
-   */
-  final def andThen[Env1 <: Env, Err1 >: Err, Out2](
-    that: ZPipeline[Env1, Err1, Out, Out2]
-  ): ZPipeline[Env1, Err1, In, Out2] =
-    self >>> that
-
-  def apply[Env1 <: Env, Err1 >: Err](stream: ZStream[Env1, Err1, In])(implicit
-    trace: ZTraceElement
-  ): ZStream[Env1, Err1, Out]
-
-  /**
-   * A named version of the `<<<` operator.
-   */
-  final def compose[Env1 <: Env, Err1 >: Err, In2](
-    that: ZPipeline[Env1, Err1, In2, In]
-  ): ZPipeline[Env1, Err1, In2, Out] =
-    self <<< that
-}
-object ZPipeline extends ZPipelinePlatformSpecificConstructors {
-
-  /**
-   * A shorter version of [[ZPipeline.identity]], which can facilitate more compact definition
-   * of pipelines.
-   *
-   * {{{
-   * ZPipeline[Int].filter(_ % 2 != 0)
-   * }}}
-   */
-  def apply[I]: ZPipeline[Any, Nothing, I, I] = identity[I]
-=======
   type Identity[A] = A
 
   def branchAfter[LowerEnv, UpperEnv, LowerErr, UpperErr, LowerElem, UpperElem, OutElem0[Elem]](n: Int)(
@@ -140,7 +107,6 @@
       )(implicit trace: ZTraceElement): ZStream[Env, Err, Elem] =
         stream.branchAfter(n)(f)
     }
->>>>>>> 8d896c2c
 
   /**
    * Creates a pipeline that collects elements with the specified partial function.
@@ -284,42 +250,30 @@
     }
 
   /**
-   * The identity pipeline, which does not modify streams in any way.
-   */
-  val identity: ZPipeline.WithOut[
-    Nothing,
-    Any,
-    Nothing,
-    Any,
-    Nothing,
-    Any,
-    ({ type OutEnv[Env] = Env })#OutEnv,
-    ({ type OutErr[Err] = Err })#OutErr,
-    ({ type OutElem[Elem] = Elem })#OutElem
-  ] =
-    new ZPipeline[Nothing, Any, Nothing, Any, Nothing, Any] {
-      type OutEnv[Env]   = Env
-      type OutErr[Err]   = Err
-      type OutElem[Elem] = Elem
-      def apply[Env, Err, Elem](stream: ZStream[Env, Err, Elem])(implicit
-        trace: ZTraceElement
-      ): ZStream[Env, Err, Elem] =
-        stream
-    }
-
-  /**
-<<<<<<< HEAD
    * Creates a pipeline that sends all the elements through the given channel
    */
-  def fromChannel[Env, InErr, OutErr, I, O](
-    channel: ZChannel[Env, InErr, Chunk[I], Any, OutErr, Chunk[O], Any]
-  ): ZPipeline[Env, InErr, I, O] =
-    new ZPipeline[Env, InErr, I, O] {
-      override def apply[Env1 <: Env, Err1 >: InErr](stream: ZStream[Env1, Err1, I])(implicit
-        trace: ZTraceElement
-      ): ZStream[Env1, Err1, O] =
-        stream.pipeThroughChannel(channel)
-    }
+  def fromChannel[Env, InErr, OutErr0, In, Out](
+    channel: ZChannel[Env, InErr, Chunk[In], Any, OutErr0, Chunk[Out], Any]
+  ): ZPipeline.WithOut[
+    Env,
+    Env,
+    InErr,
+    InErr,
+    In,
+    In,
+    ({ type OutEnv[Env] = Env })#OutEnv,
+    ({ type OutErr[Err] = OutErr0 })#OutErr,
+    ({ type OutElem[Elem] = Out })#OutElem
+  ] = new ZPipeline[Env, Env, InErr, InErr, In, In] {
+    override type OutEnv[Env]   = Env
+    override type OutErr[Err]   = OutErr0
+    override type OutElem[Elem] = Out
+
+    override def apply[Env0 >: Env <: Env, Err >: InErr <: InErr, Elem >: In <: In](stream: ZStream[Env0, Err, Elem])(
+      implicit trace: ZTraceElement
+    ): ZStream[Env, OutErr0, Out] =
+      stream.pipeThroughChannel(channel)
+  }
 
   /**
    * Creates a pipeline that effectfully maps elements to the specified effectfully-computed
@@ -332,9 +286,58 @@
   /**
    * Creates a pipeline that effectfully maps elements to the specified effectfully-computed
    * value.
-=======
+   */
+  def fromZIO[R, E, A](zio: ZIO[R, E, A]): ZPipeline[R, E, Any, A] =
+    new ZPipeline[R, E, Any, A] {
+      def apply[Env1 <: R, Err1 >: E](stream: ZStream[Env1, Err1, Any])(implicit
+        trace: ZTraceElement
+      ): ZStream[Env1, Err1, A] =
+        stream.mapZIO(_ => zio)
+    }
+
+  /**
+   * Creates a pipeline from a sink, by transforming input streams with [[ZStream#transduce]].
+   */
+  // TODO
+//  def fromSink[Env, Err, In, Out](sink: ZSink[Env, Err, In, In, Out]): ZPipeline[Env, Err, In, Out] =
+//    new ZPipeline[Env, Err, In, Out] {
+//      def apply[Env1 <: Env, Err1 >: Err](stream: ZStream[Env1, Err1, In]): ZStream[Env1, Err1, Out] =
+//        stream.transduce(sink)
+//    }
+
+  /**
+   * Creates a transducer that always dies with the specified exception.
+   */
+  @deprecated("use failCause", "2.0.0")
+  def halt[E](cause: => Cause[E]): ZPipeline[Any, E, Any, Nothing] =
+    failCause(cause)
+
+  /**
+   * The identity pipeline, which does not modify streams in any way.
+   */
+  val identity: ZPipeline.WithOut[
+    Nothing,
+    Any,
+    Nothing,
+    Any,
+    Nothing,
+    Any,
+    ({ type OutEnv[Env] = Env })#OutEnv,
+    ({ type OutErr[Err] = Err })#OutErr,
+    ({ type OutElem[Elem] = Elem })#OutElem
+  ] =
+    new ZPipeline[Nothing, Any, Nothing, Any, Nothing, Any] {
+      type OutEnv[Env]   = Env
+      type OutErr[Err]   = Err
+      type OutElem[Elem] = Elem
+      def apply[Env, Err, Elem](stream: ZStream[Env, Err, Elem])(implicit
+        trace: ZTraceElement
+      ): ZStream[Env, Err, Elem] =
+        stream
+    }
+
+  /**
    * Creates a pipeline that maps elements with the specified function.
->>>>>>> 8d896c2c
    */
   def map[In, Out](
     f: In => Out
