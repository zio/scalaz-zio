--- conflicted
+++ resolved
@@ -187,146 +187,6 @@
       ): ZStream[Env, Err, Elem] =
         stream.filter(f)
     }
-
-  /**
-<<<<<<< HEAD
-=======
-   * Creates a pipeline from the provided fold function, which operates on the state and the
-   * elements of the source stream.
-   *
-   * {{{
-   * val counter = ZPipeline.foldLeft(0)((count, _) => count + 1)
-   * }}}
-   */
-  def foldLeft[In, Out](z: Out)(f: (Out, In) => Out): ZPipeline[Any, Nothing, In, Out] =
-    fold(z)(_ => true)(f)
-
-  /**
-   * Creates a transducer by effectfully folding over a structure of type `O`. The transducer will
-   * fold the inputs until the stream ends, resulting in a stream with one element.
-   */
-  @deprecated("use foldLeftZIO", "2.0.0")
-  def foldLeftM[R, E, I, O](z: O)(f: (O, I) => ZIO[R, E, O]): ZPipeline[R, E, I, O] =
-    foldLeftZIO(z)(f)
-
-  /**
-   * Creates a transducer by effectfully folding over a structure of type `O`. The transducer will
-   * fold the inputs until the stream ends, resulting in a stream with one element.
-   */
-  def foldLeftZIO[R, E, I, O](z: O)(f: (O, I) => ZIO[R, E, O]): ZPipeline[R, E, I, O] =
-    foldZIO(z)(_ => true)(f)
-
-  /**
-   * A stateful fold that will emit the state and reset to the starting state every time the
-   * specified predicate returns false.
-   */
-  def fold[I, O](out0: O)(contFn: O => Boolean)(f: (O, I) => O): ZPipeline[Any, Nothing, I, O] =
-    new ZPipeline[Any, Nothing, I, O] {
-      def apply[Env1 <: Any, Err1 >: Nothing](
-        stream: ZStream[Env1, Err1, I]
-      )(implicit trace: ZTraceElement): ZStream[Env1, Err1, O] =
-        stream
-          .mapAccum(out0) { case (o0, i) =>
-            val o = f(o0, i)
-
-            if (contFn(o)) (o, Some(o))
-            else (out0, None)
-          }
-          .collect { case Some(v) => v }
-    }
-
-  /**
-   * A stateful fold that will emit the state and reset to the starting state every time the
-   * specified predicate returns false.
-   */
-  @deprecated("use foldZIO", "2.0.0")
-  def foldM[R, E, I, O](out0: O)(contFn: O => Boolean)(f: (O, I) => ZIO[R, E, O]): ZPipeline[R, E, I, O] =
-    foldZIO(out0)(contFn)(f)
-
-  /**
-   * Creates a transducer that folds elements of type `I` into a structure
-   * of type `O` until `max` elements have been folded.
-   *
-   * Like foldWeighted, but with a constant cost function of 1.
-   */
-  def foldUntil[I, O](z: O, max: Long)(f: (O, I) => O): ZPipeline[Any, Nothing, I, O] =
-    fold[I, (O, Long)]((z, 0))(_._2 < max) { case ((o, count), i) =>
-      (f(o, i), count + 1)
-    } >>> ZPipeline.map(_._1)
-
-  /**
-   * Creates a transducer that effectfully folds elements of type `I` into a structure
-   * of type `O` until `max` elements have been folded.
-   *
-   * Like foldWeightedM, but with a constant cost function of 1.
-   */
-  @deprecated("use foldUntilZIO", "2.0.0")
-  def foldUntilM[R, E, I, O](z: O, max: Long)(f: (O, I) => ZIO[R, E, O])(implicit
-    trace: ZTraceElement
-  ): ZPipeline[R, E, I, O] =
-    foldUntilZIO(z, max)(f)
-
-  /**
-   * Creates a transducer that effectfully folds elements of type `I` into a structure
-   * of type `O` until `max` elements have been folded.
-   *
-   * Like foldWeightedM, but with a constant cost function of 1.
-   */
-  def foldUntilZIO[R, E, I, O](z: O, max: Long)(f: (O, I) => ZIO[R, E, O])(implicit
-    trace: ZTraceElement
-  ): ZPipeline[R, E, I, O] =
-    foldZIO[R, E, I, (O, Long)]((z, 0))(_._2 < max) { case ((o, count), i) =>
-      f(o, i).map((_, count + 1))
-    } >>> ZPipeline.map(_._1)
-
-  /**
-   * A stateful fold that will emit the state and reset to the starting state every time the
-   * specified predicate returns false.
-   */
-  def foldZIO[R, E, I, O](out0: O)(contFn: O => Boolean)(f: (O, I) => ZIO[R, E, O]): ZPipeline[R, E, I, O] =
-    new ZPipeline[R, E, I, O] {
-      def apply[Env1 <: R, Err1 >: E](
-        stream: ZStream[Env1, Err1, I]
-      )(implicit trace: ZTraceElement): ZStream[Env1, Err1, O] =
-        stream
-          .mapAccumZIO(out0) { case (o, i) =>
-            f(o, i).map { o =>
-              if (contFn(o)) (o, Some(o))
-              else (out0, None)
-            }
-          }
-          .collect { case Some(v) => v }
-    }
-
-  /**
-   * Creates a pipeline that effectfully maps elements to the specified effectfully-computed
-   * value.
-   */
-  @deprecated("use fromZIO", "2.0.0")
-  def fromEffect[R, E, A](zio: ZIO[R, E, A]): ZPipeline[R, E, Any, A] =
-    fromZIO(zio)
-
-  /**
-   * Creates a pipeline that effectfully maps elements to the specified effectfully-computed
-   * value.
-   */
-  def fromZIO[R, E, A](zio: ZIO[R, E, A]): ZPipeline[R, E, Any, A] =
-    new ZPipeline[R, E, Any, A] {
-      def apply[Env1 <: R, Err1 >: E](stream: ZStream[Env1, Err1, Any])(implicit
-        trace: ZTraceElement
-      ): ZStream[Env1, Err1, A] =
-        stream.mapZIO(_ => zio)
-    }
-
-  /**
-   * Creates a pipeline from a sink, by transforming input streams with [[ZStream#transduce]].
-   */
-  // TODO
-//  def fromSink[Env, Err, In, Out](sink: ZSink[Env, Err, In, In, Out]): ZPipeline[Env, Err, In, Out] =
-//    new ZPipeline[Env, Err, In, Out] {
-//      def apply[Env1 <: Env, Err1 >: Err](stream: ZStream[Env1, Err1, In]): ZStream[Env1, Err1, Out] =
-//        stream.transduce(sink)
-//    }
 
   /**
    * Creates a pipeline that groups on adjacent keys, calculated by function f.
@@ -368,14 +228,6 @@
     }
 
   /**
-   * Creates a transducer that always dies with the specified exception.
-   */
-  @deprecated("use failCause", "2.0.0")
-  def halt[E](cause: => Cause[E]): ZPipeline[Any, E, Any, Nothing] =
-    failCause(cause)
-
-  /**
->>>>>>> 043b1793
    * The identity pipeline, which does not modify streams in any way.
    */
   val identity: ZPipeline.WithOut[
