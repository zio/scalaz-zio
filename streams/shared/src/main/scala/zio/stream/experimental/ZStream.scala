--- conflicted
+++ resolved
@@ -2500,16 +2500,7 @@
    */
   def provideCustomLayer[E1 >: E, R1](
     layer: ZLayer[ZEnv, E1, R1]
-<<<<<<< HEAD
-  )(implicit ev1: ZEnv with R1 <:< R, ev2: CombineEnvIntersection[ZEnv, R1], tagged: Tag[R1]): ZStream[ZEnv, E1, A] =
-=======
-  )(implicit
-    ev1: ZEnv with R1 <:< R,
-    ev2: Has.Union[ZEnv, R1],
-    tagged: Tag[R1],
-    trace: ZTraceElement
-  ): ZStream[ZEnv, E1, A] =
->>>>>>> 82410380
+  )(implicit ev1: ZEnv with R1 <:< R, ev2: CombineEnvIntersection[ZEnv, R1], tagged: Tag[R1], trace: ZTraceElement): ZStream[ZEnv, E1, A] =
     provideSomeLayer[ZEnv](layer)
 
   /**
@@ -4871,16 +4862,7 @@
   final class ProvideSomeLayer[R0, -R, +E, +A](private val self: ZStream[R, E, A]) extends AnyVal {
     def apply[E1 >: E, R1](
       layer: ZLayer[R0, E1, R1]
-<<<<<<< HEAD
-    )(implicit ev1: R0 with R1 <:< R, ev2: CombineEnvIntersection[R0, R1], tagged: Tag[R1]): ZStream[R0, E1, A] =
-=======
-    )(implicit
-      ev1: R0 with R1 <:< R,
-      ev2: Has.Union[R0, R1],
-      tagged: Tag[R1],
-      trace: ZTraceElement
-    ): ZStream[R0, E1, A] =
->>>>>>> 82410380
+    )(implicit ev1: R0 with R1 <:< R, ev2: CombineEnvIntersection[R0, R1], tagged: Tag[R1], trace: ZTraceElement): ZStream[R0, E1, A] =
       self.provideLayer[E1, R0, R0 with R1](ZLayer.environment[R0] ++ layer)
   }
 
