package zio.stream.experimental

import zio._
import zio.internal.{SingleThreadedRingBuffer, UniqueKey}
import zio.stm._
import zio.stream.experimental.ZStream.{DebounceState, HandoffSignal}
import zio.stream.experimental.internal.Utils.zipChunks
import zio.stream.internal.{ZInputStream, ZReader}

import java.util.concurrent.atomic.{AtomicBoolean, AtomicReference}
import scala.reflect.ClassTag

class ZStream[-R, +E, +A](val channel: ZChannel[R, Any, Any, Any, E, Chunk[A], Any]) { self =>

  import ZStream.TerminationStrategy

  /**
   * Syntax for adding aspects.
   */
  final def @@[LowerR <: UpperR, UpperR <: R, LowerE >: E, UpperE >: LowerE, LowerA >: A, UpperA >: LowerA](
    aspect: ZStreamAspect[LowerR, UpperR, LowerE, UpperE, LowerA, UpperA]
  ): ZStream[UpperR, LowerE, LowerA] =
    aspect(self)

  /**
   * Symbolic alias for [[ZStream#cross]].
   */
  final def <*>[R1 <: R, E1 >: E, A2](that: ZStream[R1, E1, A2])(implicit
    zippable: Zippable[A, A2]
  ): ZStream[R1, E1, zippable.Out] =
    self cross that

  /**
   * Symbolic alias for [[ZStream#crossLeft]].
   */
  final def <*[R1 <: R, E1 >: E, A2](that: ZStream[R1, E1, A2]): ZStream[R1, E1, A] =
    self crossLeft that

  /**
   * Symbolic alias for [[ZStream#crossRight]].
   */
  final def *>[R1 <: R, E1 >: E, A2](that: ZStream[R1, E1, A2]): ZStream[R1, E1, A2] =
    self crossRight that

  /**
   * Symbolic alias for [[ZStream#zip]].
   */
  final def <&>[R1 <: R, E1 >: E, A2](that: ZStream[R1, E1, A2])(implicit
    zippable: Zippable[A, A2]
  ): ZStream[R1, E1, zippable.Out] =
    self zip that

  /**
   * Symbolic alias for [[ZStream#zipLeft]].
   */
  final def <&[R1 <: R, E1 >: E, A2](that: ZStream[R1, E1, A2]): ZStream[R1, E1, A] =
    self zipLeft that

  /**
   * Symbolic alias for [[ZStream#zipRight]].
   */
  final def &>[R1 <: R, E1 >: E, A2](that: ZStream[R1, E1, A2]): ZStream[R1, E1, A2] =
    self zipRight that

  /**
   * Symbolic alias for [[ZStream#flatMap]].
   */
  @deprecated("use flatMap", "2.0.0")
  def >>=[R1 <: R, E1 >: E, A2](f0: A => ZStream[R1, E1, A2]): ZStream[R1, E1, A2] =
    flatMap(f0)

  // /**
  //  * Symbolic alias for [[ZStream#transduce]].
  //  */
  // def >>>[R1 <: R, E1 >: E, A2 >: A, A3](transducer: ZTransducer[R1, E1, A2, A3]) =
  //   transduce(transducer)

  /**
   * Symbolic alias for [[[zio.stream.ZStream!.run[R1<:R,E1>:E,B]*]]].
   */
  def >>>[R1 <: R, E2, A2 >: A, Z](sink: ZSink[R1, E, A2, E2, Any, Z]): ZIO[R1, E2, Z] =
    self.run(sink)

  /**
   * Symbolic alias for [[ZStream#concat]].
   */
  def ++[R1 <: R, E1 >: E, A1 >: A](that: => ZStream[R1, E1, A1]): ZStream[R1, E1, A1] =
    self concat that

  /**
   * Symbolic alias for [[ZStream#orElse]].
   */
  final def <>[R1 <: R, E2, A1 >: A](that: => ZStream[R1, E2, A1])(implicit ev: CanFail[E]): ZStream[R1, E2, A1] =
    self orElse that

  /**
   * Returns a stream that submerges the error case of an `Either` into the `ZStream`.
   */
  final def absolve[R1 <: R, E1, A1](implicit
    ev: ZStream[R, E, A] <:< ZStream[R1, E1, Either[E1, A1]]
  ): ZStream[R1, E1, A1] =
    ZStream.absolve(ev(self))

  /**
   * Aggregates elements of this stream using the provided sink for as long
   * as the downstream operators on the stream are busy.
   *
   * This operator divides the stream into two asynchronous "islands". Operators upstream
   * of this operator run on one fiber, while downstream operators run on another. Whenever
   * the downstream fiber is busy processing elements, the upstream fiber will feed elements
   * into the sink until it signals completion.
   *
   * Any sink can be used here, but see [[ZSink.foldWeightedM]] and [[ZSink.foldUntilM]] for
   * sinks that cover the common usecases.
   */
  final def aggregateAsync[R1 <: R, E1 >: E, E2, A1 >: A, B](
    sink: ZSink[R1, E1, A1, E2, A1, B]
  ): ZStream[R1 with Has[Clock], E2, B] =
    aggregateAsyncWithin(sink, Schedule.forever)

  /**
   * Like `aggregateAsyncWithinEither`, but only returns the `Right` results.
   *
   * @param sink used for the aggregation
   * @param schedule signalling for when to stop the aggregation
   * @return `ZStream[R1 with Has[Clock], E2, B]`
   */
  final def aggregateAsyncWithin[R1 <: R, E1 >: E, E2, A1 >: A, B](
    sink: ZSink[R1, E1, A1, E2, A1, B],
    schedule: Schedule[R1, Option[B], Any]
  ): ZStream[R1 with Has[Clock], E2, B] =
    aggregateAsyncWithinEither(sink, schedule).collect { case Right(v) =>
      v
    }

  /**
   * Aggregates elements using the provided sink until it completes, or until the
   * delay signalled by the schedule has passed.
   *
   * This operator divides the stream into two asynchronous islands. Operators upstream
   * of this operator run on one fiber, while downstream operators run on another. Elements
   * will be aggregated by the sink until the downstream fiber pulls the aggregated value,
   * or until the schedule's delay has passed.
   *
   * Aggregated elements will be fed into the schedule to determine the delays between
   * pulls.
   *
   * @param sink used for the aggregation
   * @param schedule signalling for when to stop the aggregation
   * @return `ZStream[R1 with Has[Clock], E2, Either[C, B]]`
   */
  def aggregateAsyncWithinEither[R1 <: R, E1 >: E, A1 >: A, E2, B, C](
    sink: ZSink[R1, E1, A1, E2, A1, B],
    schedule: Schedule[R1, Option[B], C]
  ): ZStream[R1 with Has[Clock], E2, Either[C, B]] = {
    type HandoffSignal = ZStream.HandoffSignal[C, E1, A]
    import ZStream.HandoffSignal._
    type SinkEndReason = ZStream.SinkEndReason[C]
    import ZStream.SinkEndReason._

    val deps =
      ZStream.Handoff.make[HandoffSignal] <*>
        Ref.make[SinkEndReason](SinkEnd) <*>
        Ref.make(Chunk[A1]()) <*>
        schedule.driver

    ZStream.fromZIO(deps).flatMap { case (handoff, sinkEndReason, sinkLeftovers, scheduleDriver) =>
      lazy val handoffProducer: ZChannel[Any, E1, Chunk[A], Any, Nothing, Nothing, Any] =
        ZChannel.readWithCause(
          (in: Chunk[A]) => ZChannel.fromZIO(handoff.offer(Emit(in))) *> handoffProducer,
          (cause: Cause[E1]) => ZChannel.fromZIO(handoff.offer(Halt(cause))),
          (_: Any) => ZChannel.fromZIO(handoff.offer(End(UpstreamEnd)))
        )

      lazy val handoffConsumer: ZChannel[Any, Any, Any, Any, E1, Chunk[A1], Unit] =
        ZChannel.unwrap(
          sinkLeftovers.getAndSet(Chunk.empty).flatMap { leftovers =>
            if (leftovers.nonEmpty) {
              UIO.succeed(ZChannel.write(leftovers) *> handoffConsumer)
            } else
              handoff.take.map {
                case Emit(chunk) => ZChannel.write(chunk) *> handoffConsumer
                case Halt(cause) => ZChannel.failCause(cause)
                case End(reason) => ZChannel.fromZIO(sinkEndReason.set(reason))
              }
          }
        )

      def scheduledAggregator(
        lastB: Option[B]
      ): ZChannel[R1 with Has[Clock], Any, Any, Any, E2, Chunk[Either[C, B]], Any] = {
        val timeout =
          scheduleDriver
            .next(lastB)
            .foldCauseZIO(
              _.failureOrCause match {
                case Left(_)      => handoff.offer(End(ScheduleTimeout))
                case Right(cause) => handoff.offer(Halt(cause))
              },
              c => handoff.offer(End(ScheduleEnd(c)))
            )

        ZChannel
          .managed(timeout.forkManaged) { fiber =>
            (handoffConsumer >>> sink.channel).doneCollect.flatMap { case (leftovers, b) =>
              ZChannel.fromZIO(fiber.interrupt *> sinkLeftovers.set(leftovers.flatten)) *>
                ZChannel.unwrap {
                  sinkEndReason.modify {
                    case ScheduleEnd(c) =>
                      (ZChannel.write(Chunk(Right(b), Left(c))).as(Some(b)), SinkEnd)

                    case ScheduleTimeout =>
                      (ZChannel.write(Chunk(Right(b))).as(Some(b)), SinkEnd)

                    case SinkEnd =>
                      (ZChannel.write(Chunk(Right(b))).as(Some(b)), SinkEnd)

                    case UpstreamEnd =>
                      (ZChannel.write(Chunk(Right(b))).as(None), UpstreamEnd) // leftovers??
                  }
                }
            }
          }
          .flatMap {
            case None        => ZChannel.unit
            case s @ Some(_) => scheduledAggregator(s)
          }
      }

      ZStream.managed((self.channel >>> handoffProducer).runManaged.fork) *>
        new ZStream(scheduledAggregator(None))
    }
  }

  /**
   * Maps the success values of this stream to the specified constant value.
   */
  def as[A2](A2: => A2): ZStream[R, E, A2] =
    map(_ => A2)

  /**
   * Returns a stream whose failure and success channels have been mapped by
   * the specified pair of functions, `f` and `g`.
   */
  def bimap[E1, A1](f: E => E1, g: A => A1)(implicit ev: CanFail[E]): ZStream[R, E1, A1] =
    mapError(f).map(g)

  /**
   * Fan out the stream, producing a list of streams that have the same
   * elements as this stream. The driver stream will only ever advance the
   * `maximumLag` chunks before the slowest downstream stream.
   */
  final def broadcast(n: Int, maximumLag: Int): ZManaged[R, Nothing, List[ZStream[Any, E, A]]] =
    self
      .broadcastedQueues(n, maximumLag)
      .map(_.map(ZStream.fromQueueWithShutdown(_).flattenTake))

  /**
   * Fan out the stream, producing a dynamic number of streams that have the
   * same elements as this stream. The driver stream will only ever advance the
   * `maximumLag` chunks before the slowest downstream stream.
   */
  final def broadcastDynamic(
    maximumLag: Int
  ): ZManaged[R, Nothing, ZStream[Any, E, A]] =
    self
      .broadcastedQueuesDynamic(maximumLag)
      .map(ZStream.managed(_).flatMap(ZStream.fromQueue(_)).flattenTake)

  /**
   * Converts the stream to a managed list of queues. Every value will be
   * replicated to every queue with the slowest queue being allowed to buffer
   * `maximumLag` chunks before the driver is back pressured.
   *
   * Queues can unsubscribe from upstream by shutting down.
   */
  final def broadcastedQueues(
    n: Int,
    maximumLag: Int
  ): ZManaged[R, Nothing, List[Dequeue[Take[E, A]]]] =
    for {
      hub    <- Hub.bounded[Take[E, A]](maximumLag).toManaged
      queues <- ZManaged.collectAll(List.fill(n)(hub.subscribe))
      _      <- self.runIntoHubManaged(hub).fork
    } yield queues

  /**
   * Converts the stream to a managed dynamic amount of queues. Every chunk
   * will be replicated to every queue with the slowest queue being allowed to
   * buffer `maximumLag` chunks before the driver is back pressured.
   *
   * Queues can unsubscribe from upstream by shutting down.
   */
  final def broadcastedQueuesDynamic(
    maximumLag: Int
  ): ZManaged[R, Nothing, ZManaged[Any, Nothing, Dequeue[Take[E, A]]]] =
    toHub(maximumLag).map(_.subscribe)

  /**
   * Allows a faster producer to progress independently of a slower consumer by buffering
   * up to `capacity` elements in a queue.
   *
   * @note This combinator destroys the chunking structure. It's recommended to use rechunk afterwards.
   * @note Prefer capacities that are powers of 2 for better performance.
   */
  final def buffer(capacity: Int): ZStream[R, E, A] = {
    val queue = self.toQueueOfElements(capacity)
    new ZStream(
      ZChannel.managed(queue) { queue =>
        lazy val process: ZChannel[Any, Any, Any, Any, E, Chunk[A], Unit] =
          ZChannel.fromZIO {
            queue.take
          }.flatMap { (exit: Exit[Option[E], A]) =>
            exit.fold(
              Cause
                .flipCauseOption(_)
                .fold[ZChannel[Any, Any, Any, Any, E, Chunk[A], Unit]](ZChannel.end(()))(ZChannel.failCause(_)),
              value => ZChannel.write(Chunk.single(value)) *> process
            )
          }

        process
      }
    )
  }

  /**
   * Allows a faster producer to progress independently of a slower consumer by buffering
   * up to `capacity` chunks in a queue.
   *
   * @note Prefer capacities that are powers of 2 for better performance.
   */
  final def bufferChunks(capacity: Int): ZStream[R, E, A] = {
    val queue = self.toQueue(capacity)
    new ZStream(
      ZChannel.managed(queue) { queue =>
        lazy val process: ZChannel[Any, Any, Any, Any, E, Chunk[A], Unit] =
          ZChannel.fromZIO {
            queue.take
          }.flatMap { (take: Take[E, A]) =>
            take.fold(
              ZChannel.end(()),
              error => ZChannel.failCause(error),
              value => ZChannel.write(value) *> process
            )
          }

        process
      }
    )
  }

  /**
   * Allows a faster producer to progress independently of a slower consumer by buffering
   * up to `capacity` chunks in a dropping queue.
   *
   * @note Prefer capacities that are powers of 2 for better performance.
   */
  final def bufferChunksDropping(capacity: Int): ZStream[R, E, A] = {
    val queue = Queue.dropping[(Take[E, A], Promise[Nothing, Unit])](capacity).toManagedWith(_.shutdown)
    new ZStream(bufferSignal[R, E, A](queue, self.channel))
  }

  /**
   * Allows a faster producer to progress independently of a slower consumer by buffering
   * up to `capacity` chunks in a sliding queue.
   *
   * @note Prefer capacities that are powers of 2 for better performance.
   */
  final def bufferChunksSliding(capacity: Int): ZStream[R, E, A] = {
    val queue = Queue.sliding[(Take[E, A], Promise[Nothing, Unit])](capacity).toManagedWith(_.shutdown)
    new ZStream(bufferSignal[R, E, A](queue, self.channel))
  }

  /**
   * Allows a faster producer to progress independently of a slower consumer by buffering
   * up to `capacity` elements in a dropping queue.
   *
   * @note This combinator destroys the chunking structure. It's recommended to use rechunk afterwards.
   * @note Prefer capacities that are powers of 2 for better performance.
   */
  final def bufferDropping(capacity: Int): ZStream[R, E, A] = {
    val queue = Queue.dropping[(Take[E, A], Promise[Nothing, Unit])](capacity).toManagedWith(_.shutdown)
    new ZStream(bufferSignal[R, E, A](queue, self.rechunk(1).channel))
  }

  /**
   * Allows a faster producer to progress independently of a slower consumer by buffering
   * up to `capacity` elements in a sliding queue.
   *
   * @note This combinator destroys the chunking structure. It's recommended to use rechunk afterwards.
   * @note Prefer capacities that are powers of 2 for better performance.
   */
  final def bufferSliding(capacity: Int): ZStream[R, E, A] = {
    val queue = Queue.sliding[(Take[E, A], Promise[Nothing, Unit])](capacity).toManagedWith(_.shutdown)
    new ZStream(bufferSignal[R, E, A](queue, self.rechunk(1).channel))
  }

  private def bufferSignal[R1 <: R, E1 >: E, A1 >: A](
    managed: UManaged[Queue[(Take[E1, A1], Promise[Nothing, Unit])]],
    channel: ZChannel[R1, Any, Any, Any, E1, Chunk[A1], Any]
  ): ZChannel[R1, Any, Any, Any, E1, Chunk[A1], Unit] = {
    def producer(
      queue: Queue[(Take[E1, A1], Promise[Nothing, Unit])],
      ref: Ref[Promise[Nothing, Unit]]
    ): ZChannel[R1, E1, Chunk[A1], Any, Nothing, Nothing, Any] = {
      def terminate(take: Take[E1, A1]): ZChannel[R1, E1, Chunk[A1], Any, Nothing, Nothing, Any] =
        ZChannel.fromZIO {
          for {
            latch <- ref.get
            _     <- latch.await
            p     <- Promise.make[Nothing, Unit]
            _     <- queue.offer((take, p))
            _     <- ref.set(p)
            _     <- p.await
          } yield ()
        }

      ZChannel.readWith[R1, E1, Chunk[A1], Any, Nothing, Nothing, Any](
        in =>
          ZChannel.fromZIO {
            for {
              p     <- Promise.make[Nothing, Unit]
              added <- queue.offer((Take.chunk(in), p))
              _     <- ref.set(p).when(added)
            } yield ()
          } *> producer(queue, ref),
        err => terminate(Take.fail(err)),
        _ => terminate(Take.end)
      )
    }

    def consumer(
      queue: Queue[(Take[E1, A1], Promise[Nothing, Unit])]
    ): ZChannel[R1, Any, Any, Any, E1, Chunk[A1], Unit] = {
      lazy val process: ZChannel[Any, Any, Any, Any, E1, Chunk[A1], Unit] =
        ZChannel.fromZIO(queue.take).flatMap { case (take, promise) =>
          ZChannel.fromZIO(promise.succeed(())) *>
            take.fold(
              ZChannel.end(()),
              error => ZChannel.failCause(error),
              value => ZChannel.write(value) *> process
            )
        }

      process
    }

    ZChannel.managed {
      for {
        queue <- managed
        start <- Promise.makeManaged[Nothing, Unit]
        _     <- start.succeed(()).toManaged
        ref   <- Ref.makeManaged(start)
        _     <- (channel >>> producer(queue, ref)).runManaged.fork
      } yield queue
    } { queue =>
      consumer(queue)
    }
  }

  /**
   * Allows a faster producer to progress independently of a slower consumer by buffering
   * chunks into an unbounded queue.
   */
  final def bufferUnbounded: ZStream[R, E, A] = {
    val queue = self.toQueueUnbounded
    new ZStream(
      ZChannel.managed(queue) { queue =>
        lazy val process: ZChannel[Any, Any, Any, Any, E, Chunk[A], Unit] =
          ZChannel.fromZIO {
            queue.take
          }.flatMap { (take: Take[E, A]) =>
            take.fold(
              ZChannel.end(()),
              error => ZChannel.failCause(error),
              value => ZChannel.write(value) *> process
            )
          }

        process
      }
    )
  }

  /**
   * Switches over to the stream produced by the provided function in case this one
   * fails with a typed error.
   */
  final def catchAll[R1 <: R, E2, A1 >: A](f: E => ZStream[R1, E2, A1])(implicit ev: CanFail[E]): ZStream[R1, E2, A1] =
    catchAllCause(_.failureOrCause.fold(f, ZStream.failCause(_)))

  /**
   * Switches over to the stream produced by the provided function in case this one
   * fails. Allows recovery from all causes of failure, including interruption if the
   * stream is uninterruptible.
   */
  final def catchAllCause[R1 <: R, E2, A1 >: A](f: Cause[E] => ZStream[R1, E2, A1]): ZStream[R1, E2, A1] =
    new ZStream(channel.catchAllCause(f(_).channel))

  /**
   * Switches over to the stream produced by the provided function in case this one
   * fails with some typed error.
   */
  final def catchSome[R1 <: R, E1 >: E, A1 >: A](pf: PartialFunction[E, ZStream[R1, E1, A1]]): ZStream[R1, E1, A1] =
    catchAll(pf.applyOrElse[E, ZStream[R1, E1, A1]](_, ZStream.fail(_)))

  /**
   * Switches over to the stream produced by the provided function in case this one
   * fails with some errors. Allows recovery from all causes of failure, including interruption if the
   * stream is uninterruptible.
   */
  final def catchSomeCause[R1 <: R, E1 >: E, A1 >: A](
    pf: PartialFunction[Cause[E], ZStream[R1, E1, A1]]
  ): ZStream[R1, E1, A1] =
    catchAllCause(pf.applyOrElse[Cause[E], ZStream[R1, E1, A1]](_, ZStream.failCause(_)))

  /**
   * Returns a new stream that only emits elements that are not equal to the
   * previous element emitted, using natural equality to determine whether two
   * elements are equal.
   */
  def changes: ZStream[R, E, A] =
    changesWith(_ == _)

  /**
   * Returns a new stream that only emits elements that are not equal to the
   * previous element emitted, using the specified function to determine
   * whether two elements are equal.
   */
  def changesWith(f: (A, A) => Boolean): ZStream[R, E, A] = {
    def writer(last: Option[A]): ZChannel[R, E, Chunk[A], Any, E, Chunk[A], Unit] =
      ZChannel.readWithCause[R, E, Chunk[A], Any, E, Chunk[A], Unit](
        chunk => {
          val (newLast, newChunk) =
            chunk.foldLeft[(Option[A], Chunk[A])]((last, Chunk.empty)) {
              case ((Some(o), os), o1) if (f(o, o1)) => (Some(o1), os)
              case ((_, os), o1)                     => (Some(o1), os :+ o1)
            }

          ZChannel.write(newChunk) *> writer(newLast)
        },
        cause => ZChannel.failCause(cause),
        _ => ZChannel.unit
      )

    new ZStream(self.channel >>> writer(None))
  }

  /**
   * Returns a new stream that only emits elements that are not equal to the
   * previous element emitted, using the specified effectual function to
   * determine whether two elements are equal.
   */
  def changesWithZIO[R1 <: R, E1 >: E](f: (A, A) => ZIO[R1, E1, Boolean]): ZStream[R1, E1, A] = {
    def writer(last: Option[A]): ZChannel[R1, E1, Chunk[A], Any, E1, Chunk[A], Unit] =
      ZChannel.readWithCause[R1, E1, Chunk[A], Any, E1, Chunk[A], Unit](
        chunk =>
          ZChannel.fromZIO {
            chunk.foldZIO[R1, E1, (Option[A], Chunk[A])]((last, Chunk.empty)) {
              case ((Some(o), os), o1) =>
                f(o, o1).map(b => if (b) (Some(o1), os) else (Some(o1), os :+ o1))
              case ((_, os), o1) =>
                ZIO.succeedNow((Some(o1), os :+ o1))
            }
          }.flatMap { case (newLast, newChunk) =>
            ZChannel.write(newChunk) *> writer(newLast)
          },
        cause => ZChannel.failCause(cause),
        _ => ZChannel.unit
      )

    new ZStream(self.channel >>> writer(None))
  }

  /**
   * Re-chunks the elements of the stream into chunks of
   * `n` elements each.
   * The last chunk might contain less than `n` elements
   */
  @deprecated("use rechunk", "2.0.0")
  def chunkN(n: Int): ZStream[R, E, A] =
    rechunk(n)

  /**
   * Exposes the underlying chunks of the stream as a stream of chunks of
   * elements.
   */
  def chunks: ZStream[R, E, Chunk[A]] =
    mapChunks(Chunk.single)

  /**
   * Performs a filter and map in a single step.
   */
  final def collect[B](f: PartialFunction[A, B]): ZStream[R, E, B] =
    mapChunks(_.collect(f))

  /**
   * Filters any `Right` values.
   */
  final def collectLeft[L1, A1](implicit ev: A <:< Either[L1, A1]): ZStream[R, E, L1] = {
    val _ = ev
    self.asInstanceOf[ZStream[R, E, Either[L1, A1]]].collect { case Left(a) => a }
  }

  /**
   * Filters any 'None' values.
   */
  final def collectSome[A1](implicit ev: A <:< Option[A1]): ZStream[R, E, A1] = {
    val _ = ev
    self.asInstanceOf[ZStream[R, E, Option[A1]]].collect { case Some(a) => a }
  }

  /**
   * Filters any `Exit.Failure` values.
   */
  final def collectSuccess[L1, A1](implicit ev: A <:< Exit[L1, A1]): ZStream[R, E, A1] = {
    val _ = ev
    self.asInstanceOf[ZStream[R, E, Exit[L1, A1]]].collect { case Exit.Success(a) => a }
  }

  /**
   * Filters any `Left` values.
   */
  final def collectRight[L1, A1](implicit ev: A <:< Either[L1, A1]): ZStream[R, E, A1] = {
    val _ = ev
    self.asInstanceOf[ZStream[R, E, Either[L1, A1]]].collect { case Right(a) => a }
  }

  private def loopOnChunks[R1 <: R, E1 >: E, A1](
    f: Chunk[A] => ZChannel[R1, E1, Chunk[A], Any, E1, Chunk[A1], Boolean]
  ): ZStream[R1, E1, A1] = {
    lazy val loop: ZChannel[R1, E1, Chunk[A], Any, E1, Chunk[A1], Boolean] =
      ZChannel.readWith[R1, E1, Chunk[A], Any, E1, Chunk[A1], Boolean](
        chunk => f(chunk).flatMap(continue => if (continue) loop else ZChannel.Done(false)),
        ZChannel.fail(_),
        _ => ZChannel.succeed(false)
      )
    new ZStream(self.channel >>> loop)
  }

  private def loopOnPartialChunks[R1 <: R, E1 >: E, A1](
    f: (Chunk[A], A1 => UIO[Unit]) => ZIO[R1, E1, Boolean]
  ): ZStream[R1, E1, A1] =
    loopOnChunks(chunk =>
      ZChannel.unwrap {
        ZIO.suspendSucceed {
          val outputChunk           = ChunkBuilder.make[A1](chunk.size)
          val emit: A1 => UIO[Unit] = (a: A1) => UIO(outputChunk += a).unit
          f(chunk, emit).map { continue =>
            ZChannel.write(outputChunk.result()) *> ZChannel.end(continue)
          }.catchAll { failure =>
            ZIO.succeed {
              val partialResult = outputChunk.result()
              if (partialResult.nonEmpty)
                ZChannel.write(partialResult) *> ZChannel.fail(failure)
              else
                ZChannel.fail(failure)
            }
          }
        }
      }
    )

  private def loopOnPartialChunksElements[R1 <: R, E1 >: E, A1](
    f: (A, A1 => UIO[Unit]) => ZIO[R1, E1, Unit]
  ): ZStream[R1, E1, A1] =
    loopOnPartialChunks((chunk, emit) => ZIO.foreachDiscard(chunk)(value => f(value, emit)).as(true))

  /**
   * Performs an effectful filter and map in a single step.
   */
  @deprecated("use collectZIO", "2.0.0")
  final def collectM[R1 <: R, E1 >: E, A1](pf: PartialFunction[A, ZIO[R1, E1, A1]]): ZStream[R1, E1, A1] =
    collectZIO(pf)

  /**
   * Performs an effectful filter and map in a single step.
   */
  final def collectZIO[R1 <: R, E1 >: E, A1](pf: PartialFunction[A, ZIO[R1, E1, A1]]): ZStream[R1, E1, A1] =
    loopOnPartialChunksElements((a, emit) => pf.andThen(_.flatMap(emit).unit).applyOrElse(a, (_: A) => ZIO.unit))

  /**
   * Transforms all elements of the stream for as long as the specified partial function is defined.
   */
  def collectWhile[A1](pf: PartialFunction[A, A1]): ZStream[R, E, A1] = {
    lazy val loop: ZChannel[R, E, Chunk[A], Any, E, Chunk[A1], Any] =
      ZChannel.readWith[R, E, Chunk[A], Any, E, Chunk[A1], Any](
        in => {
          val mapped = in.collectWhile(pf)
          if (mapped.size == in.size)
            ZChannel.write(mapped) *> loop
          else
            ZChannel.write(mapped)
        },
        ZChannel.fail(_),
        ZChannel.succeed(_)
      )
    new ZStream(self.channel >>> loop)
  }

  /**
   * Terminates the stream when encountering the first `Right`.
   */
  final def collectWhileLeft[L1, A1](implicit ev: A <:< Either[L1, A1]): ZStream[R, E, L1] = {
    val _ = ev
    self.asInstanceOf[ZStream[R, E, Either[L1, A1]]].collectWhile { case Left(a) => a }
  }

  /**
   * Effectfully transforms all elements of the stream for as long as the specified partial function is defined.
   */
  @deprecated("use collectWhileZIO", "2.0.0")
  final def collectWhileM[R1 <: R, E1 >: E, A1](pf: PartialFunction[A, ZIO[R1, E1, A1]]): ZStream[R1, E1, A1] =
    collectWhileZIO(pf)

  /**
   * Terminates the stream when encountering the first `None`.
   */
  final def collectWhileSome[A1](implicit ev: A <:< Option[A1]): ZStream[R, E, A1] = {
    val _ = ev
    self.asInstanceOf[ZStream[R, E, Option[A1]]].collectWhile { case Some(a) => a }
  }

  /**
   * Terminates the stream when encountering the first `Left`.
   */
  final def collectWhileRight[L1, A1](implicit ev: A <:< Either[L1, A1]): ZStream[R, E, A1] = {
    val _ = ev
    self.asInstanceOf[ZStream[R, E, Either[L1, A1]]].collectWhile { case Right(a) => a }
  }

  /**
   * Terminates the stream when encountering the first `Exit.Failure`.
   */
  final def collectWhileSuccess[L1, A1](implicit ev: A <:< Exit[L1, A1]): ZStream[R, E, A1] = {
    val _ = ev
    self.asInstanceOf[ZStream[R, E, Exit[L1, A1]]].collectWhile { case Exit.Success(a) => a }
  }

  /**
   * Effectfully transforms all elements of the stream for as long as the specified partial function is defined.
   */
  final def collectWhileZIO[R1 <: R, E1 >: E, A1](pf: PartialFunction[A, ZIO[R1, E1, A1]]): ZStream[R1, E1, A1] =
    loopOnPartialChunks { (chunk, emit) =>
      val pfSome = (a: A) => pf.andThen(_.flatMap(emit).as(true)).applyOrElse(a, (_: A) => ZIO.succeed(false))

      def loop(chunk: Chunk[A]): ZIO[R1, E1, Boolean] =
        if (chunk.isEmpty) ZIO.succeed(true)
        else
          pfSome(chunk.head).flatMap(continue => if (continue) loop(chunk.tail) else ZIO.succeed(false))

      loop(chunk)
    }

  /**
   * Combines the elements from this stream and the specified stream by repeatedly applying the
   * function `f` to extract an element using both sides and conceptually "offer"
   * it to the destination stream. `f` can maintain some internal state to control
   * the combining process, with the initial state being specified by `s`.
   *
   * Where possible, prefer [[ZStream#combineChunks]] for a more efficient implementation.
   */
  final def combine[R1 <: R, E1 >: E, S, A2, A3](that: ZStream[R1, E1, A2])(s: S)(
    f: (S, ZIO[R, Option[E], A], ZIO[R1, Option[E1], A2]) => ZIO[R1, Nothing, Exit[Option[E1], (A3, S)]]
  ): ZStream[R1, E1, A3] = {
    def producer[Err, Elem](
      handoff: ZStream.Handoff[Exit[Option[Err], Elem]],
      latch: ZStream.Handoff[Unit]
    ): ZChannel[R1, Err, Elem, Any, Nothing, Nothing, Any] =
      ZChannel.fromZIO(latch.take) *>
        ZChannel.readWithCause[R1, Err, Elem, Any, Nothing, Nothing, Any](
          value => ZChannel.fromZIO(handoff.offer(Exit.succeed(value))) *> producer(handoff, latch),
          cause => ZChannel.fromZIO(handoff.offer(Exit.failCause(cause.map(Some(_))))),
          _ => ZChannel.fromZIO(handoff.offer(Exit.fail(None))) *> producer(handoff, latch)
        )

    new ZStream(
      ZChannel.managed {
        for {
          left   <- ZStream.Handoff.make[Exit[Option[E], A]].toManaged
          right  <- ZStream.Handoff.make[Exit[Option[E1], A2]].toManaged
          latchL <- ZStream.Handoff.make[Unit].toManaged
          latchR <- ZStream.Handoff.make[Unit].toManaged
          _      <- (self.channel.concatMap(ZChannel.writeChunk(_)) >>> producer(left, latchL)).runManaged.fork
          _      <- (that.channel.concatMap(ZChannel.writeChunk(_)) >>> producer(right, latchR)).runManaged.fork
        } yield (left, right, latchL, latchR)
      } { case (left, right, latchL, latchR) =>
        val pullLeft: IO[Option[E], A]    = latchL.offer(()) *> left.take.flatMap(ZIO.done(_))
        val pullRight: IO[Option[E1], A2] = latchR.offer(()) *> right.take.flatMap(ZIO.done(_))
        ZStream.unfoldZIO(s)(s => f(s, pullLeft, pullRight).flatMap(ZIO.done(_).unsome)).channel
      }
    )
  }

  /**
   * Combines the chunks from this stream and the specified stream by repeatedly applying the
   * function `f` to extract a chunk using both sides and conceptually "offer"
   * it to the destination stream. `f` can maintain some internal state to control
   * the combining process, with the initial state being specified by `s`.
   */
  final def combineChunks[R1 <: R, E1 >: E, S, A2, A3](that: ZStream[R1, E1, A2])(s: S)(
    f: (
      S,
      ZIO[R, Option[E], Chunk[A]],
      ZIO[R1, Option[E1], Chunk[A2]]
    ) => ZIO[R1, Nothing, Exit[Option[E1], (Chunk[A3], S)]]
  ): ZStream[R1, E1, A3] = {
    def producer[Err, Elem](
      handoff: ZStream.Handoff[Take[Err, Elem]],
      latch: ZStream.Handoff[Unit]
    ): ZChannel[R1, Err, Chunk[Elem], Any, Nothing, Nothing, Any] =
      ZChannel.fromZIO(latch.take) *>
        ZChannel.readWithCause[R1, Err, Chunk[Elem], Any, Nothing, Nothing, Any](
          chunk => ZChannel.fromZIO(handoff.offer(Take.chunk(chunk))) *> producer(handoff, latch),
          cause => ZChannel.fromZIO(handoff.offer(Take.failCause(cause))),
          _ => ZChannel.fromZIO(handoff.offer(Take.end)) *> producer(handoff, latch)
        )

    new ZStream(
      ZChannel.managed {
        for {
          left   <- ZStream.Handoff.make[Take[E, A]].toManaged
          right  <- ZStream.Handoff.make[Take[E1, A2]].toManaged
          latchL <- ZStream.Handoff.make[Unit].toManaged
          latchR <- ZStream.Handoff.make[Unit].toManaged
          _      <- (self.channel >>> producer(left, latchL)).runManaged.fork
          _      <- (that.channel >>> producer(right, latchR)).runManaged.fork
        } yield (left, right, latchL, latchR)
      } { case (left, right, latchL, latchR) =>
        val pullLeft  = latchL.offer(()) *> left.take.flatMap(_.done)
        val pullRight = latchR.offer(()) *> right.take.flatMap(_.done)
        ZStream.unfoldChunkZIO(s)(s => f(s, pullLeft, pullRight).flatMap(ZIO.done(_).unsome)).channel
      }
    )
  }

  /**
   * Concatenates the specified stream with this stream, resulting in a stream
   * that emits the elements from this stream and then the elements from the specified stream.
   */
  def concat[R1 <: R, E1 >: E, A1 >: A](that: => ZStream[R1, E1, A1]): ZStream[R1, E1, A1] =
    new ZStream(channel *> that.channel)

  /**
   * Composes this stream with the specified stream to create a cartesian product of elements.
   * The `that` stream would be run multiple times, for every element in the `this` stream.
   *
   * See also [[ZStream#zip]] and [[ZStream#<&>]] for the more common point-wise variant.
   */
  final def cross[R1 <: R, E1 >: E, B](that: => ZStream[R1, E1, B])(implicit
    zippable: Zippable[A, B]
  ): ZStream[R1, E1, zippable.Out] =
    new ZStream(self.channel.concatMap(a => that.channel.mapOut(b => a.flatMap(a => b.map(b => zippable.zip(a, b))))))

  /**
   * Composes this stream with the specified stream to create a cartesian product of elements,
   * but keeps only elements from this stream.
   * The `that` stream would be run multiple times, for every element in the `this` stream.
   *
   * See also [[ZStream#zip]] and [[ZStream#<&>]] for the more common point-wise variant.
   */
  final def crossLeft[R1 <: R, E1 >: E, B](that: => ZStream[R1, E1, B]): ZStream[R1, E1, A] =
    (self cross that).map(_._1)

  /**
   * Composes this stream with the specified stream to create a cartesian product of elements,
   * but keeps only elements from the other stream.
   * The `that` stream would be run multiple times, for every element in the `this` stream.
   *
   * See also [[ZStream#zip]] and [[ZStream#<&>]] for the more common point-wise variant.
   */
  def crossRight[R1 <: R, E1 >: E, B](that: => ZStream[R1, E1, B]): ZStream[R1, E1, B] =
    (self cross that).map(_._2)

  /**
   * Composes this stream with the specified stream to create a cartesian product of elements
   * with a specified function.
   * The `that` stream would be run multiple times, for every element in the `this` stream.
   *
   * See also [[ZStream#zip]] and [[ZStream#<&>]] for the more common point-wise variant.
   */
  final def crossWith[R1 <: R, E1 >: E, A2, C](that: ZStream[R1, E1, A2])(f: (A, A2) => C): ZStream[R1, E1, C] =
    self.flatMap(l => that.map(r => f(l, r)))

  /**
   * Produces the specified element if this stream is empty.
   */
  final def defaultIfEmpty[A1 >: A](a: A1): ZStream[R, E, A1] =
    defaultIfEmpty(Chunk.single(a))

  /**
   * Produces the specified chunk if this stream is empty.
   */
  final def defaultIfEmpty[A1 >: A](chunk: Chunk[A1]): ZStream[R, E, A1] =
    defaultIfEmpty(new ZStream(ZChannel.write(chunk)))

  /**
   * Switches to the provided stream in case this one is empty.
   */
  final def defaultIfEmpty[R1 <: R, E1 >: E, A1 >: A](stream: ZStream[R1, E1, A1]): ZStream[R1, E1, A1] = {
    lazy val writer: ZChannel[R1, E, Chunk[A], Any, E1, Chunk[A1], Any] =
      ZChannel.readWith(
        (in: Chunk[A]) => if (in.isEmpty) writer else ZChannel.write(in) *> ZChannel.identity[E, Chunk[A], Any],
        (e: E) => ZChannel.fail(e),
        (_: Any) => stream.channel
      )

    new ZStream(self.channel >>> writer)
  }

  /**
   * More powerful version of `ZStream#broadcast`. Allows to provide a function that determines what
   * queues should receive which elements. The decide function will receive the indices of the queues
   * in the resulting list.
   */
  final def distributedWith[E1 >: E](
    n: Int,
    maximumLag: Int,
    decide: A => UIO[Int => Boolean]
  ): ZManaged[R, Nothing, List[Dequeue[Exit[Option[E1], A]]]] =
    Promise.make[Nothing, A => UIO[UniqueKey => Boolean]].toManaged.flatMap { prom =>
      distributedWithDynamic(maximumLag, (a: A) => prom.await.flatMap(_(a)), _ => ZIO.unit).flatMap { next =>
        ZIO.collectAll {
          Range(0, n).map(id => next.map { case (key, queue) => ((key -> id), queue) })
        }.flatMap { entries =>
          val (mappings, queues) =
            entries.foldRight((Map.empty[UniqueKey, Int], List.empty[Dequeue[Exit[Option[E1], A]]])) {
              case ((mapping, queue), (mappings, queues)) =>
                (mappings + mapping, queue :: queues)
            }
          prom.succeed((a: A) => decide(a).map(f => (key: UniqueKey) => f(mappings(key)))).as(queues)
        }.toManaged
      }
    }

  /**
   * More powerful version of `ZStream#distributedWith`. This returns a function that will produce
   * new queues and corresponding indices.
   * You can also provide a function that will be executed after the final events are enqueued in all queues.
   * Shutdown of the queues is handled by the driver.
   * Downstream users can also shutdown queues manually. In this case the driver will
   * continue but no longer backpressure on them.
   */
  final def distributedWithDynamic(
    maximumLag: Int,
    decide: A => UIO[UniqueKey => Boolean],
    done: Exit[Option[E], Nothing] => UIO[Any] = (_: Any) => UIO.unit
  ): ZManaged[R, Nothing, UIO[(UniqueKey, Dequeue[Exit[Option[E], A]])]] =
    for {
      queuesRef <- Ref
                     .make[Map[UniqueKey, Queue[Exit[Option[E], A]]]](Map())
                     .toManagedWith(_.get.flatMap(qs => ZIO.foreach(qs.values)(_.shutdown)))
      add <- {
        val offer = (a: A) =>
          for {
            shouldProcess <- decide(a)
            queues        <- queuesRef.get
            _ <- ZIO
                   .foldLeft(queues)(List[UniqueKey]()) { case (acc, (id, queue)) =>
                     if (shouldProcess(id)) {
                       queue
                         .offer(Exit.succeed(a))
                         .foldCauseZIO(
                           {
                             // we ignore all downstream queues that were shut down and remove them later
                             case c if c.isInterrupted => ZIO.succeedNow(id :: acc)
                             case c                    => ZIO.failCause(c)
                           },
                           _ => ZIO.succeedNow(acc)
                         )
                     } else ZIO.succeedNow(acc)
                   }
                   .flatMap(ids => if (ids.nonEmpty) queuesRef.update(_ -- ids) else ZIO.unit)
          } yield ()

        for {
          queuesLock <- Semaphore.make(1).toManaged
          newQueue <- Ref
                        .make[UIO[(UniqueKey, Queue[Exit[Option[E], A]])]] {
                          for {
                            queue <- Queue.bounded[Exit[Option[E], A]](maximumLag)
                            id     = UniqueKey()
                            _     <- queuesRef.update(_ + (id -> queue))
                          } yield (id, queue)
                        }
                        .toManaged
          finalize = (endTake: Exit[Option[E], Nothing]) =>
                       // we need to make sure that no queues are currently being added
                       queuesLock.withPermit {
                         for {
                           // all newly created queues should end immediately
                           _ <- newQueue.set {
                                  for {
                                    queue <- Queue.bounded[Exit[Option[E], A]](1)
                                    _     <- queue.offer(endTake)
                                    id     = UniqueKey()
                                    _     <- queuesRef.update(_ + (id -> queue))
                                  } yield (id, queue)
                                }
                           queues <- queuesRef.get.map(_.values)
                           _ <- ZIO.foreach(queues) { queue =>
                                  queue.offer(endTake).catchSomeCause {
                                    case c if c.isInterrupted => ZIO.unit
                                  }
                                }
                           _ <- done(endTake)
                         } yield ()
                       }
          _ <- self
                 .runForeachManaged(offer)
                 .foldCauseManaged(
                   cause => finalize(Exit.failCause(cause.map(Some(_)))).toManaged,
                   _ => finalize(Exit.fail(None)).toManaged
                 )
                 .fork
        } yield queuesLock.withPermit(newQueue.get.flatten)
      }
    } yield add

  /**
   * Converts this stream to a stream that executes its effects but emits no
   * elements. Useful for sequencing effects using streams:
   *
   * {{{
   * (Stream(1, 2, 3).tap(i => ZIO(println(i))) ++
   *   Stream.fromZIO(ZIO(println("Done!"))).drain ++
   *   Stream(4, 5, 6).tap(i => ZIO(println(i)))).run(Sink.drain)
   * }}}
   */
  final def drain: ZStream[R, E, Nothing] =
    new ZStream(channel.drain)

  /**
   * Drains the provided stream in the background for as long as this stream is running.
   * If this stream ends before `other`, `other` will be interrupted. If `other` fails,
   * this stream will fail with that error.
   */
  final def drainFork[R1 <: R, E1 >: E](other: ZStream[R1, E1, Any]): ZStream[R1, E1, A] =
    ZStream.fromZIO(Promise.make[E1, Nothing]).flatMap { bgDied =>
      ZStream
        .managed(other.runForeachManaged(_ => ZIO.unit).catchAllCause(bgDied.failCause(_).toManaged).fork) *>
        self.interruptWhen(bgDied)
    }

  /**
   * Drops the specified number of elements from this stream.
   */
  def drop(n: Int): ZStream[R, E, A] = {
    def loop(r: Int): ZChannel[R, E, Chunk[A], Any, E, Chunk[A], Any] =
      ZChannel
        .readWith(
          (in: Chunk[A]) => {
            val dropped  = in.drop(r)
            val leftover = (r - in.length).max(0)
            val more     = in.isEmpty || leftover > 0

            if (more) loop(leftover) else ZChannel.write(dropped) *> ZChannel.identity[E, Chunk[A], Any]
          },
          (e: E) => ZChannel.fail(e),
          (_: Any) => ZChannel.unit
        )

    new ZStream(channel >>> loop(n))
  }

  /**
   * Drops the last specified number of elements from this stream.
   *
   * @note This combinator keeps `n` elements in memory. Be careful with big numbers.
   */
  def dropRight(n: Int): ZStream[R, E, A] =
    if (n <= 0) new ZStream(self.channel)
    else
      new ZStream({
        val queue = SingleThreadedRingBuffer[A](n)

        lazy val reader: ZChannel[Any, E, Chunk[A], Any, E, Chunk[A], Unit] =
          ZChannel.readWith(
            (in: Chunk[A]) => {
              val outs = in.flatMap { elem =>
                val head = queue.head
                queue.put(elem)
                head
              }

              ZChannel.write(outs) *> reader
            },
            ZChannel.fail(_),
            (_: Any) => ZChannel.unit
          )

        self.channel >>> reader
      })

  /**
   * Drops all elements of the stream for as long as the specified predicate
   * evaluates to `true`.
   */
  final def dropWhile(f: A => Boolean): ZStream[R, E, A] =
    pipeThrough(ZSink.dropWhile[E, A](f))

  /**
   * Drops all elements of the stream for as long as the specified predicate
   * produces an effect that evalutates to `true`
   *
   * @see [[dropWhile]]
   */
  final def dropWhileM[R1 <: R, E1 >: E](f: A => ZIO[R1, E1, Boolean]): ZStream[R1, E1, A] =
    pipeThrough(ZSink.dropWhileM[R1, E1, A](f))

  /**
   * Drops all elements of the stream until the specified predicate evaluates
   * to `true`.
   */
  final def dropUntil(pred: A => Boolean): ZStream[R, E, A] =
    dropWhile(!pred(_)).drop(1)

  /**
   * Returns a stream whose failures and successes have been lifted into an
   * `Either`. The resulting stream cannot fail, because the failures have
   * been exposed as part of the `Either` success case.
   *
   * @note the stream will end as soon as the first error occurs.
   */
  final def either(implicit ev: CanFail[E]): ZStream[R, Nothing, Either[E, A]] =
    self.map(Right(_)).catchAll(e => ZStream(Left(e)))

  /**
   * Executes the provided finalizer after this stream's finalizers run.
   */
  final def ensuring[R1 <: R](fin: ZIO[R1, Nothing, Any]): ZStream[R1, E, A] =
    new ZStream(channel.ensuring(fin))

  /**
   * Executes the provided finalizer before this stream's finalizers run.
   */
  final def ensuringFirst[R1 <: R](fin: ZIO[R1, Nothing, Any]): ZStream[R1, E, A] =
    ???

  /**
   * Filters the elements emitted by this stream using the provided function.
   */
  final def filter(f: A => Boolean): ZStream[R, E, A] =
    mapChunks(_.filter(f))

  /**
   * Finds the first element emitted by this stream that satisfies the provided predicate.
   */
  final def find(f: A => Boolean): ZStream[R, E, A] = {
    lazy val loop: ZChannel[R, E, Chunk[A], Any, E, Chunk[A], Any] =
      ZChannel.readWith(
        (in: Chunk[A]) => in.find(f).fold(loop)(i => ZChannel.write(Chunk.single(i))),
        (e: E) => ZChannel.fail(e),
        (_: Any) => ZChannel.unit
      )

    new ZStream(self.channel >>> loop)
  }

  /**
   * Finds the first element emitted by this stream that satisfies the provided effectful predicate.
   */
  @deprecated("use findZIO", "2.0.0")
  final def findM[R1 <: R, E1 >: E, S](f: A => ZIO[R1, E1, Boolean]): ZStream[R1, E1, A] =
    findZIO(f)

  /**
   * Finds the first element emitted by this stream that satisfies the provided effectful predicate.
   */
  final def findZIO[R1 <: R, E1 >: E, S](f: A => ZIO[R1, E1, Boolean]): ZStream[R1, E1, A] = {
    lazy val loop: ZChannel[R1, E, Chunk[A], Any, E1, Chunk[A], Any] =
      ZChannel.readWith(
        (in: Chunk[A]) => ZChannel.unwrap(in.findZIO(f).map(_.fold(loop)(i => ZChannel.write(Chunk.single(i))))),
        (e: E) => ZChannel.fail(e),
        (_: Any) => ZChannel.unit
      )

    new ZStream(self.channel >>> loop)
  }

  /**
   * Executes a pure fold over the stream of values - reduces all elements in the stream to a value of type `S`.
   */
  final def runFold[S](s: S)(f: (S, A) => S): ZIO[R, E, S] =
    runFoldWhileManaged(s)(_ => true)((s, a) => f(s, a)).use(ZIO.succeedNow)

  /**
   * Executes an effectful fold over the stream of values.
   */
  @deprecated("use runFoldZIO", "2.0.0")
  final def runFoldM[R1 <: R, E1 >: E, S](s: S)(f: (S, A) => ZIO[R1, E1, S]): ZIO[R1, E1, S] =
    runFoldZIO[R1, E1, S](s)(f)

  /**
   * Executes a pure fold over the stream of values.
   * Returns a Managed value that represents the scope of the stream.
   */
  final def runFoldManaged[S](s: S)(f: (S, A) => S): ZManaged[R, E, S] =
    runFoldWhileManaged(s)(_ => true)((s, a) => f(s, a))

  /**
   * Executes an effectful fold over the stream of values.
   * Returns a Managed value that represents the scope of the stream.
   */
  @deprecated("use runFoldManagedZIO", "2.0.0")
  final def runFoldManagedM[R1 <: R, E1 >: E, S](s: S)(f: (S, A) => ZIO[R1, E1, S]): ZManaged[R1, E1, S] =
    runFoldManagedZIO[R1, E1, S](s)(f)

  /**
   * Executes an effectful fold over the stream of values.
   * Returns a Managed value that represents the scope of the stream.
   */
  final def runFoldManagedZIO[R1 <: R, E1 >: E, S](s: S)(f: (S, A) => ZIO[R1, E1, S]): ZManaged[R1, E1, S] =
    runFoldWhileManagedZIO[R1, E1, S](s)(_ => true)(f)

  /**
   * Reduces the elements in the stream to a value of type `S`.
   * Stops the fold early when the condition is not fulfilled.
   * Example:
   * {{{
   *  Stream(1).forever.foldWhile(0)(_ <= 4)(_ + _) // UIO[Int] == 5
   * }}}
   */
  final def runFoldWhile[S](s: S)(cont: S => Boolean)(f: (S, A) => S): ZIO[R, E, S] =
    runFoldWhileManaged(s)(cont)((s, a) => f(s, a)).use(ZIO.succeedNow)

  /**
   * Executes an effectful fold over the stream of values.
   * Stops the fold early when the condition is not fulfilled.
   * Example:
   * {{{
   *   Stream(1)
   *     .forever                                // an infinite Stream of 1's
   *     .fold(0)(_ <= 4)((s, a) => UIO(s + a))  // UIO[Int] == 5
   * }}}
   *
   * @param cont function which defines the early termination condition
   */
  final def runFoldWhileM[R1 <: R, E1 >: E, S](s: S)(cont: S => Boolean)(f: (S, A) => ZIO[R1, E1, S]): ZIO[R1, E1, S] =
    runFoldWhileZIO[R1, E1, S](s)(cont)(f)

  /**
   * Executes an effectful fold over the stream of values.
   * Returns a Managed value that represents the scope of the stream.
   * Stops the fold early when the condition is not fulfilled.
   * Example:
   * {{{
   *   Stream(1)
   *     .forever                                // an infinite Stream of 1's
   *     .fold(0)(_ <= 4)((s, a) => UIO(s + a))  // Managed[Nothing, Int]
   *     .use(ZIO.succeed)                       // UIO[Int] == 5
   * }}}
   *
   * @param cont function which defines the early termination condition
   */
  @deprecated("use runFoldWhileManagedZIO", "2.0.0")
  final def runFoldWhileManagedM[R1 <: R, E1 >: E, S](
    s: S
  )(cont: S => Boolean)(f: (S, A) => ZIO[R1, E1, S]): ZManaged[R1, E1, S] =
    runFoldWhileManagedZIO[R1, E1, S](s)(cont)(f)

  /**
   * Executes an effectful fold over the stream of values.
   * Returns a Managed value that represents the scope of the stream.
   * Stops the fold early when the condition is not fulfilled.
   * Example:
   * {{{
   *   Stream(1)
   *     .forever                                // an infinite Stream of 1's
   *     .fold(0)(_ <= 4)((s, a) => UIO(s + a))  // Managed[Nothing, Int]
   *     .use(ZIO.succeed)                       // UIO[Int] == 5
   * }}}
   *
   * @param cont function which defines the early termination condition
   */
  final def runFoldWhileManagedZIO[R1 <: R, E1 >: E, S](
    s: S
  )(cont: S => Boolean)(f: (S, A) => ZIO[R1, E1, S]): ZManaged[R1, E1, S] =
    runManaged(ZSink.foldZIO(s)(cont)(f))

  /**
   * Executes an effectful fold over the stream of values.
   * Stops the fold early when the condition is not fulfilled.
   * Example:
   * {{{
   *   Stream(1)
   *     .forever                                // an infinite Stream of 1's
   *     .fold(0)(_ <= 4)((s, a) => UIO(s + a))  // UIO[Int] == 5
   * }}}
   *
   * @param cont function which defines the early termination condition
   */
  final def runFoldWhileZIO[R1 <: R, E1 >: E, S](s: S)(cont: S => Boolean)(
    f: (S, A) => ZIO[R1, E1, S]
  ): ZIO[R1, E1, S] =
    runFoldWhileManagedZIO[R1, E1, S](s)(cont)(f).use(ZIO.succeedNow)

  /**
   * Executes a pure fold over the stream of values.
   * Returns a Managed value that represents the scope of the stream.
   * Stops the fold early when the condition is not fulfilled.
   */
  def runFoldWhileManaged[S](s: S)(cont: S => Boolean)(f: (S, A) => S): ZManaged[R, E, S] =
    runManaged(ZSink.fold(s)(cont)(f))

  /**
   * Executes an effectful fold over the stream of values.
   */
  final def runFoldZIO[R1 <: R, E1 >: E, S](s: S)(f: (S, A) => ZIO[R1, E1, S]): ZIO[R1, E1, S] =
    runFoldWhileManagedZIO[R1, E1, S](s)(_ => true)(f).use(ZIO.succeedNow)

  /**
   * Consumes all elements of the stream, passing them to the specified callback.
   */
  final def foreach[R1 <: R, E1 >: E](f: A => ZIO[R1, E1, Any]): ZIO[R1, E1, Unit] =
    runForeach(f)

  /**
   * Consumes all elements of the stream, passing them to the specified callback.
   */
  final def runForeach[R1 <: R, E1 >: E](f: A => ZIO[R1, E1, Any]): ZIO[R1, E1, Unit] =
    run(ZSink.foreach(f))

  /**
   * Consumes all elements of the stream, passing them to the specified callback.
   */
  final def runForeachChunk[R1 <: R, E1 >: E](f: Chunk[A] => ZIO[R1, E1, Any]): ZIO[R1, E1, Unit] =
    run(ZSink.foreachChunk(f))

  /**
   * Like [[ZStream#foreachChunk]], but returns a `ZManaged` so the finalization order
   * can be controlled.
   */
  final def runForeachChunkManaged[R1 <: R, E1 >: E](f: Chunk[A] => ZIO[R1, E1, Any]): ZManaged[R1, E1, Unit] =
    runManaged(ZSink.foreachChunk(f))

  /**
   * Like [[ZStream#foreach]], but returns a `ZManaged` so the finalization order
   * can be controlled.
   */
  final def runForeachManaged[R1 <: R, E1 >: E](f: A => ZIO[R1, E1, Any]): ZManaged[R1, E1, Unit] =
    runManaged(ZSink.foreach(f))

  /**
   * Consumes elements of the stream, passing them to the specified callback,
   * and terminating consumption when the callback returns `false`.
   */
  final def runForeachWhile[R1 <: R, E1 >: E](f: A => ZIO[R1, E1, Boolean]): ZIO[R1, E1, Unit] =
    run(ZSink.foreachWhile(f))

  /**
   * Like [[ZStream#foreachWhile]], but returns a `ZManaged` so the finalization order
   * can be controlled.
   */
  final def runForeachWhileManaged[R1 <: R, E1 >: E](f: A => ZIO[R1, E1, Boolean]): ZManaged[R1, E1, Unit] =
    runManaged(ZSink.foreachWhile(f))

  /**
   * Repeats this stream forever.
   */
  def forever: ZStream[R, E, A] =
    new ZStream(channel.repeated)

  /**
   * Effectfully filters the elements emitted by this stream.
   */
  @deprecated("use filterZIO", "2.0.0")
  def filterM[R1 <: R, E1 >: E](f: A => ZIO[R1, E1, Boolean]): ZStream[R1, E1, A] =
    filterZIO(f)

  /**
   * Effectfully filters the elements emitted by this stream.
   */
  def filterZIO[R1 <: R, E1 >: E](f: A => ZIO[R1, E1, Boolean]): ZStream[R1, E1, A] =
    loopOnPartialChunksElements((a, emit) => f(a).flatMap(r => if (r) emit(a) else ZIO.unit))

  /**
   * Filters this stream by the specified predicate, removing all elements for
   * which the predicate evaluates to true.
   */
  final def filterNot(pred: A => Boolean): ZStream[R, E, A] = filter(a => !pred(a))

  /**
   * Emits elements of this stream with a fixed delay in between, regardless of how long it
   * takes to produce a value.
   */
  final def fixed(duration: Duration): ZStream[R with Has[Clock], E, A] =
    schedule(Schedule.fixed(duration))

  /**
   * Returns a stream made of the concatenation in strict order of all the streams
   * produced by passing each element of this stream to `f0`
   */
  final def flatMap[R1 <: R, E1 >: E, B](f: A => ZStream[R1, E1, B]): ZStream[R1, E1, B] =
    new ZStream(channel.concatMap(as => as.map(f).map(_.channel).fold(ZChannel.unit)(_ *> _)))

  /**
   * Maps each element of this stream to another stream and returns the
   * non-deterministic merge of those streams, executing up to `n` inner streams
   * concurrently. Up to `bufferSize` elements of the produced streams may be
   * buffered in memory by this operator.
   */
  def flatMapPar[R1 <: R, E1 >: E, B](n: Int, bufferSize: Int = 16)(f: A => ZStream[R1, E1, B]): ZStream[R1, E1, B] =
    new ZStream[R1, E1, B](
      channel.concatMap(ZChannel.writeChunk(_)).mergeMap[R1, Any, Any, Any, E1, Chunk[B]](n, bufferSize) {
        f(_).channel
      }
    )

  /**
   * Maps each element of this stream to another stream and returns the non-deterministic merge
   * of those streams, executing up to `n` inner streams concurrently. When a new stream is created
   * from an element of the source stream, the oldest executing stream is cancelled. Up to `bufferSize`
   * elements of the produced streams may be buffered in memory by this operator.
   */
  final def flatMapParSwitch[R1 <: R, E1 >: E, B](n: Int, bufferSize: Int = 16)(
    f: A => ZStream[R1, E1, B]
  ): ZStream[R1, E1, B] =
    new ZStream[R1, E1, B](
      channel
        .concatMap(ZChannel.writeChunk(_))
        .mergeMap[R1, Any, Any, Any, E1, Chunk[B]](n, bufferSize, ZChannel.MergeStrategy.BufferSliding) {
          f(_).channel
        }
    )

  /**
   * Flattens this stream-of-streams into a stream made of the concatenation in
   * strict order of all the streams.
   */
  def flatten[R1 <: R, E1 >: E, A1](implicit ev: A <:< ZStream[R1, E1, A1]): ZStream[R1, E1, A1] = flatMap(ev(_))

  /**
   * Submerges the chunks carried by this stream into the stream's structure, while
   * still preserving them.
   */
  def flattenChunks[A1](implicit ev: A <:< Chunk[A1]): ZStream[R, E, A1] =
    new ZStream(self.channel.mapOut(_.flatten))

  /**
   * Flattens [[Exit]] values. `Exit.Failure` values translate to stream failures
   * while `Exit.Success` values translate to stream elements.
   */
  def flattenExit[E1 >: E, A1](implicit ev: A <:< Exit[E1, A1]): ZStream[R, E1, A1] =
    mapZIO(a => ZIO.done(ev(a)))

  /**
   * Unwraps [[Exit]] values that also signify end-of-stream by failing with `None`.
   *
   * For `Exit[E, A]` values that do not signal end-of-stream, prefer:
   * {{{
   * stream.mapZIO(ZIO.done(_))
   * }}}
   */
  def flattenExitOption[E1 >: E, A1](implicit ev: A <:< Exit[Option[E1], A1]): ZStream[R, E1, A1] = {
    def processChunk(
      chunk: Chunk[Exit[Option[E1], A1]],
      cont: ZChannel[R, E, Chunk[Exit[Option[E1], A1]], Any, E1, Chunk[A1], Any]
    ): ZChannel[R, E, Chunk[Exit[Option[E1], A1]], Any, E1, Chunk[A1], Any] = {
      val (toEmit, rest) = chunk.splitWhere(!_.isSuccess)
      val next = rest.headOption match {
        case Some(Exit.Success(_)) => ZChannel.end(())
        case Some(Exit.Failure(cause)) =>
          Cause.flipCauseOption(cause) match {
            case Some(cause) => ZChannel.failCause(cause)
            case None        => ZChannel.end(())
          }
        case None => cont
      }
      ZChannel.write(toEmit.collect { case Exit.Success(a) => a }) *> next
    }

    lazy val process: ZChannel[R, E, Chunk[Exit[Option[E1], A1]], Any, E1, Chunk[A1], Any] =
      ZChannel.readWithCause[R, E, Chunk[Exit[Option[E1], A1]], Any, E1, Chunk[A1], Any](
        chunk => processChunk(chunk, process),
        cause => ZChannel.failCause(cause),
        _ => ZChannel.end(())
      )

    new ZStream(channel.asInstanceOf[ZChannel[R, Any, Any, Any, E, Chunk[Exit[Option[E1], A1]], Any]] >>> process)
  }

  /**
   * Submerges the iterables carried by this stream into the stream's structure, while
   * still preserving them.
   */
  def flattenIterables[A1](implicit ev: A <:< Iterable[A1]): ZStream[R, E, A1] =
    map(a => Chunk.fromIterable(ev(a))).flattenChunks

  /**
   * Flattens a stream of streams into a stream by executing a non-deterministic
   * concurrent merge. Up to `n` streams may be consumed in parallel and up to
   * `outputBuffer` elements may be buffered by this operator.
   */
  def flattenPar[R1 <: R, E1 >: E, A1](n: Int, outputBuffer: Int = 16)(implicit
    ev: A <:< ZStream[R1, E1, A1]
  ): ZStream[R1, E1, A1] =
    flatMapPar[R1, E1, A1](n, outputBuffer)(ev(_))

  /**
   * Like [[flattenPar]], but executes all streams concurrently.
   */
  def flattenParUnbounded[R1 <: R, E1 >: E, A1](
    outputBuffer: Int = 16
  )(implicit ev: A <:< ZStream[R1, E1, A1]): ZStream[R1, E1, A1] =
    flattenPar[R1, E1, A1](Int.MaxValue, outputBuffer)

  /**
   * Unwraps [[Exit]] values and flatten chunks that also signify end-of-stream by failing with `None`.
   */
  final def flattenTake[E1 >: E, A1](implicit ev: A <:< Take[E1, A1]): ZStream[R, E1, A1] =
    map(_.exit).flattenExitOption[E1, Chunk[A1]].flattenChunks

  /**
   * More powerful version of [[ZStream.groupByKey]]
   */
  final def groupBy[R1 <: R, E1 >: E, K, V](
    f: A => ZIO[R1, E1, (K, V)],
    buffer: Int = 16
  ): ZStream.GroupBy[R1, E1, K, V] = {
    val qstream = ZStream.unwrapManaged {
      for {
        decider <- Promise.make[Nothing, (K, V) => UIO[UniqueKey => Boolean]].toManaged
        out <- Queue
                 .bounded[Exit[Option[E1], (K, Dequeue[Exit[Option[E1], V]])]](buffer)
                 .toManagedWith(_.shutdown)
        ref <- Ref.make[Map[K, UniqueKey]](Map()).toManaged
        add <- self
                 .mapZIO(f)
                 .distributedWithDynamic(
                   buffer,
                   (kv: (K, V)) => decider.await.flatMap(_.tupled(kv)),
                   out.offer
                 )
        _ <- decider.succeed { case (k, _) =>
               ref.get.map(_.get(k)).flatMap {
                 case Some(idx) => ZIO.succeedNow(_ == idx)
                 case None =>
                   add.flatMap { case (idx, q) =>
                     (ref.update(_ + (k -> idx)) *>
                       out.offer(Exit.succeed(k -> q.map(_.map(_._2))))).as(_ == idx)
                   }
               }
             }.toManaged
      } yield ZStream.fromQueueWithShutdown(out).flattenExitOption
    }
    new ZStream.GroupBy(qstream, buffer)
  }

  /**
   * Partition a stream using a function and process each stream individually.
   * This returns a data structure that can be used
   * to further filter down which groups shall be processed.
   *
   * After calling apply on the GroupBy object, the remaining groups will be processed
   * in parallel and the resulting streams merged in a nondeterministic fashion.
   *
   * Up to `buffer` elements may be buffered in any group stream before the producer
   * is backpressured. Take care to consume from all streams in order
   * to prevent deadlocks.
   *
   * Example:
   * Collect the first 2 words for every starting letter
   * from a stream of words.
   * {{{
   * ZStream.fromIterable(List("hello", "world", "hi", "holla"))
   *  .groupByKey(_.head) { case (k, s) => s.take(2).map((k, _)) }
   *  .runCollect
   *  .map(_ == List(('h', "hello"), ('h', "hi"), ('w', "world"))
   * }}}
   */
  final def groupByKey[K](
    f: A => K,
    buffer: Int = 16
  ): ZStream.GroupBy[R, E, K, A] =
    self.groupBy(a => ZIO.succeedNow((f(a), a)), buffer)

  /**
   * Partitions the stream with specified chunkSize
   * @param chunkSize size of the chunk
   */
  def grouped(chunkSize: Int): ZStream[R, E, Chunk[A]] =
    transduce(ZSink.collectAllN[E, A](chunkSize))

  /**
   * Partitions the stream with the specified chunkSize or until the specified
   * duration has passed, whichever is satisfied first.
   */
  def groupedWithin(chunkSize: Int, within: Duration): ZStream[R with Has[Clock], E, Chunk[A]] =
    aggregateAsyncWithin(ZSink.collectAllN[E, A](chunkSize), Schedule.spaced(within))

  /**
   * Halts the evaluation of this stream when the provided IO completes. The given IO
   * will be forked as part of the returned stream, and its success will be discarded.
   *
   * An element in the process of being pulled will not be interrupted when the IO
   * completes. See `interruptWhen` for this behavior.
   *
   * If the IO completes with a failure, the stream will emit that failure.
   */
  final def haltWhen[R1 <: R, E1 >: E](io: ZIO[R1, E1, Any]): ZStream[R1, E1, A] = {
    def writer(fiber: Fiber[E1, Any]): ZChannel[R1, E1, Chunk[A], Any, E1, Chunk[A], Unit] =
      ZChannel.unwrap {
        fiber.poll.map {
          case None =>
            ZChannel.readWith[R1, E1, Chunk[A], Any, E1, Chunk[A], Unit](
              in => ZChannel.write(in) *> writer(fiber),
              err => ZChannel.fail(err),
              _ => ZChannel.unit
            )

          case Some(exit) =>
            exit.fold(ZChannel.failCause(_), _ => ZChannel.unit)
        }
      }

    new ZStream(
      ZChannel.unwrapManaged {
        io.forkManaged.map { fiber =>
          self.channel >>> writer(fiber)
        }
      }
    )
  }

  /**
   * Specialized version of haltWhen which halts the evaluation of this stream
   * after the given duration.
   *
   * An element in the process of being pulled will not be interrupted when the
   * given duration completes. See `interruptAfter` for this behavior.
   */
  final def haltAfter(duration: Duration): ZStream[R with Has[Clock], E, A] =
    haltWhen(Clock.sleep(duration))

  /**
   * Halts the evaluation of this stream when the provided promise resolves.
   *
   * If the promise completes with a failure, the stream will emit that failure.
   */
  final def haltWhen[E1 >: E](p: Promise[E1, _]): ZStream[R, E1, A] = {
    lazy val writer: ZChannel[R, E1, Chunk[A], Any, E1, Chunk[A], Unit] =
      ZChannel.unwrap {
        p.poll.map {
          case None =>
            ZChannel.readWith[R, E1, Chunk[A], Any, E1, Chunk[A], Unit](
              in => ZChannel.write(in) *> writer,
              err => ZChannel.fail(err),
              _ => ZChannel.unit
            )

          case Some(io) =>
            ZChannel.unwrap(io.fold(ZChannel.fail(_), _ => ZChannel.unit))
        }
      }

    new ZStream(self.channel >>> writer)
  }

  /**
   * Interleaves this stream and the specified stream deterministically by
   * alternating pulling values from this stream and the specified stream.
   * When one stream is exhausted all remaining values in the other stream
   * will be pulled.
   */
  final def interleave[R1 <: R, E1 >: E, A1 >: A](that: ZStream[R1, E1, A1]): ZStream[R1, E1, A1] =
    self.interleaveWith(that)(ZStream(true, false).forever)

  /**
   * Combines this stream and the specified stream deterministically using the
   * stream of boolean values `b` to control which stream to pull from next.
   * `true` indicates to pull from this stream and `false` indicates to pull
   * from the specified stream. Only consumes as many elements as requested by
   * `b`. If either this stream or the specified stream are exhausted further
   * requests for values from that stream will be ignored.
   */
  final def interleaveWith[R1 <: R, E1 >: E, A1 >: A](
    that: ZStream[R1, E1, A1]
  )(b: ZStream[R1, E1, Boolean]): ZStream[R1, E1, A1] = {
    def producer(handoff: ZStream.Handoff[Take[E1, A1]]): ZChannel[R1, E1, A1, Any, Nothing, Nothing, Unit] =
      ZChannel.readWithCause[R1, E1, A1, Any, Nothing, Nothing, Unit](
        value => ZChannel.fromZIO(handoff.offer(Take.single(value))) *> producer(handoff),
        cause => ZChannel.fromZIO(handoff.offer(Take.failCause(cause))),
        _ => ZChannel.fromZIO(handoff.offer(Take.end))
      )

    new ZStream(
      ZChannel.managed {
        for {
          left  <- ZStream.Handoff.make[Take[E1, A1]].toManaged
          right <- ZStream.Handoff.make[Take[E1, A1]].toManaged
          _     <- (self.channel.concatMap(ZChannel.writeChunk(_)) >>> producer(left)).runManaged.fork
          _     <- (that.channel.concatMap(ZChannel.writeChunk(_)) >>> producer(right)).runManaged.fork
        } yield (left, right)
      } { case (left, right) =>
        def process(leftDone: Boolean, rightDone: Boolean): ZChannel[R1, E1, Boolean, Any, E1, Chunk[A1], Unit] =
          ZChannel.readWithCause[R1, E1, Boolean, Any, E1, Chunk[A1], Unit](
            bool =>
              (bool, leftDone, rightDone) match {
                case (true, false, _) =>
                  ZChannel.fromZIO(left.take).flatMap { take =>
                    take.fold(
                      if (rightDone) ZChannel.unit else process(true, rightDone),
                      cause => ZChannel.failCause(cause),
                      chunk => ZChannel.write(chunk) *> process(leftDone, rightDone)
                    )
                  }
                case (false, _, false) =>
                  ZChannel.fromZIO(right.take).flatMap { take =>
                    take.fold(
                      if (leftDone) ZChannel.unit else process(leftDone, true),
                      cause => ZChannel.failCause(cause),
                      chunk => ZChannel.write(chunk) *> process(leftDone, rightDone)
                    )
                  }
                case _ =>
                  process(leftDone, rightDone)
              },
            cause => ZChannel.failCause(cause),
            _ => ZChannel.unit
          )

        b.channel.concatMap(ZChannel.writeChunk(_)) >>> process(false, false)
      }
    )
  }

  /**
   * Intersperse stream with provided element similar to <code>List.mkString</code>.
   */
  final def intersperse[A1 >: A](middle: A1): ZStream[R, E, A1] = {
    def writer(isFirst: Boolean): ZChannel[R, E, Chunk[A1], Any, E, Chunk[A1], Unit] =
      ZChannel.readWith[R, E, Chunk[A1], Any, E, Chunk[A1], Unit](
        chunk => {
          val builder    = ChunkBuilder.make[A1]()
          var flagResult = isFirst

          chunk.foreach { o =>
            if (flagResult) {
              flagResult = false
              builder += o
            } else {
              builder += middle
              builder += o
            }
          }

          ZChannel.write(builder.result()) *> writer(flagResult)
        },
        err => ZChannel.fail(err),
        _ => ZChannel.unit
      )

    new ZStream(self.channel >>> writer(true))
  }

  /**
   * Intersperse and also add a prefix and a suffix
   */
  final def intersperse[A1 >: A](start: A1, middle: A1, end: A1): ZStream[R, E, A1] =
    ZStream(start) ++ intersperse(middle) ++ ZStream(end)

  /**
   * Interrupts the evaluation of this stream when the provided IO completes. The given
   * IO will be forked as part of this stream, and its success will be discarded. This
   * combinator will also interrupt any in-progress element being pulled from upstream.
   *
   * If the IO completes with a failure before the stream completes, the returned stream
   * will emit that failure.
   */
  final def interruptWhen[R1 <: R, E1 >: E](io: ZIO[R1, E1, Any]): ZStream[R1, E1, A] =
    new ZStream(channel.interruptWhen(io))

  /**
   * Interrupts the evaluation of this stream when the provided promise resolves. This
   * combinator will also interrupt any in-progress element being pulled from upstream.
   *
   * If the promise completes with a failure, the stream will emit that failure.
   */
  final def interruptWhen[E1 >: E](p: Promise[E1, _]): ZStream[R, E1, A] =
    new ZStream(channel.interruptWhen(p.asInstanceOf[Promise[E1, Any]]))

  /**
   * Specialized version of interruptWhen which interrupts the evaluation of this stream
   * after the given duration.
   */
  final def interruptAfter(duration: Duration): ZStream[R with Has[Clock], E, A] =
    interruptWhen(Clock.sleep(duration))

  /**
   * Returns a combined string resulting from concatenating each of the values from the stream
   */
  final def mkString: ZIO[R, E, String] =
    run(ZSink.mkString)

  /**
   * Returns a combined string resulting from concatenating each of the values from the stream beginning with `before`
   * interspersed with `middle` and ending with `after`.
   */
  final def mkString(before: String, middle: String, after: String): ZIO[R, E, String] =
    intersperse(before, middle, after).mkString

  /**
   * Enqueues elements of this stream into a queue. Stream failure and ending
   * will also be signalled.
   */
  @deprecated("use runIntoQueue", "2.0.0")
  final def runInto[R1 <: R, E1 >: E](
    queue: ZQueue[R1, Nothing, Nothing, Any, Take[E1, A], Any]
  ): ZIO[R1, E1, Unit] =
    runIntoQueue(queue)

  /**
   * Like [[ZStream#runInto]], but provides the result as a [[ZManaged]] to
   * allow for scope composition.
   */
  @deprecated("use runIntoQueueElementsManaged", "2.0.0")
  final def runIntoElementsManaged[R1 <: R, E1 >: E](
    queue: ZQueue[R1, Nothing, Nothing, Any, Exit[Option[E1], A], Any]
  ): ZManaged[R1, E1, Unit] =
    runIntoQueueElementsManaged(queue)

  /**
   * Publishes elements of this stream to a hub. Stream failure and ending will
   * also be signalled.
   */
  final def runIntoHub[R1 <: R, E1 >: E](
    hub: ZHub[R1, Nothing, Nothing, Any, Take[E1, A], Any]
  ): ZIO[R1, E1, Unit] =
    runIntoQueue(hub.toQueue)

  /**
   * Like [[ZStream#runIntoHub]], but provides the result as a [[ZManaged]] to
   * allow for scope composition.
   */
  final def runIntoHubManaged[R1 <: R, E1 >: E](
    hub: ZHub[R1, Nothing, Nothing, Any, Take[E1, A], Any]
  ): ZManaged[R1, E1, Unit] =
    runIntoQueueManaged(hub.toQueue)

  /**
   * Like [[ZStream#runInto]], but provides the result as a [[ZManaged]] to
   * allow for scope composition.
   */
  @deprecated("use runIntoQueueQueue", "2.0.0")
  final def runIntoManaged[R1 <: R, E1 >: E](
    queue: ZQueue[R1, Nothing, Nothing, Any, Take[E1, A], Any]
  ): ZManaged[R1, E1, Unit] =
    runIntoQueueManaged(queue)

  /**
   * Enqueues elements of this stream into a queue. Stream failure and ending
   * will also be signalled.
   */
  final def runIntoQueue[R1 <: R, E1 >: E](
    queue: ZQueue[R1, Nothing, Nothing, Any, Take[E1, A], Any]
  ): ZIO[R1, E1, Unit] =
    runIntoQueueManaged(queue).useDiscard(UIO.unit)

  /**
   * Like [[ZStream#runIntoQueue]], but provides the result as a [[ZManaged]]
   * to allow for scope composition.
   */
  final def runIntoQueueManaged[R1 <: R, E1 >: E](
    queue: ZQueue[R1, Nothing, Nothing, Any, Take[E1, A], Any]
  ): ZManaged[R1, E1, Unit] = {
    lazy val writer: ZChannel[R, E, Chunk[A], Any, E, Take[E1, A], Any] = ZChannel
      .readWithCause[R, E, Chunk[A], Any, E, Take[E1, A], Any](
        in => ZChannel.write(Take.chunk(in)) *> writer,
        cause => ZChannel.write(Take.failCause(cause)),
        _ => ZChannel.write(Take.end)
      )

    (self.channel >>> writer)
      .mapOutZIO(queue.offer)
      .drain
      .runManaged
      .unit
  }

  /**
   * Like [[ZStream#runIntoQueue]], but provides the result as a [[ZManaged]]
   * to allow for scope composition.
   */
  final def runIntoQueueElementsManaged[R1 <: R, E1 >: E](
    queue: ZQueue[R1, Nothing, Nothing, Any, Exit[Option[E1], A], Any]
  ): ZManaged[R1, E1, Unit] = {
    lazy val writer: ZChannel[R1, E1, Chunk[A], Any, Nothing, Exit[Option[E1], A], Any] =
      ZChannel.readWith[R1, E1, Chunk[A], Any, Nothing, Exit[Option[E1], A], Any](
        in =>
          in.foldLeft[ZChannel[R1, Any, Any, Any, Nothing, Exit[Option[E1], A], Any]](ZChannel.unit) {
            case (channel, a) =>
              channel *> ZChannel.write(Exit.succeed(a))
          } *> writer,
        err => ZChannel.write(Exit.fail(Some(err))),
        _ => ZChannel.write(Exit.fail(None))
      )

    (self.channel >>> writer)
      .mapOutZIO(queue.offer)
      .drain
      .runManaged
      .unit
  }

  /**
   * Locks the execution of this stream to the specified executor. Any streams
   * that are composed after this one will automatically be shifted back to the
   * previous executor.
   */
  @deprecated("use onExecutor", "2.0.0")
  def lock(executor: Executor): ZStream[R, E, A] =
    onExecutor(executor)

  /**
   * Transforms the elements of this stream using the supplied function.
   */
  final def map[B](f: A => B): ZStream[R, E, B] =
    new ZStream(channel.mapOut(_.map(f)))

  /**
   * Statefully maps over the elements of this stream to produce new elements.
   */
  def mapAccum[S, A1](s: S)(f: (S, A) => (S, A1)): ZStream[R, E, A1] = {
    def accumulator(currS: S): ZChannel[Any, E, Chunk[A], Any, E, Chunk[A1], Unit] =
      ZChannel.readWith(
        (in: Chunk[A]) => {
          val (nextS, a1s) = in.mapAccum(currS)(f)
          ZChannel.write(a1s) *> accumulator(nextS)
        },
        (err: E) => ZChannel.fail(err),
        (_: Any) => ZChannel.unit
      )

    new ZStream(self.channel >>> accumulator(s))
  }

  /**
   * Statefully and effectfully maps over the elements of this stream to produce
   * new elements.
   */
  @deprecated("use mapAccumZIO", "2.0.0")
  final def mapAccumM[R1 <: R, E1 >: E, S, A1](s: S)(f: (S, A) => ZIO[R1, E1, (S, A1)]): ZStream[R1, E1, A1] =
    mapAccumZIO[R1, E1, S, A1](s)(f)

  /**
   * Statefully and effectfully maps over the elements of this stream to produce
   * new elements.
   */
  final def mapAccumZIO[R1 <: R, E1 >: E, S, A1](s: S)(f: (S, A) => ZIO[R1, E1, (S, A1)]): ZStream[R1, E1, A1] = {
    def accumulator(s: S): ZChannel[R1, E, Chunk[A], Any, E1, Chunk[A1], Unit] =
      ZChannel.readWith(
        (in: Chunk[A]) =>
          ZChannel.unwrap(
            ZIO.suspendSucceed {
              val outputChunk           = ChunkBuilder.make[A1](in.size)
              val emit: A1 => UIO[Unit] = (a: A1) => UIO(outputChunk += a).unit
              ZIO
                .foldLeft[R1, E1, S, A](in)(s)((s1, a) => f(s1, a).flatMap(sa => emit(sa._2) as sa._1))
                .fold(
                  failure => {
                    val partialResult = outputChunk.result()
                    if (partialResult.nonEmpty)
                      ZChannel.write(partialResult) *> ZChannel.fail(failure)
                    else
                      ZChannel.fail(failure)
                  },
                  ZChannel.write(outputChunk.result()) *> accumulator(_)
                )
            }
          ),
        ZChannel.fail(_),
        (_: Any) => ZChannel.unit
      )

    new ZStream(self.channel >>> accumulator(s))
  }

  /**
   * Transforms the chunks emitted by this stream.
   */
  def mapChunks[A2](f: Chunk[A] => Chunk[A2]): ZStream[R, E, A2] =
    new ZStream(channel.mapOut(f))

  /**
   * Effectfully transforms the chunks emitted by this stream.
   */
  @deprecated("use mapChunksZIO", "2.0.0")
  def mapChunksM[R1 <: R, E1 >: E, A2](f: Chunk[A] => ZIO[R1, E1, Chunk[A2]]): ZStream[R1, E1, A2] =
    mapChunksZIO(f)

  /**
   * Effectfully transforms the chunks emitted by this stream.
   */
  def mapChunksZIO[R1 <: R, E1 >: E, A2](f: Chunk[A] => ZIO[R1, E1, Chunk[A2]]): ZStream[R1, E1, A2] =
    new ZStream(channel.mapOutZIO(f))

  /**
   * Maps each element to an iterable, and flattens the iterables into the
   * output of this stream.
   */
  def mapConcat[A2](f: A => Iterable[A2]): ZStream[R, E, A2] =
    mapConcatChunk(a => Chunk.fromIterable(f(a)))

  /**
   * Maps each element to a chunk, and flattens the chunks into the output of
   * this stream.
   */
  def mapConcatChunk[A2](f: A => Chunk[A2]): ZStream[R, E, A2] =
    mapChunks(_.flatMap(f))

  /**
   * Effectfully maps each element to a chunk, and flattens the chunks into
   * the output of this stream.
   */
  @deprecated("use mapConcatChunkZIO", "2.0.0")
  final def mapConcatChunkM[R1 <: R, E1 >: E, A2](f: A => ZIO[R1, E1, Chunk[A2]]): ZStream[R1, E1, A2] =
    mapConcatChunkZIO(f)

  /**
   * Effectfully maps each element to a chunk, and flattens the chunks into
   * the output of this stream.
   */
  final def mapConcatChunkZIO[R1 <: R, E1 >: E, A2](f: A => ZIO[R1, E1, Chunk[A2]]): ZStream[R1, E1, A2] =
    mapZIO(f).mapConcatChunk(identity)

  /**
   * Effectfully maps each element to an iterable, and flattens the iterables into
   * the output of this stream.
   */
  @deprecated("use mapConcatZIO", "2.0.0")
  final def mapConcatM[R1 <: R, E1 >: E, A2](f: A => ZIO[R1, E1, Iterable[A2]]): ZStream[R1, E1, A2] =
    mapConcatZIO(f)

  /**
   * Effectfully maps each element to an iterable, and flattens the iterables into
   * the output of this stream.
   */
  final def mapConcatZIO[R1 <: R, E1 >: E, A2](f: A => ZIO[R1, E1, Iterable[A2]]): ZStream[R1, E1, A2] =
    mapZIO(a => f(a).map(Chunk.fromIterable(_))).mapConcatChunk(identity)

  /**
   * Transforms the errors emitted by this stream using `f`.
   */
  def mapError[E2](f: E => E2): ZStream[R, E2, A] =
    new ZStream(self.channel.mapError(f))

  /**
   * Transforms the full causes of failures emitted by this stream.
   */
  def mapErrorCause[E2](f: Cause[E] => Cause[E2]): ZStream[R, E2, A] =
    new ZStream(self.channel.mapErrorCause(f))

  /**
   * Maps over elements of the stream with the specified effectful function.
   */
  @deprecated("use mapZIO", "2.0.0")
  def mapM[R1 <: R, E1 >: E, A1](f: A => ZIO[R1, E1, A1]): ZStream[R1, E1, A1] =
    mapZIO(f)

  /**
   * Maps over elements of the stream with the specified effectful function,
   * executing up to `n` invocations of `f` concurrently. Transformed elements
   * will be emitted in the original order.
   *
   * @note This combinator destroys the chunking structure. It's recommended to use rechunk afterwards.
   */
  @deprecated("use mapZIOPar", "2.0.0")
  final def mapMPar[R1 <: R, E1 >: E, A2](n: Int)(f: A => ZIO[R1, E1, A2]): ZStream[R1, E1, A2] =
    mapZIOPar[R1, E1, A2](n)(f)

  /**
   * Maps over elements of the stream with the specified effectful function,
   * executing up to `n` invocations of `f` concurrently. The element order
   * is not enforced by this combinator, and elements may be reordered.
   */
  @deprecated("use mapZIOParUnordered", "2.0.0")
  final def mapMParUnordered[R1 <: R, E1 >: E, A2](n: Int)(f: A => ZIO[R1, E1, A2]): ZStream[R1, E1, A2] =
<<<<<<< HEAD
    flatMapPar[R1, E1, A2](n)(a => ZStream.fromEffect(f(a)))
=======
    mapZIOParUnordered[R1, E1, A2](n)(f)
>>>>>>> c19df8d8

  /**
   * Maps over elements of the stream with the specified effectful function,
   * partitioned by `p` executing invocations of `f` concurrently. The number
   * of concurrent invocations of `f` is determined by the number of different
   * outputs of type `K`. Up to `buffer` elements may be buffered per partition.
   * Transformed elements may be reordered but the order within a partition is maintained.
   */
  @deprecated("use mapZIOPartitioned", "2.0.0")
  final def mapMPartitioned[R1 <: R, E1 >: E, A2, K](
    keyBy: A => K,
    buffer: Int = 16
  )(f: A => ZIO[R1, E1, A2]): ZStream[R1, E1, A2] =
    mapZIOPartitioned[R1, E1, A2, K](keyBy, buffer)(f)

  /**
   * Maps over elements of the stream with the specified effectful function.
   */
  def mapZIO[R1 <: R, E1 >: E, A1](f: A => ZIO[R1, E1, A1]): ZStream[R1, E1, A1] =
    loopOnPartialChunksElements((a, emit) => f(a).flatMap(emit))

  /**
   * Maps over elements of the stream with the specified effectful function,
   * executing up to `n` invocations of `f` concurrently. Transformed elements
   * will be emitted in the original order.
   *
   * @note This combinator destroys the chunking structure. It's recommended to use rechunk afterwards.
   */
  final def mapZIOPar[R1 <: R, E1 >: E, A2](n: Int)(f: A => ZIO[R1, E1, A2]): ZStream[R1, E1, A2] =
    new ZStream(self.channel.concatMap(ZChannel.writeChunk(_)).mapOutZIOPar[R1, E1, A2](n)(f).mapOut(Chunk.single))

  /**
   * Maps over elements of the stream with the specified effectful function,
   * executing up to `n` invocations of `f` concurrently. The element order
   * is not enforced by this combinator, and elements may be reordered.
   */
  final def mapZIOParUnordered[R1 <: R, E1 >: E, A2](n: Int)(f: A => ZIO[R1, E1, A2]): ZStream[R1, E1, A2] =
    flatMapPar[R1, E1, A2](n.toLong)(a => ZStream.fromZIO(f(a)))

  /**
   * Maps over elements of the stream with the specified effectful function,
   * partitioned by `p` executing invocations of `f` concurrently. The number
   * of concurrent invocations of `f` is determined by the number of different
   * outputs of type `K`. Up to `buffer` elements may be buffered per partition.
   * Transformed elements may be reordered but the order within a partition is maintained.
   */
  final def mapZIOPartitioned[R1 <: R, E1 >: E, A2, K](
    keyBy: A => K,
    buffer: Int = 16
  )(f: A => ZIO[R1, E1, A2]): ZStream[R1, E1, A2] =
    groupByKey(keyBy, buffer).apply { case (_, s) => s.mapZIO(f) }

  /**
   * Merges this stream and the specified stream together.
   *
   * New produced stream will terminate when both specified stream terminate if no termination
   * strategy is specified.
   */
  final def merge[R1 <: R, E1 >: E, A1 >: A](
    that: ZStream[R1, E1, A1],
    strategy: TerminationStrategy = TerminationStrategy.Both
  ): ZStream[R1, E1, A1] =
    self.mergeWith[R1, E1, A1, A1](that, strategy)(identity, identity) // TODO: Dotty doesn't infer this properly

  /**
   * Merges this stream and the specified stream together. New produced stream will
   * terminate when either stream terminates.
   */
  final def mergeTerminateEither[R1 <: R, E1 >: E, A1 >: A](that: ZStream[R1, E1, A1]): ZStream[R1, E1, A1] =
    self.merge[R1, E1, A1](that, TerminationStrategy.Either)

  /**
   * Merges this stream and the specified stream together. New produced stream will
   * terminate when this stream terminates.
   */
  final def mergeTerminateLeft[R1 <: R, E1 >: E, A1 >: A](that: ZStream[R1, E1, A1]): ZStream[R1, E1, A1] =
    self.merge[R1, E1, A1](that, TerminationStrategy.Left)

  /**
   * Merges this stream and the specified stream together. New produced stream will
   * terminate when the specified stream terminates.
   */
  final def mergeTerminateRight[R1 <: R, E1 >: E, A1 >: A](that: ZStream[R1, E1, A1]): ZStream[R1, E1, A1] =
    self.merge[R1, E1, A1](that, TerminationStrategy.Right)

  /**
   * Merges this stream and the specified stream together to produce a stream of
   * eithers.
   */
  final def mergeEither[R1 <: R, E1 >: E, A2](that: ZStream[R1, E1, A2]): ZStream[R1, E1, Either[A, A2]] =
    self.mergeWith(that)(Left(_), Right(_))

  /**
   * Merges this stream and the specified stream together to a common element
   * type with the specified mapping functions.
   *
   * New produced stream will terminate when both specified stream terminate if
   * no termination strategy is specified.
   */
  final def mergeWith[R1 <: R, E1 >: E, A2, A3](
    that: ZStream[R1, E1, A2],
    strategy: TerminationStrategy = TerminationStrategy.Both
  )(l: A => A3, r: A2 => A3): ZStream[R1, E1, A3] = {
    import TerminationStrategy.{Left, Right, Either}

    def handler(terminate: Boolean)(exit: Exit[E1, Any]): ZChannel.MergeDecision[R1, E1, Any, E1, Any] =
      if (terminate || !exit.isSuccess) ZChannel.MergeDecision.done(ZIO.done(exit))
      else ZChannel.MergeDecision.await(ZIO.done(_))

    new ZStream(
      self
        .map(l)
        .channel
        .mergeWith(that.map(r).channel)(
          handler(strategy == Either || strategy == Left),
          handler(strategy == Either || strategy == Right)
        )
    )
  }

  /**
   * Runs the specified effect if this stream fails, providing the error to the effect if it exists.
   *
   * Note: Unlike [[ZIO.onError]], there is no guarantee that the provided effect will not be interrupted.
   */
  final def onError[R1 <: R](cleanup: Cause[E] => URIO[R1, Any]): ZStream[R1, E, A] =
    catchAllCause(cause => ZStream.fromZIO(cleanup(cause) *> ZIO.failCause(cause)))

  /**
   * Locks the execution of this stream to the specified executor. Any streams
   * that are composed after this one will automatically be shifted back to the
   * previous executor.
   */
  def onExecutor(executor: Executor): ZStream[R, E, A] =
    ZStream.fromZIO(ZIO.descriptor).flatMap { descriptor =>
      ZStream.managed(ZManaged.onExecutor(executor)) *>
        self <*
        ZStream.fromZIO {
          if (descriptor.isLocked) ZIO.shift(descriptor.executor)
          else ZIO.unshift
        }
    }

  /**
   * Switches to the provided stream in case this one fails with a typed error.
   *
   * See also [[ZStream#catchAll]].
   */
  def orElse[R1 <: R, E1, A1 >: A](that: => ZStream[R1, E1, A1])(implicit ev: CanFail[E]): ZStream[R1, E1, A1] =
    new ZStream(self.channel.orElse(that.channel))

  /**
   * Switches to the provided stream in case this one fails with a typed error.
   *
   * See also [[ZStream#catchAll]].
   */
  final def orElseEither[R1 <: R, E2, A2](
    that: => ZStream[R1, E2, A2]
  )(implicit ev: CanFail[E]): ZStream[R1, E2, Either[A, A2]] =
    self.map(Left(_)) orElse that.map(Right(_))

  /**
   * Fails with given error in case this one fails with a typed error.
   *
   * See also [[ZStream#catchAll]].
   */
  final def orElseFail[E1](e1: => E1)(implicit ev: CanFail[E]): ZStream[R, E1, A] =
    orElse(ZStream.fail(e1))

  /**
   * Switches to the provided stream in case this one fails with the `None` value.
   *
   * See also [[ZStream#catchAll]].
   */
  final def orElseOptional[R1 <: R, E1, A1 >: A](
    that: => ZStream[R1, Option[E1], A1]
  )(implicit ev: E <:< Option[E1]): ZStream[R1, Option[E1], A1] =
    catchAll(ev(_).fold(that)(e => ZStream.fail(Some(e))))

  /**
   * Succeeds with the specified value if this one fails with a typed error.
   */
  final def orElseSucceed[A1 >: A](A1: => A1)(implicit ev: CanFail[E]): ZStream[R, Nothing, A1] =
    orElse(ZStream.succeed(A1))

  /**
   * Partition a stream using a predicate. The first stream will contain all element evaluated to true
   * and the second one will contain all element evaluated to false.
   * The faster stream may advance by up to buffer elements further than the slower one.
   */
  def partition(p: A => Boolean, buffer: Int = 16): ZManaged[R, E, (ZStream[Any, E, A], ZStream[Any, E, A])] =
    self.partitionEither(a => if (p(a)) ZIO.succeedNow(Left(a)) else ZIO.succeedNow(Right(a)), buffer)

  /**
   * Split a stream by a predicate. The faster stream may advance by up to buffer elements further than the slower one.
   */
  final def partitionEither[R1 <: R, E1 >: E, A2, A3](
    p: A => ZIO[R1, E1, Either[A2, A3]],
    buffer: Int = 16
  ): ZManaged[R1, E1, (ZStream[Any, E1, A2], ZStream[Any, E1, A3])] =
    self
      .mapZIO(p)
      .distributedWith(
        2,
        buffer,
        {
          case Left(_)  => ZIO.succeedNow(_ == 0)
          case Right(_) => ZIO.succeedNow(_ == 1)
        }
      )
      .flatMap {
        case q1 :: q2 :: Nil =>
          ZManaged.succeedNow {
            (
              ZStream.fromQueueWithShutdown(q1).flattenExitOption.collectLeft,
              ZStream.fromQueueWithShutdown(q2).flattenExitOption.collectRight
            )
          }
        case otherwise => ZManaged.dieMessage(s"partitionEither: expected two streams but got $otherwise")
      }

  /**
   * Peels off enough material from the stream to construct a `Z` using the
   * provided [[ZSink]] and then returns both the `Z` and the rest of the
   * [[ZStream]] in a managed resource. Like all [[ZManaged]] values, the provided
   * stream is valid only within the scope of [[ZManaged]].
   */
  def peel[R1 <: R, E1 >: E, A1 >: A, Z](
    sink: ZSink[R1, E1, A1, E1, A1, Z]
  ): ZManaged[R1, E1, (Z, ZStream[R1, E1, A1])] = {
    sealed trait Signal
    case class Emit(els: Chunk[A1])   extends Signal
    case class Halt(cause: Cause[E1]) extends Signal
    case object End                   extends Signal

    (for {
      p       <- Promise.makeManaged[E1, Z]
      handoff <- ZStream.Handoff.make[Signal].toManaged
    } yield {
      val consumer: ZSink[R1, E, A1, E1, A1, Unit] = sink.exposeLeftover
        .foldSink(
          e => ZSink.fromZIO(p.fail(e)) *> ZSink.fail(e),
          { case (z1, leftovers) =>
            lazy val loop: ZChannel[Any, E, Chunk[A1], Any, E1, Chunk[A1], Unit] = ZChannel.readWithCause(
              (in: Chunk[A1]) => ZChannel.fromZIO(handoff.offer(Emit(in))) *> loop,
              (e: Cause[E1]) => ZChannel.fromZIO(handoff.offer(Halt(e))) *> ZChannel.failCause(e),
              (_: Any) => ZChannel.fromZIO(handoff.offer(End)) *> ZChannel.unit
            )

            new ZSink(
              ZChannel.fromZIO(p.succeed(z1)) *>
                ZChannel.fromZIO(handoff.offer(Emit(leftovers))) *>
                loop
            )
          }
        )

      lazy val producer: ZChannel[Any, Any, Any, Any, E1, Chunk[A1], Unit] = ZChannel.unwrap(
        handoff.take.map {
          case Emit(els)   => ZChannel.write(els) *> producer
          case Halt(cause) => ZChannel.failCause(cause)
          case End         => ZChannel.unit
        }
      )

      for {
        _ <- self.runManaged(consumer).fork
        z <- p.await.toManaged
      } yield (z, new ZStream(producer))
    }).flatten
  }

  /**
   * Pipes all of the values from this stream through the provided sink.
   *
   * @see [[transduce]]
   */
  def pipeThrough[R1 <: R, E1 >: E, E2, L, Z](sink: ZSink[R1, E1, A, E2, L, Z]): ZStream[R1, E2, L] =
    new ZStream(self.channel >>> sink.channel)

  /**
   * Provides the stream with its required environment, which eliminates
   * its dependency on `R`.
   */
  final def provide(r: R)(implicit ev: NeedsEnv[R]): ZStream[Any, E, A] =
    new ZStream(channel.provide(r))

  /**
   * Provides the part of the environment that is not part of the `ZEnv`,
   * leaving a stream that only depends on the `ZEnv`.
   *
   * {{{
   * val loggingLayer: ZLayer[Any, Nothing, Logging] = ???
   *
   * val stream: ZStream[ZEnv with Logging, Nothing, Unit] = ???
   *
   * val stream2 = stream.provideCustomLayer(loggingLayer)
   * }}}
   */
  def provideCustomLayer[E1 >: E, R1](
    layer: ZLayer[ZEnv, E1, R1]
  )(implicit ev1: ZEnv with R1 <:< R, ev2: Has.Union[ZEnv, R1], tagged: Tag[R1]): ZStream[ZEnv, E1, A] =
    provideSomeLayer[ZEnv](layer)

  /**
   * Provides a layer to the stream, which translates it to another level.
   */
  final def provideLayer[E1 >: E, R0, R1](layer: ZLayer[R0, E1, R1])(implicit ev: R1 <:< R): ZStream[R0, E1, A] =
    new ZStream(ZChannel.managed(layer.build) { r =>
      self.channel.provide(r)
    })

  /**
   * Provides some of the environment required to run this effect,
   * leaving the remainder `R0`.
   */
  final def provideSome[R0](env: R0 => R)(implicit ev: NeedsEnv[R]): ZStream[R0, E, A] =
    ZStream.environment[R0].flatMap { r0 =>
      self.provide(env(r0))
    }

  /**
   * Splits the environment into two parts, providing one part using the
   * specified layer and leaving the remainder `R0`.
   *
   * {{{
   * val clockLayer: ZLayer[Any, Nothing, Has[Clock]] = ???
   *
   * val stream: ZStream[Has[Clock] with Has[Random], Nothing, Unit] = ???
   *
   * val stream2 = stream.provideSomeLayer[Has[Random]](clockLayer)
   * }}}
   */
  final def provideSomeLayer[R0]: ZStream.ProvideSomeLayer[R0, R, E, A] =
    new ZStream.ProvideSomeLayer[R0, R, E, A](self)

  /**
   * Re-chunks the elements of the stream into chunks of
   * `n` elements each.
   * The last chunk might contain less than `n` elements
   */
  def rechunk(n: Int): ZStream[R, E, A] =
    ZStream.unwrap {
      ZIO.succeed {
        val rechunker = new ZStream.Rechunker[A](n)
        lazy val process: ZChannel[R, E, Chunk[A], Any, E, Chunk[A], Unit] =
          ZChannel.readWithCause(
            (chunk: Chunk[A]) =>
              if (chunk.size > 0) {
                var chunks: List[Chunk[A]] = Nil
                var result: Chunk[A]       = null
                var i                      = 0

                while (i < chunk.size) {
                  while (i < chunk.size && (result eq null)) {
                    result = rechunker.write(chunk(i))
                    i += 1
                  }

                  if (result ne null) {
                    chunks = result :: chunks
                    result = null
                  }
                }

                ZChannel.writeAll(chunks.reverse: _*) *> process
              } else process,
            (cause: Cause[E]) => rechunker.emitIfNotEmpty() *> ZChannel.failCause(cause),
            (_: Any) => rechunker.emitIfNotEmpty()
          )

        new ZStream(channel >>> process)
      }
    }

  /**
   * Keeps some of the errors, and terminates the fiber with the rest
   */
  final def refineOrDie[E1](
    pf: PartialFunction[E, E1]
  )(implicit ev1: E <:< Throwable, ev2: CanFail[E]): ZStream[R, E1, A] =
    refineOrDieWith(pf)(identity(_))

  /**
   * Keeps some of the errors, and terminates the fiber with the rest, using
   * the specified function to convert the `E` into a `Throwable`.
   */
  final def refineOrDieWith[E1](
    pf: PartialFunction[E, E1]
  )(f: E => Throwable)(implicit ev: CanFail[E]): ZStream[R, E1, A] =
    new ZStream(
      channel.catchAll(e =>
        if (pf.isDefinedAt(e))
          ZChannel.fail(pf.apply(e))
        else
          ZChannel.failCause(Cause.die(f(e)))
      )
    )

  /**
   * Repeats the entire stream using the specified schedule. The stream will execute normally,
   * and then repeat again according to the provided schedule.
   */
  final def repeat[R1 <: R, B](schedule: Schedule[R1, Any, B]): ZStream[R1 with Has[Clock], E, A] =
    repeatEither(schedule) collect { case Right(a) => a }

  /**
   * Repeats the entire stream using the specified schedule. The stream will execute normally,
   * and then repeat again according to the provided schedule. The schedule output will be emitted at
   * the end of each repetition.
   */
  final def repeatEither[R1 <: R, B](schedule: Schedule[R1, Any, B]): ZStream[R1 with Has[Clock], E, Either[B, A]] =
    repeatWith(schedule)(Right(_), Left(_))

  /**
   * Repeats each element of the stream using the provided schedule. Repetitions are done in
   * addition to the first execution, which means using `Schedule.recurs(1)` actually results in
   * the original effect, plus an additional recurrence, for a total of two repetitions of each
   * value in the stream.
   */
  final def repeatElements[R1 <: R](schedule: Schedule[R1, A, Any]): ZStream[R1 with Has[Clock], E, A] =
    repeatElementsEither(schedule).collect { case Right(a) => a }

  /**
   * Repeats each element of the stream using the provided schedule. When the schedule is finished,
   * then the output of the schedule will be emitted into the stream. Repetitions are done in
   * addition to the first execution, which means using `Schedule.recurs(1)` actually results in
   * the original effect, plus an additional recurrence, for a total of two repetitions of each
   * value in the stream.
   */
  final def repeatElementsEither[R1 <: R, E1 >: E, B](
    schedule: Schedule[R1, A, B]
  ): ZStream[R1 with Has[Clock], E1, Either[B, A]] =
    repeatElementsWith(schedule)(Right.apply, Left.apply)

  /**
   * Repeats each element of the stream using the provided schedule. When the schedule is finished,
   * then the output of the schedule will be emitted into the stream. Repetitions are done in
   * addition to the first execution, which means using `Schedule.recurs(1)` actually results in
   * the original effect, plus an additional recurrence, for a total of two repetitions of each
   * value in the stream.
   *
   * This function accepts two conversion functions, which allow the output of this stream and the
   * output of the provided schedule to be unified into a single type. For example, `Either` or
   * similar data type.
   */
  final def repeatElementsWith[R1 <: R, E1 >: E, B, C](
    schedule: Schedule[R1, A, B]
  )(f: A => C, g: B => C): ZStream[R1 with Has[Clock], E1, C] = new ZStream(self.channel >>> ZChannel.unwrap {
    for {
      driver <- schedule.driver
    } yield {
      def feed(in: Chunk[A]): ZChannel[R1 with Has[Clock], E1, Chunk[A], Any, E1, Chunk[C], Unit] =
        in.headOption.fold(loop)(a => ZChannel.write(Chunk.single(f(a))) *> step(in.drop(1), a))

      def step(in: Chunk[A], a: A): ZChannel[R1 with Has[Clock], E1, Chunk[A], Any, E1, Chunk[C], Unit] = {
        val advance = driver.next(a).as(ZChannel.write(Chunk.single(f(a))) *> step(in, a))
        val reset
          : ZIO[R1 with Has[Clock], Nothing, ZChannel[R1 with Has[Clock], E1, Chunk[A], Any, E1, Chunk[C], Unit]] =
          for {
            b <- driver.last.orDie
            _ <- driver.reset
          } yield ZChannel.write(Chunk.single(g(b))) *> feed(in)

        ZChannel.unwrap(advance orElse reset)
      }

      lazy val loop: ZChannel[R1 with Has[Clock], E1, Chunk[A], Any, E1, Chunk[C], Unit] =
        ZChannel.readWith(
          feed,
          ZChannel.fail(_),
          (_: Any) => ZChannel.unit
        )

      loop
    }
  })

  /**
   * Repeats the entire stream using the specified schedule. The stream will execute normally,
   * and then repeat again according to the provided schedule. The schedule output will be emitted at
   * the end of each repetition and can be unified with the stream elements using the provided functions.
   */
  final def repeatWith[R1 <: R, B, C](
    schedule: Schedule[R1, Any, B]
  )(f: A => C, g: B => C): ZStream[R1 with Has[Clock], E, C] =
    ZStream.unwrap(
      for {
        driver <- schedule.driver
      } yield {
        val scheduleOutput = driver.last.orDie.map(g)
        val process        = self.map(f).channel
        lazy val loop: ZChannel[R1 with Has[Clock], Any, Any, Any, E, Chunk[C], Unit] =
          ZChannel.unwrap(
            driver
              .next(())
              .fold(
                _ => ZChannel.unit,
                _ => process *> ZChannel.unwrap(scheduleOutput.map(o => ZChannel.write(Chunk.single(o)))) *> loop
              )
          )

        new ZStream(process *> loop)
      }
    )

  /**
   * Fails with the error `None` if value is `Left`.
   */
  final def right[A1, A2](implicit ev: A <:< Either[A1, A2]): ZStream[R, Option[E], A2] =
    self.mapError(Some(_)).rightOrFail(None)

  /**
   * Fails with given error 'e' if value is `Left`.
   */
  final def rightOrFail[A1, A2, E1 >: E](e: => E1)(implicit ev: A <:< Either[A1, A2]): ZStream[R, E1, A2] =
    self.mapZIO(ev(_).fold(_ => ZIO.fail(e), ZIO.succeedNow(_)))

  /**
   * Runs the sink on the stream to produce either the sink's result or an error.
   */
  def run[R1 <: R, E2, Z](sink: ZSink[R1, E, A, E2, Any, Z]): ZIO[R1, E2, Z] =
    (channel pipeTo sink.channel).runDrain

  def runManaged[R1 <: R, E2, B](sink: ZSink[R1, E, A, E2, Any, B]): ZManaged[R1, E2, B] =
    (channel pipeTo sink.channel).drain.runManaged

  /**
   * Runs the stream and collects all of its elements to a chunk.
   */
  def runCollect: ZIO[R, E, Chunk[A]] =
    run(ZSink.collectAll)

  /**
   * Runs the stream and emits the number of elements processed
   *
   * Equivalent to `run(ZSink.count)`
   */
  final def runCount: ZIO[R, E, Long] =
    run(ZSink.count)

  /**
   * Runs the stream only for its effects. The emitted elements are discarded.
   */
  def runDrain: ZIO[R, E, Unit] =
    foreach(_ => ZIO.unit)

  /**
   * Runs the stream to completion and yields the first value emitted by it,
   * discarding the rest of the elements.
   */
  def runHead: ZIO[R, E, Option[A]] =
    run(ZSink.head)

  /**
   * Runs the stream to completion and yields the last value emitted by it,
   * discarding the rest of the elements.
   */
  def runLast: ZIO[R, E, Option[A]] =
    run(ZSink.last)

  /**
   * Runs the stream to a sink which sums elements, provided they are Numeric.
   *
   * Equivalent to `run(Sink.sum[A])`
   */
  final def runSum[A1 >: A](implicit ev: Numeric[A1]): ZIO[R, E, A1] =
    run(ZSink.sum[E, A1])

  /**
   * Statefully maps over the elements of this stream to produce all intermediate results
   * of type `S` given an initial S.
   */
  def scan[S](s: S)(f: (S, A) => S): ZStream[R, E, S] =
    scanZIO(s)((s, a) => ZIO.succeedNow(f(s, a)))

  /**
   * Statefully and effectfully maps over the elements of this stream to produce all
   * intermediate results of type `S` given an initial S.
   */
  @deprecated("use scanZIO", "2.0.0")
  def scanM[R1 <: R, E1 >: E, S](s: S)(f: (S, A) => ZIO[R1, E1, S]): ZStream[R1, E1, S] =
    scanZIO[R1, E1, S](s)(f)

  /**
   * Statefully maps over the elements of this stream to produce all intermediate results.
   *
   * See also [[ZStream#scan]].
   */
  def scanReduce[A1 >: A](f: (A1, A) => A1): ZStream[R, E, A1] =
    scanReduceZIO[R, E, A1]((curr, next) => ZIO.succeedNow(f(curr, next)))

  /**
   * Statefully and effectfully maps over the elements of this stream to produce all
   * intermediate results.
   *
   * See also [[ZStream#scanM]].
   */
  @deprecated("use scanReduceZIO", "2.0.0")
  def scanReduceM[R1 <: R, E1 >: E, A1 >: A](f: (A1, A) => ZIO[R1, E1, A1]): ZStream[R1, E1, A1] =
    scanReduceZIO(f)

  /**
   * Statefully and effectfully maps over the elements of this stream to produce all
   * intermediate results.
   *
   * See also [[ZStream#scanM]].
   */
  def scanReduceZIO[R1 <: R, E1 >: E, A1 >: A](f: (A1, A) => ZIO[R1, E1, A1]): ZStream[R1, E1, A1] =
    mapAccumZIO[R1, E1, Option[A1], A1](Option.empty[A1]) {
      case (Some(a1), a) => f(a1, a).map(a2 => Some(a2) -> a2)
      case (None, a)     => ZIO.succeedNow(Some(a) -> a)
    }

  /**
   * Statefully and effectfully maps over the elements of this stream to produce all
   * intermediate results of type `S` given an initial S.
   */
  def scanZIO[R1 <: R, E1 >: E, S](s: S)(f: (S, A) => ZIO[R1, E1, S]): ZStream[R1, E1, S] =
    ZStream(s) ++ mapAccumZIO[R1, E1, S, S](s)((s, a) => f(s, a).map(s => (s, s)))

  /**
   * Schedules the output of the stream using the provided `schedule`.
   */
  final def schedule[R1 <: R](schedule: Schedule[R1, A, Any]): ZStream[R1 with Has[Clock], E, A] =
    scheduleEither(schedule).collect { case Right(a) => a }

  /**
   * Schedules the output of the stream using the provided `schedule` and emits its output at
   * the end (if `schedule` is finite).
   */
  final def scheduleEither[R1 <: R, E1 >: E, B](
    schedule: Schedule[R1, A, B]
  ): ZStream[R1 with Has[Clock], E1, Either[B, A]] =
    scheduleWith(schedule)(Right.apply, Left.apply)

  /**
   * Schedules the output of the stream using the provided `schedule` and emits its output at
   * the end (if `schedule` is finite).
   * Uses the provided function to align the stream and schedule outputs on the same type.
   */
  final def scheduleWith[R1 <: R, E1 >: E, B, C](
    schedule: Schedule[R1, A, B]
  )(f: A => C, g: B => C): ZStream[R1 with Has[Clock], E1, C] =
    ZStream.unwrap(
      schedule.driver.map(driver =>
        loopOnPartialChunksElements((a: A, emit: C => UIO[Unit]) =>
          driver.next(a).zipRight(emit(f(a))) orElse (driver.last.orDie.flatMap(b =>
            emit(f(a)) *> emit(g(b))
          ) <* driver.reset)
        )
      )
    )

  /**
   * Converts an option on values into an option on errors.
   */
  final def some[A2](implicit ev: A <:< Option[A2]): ZStream[R, Option[E], A2] =
    self.mapError(Some(_)).someOrFail(None)

  /**
   * Extracts the optional value, or returns the given 'default'.
   */
  final def someOrElse[A2](default: => A2)(implicit ev: A <:< Option[A2]): ZStream[R, E, A2] =
    map(_.getOrElse(default))

  /**
   * Extracts the optional value, or fails with the given error 'e'.
   */
  final def someOrFail[A2, E1 >: E](e: => E1)(implicit ev: A <:< Option[A2]): ZStream[R, E1, A2] =
    self.mapZIO(ev(_).fold[IO[E1, A2]](ZIO.fail(e))(ZIO.succeedNow(_)))

  /**
   * Takes the specified number of elements from this stream.
   */
  def take(n: Long): ZStream[R, E, A] = {
    def loop(n: Long): ZChannel[R, E, Chunk[A], Any, E, Chunk[A], Any] =
      ZChannel
        .readWith[R, E, Chunk[A], Any, E, Chunk[A], Any](
          (chunk: Chunk[A]) => {
            val taken    = chunk.take(n.min(Int.MaxValue).toInt)
            val leftover = (n - taken.length).max(0)
            val more     = leftover > 0

            if (more) ZChannel.write(taken) *> loop(leftover)
            else ZChannel.write(taken)
          },
          ZChannel.fail(_),
          ZChannel.succeed(_)
        )

    if (0 < n)
      new ZStream(self.channel >>> loop(n))
    else
      ZStream.empty
  }

  /**
   * Takes the last specified number of elements from this stream.
   */
  def takeRight(n: Int): ZStream[R, E, A] =
    if (n <= 0) ZStream.empty
    else
      new ZStream(
        ZChannel.unwrap(
          for {
            queue <- UIO(SingleThreadedRingBuffer[A](n))
          } yield {
            lazy val reader: ZChannel[Any, E, Chunk[A], Any, E, Chunk[A], Unit] = ZChannel.readWith(
              (in: Chunk[A]) => {
                in.foreach(queue.put)
                reader
              },
              ZChannel.fail(_),
              (_: Any) => ZChannel.write(queue.toChunk) *> ZChannel.unit
            )

            (self.channel >>> reader)
          }
        )
      )

  /**
   * Takes all elements of the stream until the specified predicate evaluates
   * to `true`.
   */
  def takeUntil(f: A => Boolean): ZStream[R, E, A] = {
    lazy val loop: ZChannel[R, E, Chunk[A], Any, E, Chunk[A], Any] =
      ZChannel
        .readWith[R, E, Chunk[A], Any, E, Chunk[A], Any](
          (chunk: Chunk[A]) => {
            val taken = chunk.takeWhile(!f(_))
            val last  = chunk.drop(taken.length).take(1)

            if (last.isEmpty) ZChannel.write(taken) *> loop
            else ZChannel.write(taken ++ last)
          },
          ZChannel.fail(_),
          ZChannel.succeed(_)
        )

    new ZStream(channel >>> loop)
  }

  /**
   * Takes all elements of the stream until the specified effectual predicate
   * evaluates to `true`.
   */
  @deprecated("use takeUntilZIO", "2.0.0")
  def takeUntilM[R1 <: R, E1 >: E](f: A => ZIO[R1, E1, Boolean]): ZStream[R1, E1, A] =
    takeUntilZIO(f)

  /**
   * Takes all elements of the stream until the specified effectual predicate
   * evaluates to `true`.
   */
  def takeUntilZIO[R1 <: R, E1 >: E](f: A => ZIO[R1, E1, Boolean]): ZStream[R1, E1, A] =
    loopOnPartialChunks { (chunk, emit) =>
      for {
        taken <- chunk.takeWhileZIO(v => emit(v) *> f(v).map(!_))
        last   = chunk.drop(taken.length).take(1)
      } yield last.isEmpty
    }

  /**
   * Takes all elements of the stream for as long as the specified predicate
   * evaluates to `true`.
   */
  def takeWhile(f: A => Boolean): ZStream[R, E, A] = {
    lazy val loop: ZChannel[R, E, Chunk[A], Any, E, Chunk[A], Any] =
      ZChannel
        .readWith[R, E, Chunk[A], Any, E, Chunk[A], Any](
          (chunk: Chunk[A]) => {
            val taken = chunk.takeWhile(f)
            val more  = taken.length == chunk.length

            if (more) ZChannel.write(taken) *> loop else ZChannel.write(taken)
          },
          ZChannel.fail(_),
          ZChannel.succeed(_)
        )

    new ZStream(channel >>> loop)
  }

  /**
   * Adds an effect to consumption of every element of the stream.
   */
  final def tap[R1 <: R, E1 >: E](f0: A => ZIO[R1, E1, Any]): ZStream[R1, E1, A] =
    mapZIO(a => f0(a).as(a))

  /**
   * Returns a stream that effectfully "peeks" at the failure of the stream.
   */
  final def tapError[R1 <: R, E1 >: E](f: E => ZIO[R1, E1, Any])(implicit ev: CanFail[E]): ZStream[R1, E1, A] =
    catchAll(e => ZStream.fromZIO(f(e) *> ZIO.fail(e)))

  /**
   * Throttles the chunks of this stream according to the given bandwidth parameters using the token bucket
   * algorithm. Allows for burst in the processing of elements by allowing the token bucket to accumulate
   * tokens up to a `units + burst` threshold. Chunks that do not meet the bandwidth constraints are dropped.
   * The weight of each chunk is determined by the `costFn` function.
   */
  final def throttleEnforce(units: Long, duration: Duration, burst: Long = 0)(
    costFn: Chunk[A] => Long
  ): ZStream[R with Has[Clock], E, A] =
    throttleEnforceZIO(units, duration, burst)(as => UIO.succeedNow(costFn(as)))

  /**
   * Throttles the chunks of this stream according to the given bandwidth parameters using the token bucket
   * algorithm. Allows for burst in the processing of elements by allowing the token bucket to accumulate
   * tokens up to a `units + burst` threshold. Chunks that do not meet the bandwidth constraints are dropped.
   * The weight of each chunk is determined by the `costFn` effectful function.
   */
  @deprecated("use throttleEnforceZIO", "2.0.0")
  final def throttleEnforceM[R1 <: R, E1 >: E](units: Long, duration: Duration, burst: Long = 0)(
    costFn: Chunk[A] => ZIO[R1, E1, Long]
  ): ZStream[R1 with Has[Clock], E1, A] =
    throttleEnforceZIO[R1 with Has[Clock], E1](units, duration, burst)(costFn)

  /**
   * Throttles the chunks of this stream according to the given bandwidth parameters using the token bucket
   * algorithm. Allows for burst in the processing of elements by allowing the token bucket to accumulate
   * tokens up to a `units + burst` threshold. Chunks that do not meet the bandwidth constraints are dropped.
   * The weight of each chunk is determined by the `costFn` effectful function.
   */
  final def throttleEnforceZIO[R1 <: R, E1 >: E](units: Long, duration: Duration, burst: Long = 0)(
    costFn: Chunk[A] => ZIO[R1, E1, Long]
  ): ZStream[R1 with Has[Clock], E1, A] = {
    def loop(tokens: Long, timestamp: Long): ZChannel[R1 with Has[Clock], E1, Chunk[A], Any, E1, Chunk[A], Unit] =
      ZChannel.readWith[R1 with Has[Clock], E1, Chunk[A], Any, E1, Chunk[A], Unit](
        (in: Chunk[A]) =>
          ZChannel.unwrap((costFn(in) <*> Clock.nanoTime).map { case (weight, current) =>
            val elapsed = current - timestamp
            val cycles  = elapsed.toDouble / duration.toNanos
            val available = {
              val sum = tokens + (cycles * units).toLong
              val max =
                if (units + burst < 0) Long.MaxValue
                else units + burst

              if (sum < 0) max
              else math.min(sum, max)
            }

            if (weight <= available)
              ZChannel.write(in) *> loop(available - weight, current)
            else
              loop(available, current)
          }),
        (e: E1) => ZChannel.fail(e),
        (_: Any) => ZChannel.unit
      )

    new ZStream(ZChannel.fromZIO(Clock.nanoTime).flatMap(self.channel >>> loop(units, _)))
  }

  /**
   * Delays the chunks of this stream according to the given bandwidth parameters using the token bucket
   * algorithm. Allows for burst in the processing of elements by allowing the token bucket to accumulate
   * tokens up to a `units + burst` threshold. The weight of each chunk is determined by the `costFn`
   * function.
   */
  final def throttleShape(units: Long, duration: Duration, burst: Long = 0)(
    costFn: Chunk[A] => Long
  ): ZStream[R with Has[Clock], E, A] =
    throttleShapeZIO(units, duration, burst)(os => UIO.succeedNow(costFn(os)))

  /**
   * Delays the chunks of this stream according to the given bandwidth parameters using the token bucket
   * algorithm. Allows for burst in the processing of elements by allowing the token bucket to accumulate
   * tokens up to a `units + burst` threshold. The weight of each chunk is determined by the `costFn`
   * effectful function.
   */
  @deprecated("use throttleShapeZIO", "2.0.0")
  final def throttleShapeM[R1 <: R, E1 >: E](units: Long, duration: Duration, burst: Long = 0)(
    costFn: Chunk[A] => ZIO[R1, E1, Long]
  ): ZStream[R1 with Has[Clock], E1, A] =
    throttleShapeZIO[R1 with Has[Clock], E1](units, duration, burst)(costFn)

  /**
   * Delays the chunks of this stream according to the given bandwidth parameters using the token bucket
   * algorithm. Allows for burst in the processing of elements by allowing the token bucket to accumulate
   * tokens up to a `units + burst` threshold. The weight of each chunk is determined by the `costFn`
   * effectful function.
   */
  final def throttleShapeZIO[R1 <: R, E1 >: E](units: Long, duration: Duration, burst: Long = 0)(
    costFn: Chunk[A] => ZIO[R1, E1, Long]
  ): ZStream[R1 with Has[Clock], E1, A] = {
    def loop(tokens: Long, timestamp: Long): ZChannel[R1 with Has[Clock], E1, Chunk[A], Any, E1, Chunk[A], Unit] =
      ZChannel.readWith(
        (in: Chunk[A]) =>
          ZChannel.unwrap(for {
            weight  <- costFn(in)
            current <- Clock.nanoTime
          } yield {
            val elapsed = current - timestamp
            val cycles  = elapsed.toDouble / duration.toNanos
            val available = {
              val sum = tokens + (cycles * units).toLong
              val max =
                if (units + burst < 0) Long.MaxValue
                else units + burst

              if (sum < 0) max
              else math.min(sum, max)
            }

            val remaining = available - weight
            val waitCycles =
              if (remaining >= 0) 0
              else -remaining.toDouble / units

            val delay = Duration.Finite((waitCycles * duration.toNanos).toLong)

            if (delay > Duration.Zero)
              ZChannel.fromZIO(Clock.sleep(delay)) *> ZChannel.write(in) *> loop(remaining, current)
            else ZChannel.write(in) *> loop(remaining, current)
          }),
        (e: E1) => ZChannel.fail(e),
        (_: Any) => ZChannel.unit
      )

    new ZStream(ZChannel.fromZIO(Clock.nanoTime).flatMap(self.channel >>> loop(units, _)))
  }

  /**
   * Delays the emission of values by holding new values for a set duration. If no new values
   * arrive during that time the value is emitted, however if a new value is received during the holding period
   * the previous value is discarded and the process is repeated with the new value.
   *
   * This operator is useful if you have a stream of "bursty" events which eventually settle down and you
   * only need the final event of the burst.
   *
   * @example A search engine may only want to initiate a search after a user has paused typing
   *          so as to not prematurely recommend results.
   */
  final def debounce(d: Duration): ZStream[R with Has[Clock], E, A] = {
    import HandoffSignal._
    import DebounceState._

    ZStream.unwrap(
      for {
        scope   <- ZIO.forkScope
        handoff <- ZStream.Handoff.make[HandoffSignal[Unit, E, A]]
      } yield {
        def enqueue(last: Chunk[A]) =
          for {
            f <- Clock.sleep(d).as(last).forkIn(scope)
          } yield consumer(Previous(f))

        lazy val producer: ZChannel[R with Has[Clock], E, Chunk[A], Any, E, Nothing, Any] =
          ZChannel.readWithCause(
            (in: Chunk[A]) =>
              in.lastOption.fold(producer) { last =>
                ZChannel.fromZIO(handoff.offer(Emit(Chunk.single(last)))) *> producer
              },
            (cause: Cause[E]) => ZChannel.fromZIO(handoff.offer(Halt(cause))),
            (_: Any) => ZChannel.fromZIO(handoff.offer(End(ZStream.SinkEndReason.UpstreamEnd)))
          )

        def consumer(state: DebounceState[E, A]): ZChannel[R with Has[Clock], Any, Any, Any, E, Chunk[A], Any] =
          ZChannel.unwrap(
            state match {
              case NotStarted =>
                handoff.take.map {
                  case Emit(last) =>
                    ZChannel.unwrap(enqueue(last))
                  case HandoffSignal.Halt(error) =>
                    ZChannel.failCause(error)
                  case HandoffSignal.End(_) =>
                    ZChannel.unit
                }
              case Current(fiber) =>
                fiber.join.map {
                  case HandoffSignal.Emit(last)  => ZChannel.unwrap(enqueue(last))
                  case HandoffSignal.Halt(error) => ZChannel.failCause(error)
                  case HandoffSignal.End(_)      => ZChannel.unit
                }
              case Previous(fiber) =>
                fiber.join
                  .raceWith[R with Has[Clock], E, E, HandoffSignal[Unit, E, A], ZChannel[
                    R with Has[Clock],
                    Any,
                    Any,
                    Any,
                    E,
                    Chunk[A],
                    Any
                  ]](
                    handoff.take
                  )(
                    {
                      case (Exit.Success(a), current) =>
                        ZIO.succeedNow(ZChannel.write(a) *> consumer(Current(current)))
                      case (Exit.Failure(cause), current) =>
                        current.interrupt as ZChannel.failCause(cause)
                    },
                    {
                      case (Exit.Success(Emit(last)), previous) =>
                        previous.interrupt *> enqueue(last)
                      case (Exit.Success(Halt(cause)), previous) =>
                        previous.interrupt as ZChannel.failCause(cause)
                      case (Exit.Success(End(_)), previous) =>
                        previous.join.map(ZChannel.write(_) *> ZChannel.unit)
                      case (Exit.Failure(cause), previous) =>
                        previous.interrupt as ZChannel.failCause(cause)
                    }
                  )
            }
          )

        ZStream.managed((self.channel >>> producer).runManaged.fork) *>
          new ZStream(consumer(NotStarted))
      }
    )
  }

  /**
   * Ends the stream if it does not produce a value after d duration.
   */
  final def timeout(d: Duration): ZStream[R with Has[Clock], E, A] =
    ZStream.fromPull {
      self.toPull.map(pull => pull.timeoutFail(None)(d))
    }

  /**
   * Fails the stream with given error if it does not produce a value after d duration.
   */
  final def timeoutFail[E1 >: E](e: => E1)(d: Duration): ZStream[R with Has[Clock], E1, A] =
    timeoutFailCause(Cause.fail(e))(d)

  /**
   * Fails the stream with given cause if it does not produce a value after d duration.
   */
  final def timeoutFailCause[E1 >: E](cause: Cause[E1])(d: Duration): ZStream[R with Has[Clock], E1, A] =
    ZStream.fromPull {
      self.toPull.map(pull => pull.timeoutFailCause(cause.map(Some(_)))(d))
    }

  /**
   * Halts the stream with given cause if it does not produce a value after d duration.
   */
  @deprecated("use timeoutFailCause", "2.0.0")
  final def timeoutHalt[E1 >: E](cause: Cause[E1])(d: Duration): ZStream[R with Has[Clock], E1, A] =
    timeoutFailCause(cause)(d)

  /**
   * Switches the stream if it does not produce a value after d duration.
   */
  final def timeoutTo[R1 <: R, E1 >: E, A2 >: A](
    d: Duration
  )(that: ZStream[R1, E1, A2]): ZStream[R1 with Has[Clock], E1, A2] = {
    final case class StreamTimeout() extends Throwable
    self.timeoutFailCause(Cause.die(StreamTimeout()))(d).catchSomeCause { case Cause.Die(StreamTimeout()) => that }
  }

  /**
   * Converts the stream to a managed hub of chunks. After the managed hub is
   * used, the hub will never again produce values and should be discarded.
   */
  def toHub(capacity: Int): ZManaged[R, Nothing, ZHub[Nothing, Any, Any, Nothing, Nothing, Take[E, A]]] =
    for {
      hub <- Hub.bounded[Take[E, A]](capacity).toManagedWith(_.shutdown)
      _   <- self.runIntoHubManaged(hub).fork
    } yield hub

  /**
   * Converts this stream of bytes into a `java.io.InputStream` wrapped in a [[ZManaged]].
   * The returned input stream will only be valid within the scope of the ZManaged.
   */
  def toInputStream(implicit ev0: E <:< Throwable, ev1: A <:< Byte): ZManaged[R, E, java.io.InputStream] =
    for {
      runtime <- ZIO.runtime[R].toManaged
      pull    <- toPull.asInstanceOf[ZManaged[R, Nothing, ZIO[R, Option[Throwable], Chunk[Byte]]]]
    } yield ZInputStream.fromPull(runtime, pull)

  /**
   * Converts this stream into a `scala.collection.Iterator` wrapped in a [[ZManaged]].
   * The returned iterator will only be valid within the scope of the ZManaged.
   */
  def toIterator: ZManaged[R, Nothing, Iterator[Either[E, A]]] =
    for {
      runtime <- ZIO.runtime[R].toManaged
      pull    <- toPull
    } yield {
      def unfoldPull: Iterator[Either[E, A]] =
        runtime.unsafeRunSync(pull) match {
          case Exit.Success(chunk) => chunk.iterator.map(Right(_)) ++ unfoldPull
          case Exit.Failure(cause) =>
            cause.failureOrCause match {
              case Left(None)    => Iterator.empty
              case Left(Some(e)) => Iterator.single(Left(e))
              case Right(c)      => throw FiberFailure(c)
            }
        }

      unfoldPull
    }

  def toPull: ZManaged[R, Nothing, ZIO[R, Option[E], Chunk[A]]] =
    channel.toPull.map { pull =>
      pull.mapError(_.left.toOption)
    }

  /**
   * Converts this stream of chars into a `java.io.Reader` wrapped in a [[ZManaged]].
   * The returned reader will only be valid within the scope of the ZManaged.
   */
  def toReader(implicit ev0: E <:< Throwable, ev1: A <:< Char): ZManaged[R, E, java.io.Reader] =
    for {
      runtime <- ZIO.runtime[R].toManaged
      pull    <- toPull.asInstanceOf[ZManaged[R, Nothing, ZIO[R, Option[Throwable], Chunk[Char]]]]
    } yield ZReader.fromPull(runtime, pull)

  /**
   * Converts the stream to a managed queue of chunks. After the managed queue is used,
   * the queue will never again produce values and should be discarded.
   */
  final def toQueue(capacity: Int = 2): ZManaged[R, Nothing, Dequeue[Take[E, A]]] =
    for {
      queue <- Queue.bounded[Take[E, A]](capacity).toManagedWith(_.shutdown)
      _     <- self.runIntoQueueManaged(queue).fork
    } yield queue

  /**
   * Converts the stream to a dropping managed queue of chunks. After the managed queue is used,
   * the queue will never again produce values and should be discarded.
   */
  final def toQueueDropping(capacity: Int = 2): ZManaged[R, Nothing, Dequeue[Take[E, A]]] =
    for {
      queue <- Queue.dropping[Take[E, A]](capacity).toManagedWith(_.shutdown)
      _     <- self.runIntoQueueManaged(queue).fork
    } yield queue

  /**
   * Converts the stream to a managed queue of elements. After the managed queue is used,
   * the queue will never again produce values and should be discarded.
   */
  final def toQueueOfElements(capacity: Int = 2): ZManaged[R, Nothing, Dequeue[Exit[Option[E], A]]] =
    for {
      queue <- Queue.bounded[Exit[Option[E], A]](capacity).toManagedWith(_.shutdown)
      _     <- self.runIntoQueueElementsManaged(queue).fork
    } yield queue

  /**
   * Converts the stream to a sliding managed queue of chunks. After the managed queue is used,
   * the queue will never again produce values and should be discarded.
   */
  final def toQueueSliding(capacity: Int = 2): ZManaged[R, Nothing, Dequeue[Take[E, A]]] =
    for {
      queue <- Queue.sliding[Take[E, A]](capacity).toManagedWith(_.shutdown)
      _     <- self.runIntoQueueManaged(queue).fork
    } yield queue

  /**
   * Converts the stream into an unbounded managed queue. After the managed queue
   * is used, the queue will never again produce values and should be discarded.
   */
  final def toQueueUnbounded: ZManaged[R, Nothing, Dequeue[Take[E, A]]] =
    for {
      queue <- Queue.unbounded[Take[E, A]].toManagedWith(_.shutdown)
      _     <- self.runIntoQueueManaged(queue).fork
    } yield queue

  /**
   * Applies the transducer to the stream and emits its outputs.
   */
  def transduce[R1 <: R, E1, A1 >: A, Z](sink: ZSink[R1, E, A1, E1, A1, Z]): ZStream[R1, E1, Z] =
    new ZStream(
      ZChannel.effectSuspendTotal {
        val leftovers: AtomicReference[Chunk[Chunk[A1]]] = new AtomicReference(Chunk.empty)
        val upstreamDone: AtomicBoolean                  = new AtomicBoolean(false)

        lazy val buffer: ZChannel[Any, E, Chunk[A1], Any, E, Chunk[A1], Any] =
          ZChannel.effectSuspendTotal {
            val l = leftovers.get

            if (l.isEmpty)
              ZChannel.readWith(
                (c: Chunk[A1]) => ZChannel.write(c) *> buffer,
                (e: E) => ZChannel.fail(e),
                (done: Any) => ZChannel.end(done)
              )
            else {
              leftovers.set(Chunk.empty)
              ZChannel.writeChunk(l) *> buffer
            }
          }

        def concatAndGet(c: Chunk[Chunk[A1]]): Chunk[Chunk[A1]] = {
          val ls     = leftovers.get
          val concat = ls ++ c.filter(_.nonEmpty)
          leftovers.set(concat)
          concat
        }

        lazy val upstreamMarker: ZChannel[Any, E, Chunk[A], Any, E, Chunk[A], Any] =
          ZChannel.readWith(
            (in: Chunk[A]) => ZChannel.write(in) *> upstreamMarker,
            (err: E) => ZChannel.fail(err),
            (done: Any) => ZChannel.effectTotal(upstreamDone.set(true)) *> ZChannel.end(done)
          )

        lazy val transducer: ZChannel[R1, E, Chunk[A1], Any, E1, Chunk[Z], Unit] =
          sink.channel.doneCollect.flatMap { case (leftover, z) =>
            ZChannel.effectTotal((upstreamDone.get, concatAndGet(leftover))).flatMap { case (done, newLeftovers) =>
              val nextChannel =
                if (done && newLeftovers.isEmpty) ZChannel.end(())
                else transducer

              ZChannel.write(Chunk.single(z)) *> nextChannel
            }
          }

        channel >>>
          upstreamMarker >>>
          buffer >>>
          transducer
      }
    )

  /**
   * Updates a service in the environment of this effect.
   */
  final def updateService[M] =
    new ZStream.UpdateService[R, E, A, M](self)

  /**
   * Updates a service at the specified key in the environment of this effect.
   */
  final def updateServiceAt[Service]: ZStream.UpdateServiceAt[R, E, A, Service] =
    new ZStream.UpdateServiceAt[R, E, A, Service](self)

  /**
   * Threads the stream through the transformation function `f`.
   */
  final def via[R2, E2, A2](f: ZStream[R, E, A] => ZStream[R2, E2, A2]): ZStream[R2, E2, A2] = f(self)

  /**
   * Equivalent to [[filter]] but enables the use of filter clauses in for-comprehensions
   */
  def withFilter(predicate: A => Boolean): ZStream[R, E, A] =
    filter(predicate)

  /**
   * Runs this stream on the specified runtime configuration. Any streams that
   * are composed after this one will be run on the previous executor.
   */
  def withRuntimeConfig(runtimeConfig: => RuntimeConfig): ZStream[R, E, A] =
    ZStream.fromZIO(ZIO.runtimeConfig).flatMap { currentRuntimeConfig =>
      ZStream.managed(ZManaged.withRuntimeConfig(runtimeConfig)) *>
        self <*
        ZStream.fromZIO(ZIO.setRuntimeConfig(currentRuntimeConfig))
    }

  /**
   * Zips this stream with another point-wise, but keeps only the outputs of this stream.
   *
   * The new stream will end when one of the sides ends.
   */
  def zipLeft[R1 <: R, E1 >: E, A2](that: ZStream[R1, E1, A2]): ZStream[R1, E1, A] = zipWith(that)((o, _) => o)

  /**
   * Zips this stream with another point-wise, but keeps only the outputs of the other stream.
   *
   * The new stream will end when one of the sides ends.
   */
  def zipRight[R1 <: R, E1 >: E, A2](that: ZStream[R1, E1, A2]): ZStream[R1, E1, A2] = zipWith(that)((_, A2) => A2)

  /**
   * Zips this stream with another point-wise and emits tuples of elements from both streams.
   *
   * The new stream will end when one of the sides ends.
   */
  def zip[R1 <: R, E1 >: E, A2](that: ZStream[R1, E1, A2])(implicit
    zippable: Zippable[A, A2]
  ): ZStream[R1, E1, zippable.Out] =
    zipWith(that)(zippable.zip(_, _))

  /**
   * Zips this stream with another point-wise, creating a new stream of pairs of elements
   * from both sides.
   *
   * The defaults `defaultLeft` and `defaultRight` will be used if the streams have different lengths
   * and one of the streams has ended before the other.
   */
  def zipAll[R1 <: R, E1 >: E, A1 >: A, A2](
    that: ZStream[R1, E1, A2]
  )(defaultLeft: A1, defaultRight: A2): ZStream[R1, E1, (A1, A2)] =
    zipAllWith(that)((_, defaultRight), (defaultLeft, _))((_, _))

  /**
   * Zips this stream with another point-wise, and keeps only elements from this stream.
   *
   * The provided default value will be used if the other stream ends before this one.
   */
  def zipAllLeft[R1 <: R, E1 >: E, A1 >: A, A2](that: ZStream[R1, E1, A2])(default: A1): ZStream[R1, E1, A1] =
    zipAllWith(that)(identity, _ => default)((o, _) => o)

  /**
   * Zips this stream with another point-wise, and keeps only elements from the other stream.
   *
   * The provided default value will be used if this stream ends before the other one.
   */
  def zipAllRight[R1 <: R, E1 >: E, A2](that: ZStream[R1, E1, A2])(default: A2): ZStream[R1, E1, A2] =
    zipAllWith(that)(_ => default, identity)((_, A2) => A2)

  /**
   * Zips this stream with another point-wise. The provided functions will be used to create elements
   * for the composed stream.
   *
   * The functions `left` and `right` will be used if the streams have different lengths
   * and one of the streams has ended before the other.
   */
  def zipAllWith[R1 <: R, E1 >: E, A2, A3](
    that: ZStream[R1, E1, A2]
  )(left: A => A3, right: A2 => A3)(both: (A, A2) => A3): ZStream[R1, E1, A3] =
    zipAllWithExec(that)(ExecutionStrategy.Parallel)(left, right)(both)

  /**
   * Zips this stream with another point-wise. The provided functions will be used to create elements
   * for the composed stream.
   *
   * The functions `left` and `right` will be used if the streams have different lengths
   * and one of the streams has ended before the other.
   *
   * The execution strategy `exec` will be used to determine whether to pull
   * from the streams sequentially or in parallel.
   */
  def zipAllWithExec[R1 <: R, E1 >: E, A2, A3](
    that: ZStream[R1, E1, A2]
  )(exec: ExecutionStrategy)(left: A => A3, right: A2 => A3)(both: (A, A2) => A3): ZStream[R1, E1, A3] = {
    sealed trait Status
    case object Running   extends Status
    case object LeftDone  extends Status
    case object RightDone extends Status
    case object End       extends Status
    type State = (Status, Either[Chunk[A], Chunk[A2]])

    def handleSuccess(
      maybeO: Option[Chunk[A]],
      maybeA2: Option[Chunk[A2]],
      excess: Either[Chunk[A], Chunk[A2]]
    ): Exit[Nothing, (Chunk[A3], State)] = {
      val (excessL, excessR) = excess.fold(l => (l, Chunk.empty), r => (Chunk.empty, r))
      val chunkL             = maybeO.fold(excessL)(upd => excessL ++ upd)
      val chunkR             = maybeA2.fold(excessR)(upd => excessR ++ upd)
      val (emit, newExcess)  = zipChunks(chunkL, chunkR, both)
      val (fullEmit, status) = (maybeO.isDefined, maybeA2.isDefined) match {
        case (true, true) => (emit, Running)
        case (false, false) =>
          val leftover: Chunk[A3] = newExcess.fold[Chunk[A3]](_.map(left), _.map(right))
          (emit ++ leftover, End)
        case (false, true) => (emit, LeftDone)
        case (true, false) => (emit, RightDone)
      }
      Exit.succeed((fullEmit, (status, newExcess)))
    }

    combineChunks(that)((Running, Left(Chunk())): State) {
      case ((Running, excess), pullL, pullR) =>
        exec match {
          case ExecutionStrategy.Sequential =>
            pullL.unsome
              .zipWith(pullR.unsome)(handleSuccess(_, _, excess))
              .catchAllCause(e => UIO.succeedNow(Exit.failCause(e.map(Some(_)))))
          case _ =>
            pullL.unsome
              .zipWithPar(pullR.unsome)(handleSuccess(_, _, excess))
              .catchAllCause(e => UIO.succeedNow(Exit.failCause(e.map(Some(_)))))
        }
      case ((LeftDone, excess), _, pullR) =>
        pullR.unsome
          .map(handleSuccess(None, _, excess))
          .catchAllCause(e => UIO.succeedNow(Exit.failCause(e.map(Some(_)))))
      case ((RightDone, excess), pullL, _) =>
        pullL.unsome
          .map(handleSuccess(_, None, excess))
          .catchAllCause(e => UIO.succeedNow(Exit.failCause(e.map(Some(_)))))
      case ((End, _), _, _) => UIO.succeedNow(Exit.fail(None))
    }
  }

  /**
   * Zips this stream with another point-wise and applies the function to the paired elements.
   *
   * The new stream will end when one of the sides ends.
   */
  def zipWith[R1 <: R, E1 >: E, A2, A3](
    that: ZStream[R1, E1, A2]
  )(f: (A, A2) => A3): ZStream[R1, E1, A3] = {
    sealed trait State[+W1, +W2]
    case class Running[W1, W2](excess: Either[Chunk[W1], Chunk[W2]]) extends State[W1, W2]
    case class LeftDone[W1](excessL: NonEmptyChunk[W1])              extends State[W1, Nothing]
    case class RightDone[W2](excessR: NonEmptyChunk[W2])             extends State[Nothing, W2]
    case object End                                                  extends State[Nothing, Nothing]

    def handleSuccess(
      leftUpd: Option[Chunk[A]],
      rightUpd: Option[Chunk[A2]],
      excess: Either[Chunk[A], Chunk[A2]]
    ): Exit[Option[Nothing], (Chunk[A3], State[A, A2])] = {
      val (left, right) = {
        val (leftExcess, rightExcess) = excess.fold(l => (l, Chunk.empty), r => (Chunk.empty, r))
        val l                         = leftUpd.fold(leftExcess)(upd => leftExcess ++ upd)
        val r                         = rightUpd.fold(rightExcess)(upd => rightExcess ++ upd)
        (l, r)
      }
      val (emit, newExcess): (Chunk[A3], Either[Chunk[A], Chunk[A2]]) = zipChunks(left, right, f)
      (leftUpd.isDefined, rightUpd.isDefined) match {
        case (true, true)   => Exit.succeed((emit, Running(newExcess)))
        case (false, false) => Exit.fail(None)
        case _ => {
          val newState = newExcess match {
            case Left(l)  => l.nonEmptyOrElse[State[A, A2]](End)(LeftDone(_))
            case Right(r) => r.nonEmptyOrElse[State[A, A2]](End)(RightDone(_))
          }
          Exit.succeed((emit, newState))
        }
      }
    }

    combineChunks(that)(Running(Left(Chunk.empty)): State[A, A2]) { (st, p1, p2) =>
      st match {
        case Running(excess) =>
          {
            p1.unsome.zipWithPar(p2.unsome) { case (l, r) =>
              handleSuccess(l, r, excess)
            }
          }.catchAllCause(e => UIO.succeedNow(Exit.failCause(e.map(Some(_)))))
        case LeftDone(excessL) =>
          {
            p2.unsome.map(handleSuccess(None, _, Left(excessL)))
          }.catchAllCause(e => UIO.succeedNow(Exit.failCause(e.map(Some(_)))))
        case RightDone(excessR) => {
          p1.unsome
            .map(handleSuccess(_, None, Right(excessR)))
            .catchAllCause(e => UIO.succeedNow(Exit.failCause(e.map(Some(_)))))
        }
        case End => {
          UIO.succeedNow(Exit.fail(None))
        }
      }
    }
  }

  /**
   * Zips this stream together with the index of elements.
   */
  final def zipWithIndex: ZStream[R, E, (A, Long)] =
    mapAccum(0L)((index, a) => (index + 1, (a, index)))

  /**
   * Zips the two streams so that when a value is emitted by either of the two streams,
   * it is combined with the latest value from the other stream to produce a result.
   *
   * Note: tracking the latest value is done on a per-chunk basis. That means that
   * emitted elements that are not the last value in chunks will never be used for zipping.
   */
  final def zipWithLatest[R1 <: R, E1 >: E, A2, A3](
    that: ZStream[R1, E1, A2]
  )(f: (A, A2) => A3): ZStream[R1, E1, A3] = {
    val mergedChannel: ZChannel[R1, Any, Any, Any, E1, Option[Either[A, A2]], Any] =
      self.channel
        .mapOut(_.lastOption.map(Left(_)))
        .mergeWith(that.channel.mapOut(_.lastOption.map(Right(_))))(
          exit => ZChannel.MergeDecision.done(ZIO.done(exit)),
          exit => ZChannel.MergeDecision.done(ZIO.done(exit))
        )

    def writer(
      lastLeft: Option[A],
      lastRight: Option[A2]
    ): ZChannel[R1, E1, Option[Either[A, A2]], Any, E1, Chunk[A3], Unit] =
      ZChannel.readWith[R1, E1, Option[Either[A, A2]], Any, E1, Chunk[A3], Unit](
        {
          case Some(Left(a1)) =>
            lastRight match {
              case Some(a2) =>
                ZChannel.write(Chunk.single(f(a1, a2))) *> writer(Some(a1), lastRight)
              case None =>
                writer(Some(a1), lastRight)
            }
          case Some(Right(a2)) =>
            lastLeft match {
              case Some(a1) =>
                ZChannel.write(Chunk.single(f(a1, a2))) *> writer(lastLeft, Some(a2))
              case None =>
                writer(lastLeft, Some(a2))
            }
          case None =>
            writer(lastLeft, lastRight)
        },
        err => ZChannel.fail(err),
        _ => ZChannel.unit
      )

    new ZStream((mergedChannel >>> writer(None, None)))
  }

  /**
   * Zips each element with the next element if present.
   */
  final def zipWithNext: ZStream[R, E, (A, Option[A])] = {
    def process(last: Option[A]): ZChannel[Any, E, Chunk[A], Any, E, Chunk[(A, Option[A])], Unit] =
      ZChannel.readWith(
        in => {
          val (newLast, chunk) = in.mapAccum(last)((prev, curr) => (Some(curr), prev.map((_, curr))))
          val out              = chunk.collect { case Some((prev, curr)) => (prev, Some(curr)) }
          ZChannel.write(out) *> process(newLast)
        },
        err => ZChannel.fail(err),
        _ =>
          last match {
            case Some(value) =>
              ZChannel.write(Chunk.single((value, None))) *> ZChannel.unit
            case None =>
              ZChannel.unit
          }
      )

    new ZStream(self.channel >>> process(None))
  }

  /**
   * Zips each element with the previous element. Initially accompanied by `None`.
   */
  final def zipWithPrevious: ZStream[R, E, (Option[A], A)] =
    mapAccum[Option[A], (Option[A], A)](None)((prev, next) => (Some(next), (prev, next)))

  /**
   * Zips each element with both the previous and next element.
   */
  final def zipWithPreviousAndNext: ZStream[R, E, (Option[A], A, Option[A])] =
    zipWithPrevious.zipWithNext.map { case ((prev, curr), next) => (prev, curr, next.map(_._2)) }
}

object ZStream extends ZStreamPlatformSpecificConstructors {
  def fromPull[R, E, A](zio: ZManaged[R, Nothing, ZIO[R, Option[E], Chunk[A]]]): ZStream[R, E, A] =
    ZStream.unwrapManaged(zio.map(pull => repeatZIOChunkOption(pull)))

  /**
   * The default chunk size used by the various combinators and constructors of [[ZStream]].
   */
  final val DefaultChunkSize = 4096

  /**
   * Submerges the error case of an `Either` into the `ZStream`.
   */
  def absolve[R, E, O](xs: ZStream[R, E, Either[E, O]]): ZStream[R, E, O] =
    xs.mapZIO(ZIO.fromEither(_))

  /**
   * Accesses the environment of the stream.
   */
  def access[R]: AccessPartiallyApplied[R] =
    new AccessPartiallyApplied[R]

  /**
   * Accesses the environment of the stream in the context of an effect.
   */
  @deprecated("use accessZIO", "2.0.0")
  def accessM[R]: AccessZIOPartiallyApplied[R] =
    accessZIO

  /**
   * Accesses the environment of the stream in the context of an effect.
   */
  def accessZIO[R]: AccessZIOPartiallyApplied[R] =
    new AccessZIOPartiallyApplied[R]

  /**
   * Accesses the environment of the stream in the context of a stream.
   */
  def accessStream[R]: AccessStreamPartiallyApplied[R] =
    new AccessStreamPartiallyApplied[R]

  /**
   * Creates a stream from a single value that will get cleaned up after the
   * stream is consumed
   */
  def acquireReleaseWith[R, E, A](acquire: ZIO[R, E, A])(release: A => URIO[R, Any]): ZStream[R, E, A] =
    managed(ZManaged.acquireReleaseWith(acquire)(release))

  /**
   * Creates a stream from a single value that will get cleaned up after the
   * stream is consumed
   */
  def acquireReleaseExitWith[R, E, A](
    acquire: ZIO[R, E, A]
  )(release: (A, Exit[Any, Any]) => URIO[R, Any]): ZStream[R, E, A] =
    managed(ZManaged.acquireReleaseExitWith(acquire)(release))

  /**
   * Creates a pure stream from a variable list of values
   */
  def apply[A](as: A*): ZStream[Any, Nothing, A] = fromIterable(as)

  /**
   * Locks the execution of the specified stream to the blocking executor. Any
   * streams that are composed after this one will automatically be shifted
   * back to the previous executor.
   */
  def blocking[R, E, A](stream: ZStream[R, E, A]): ZStream[R, E, A] =
    ZStream.fromZIO(ZIO.blockingExecutor).flatMap(stream.onExecutor)

  /**
   * Creates a stream from a single value that will get cleaned up after the
   * stream is consumed
   */
  @deprecated("use acquireReleaseWith", "2.0.0")
  def bracket[R, E, A](acquire: ZIO[R, E, A])(release: A => URIO[R, Any]): ZStream[R, E, A] =
    acquireReleaseWith(acquire)(release)

  /**
   * Creates a stream from a single value that will get cleaned up after the
   * stream is consumed
   */
  @deprecated("use acquireReleaseExitWith", "2.0.0")
  def bracketExit[R, E, A](
    acquire: ZIO[R, E, A]
  )(release: (A, Exit[Any, Any]) => URIO[R, Any]): ZStream[R, E, A] =
    acquireReleaseExitWith(acquire)(release)

  /**
   * Composes the specified streams to create a cartesian product of elements
   * with a specified function. Subsequent streams would be run multiple times,
   * for every combination of elements in the prior streams.
   *
   * See also [[ZStream#zipN[R,E,A,B,C]*]] for the more common point-wise variant.
   */
  @deprecated("use cross", "2.0.0")
  def crossN[R, E, A, B, C](zStream1: ZStream[R, E, A], zStream2: ZStream[R, E, B])(
    f: (A, B) => C
  ): ZStream[R, E, C] =
    zStream1.crossWith(zStream2)(f)

  /**
   * Composes the specified streams to create a cartesian product of elements
   * with a specified function. Subsequent stream would be run multiple times,
   * for every combination of elements in the prior streams.
   *
   * See also [[ZStream#zipN[R,E,A,B,C,D]*]] for the more common point-wise variant.
   */
  @deprecated("use cross", "2.0.0")
  def crossN[R, E, A, B, C, D](
    zStream1: ZStream[R, E, A],
    zStream2: ZStream[R, E, B],
    zStream3: ZStream[R, E, C]
  )(
    f: (A, B, C) => D
  ): ZStream[R, E, D] =
    for {
      a <- zStream1
      b <- zStream2
      c <- zStream3
    } yield f(a, b, c)

  /**
   * Composes the specified streams to create a cartesian product of elements
   * with a specified function. Subsequent stream would be run multiple times,
   * for every combination of elements in the prior streams.
   *
   * See also [[ZStream#zipN[R,E,A,B,C,D,F]*]] for the more common point-wise variant.
   */
  @deprecated("use cross", "2.0.0")
  def crossN[R, E, A, B, C, D, F](
    zStream1: ZStream[R, E, A],
    zStream2: ZStream[R, E, B],
    zStream3: ZStream[R, E, C],
    zStream4: ZStream[R, E, D]
  )(
    f: (A, B, C, D) => F
  ): ZStream[R, E, F] =
    for {
      a <- zStream1
      b <- zStream2
      c <- zStream3
      d <- zStream4
    } yield f(a, b, c, d)

  /**
   * Concatenates all of the streams in the chunk to one stream.
   */
  def concatAll[R, E, O](streams: Chunk[ZStream[R, E, O]]): ZStream[R, E, O] =
    streams.foldLeft[ZStream[R, E, O]](empty)(_ ++ _)

  /**
   * The stream that dies with the `ex`.
   */
  def die(ex: => Throwable): ZStream[Any, Nothing, Nothing] =
    fromZIO(ZIO.die(ex))

  /**
   * The stream that dies with an exception described by `msg`.
   */
  def dieMessage(msg: => String): ZStream[Any, Nothing, Nothing] =
    fromZIO(ZIO.dieMessage(msg))

  /**
   * The stream that ends with the [[zio.Exit]] value `exit`.
   */
  def done[E, A](exit: Exit[E, A]): ZStream[Any, E, A] =
    fromZIO(ZIO.done(exit))

  /**
   * The empty stream
   */
  val empty: ZStream[Any, Nothing, Nothing] =
    new ZStream(ZChannel.write(Chunk.empty))

  /**
   * Accesses the whole environment of the stream.
   */
  def environment[R]: ZStream[R, Nothing, R] =
    fromZIO(ZIO.environment[R])

  /**
   * Creates a stream that executes the specified effect but emits no elements.
   */
  def execute[R, E](zio: ZIO[R, E, Any]): ZStream[R, E, Nothing] =
    ZStream.fromZIO(zio).drain

  /**
   * The stream that always fails with the `error`
   */
  def fail[E](error: => E): ZStream[Any, E, Nothing] =
    fromZIO(ZIO.fail(error))

  /**
   * The stream that always fails with `cause`.
   */
  def failCause[E](cause: => Cause[E]): ZStream[Any, E, Nothing] =
    fromZIO(ZIO.failCause(cause))

  /**
   * Creates a one-element stream that never fails and executes the finalizer when it ends.
   */
  def finalizer[R](finalizer: URIO[R, Any]): ZStream[R, Nothing, Any] =
    acquireReleaseWith[R, Nothing, Unit](UIO.unit)(_ => finalizer)

  def from[Input](input: => Input)(implicit constructor: ZStreamConstructor[Input]): constructor.Out =
    constructor.make(input)

  /**
   * Creates a stream from an blocking iterator that may throw exceptions.
   */
  @deprecated("use blocking(fromIterator())", "2.0.0")
  def fromBlockingIterator[A](iterator: => Iterator[A]): ZStream[Any, Throwable, A] =
    blocking(fromIterator(iterator))

  /**
   * Creates a stream from an blocking Java iterator that may throw exceptions.
   */
  @deprecated("use blocking(fromJavaIterator())", "2.0.0")
  def fromBlockingJavaIterator[A](iter: => java.util.Iterator[A]): ZStream[Any, Throwable, A] =
    blocking(fromJavaIterator(iter))

  /**
   * Creates a stream from a [[zio.Chunk]] of values
   *
   * @param c a chunk of values
   * @return a finite stream of values
   */
  def fromChunk[O](c: => Chunk[O]): ZStream[Any, Nothing, O] =
    new ZStream(ZChannel.effectSuspendTotal(ZChannel.write(c)))

  /**
   * Creates a stream from a subscription to a hub.
   */
  def fromChunkHub[R, E, O](hub: ZHub[Nothing, R, Any, E, Nothing, Chunk[O]]): ZStream[R, E, O] =
    managed(hub.subscribe).flatMap(queue => fromChunkQueue(queue))

  /**
   * Creates a stream from a subscription to a hub in the context of a managed
   * effect. The managed effect describes subscribing to receive messages from
   * the hub while the stream describes taking messages from the hub.
   */
  def fromChunkHubManaged[R, E, O](
    hub: ZHub[Nothing, R, Any, E, Nothing, Chunk[O]]
  ): ZManaged[Any, Nothing, ZStream[R, E, O]] =
    hub.subscribe.map(queue => fromChunkQueue(queue))

  /**
   * Creates a stream from a subscription to a hub.
   *
   * The hub will be shut down once the stream is closed.
   */
  def fromChunkHubWithShutdown[R, E, O](hub: ZHub[Nothing, R, Any, E, Nothing, Chunk[O]]): ZStream[R, E, O] =
    fromChunkHub(hub).ensuringFirst(hub.shutdown)

  /**
   * Creates a stream from a subscription to a hub in the context of a managed
   * effect. The managed effect describes subscribing to receive messages from
   * the hub while the stream describes taking messages from the hub.
   *
   * The hub will be shut down once the stream is closed.
   */
  def fromChunkHubManagedWithShutdown[R, E, O](
    hub: ZHub[Nothing, R, Any, E, Nothing, Chunk[O]]
  ): ZManaged[Any, Nothing, ZStream[R, E, O]] =
    fromChunkHubManaged(hub).map(_.ensuringFirst(hub.shutdown))

  /**
   * Creates a stream from a queue of values
   */
  def fromChunkQueue[R, E, O](queue: ZQueue[Nothing, R, Any, E, Nothing, Chunk[O]]): ZStream[R, E, O] =
    repeatZIOChunkOption {
      queue.take
        .catchAllCause(c =>
          queue.isShutdown.flatMap { down =>
            if (down && c.isInterrupted) Pull.end
            else Pull.failCause(c)
          }
        )
    }

  /**
   * Creates a stream from a queue of values. The queue will be shutdown once the stream is closed.
   */
  def fromChunkQueueWithShutdown[R, E, O](queue: ZQueue[Nothing, R, Any, E, Nothing, Chunk[O]]): ZStream[R, E, O] =
    fromChunkQueue(queue).ensuringFirst(queue.shutdown)

  /**
   * Creates a stream from an arbitrary number of chunks.
   */
  def fromChunks[O](cs: Chunk[O]*): ZStream[Any, Nothing, O] =
    fromIterable(cs).flatMap(fromChunk(_))

  /**
   * Creates a stream from an effect producing a value of type `A`
   */
  @deprecated("use fromZIO", "2.0.0")
  def fromEffect[R, E, A](fa: ZIO[R, E, A]): ZStream[R, E, A] =
    fromZIO(fa)

  /**
   * Creates a stream from an effect producing a value of type `A` or an empty Stream
   */
  @deprecated("use fromZIOOption", "2.0.0")
  def fromEffectOption[R, E, A](fa: ZIO[R, Option[E], A]): ZStream[R, E, A] =
    fromZIOOption(fa)

  /**
   * Creates a stream from a subscription to a hub.
   */
  def fromHub[R, E, A](
    hub: ZHub[Nothing, R, Any, E, Nothing, A],
    maxChunkSize: Int = DefaultChunkSize
  ): ZStream[R, E, A] =
    managed(hub.subscribe).flatMap(queue => fromQueue(queue, maxChunkSize))

  /**
   * Creates a stream from a subscription to a hub in the context of a managed
   * effect. The managed effect describes subscribing to receive messages from
   * the hub while the stream describes taking messages from the hub.
   */
  def fromHubManaged[R, E, A](
    hub: ZHub[Nothing, R, Any, E, Nothing, A],
    maxChunkSize: Int = DefaultChunkSize
  ): ZManaged[Any, Nothing, ZStream[R, E, A]] =
    hub.subscribe.map(queue => fromQueueWithShutdown(queue, maxChunkSize))

  /**
   * Creates a stream from a subscription to a hub.
   *
   * The hub will be shut down once the stream is closed.
   */
  def fromHubWithShutdown[R, E, A](
    hub: ZHub[Nothing, R, Any, E, Nothing, A],
    maxChunkSize: Int = DefaultChunkSize
  ): ZStream[R, E, A] =
    fromHub(hub, maxChunkSize).ensuringFirst(hub.shutdown)

  /**
   * Creates a stream from a subscription to a hub in the context of a managed
   * effect. The managed effect describes subscribing to receive messages from
   * the hub while the stream describes taking messages from the hub.
   *
   * The hub will be shut down once the stream is closed.
   */
  def fromHubManagedWithShutdown[R, E, A](
    hub: ZHub[Nothing, R, Any, E, Nothing, A],
    maxChunkSize: Int = DefaultChunkSize
  ): ZManaged[Any, Nothing, ZStream[R, E, A]] =
    fromHubManaged(hub, maxChunkSize).map(_.ensuringFirst(hub.shutdown))

  /**
   * Creates a stream from an iterable collection of values
   */
  def fromIterable[O](as: => Iterable[O]): ZStream[Any, Nothing, O] =
    fromChunk(Chunk.fromIterable(as))

  /**
   * Creates a stream from an effect producing a value of type `Iterable[A]`
   */
  @deprecated("use fromIterableZIO", "2.0.0")
  def fromIterableM[R, E, O](iterable: ZIO[R, E, Iterable[O]]): ZStream[R, E, O] =
    fromIterableZIO(iterable)

  /**
   * Creates a stream from an effect producing a value of type `Iterable[A]`
   */
  def fromIterableZIO[R, E, O](iterable: ZIO[R, E, Iterable[O]]): ZStream[R, E, O] =
    fromZIO(iterable).mapConcat(identity)

  def fromIterator[A](iterator: => Iterator[A]): ZStream[Any, Throwable, A] = {
    object StreamEnd extends Throwable

    ZStream.fromZIO(Task(iterator) <*> ZIO.runtime[Any]).flatMap { case (it, rt) =>
      ZStream.repeatZIOOption {
        Task {
          val hasNext: Boolean =
            try it.hasNext
            catch {
              case e: Throwable if !rt.runtimeConfig.fatal(e) =>
                throw e
            }

          if (hasNext) {
            try it.next()
            catch {
              case e: Throwable if !rt.runtimeConfig.fatal(e) =>
                throw e
            }
          } else throw StreamEnd
        }.mapError {
          case StreamEnd => None
          case e         => Some(e)
        }
      }
    }
  }

  /**
   * Creates a stream from an iterator that may potentially throw exceptions
   */
  @deprecated("use fromIteratorZIO", "2.0.0")
  def fromIteratorEffect[R, A](
    iterator: ZIO[R, Throwable, Iterator[A]]
  ): ZStream[R, Throwable, A] =
    fromIteratorZIO(iterator)

  /**
   * Creates a stream from a managed iterator
   */
  def fromIteratorManaged[R, A](iterator: ZManaged[R, Throwable, Iterator[A]]): ZStream[R, Throwable, A] =
    managed(iterator).flatMap(fromIterator(_))

  /**
   * Creates a stream from an iterator
   */
  def fromIteratorSucceed[A](iterator: => Iterator[A]): ZStream[Any, Nothing, A] = {
    def loop(iterator: Iterator[A]): ZChannel[Any, Any, Any, Any, Nothing, Chunk[A], Any] =
      ZChannel.unwrap {
        UIO {
          if (iterator.hasNext)
            ZChannel.write(Chunk.single(iterator.next())) *> loop(iterator)
          else ZChannel.end(())
        }
      }

    new ZStream(loop(iterator))
  }

  /**
   * Creates a stream from an iterator
   */
  @deprecated("use fromIteratorSucceed", "2.0.0")
  def fromIteratorTotal[A](iterator: => Iterator[A]): ZStream[Any, Nothing, A] =
    fromIteratorSucceed(iterator)

  /**
   * Creates a stream from an iterator that may potentially throw exceptions
   */
  def fromIteratorZIO[R, A](
    iterator: ZIO[R, Throwable, Iterator[A]]
  ): ZStream[R, Throwable, A] =
    fromZIO(iterator).flatMap(fromIterator(_))

  /**
   * Creates a stream from a Java iterator that may throw exceptions
   */
  def fromJavaIterator[A](iterator: => java.util.Iterator[A]): ZStream[Any, Throwable, A] =
    fromIterator {
      val it = iterator // Scala 2.13 scala.collection.Iterator has `iterator` in local scope
      new Iterator[A] {
        def next(): A        = it.next
        def hasNext: Boolean = it.hasNext
      }
    }

  /**
   * Creates a stream from a Java iterator that may potentially throw exceptions
   */
  @deprecated("use fromJavaIteratorZIO", "2.0.0")
  def fromJavaIteratorEffect[R, A](
    iterator: ZIO[R, Throwable, java.util.Iterator[A]]
  ): ZStream[R, Throwable, A] =
    fromJavaIteratorZIO(iterator)

  /**
   * Creates a stream from a managed iterator
   */
  def fromJavaIteratorManaged[R, A](iterator: ZManaged[R, Throwable, java.util.Iterator[A]]): ZStream[R, Throwable, A] =
    managed(iterator).flatMap(fromJavaIterator(_))

  /**
   * Creates a stream from a Java iterator
   */
  def fromJavaIteratorSucceed[A](iterator: => java.util.Iterator[A]): ZStream[Any, Nothing, A] =
    fromIteratorSucceed {
      val it = iterator // Scala 2.13 scala.collection.Iterator has `iterator` in local scope
      new Iterator[A] {
        def next(): A        = it.next
        def hasNext: Boolean = it.hasNext
      }
    }

  /**
   * Creates a stream from a Java iterator
   */
  @deprecated("use fromJavaIteratorSucceed", "2.0.0")
  def fromJavaIteratorTotal[A](iterator: => java.util.Iterator[A]): ZStream[Any, Nothing, A] =
    fromJavaIteratorSucceed(iterator)

  /**
   * Creates a stream from a Java iterator that may potentially throw exceptions
   */
  def fromJavaIteratorZIO[R, A](
    iterator: ZIO[R, Throwable, java.util.Iterator[A]]
  ): ZStream[R, Throwable, A] =
    fromZIO(iterator).flatMap(fromJavaIterator(_))

  /**
   * Creates a stream from a queue of values
   *
   * @param maxChunkSize Maximum number of queued elements to put in one chunk in the stream
   */
  def fromQueue[R, E, O](
    queue: ZQueue[Nothing, R, Any, E, Nothing, O],
    maxChunkSize: Int = DefaultChunkSize
  ): ZStream[R, E, O] =
    repeatZIOChunkOption {
      queue
        .takeBetween(1, maxChunkSize)
        .map(Chunk.fromIterable)
        .catchAllCause(c =>
          queue.isShutdown.flatMap { down =>
            if (down && c.isInterrupted) Pull.end
            else Pull.failCause(c)
          }
        )
    }

  /**
   * Creates a stream from a queue of values. The queue will be shutdown once the stream is closed.
   *
   * @param maxChunkSize Maximum number of queued elements to put in one chunk in the stream
   */
  def fromQueueWithShutdown[R, E, O](
    queue: ZQueue[Nothing, R, Any, E, Nothing, O],
    maxChunkSize: Int = DefaultChunkSize
  ): ZStream[R, E, O] =
    fromQueue(queue, maxChunkSize).ensuringFirst(queue.shutdown)

  /**
   * Creates a stream from a [[zio.Schedule]] that does not require any further
   * input. The stream will emit an element for each value output from the
   * schedule, continuing for as long as the schedule continues.
   */
  def fromSchedule[R, A](schedule: Schedule[R, Any, A]): ZStream[R with Has[Clock], Nothing, A] =
    unwrap(schedule.driver.map(driver => repeatZIOOption(driver.next(()))))

  /**
   * Creates a stream from a [[zio.stm.TQueue]] of values.
   */
  def fromTQueue[A](queue: TQueue[A]): ZStream[Any, Nothing, A] =
    repeatZIOChunk(queue.take.map(Chunk.single(_)).commit)

  /**
   * Creates a stream from an effect producing a value of type `A`
   */
  def fromZIO[R, E, A](fa: ZIO[R, E, A]): ZStream[R, E, A] =
    fromZIOOption(fa.mapError(Some(_)))

  /**
   * Creates a stream from an effect producing a value of type `A` or an empty Stream
   */
  def fromZIOOption[R, E, A](fa: ZIO[R, Option[E], A]): ZStream[R, E, A] =
    new ZStream(
      ZChannel.unwrap(
        fa.fold(
          {
            case Some(e) => ZChannel.fail(e)
            case None    => ZChannel.end(())
          },
          a => ZChannel.write(Chunk(a))
        )
      )
    )

  /**
   * The stream that always halts with `cause`.
   */
  @deprecated("use failCause", "2.0.0")
  def halt[E](cause: => Cause[E]): ZStream[Any, E, Nothing] =
    failCause(cause)

  /**
   * The infinite stream of iterative function application: a, f(a), f(f(a)), f(f(f(a))), ...
   */
  def iterate[A](a: A)(f: A => A): ZStream[Any, Nothing, A] =
    unfold(a)(a => Some((a, f(a))))

  /**
   * Creates a single-valued stream from a managed resource
   */
  def managed[R, E, A](managed: ZManaged[R, E, A]): ZStream[R, E, A] =
    new ZStream(ZChannel.managedOut(managed.map(Chunk.single)))

  /**
   * Merges a variable list of streams in a non-deterministic fashion.
   * Up to `n` streams may be consumed in parallel and up to
   * `outputBuffer` chunks may be buffered by this operator.
   */
  def mergeAll[R, E, O](n: Int, outputBuffer: Int = 16)(
    streams: ZStream[R, E, O]*
  ): ZStream[R, E, O] =
    fromIterable(streams).flattenPar(n, outputBuffer)

  /**
   * Like [[mergeAll]], but runs all streams concurrently.
   */
  def mergeAllUnbounded[R, E, O](outputBuffer: Int = 16)(
    streams: ZStream[R, E, O]*
  ): ZStream[R, E, O] = mergeAll(Int.MaxValue, outputBuffer)(streams: _*)

  /**
   * The stream that never produces any value or fails with any error.
   */
  val never: ZStream[Any, Nothing, Nothing] =
    ZStream.fromZIO(ZIO.never)

  /**
   * Like [[unfold]], but allows the emission of values to end one step further than
   * the unfolding of the state. This is useful for embedding paginated APIs,
   * hence the name.
   */
  def paginate[R, E, A, S](s: S)(f: S => (A, Option[S])): ZStream[Any, Nothing, A] =
    paginateChunk(s) { s =>
      val page = f(s)
      Chunk.single(page._1) -> page._2
    }

  /**
   * Like [[unfoldChunk]], but allows the emission of values to end one step further than
   * the unfolding of the state. This is useful for embedding paginated APIs,
   * hence the name.
   */
  def paginateChunk[A, S](s: S)(f: S => (Chunk[A], Option[S])): ZStream[Any, Nothing, A] = {
    def loop(s: S): ZChannel[Any, Any, Any, Any, Nothing, Chunk[A], Any] =
      f(s) match {
        case (as, Some(s)) => ZChannel.write(as) *> loop(s)
        case (as, None)    => ZChannel.write(as) *> ZChannel.end(())
      }

    new ZStream(loop(s))
  }

  /**
   * Like [[unfoldChunkM]], but allows the emission of values to end one step further than
   * the unfolding of the state. This is useful for embedding paginated APIs,
   * hence the name.
   */
  @deprecated("use paginateChunkZIO", "2.0.0")
  def paginateChunkM[R, E, A, S](s: S)(f: S => ZIO[R, E, (Chunk[A], Option[S])]): ZStream[R, E, A] =
    paginateChunkZIO(s)(f)

  /**
   * Like [[unfoldChunkZIO]], but allows the emission of values to end one step further than
   * the unfolding of the state. This is useful for embedding paginated APIs,
   * hence the name.
   */
  def paginateChunkZIO[R, E, A, S](s: S)(f: S => ZIO[R, E, (Chunk[A], Option[S])]): ZStream[R, E, A] = {
    def loop(s: S): ZChannel[R, Any, Any, Any, E, Chunk[A], Any] =
      ZChannel.unwrap {
        f(s).map {
          case (as, Some(s)) => ZChannel.write(as) *> loop(s)
          case (as, None)    => ZChannel.write(as) *> ZChannel.end(())
        }
      }

    new ZStream(loop(s))
  }

  /**
   * Like [[unfoldM]], but allows the emission of values to end one step further than
   * the unfolding of the state. This is useful for embedding paginated APIs,
   * hence the name.
   */
  @deprecated("use paginateZIO", "2.0.0")
  def paginateM[R, E, A, S](s: S)(f: S => ZIO[R, E, (A, Option[S])]): ZStream[R, E, A] =
    paginateZIO(s)(f)

  /**
   * Like [[unfoldZIO]], but allows the emission of values to end one step further than
   * the unfolding of the state. This is useful for embedding paginated APIs,
   * hence the name.
   */
  def paginateZIO[R, E, A, S](s: S)(f: S => ZIO[R, E, (A, Option[S])]): ZStream[R, E, A] =
    paginateChunkZIO(s)(f(_).map { case (a, s) => Chunk.single(a) -> s })

  /**
   * Constructs a stream from a range of integers (lower bound included, upper bound not included)
   */
  def range(min: Int, max: Int, chunkSize: Int = DefaultChunkSize): ZStream[Any, Nothing, Int] = {
    def go(current: Int): ZChannel[Any, Any, Any, Any, Nothing, Chunk[Int], Any] = {
      val remaining = max - current

      if (remaining > chunkSize)
        ZChannel.write(Chunk.fromArray(Array.range(current, current + chunkSize))) *> go(current + chunkSize)
      else {
        ZChannel.write(Chunk.fromArray(Array.range(current, current + remaining)))
      }
    }

    new ZStream(go(min))
  }

  /**
   * Repeats the provided value infinitely.
   */
  def repeat[A](a: => A): ZStream[Any, Nothing, A] =
    new ZStream(ZChannel.write(Chunk.single(a)).repeated)

  /**
   * Creates a stream from an effect producing a value of type `A` which repeats forever.
   */
  @deprecated("use repeatZIO", "2.0.0")
  def repeatEffect[R, E, A](fa: ZIO[R, E, A]): ZStream[R, E, A] =
    repeatZIO(fa)

  /**
   * Creates a stream from an effect producing values of type `A` until it fails with None.
   */
  @deprecated("use repeatZIOOption", "2.0.0")
  def repeatEffectOption[R, E, A](fa: ZIO[R, Option[E], A]): ZStream[R, E, A] =
    repeatZIOOption(fa)

  /**
   * Creates a stream from an effect producing chunks of `A` values which repeats forever.
   */
  @deprecated("use repeatZIOChunk", "2.0.0")
  def repeatEffectChunk[R, E, A](fa: ZIO[R, E, Chunk[A]]): ZStream[R, E, A] =
    repeatZIOChunk(fa)

  /**
   * Creates a stream from an effect producing chunks of `A` values until it fails with None.
   */
  @deprecated("use repeatZIOChunkOption", "2.0.0")
  def repeatEffectChunkOption[R, E, A](fa: ZIO[R, Option[E], Chunk[A]]): ZStream[R, E, A] =
    repeatZIOChunkOption(fa)

  /**
   * Creates a stream from an effect producing a value of type `A`, which is repeated using the
   * specified schedule.
   */
  @deprecated("use repeatZIOWith", "2.0.0")
  def repeatEffectWith[R, E, A](effect: ZIO[R, E, A], schedule: Schedule[R, A, Any]): ZStream[R with Has[Clock], E, A] =
    repeatZIOWithSchedule(effect, schedule)

  /**
   * Repeats the value using the provided schedule.
   */
  @deprecated("use repeatWithSchedule", "2.0.0")
  def repeatWith[R, A](a: => A, schedule: Schedule[R, A, _]): ZStream[R with Has[Clock], Nothing, A] =
    repeatWithSchedule(a, schedule)

  /**
   * Repeats the value using the provided schedule.
   */
  def repeatWithSchedule[R, A](a: => A, schedule: Schedule[R, A, _]): ZStream[R with Has[Clock], Nothing, A] =
    repeatZIOWithSchedule(UIO.succeed(a), schedule)

  /**
   * Creates a stream from an effect producing a value of type `A` which repeats forever.
   */
  def repeatZIO[R, E, A](fa: ZIO[R, E, A]): ZStream[R, E, A] =
    repeatZIOOption(fa.mapError(Some(_)))

  /**
   * Creates a stream from an effect producing chunks of `A` values which repeats forever.
   */
  def repeatZIOChunk[R, E, A](fa: ZIO[R, E, Chunk[A]]): ZStream[R, E, A] =
    repeatZIOChunkOption(fa.mapError(Some(_)))

  /**
   * Creates a stream from an effect producing chunks of `A` values until it fails with None.
   */
  def repeatZIOChunkOption[R, E, A](fa: ZIO[R, Option[E], Chunk[A]]): ZStream[R, E, A] =
    unfoldChunkZIO(())(_ =>
      fa.map(chunk => Some((chunk, ()))).catchAll {
        case None    => ZIO.none
        case Some(e) => ZIO.fail(e)
      }
    )

  /**
   * Creates a stream from an effect producing values of type `A` until it fails with None.
   */
  def repeatZIOOption[R, E, A](fa: ZIO[R, Option[E], A]): ZStream[R, E, A] =
    repeatZIOChunkOption(fa.map(Chunk.single(_)))

  /**
   * Creates a stream from an effect producing a value of type `A`, which is repeated using the
   * specified schedule.
   */
  def repeatZIOWithSchedule[R, E, A](
    effect: ZIO[R, E, A],
    schedule: Schedule[R, A, Any]
  ): ZStream[R with Has[Clock], E, A] =
    ZStream.fromZIO(effect zip schedule.driver).flatMap { case (a, driver) =>
      ZStream.succeed(a) ++
        ZStream.unfoldZIO(a)(driver.next(_).foldZIO(ZIO.succeed(_), _ => effect.map(nextA => Some(nextA -> nextA))))
    }

  /**
   * Accesses the specified service in the environment of the effect.
   */
  def service[A: Tag]: ZStream[Has[A], Nothing, A] =
    ZStream.access(_.get[A])

  /**
   * Accesses the service corresponding to the specified key in the
   * environment.
   */
  def serviceAt[Service]: ZStream.ServiceAtPartiallyApplied[Service] =
    new ZStream.ServiceAtPartiallyApplied[Service]

  /**
   * Accesses the specified services in the environment of the effect.
   */
  @deprecated("use service", "2.0.0")
  def services[A: Tag, B: Tag]: ZStream[Has[A] with Has[B], Nothing, (A, B)] =
    ZStream.access(r => (r.get[A], r.get[B]))

  /**
   * Accesses the specified services in the environment of the effect.
   */
  @deprecated("use service", "2.0.0")
  def services[A: Tag, B: Tag, C: Tag]: ZStream[Has[A] with Has[B] with Has[C], Nothing, (A, B, C)] =
    ZStream.access(r => (r.get[A], r.get[B], r.get[C]))

  /**
   * Accesses the specified services in the environment of the effect.
   */
  @deprecated("use service", "2.0.0")
  def services[A: Tag, B: Tag, C: Tag, D: Tag]
    : ZStream[Has[A] with Has[B] with Has[C] with Has[D], Nothing, (A, B, C, D)] =
    ZStream.access(r => (r.get[A], r.get[B], r.get[C], r.get[D]))

  /**
   * Creates a single-valued pure stream
   */
  def succeed[A](a: => A): ZStream[Any, Nothing, A] =
    fromChunk(Chunk.single(a))

  /**
   * A stream that emits Unit values spaced by the specified duration.
   */
  def tick(interval: Duration): ZStream[Has[Clock], Nothing, Unit] =
    repeatWithSchedule((), Schedule.spaced(interval))

  /**
   * A stream that contains a single `Unit` value.
   */
  val unit: ZStream[Any, Nothing, Unit] =
    succeed(())

  /**
   * Creates a stream by peeling off the "layers" of a value of type `S`
   */
  def unfold[S, A](s: S)(f: S => Option[(A, S)]): ZStream[Any, Nothing, A] =
    unfoldChunk(s)(f(_).map { case (a, s) => Chunk.single(a) -> s })

  /**
   * Creates a stream by peeling off the "layers" of a value of type `S`.
   */
  def unfoldChunk[S, A](s: S)(f: S => Option[(Chunk[A], S)]): ZStream[Any, Nothing, A] = {
    def loop(s: S): ZChannel[Any, Any, Any, Any, Nothing, Chunk[A], Any] =
      f(s) match {
        case Some((as, s)) => ZChannel.write(as) *> loop(s)
        case None          => ZChannel.end(())
      }

    new ZStream(loop(s))
  }

  /**
   * Creates a stream by effectfully peeling off the "layers" of a value of type `S`
   */
  @deprecated("use unfoldChunkZIO", "2.0.0")
  def unfoldChunkM[R, E, A, S](s: S)(f: S => ZIO[R, E, Option[(Chunk[A], S)]]): ZStream[R, E, A] =
    unfoldChunkZIO(s)(f)

  /**
   * Creates a stream by effectfully peeling off the "layers" of a value of type `S`
   */
  def unfoldChunkZIO[R, E, A, S](s: S)(f: S => ZIO[R, E, Option[(Chunk[A], S)]]): ZStream[R, E, A] = {
    def loop(s: S): ZChannel[R, Any, Any, Any, E, Chunk[A], Any] =
      ZChannel.unwrap {
        f(s).map {
          case Some((as, s)) => ZChannel.write(as) *> loop(s)
          case None          => ZChannel.end(())
        }
      }

    new ZStream(loop(s))
  }

  /**
   * Creates a stream by effectfully peeling off the "layers" of a value of type `S`
   */
  @deprecated("use unfoldZIO", "2.0.0")
  def unfoldM[R, E, A, S](s: S)(f: S => ZIO[R, E, Option[(A, S)]]): ZStream[R, E, A] =
    unfoldZIO(s)(f)

  /**
   * Creates a stream by effectfully peeling off the "layers" of a value of type `S`
   */
  def unfoldZIO[R, E, A, S](s: S)(f: S => ZIO[R, E, Option[(A, S)]]): ZStream[R, E, A] =
    unfoldChunkZIO(s)(f(_).map(_.map { case (a, s) => Chunk.single(a) -> s }))

  /**
   * Creates a stream produced from an effect
   */
  def unwrap[R, E, A](fa: ZIO[R, E, ZStream[R, E, A]]): ZStream[R, E, A] =
    fromZIO(fa).flatten

  /**
   * Creates a stream produced from a [[ZManaged]]
   */
  def unwrapManaged[R, E, A](fa: ZManaged[R, E, ZStream[R, E, A]]): ZStream[R, E, A] =
    managed(fa).flatten

  /**
   * Zips the specified streams together with the specified function.
   */
  @deprecated("use zip", "2.0.0")
  def zipN[R, E, A, B, C](zStream1: ZStream[R, E, A], zStream2: ZStream[R, E, B])(
    f: (A, B) => C
  ): ZStream[R, E, C] =
    zStream1.zipWith(zStream2)(f)

  /**
   * Zips with specified streams together with the specified function.
   */
  @deprecated("use zip", "2.0.0")
  def zipN[R, E, A, B, C, D](zStream1: ZStream[R, E, A], zStream2: ZStream[R, E, B], zStream3: ZStream[R, E, C])(
    f: (A, B, C) => D
  ): ZStream[R, E, D] =
    (zStream1 <&> zStream2 <&> zStream3).map(f.tupled)

  /**
   * Returns an effect that executes the specified effects in parallel,
   * combining their results with the specified `f` function. If any effect
   * fails, then the other effects will be interrupted.
   */
  @deprecated("use zip", "2.0.0")
  def zipN[R, E, A, B, C, D, F](
    zStream1: ZStream[R, E, A],
    zStream2: ZStream[R, E, B],
    zStream3: ZStream[R, E, C],
    zStream4: ZStream[R, E, D]
  )(f: (A, B, C, D) => F): ZStream[R, E, F] =
    (zStream1 <&> zStream2 <&> zStream3 <&> zStream4).map(f.tupled)

  final class AccessPartiallyApplied[R](private val dummy: Boolean = true) extends AnyVal {
    def apply[A](f: R => A): ZStream[R, Nothing, A] =
      ZStream.environment[R].map(f)
  }

  final class AccessZIOPartiallyApplied[R](private val dummy: Boolean = true) extends AnyVal {
    def apply[R1 <: R, E, A](f: R => ZIO[R1, E, A]): ZStream[R with R1, E, A] =
      ZStream.environment[R].mapZIO(f)
  }

  final class AccessStreamPartiallyApplied[R](private val dummy: Boolean = true) extends AnyVal {
    def apply[R1 <: R, E, A](f: R => ZStream[R1, E, A]): ZStream[R with R1, E, A] =
      ZStream.environment[R].flatMap(f)
  }

  final class ServiceAtPartiallyApplied[Service](private val dummy: Boolean = true) extends AnyVal {
    def apply[Key](
      key: => Key
    )(implicit tag: Tag[Map[Key, Service]]): ZStream[HasMany[Key, Service], Nothing, Option[Service]] =
      ZStream.access(_.getAt(key))
  }

  /**
   * Representation of a grouped stream.
   * This allows to filter which groups will be processed.
   * Once this is applied all groups will be processed in parallel and the results will
   * be merged in arbitrary order.
   */
  final class GroupBy[-R, +E, +K, +V](
    private val grouped: ZStream[R, E, (K, Dequeue[Exit[Option[E], V]])],
    private val buffer: Int
  ) {

    /**
     * Only consider the first n groups found in the stream.
     */
    def first(n: Int): GroupBy[R, E, K, V] = {
      val g1 = grouped.zipWithIndex.filterZIO { case elem @ ((_, q), i) =>
        if (i < n) ZIO.succeedNow(elem).as(true)
        else q.shutdown.as(false)
      }.map(_._1)
      new GroupBy(g1, buffer)
    }

    /**
     * Filter the groups to be processed.
     */
    def filter(f: K => Boolean): GroupBy[R, E, K, V] = {
      val g1 = grouped.filterZIO { case elem @ (k, q) =>
        if (f(k)) ZIO.succeedNow(elem).as(true)
        else q.shutdown.as(false)
      }
      new GroupBy(g1, buffer)
    }

    /**
     * Run the function across all groups, collecting the results in an arbitrary order.
     */
    def apply[R1 <: R, E1 >: E, A](f: (K, ZStream[Any, E, V]) => ZStream[R1, E1, A]): ZStream[R1, E1, A] =
      grouped.flatMapPar[R1, E1, A](Int.MaxValue) { case (k, q) =>
        f(k, ZStream.fromQueueWithShutdown(q).flattenExitOption)
      }
  }

  final class ProvideSomeLayer[R0, -R, +E, +A](private val self: ZStream[R, E, A]) extends AnyVal {
    def apply[E1 >: E, R1](
      layer: ZLayer[R0, E1, R1]
    )(implicit ev1: R0 with R1 <:< R, ev2: Has.Union[R0, R1], tagged: Tag[R1]): ZStream[R0, E1, A] =
      self.provideLayer[E1, R0, R0 with R1](ZLayer.environment[R0] ++ layer)
  }

  final class UpdateService[-R, +E, +A, M](private val self: ZStream[R, E, A]) extends AnyVal {
    def apply[R1 <: R with Has[M]](f: M => M)(implicit ev: Has.IsHas[R1], tag: Tag[M]): ZStream[R1, E, A] =
      self.provideSome(ev.update(_, f))
  }

  final class UpdateServiceAt[-R, +E, +A, Service](private val self: ZStream[R, E, A]) extends AnyVal {
    def apply[R1 <: R with HasMany[Key, Service], Key](key: => Key)(
      f: Service => Service
    )(implicit ev: Has.IsHas[R1], tag: Tag[Map[Key, Service]]): ZStream[R1, E, A] =
      self.provideSome(ev.updateAt(_, key, f))
  }

  /**
   * A `ZStreamConstructor[Input]` knows how to construct a `ZStream` value
   * from an input of type `Input`. This allows the type of the `ZStream`
   * value constructed to depend on `Input`.
   */
  trait ZStreamConstructor[Input] {

    /**
     * The type of the `ZStream` value.
     */
    type Out

    /**
     * Constructs a `ZStream` value from the specified input.
     */
    def make(input: => Input): Out
  }

  object ZStreamConstructor extends ZStreamConstructorPlatformSpecific {

    /**
     * Constructs a `ZStream[RB, EB, B]` from a
     * `ZHub[RA, RB, EA, EB, A, Chunk[B]]`.
     */
    implicit def ChunkHubConstructor[RA, RB, EA, EB, A, B]
      : WithOut[ZHub[RA, RB, EA, EB, A, Chunk[B]], ZStream[RB, EB, B]] =
      new ZStreamConstructor[ZHub[RA, RB, EA, EB, A, Chunk[B]]] {
        type Out = ZStream[RB, EB, B]
        def make(input: => ZHub[RA, RB, EA, EB, A, Chunk[B]]): ZStream[RB, EB, B] =
          ZStream.fromChunkHub(input)
      }

    /**
     * Constructs a `ZStream[RB, EB, B]` from a
     * `ZQueue[RA, RB, EA, EB, A, Chunk[B]]`.
     */
    implicit def ChunkQueueConstructor[RA, RB, EA, EB, A, B]
      : WithOut[ZQueue[RA, RB, EA, EB, A, Chunk[B]], ZStream[RB, EB, B]] =
      new ZStreamConstructor[ZQueue[RA, RB, EA, EB, A, Chunk[B]]] {
        type Out = ZStream[RB, EB, B]
        def make(input: => ZQueue[RA, RB, EA, EB, A, Chunk[B]]): ZStream[RB, EB, B] =
          ZStream.fromChunkQueue(input)
      }

    /**
     * Constructs a `ZStream[Any, Nothing, A]` from an `Iterable[Chunk[A]]`.
     */
    implicit def ChunksConstructor[A, Collection[Element] <: Iterable[Element]]
      : WithOut[Collection[Chunk[A]], ZStream[Any, Nothing, A]] =
      new ZStreamConstructor[Collection[Chunk[A]]] {
        type Out = ZStream[Any, Nothing, A]
        def make(input: => Collection[Chunk[A]]): ZStream[Any, Nothing, A] =
          ZStream.fromIterable(input).flatMap(ZStream.fromChunk(_))
      }

    /**
     * Constructs a `ZStream[R, E, A]` from a `ZIO[R, E, Iterable[A]]`.
     */
    implicit def IterableZIOConstructor[R, E, A, Collection[Element] <: Iterable[Element]]
      : WithOut[ZIO[R, E, Collection[A]], ZStream[R, E, A]] =
      new ZStreamConstructor[ZIO[R, E, Collection[A]]] {
        type Out = ZStream[R, E, A]
        def make(input: => ZIO[R, E, Collection[A]]): ZStream[R, E, A] =
          ZStream.fromIterableZIO(input)
      }

    /**
     * Constructs a `ZStream[Any, Throwable, A]` from an `Iterator[A]`.
     */
    implicit def IteratorConstructor[A, IteratorLike[Element] <: Iterator[Element]]
      : WithOut[IteratorLike[A], ZStream[Any, Throwable, A]] =
      new ZStreamConstructor[IteratorLike[A]] {
        type Out = ZStream[Any, Throwable, A]
        def make(input: => IteratorLike[A]): ZStream[Any, Throwable, A] =
          ZStream.fromIterator(input)
      }

    /**
     * Constructs a `ZStream[R, Throwable, A]` from a
     * `ZManaged[R, Throwable, Iterator[A]]`.
     */
    implicit def IteratorManagedConstructor[R, E <: Throwable, A, IteratorLike[Element] <: Iterator[Element]]
      : WithOut[ZManaged[R, E, IteratorLike[A]], ZStream[R, Throwable, A]] =
      new ZStreamConstructor[ZManaged[R, E, IteratorLike[A]]] {
        type Out = ZStream[R, Throwable, A]
        def make(input: => ZManaged[R, E, IteratorLike[A]]): ZStream[R, Throwable, A] =
          ZStream.fromIteratorManaged(input)
      }

    /**
     * Constructs a `ZStream[R, Throwable, A]` from a
     * `ZIO[R, Throwable, Iterator[A]]`.
     */
    implicit def IteratorZIOConstructor[R, E <: Throwable, A, IteratorLike[Element] <: Iterator[Element]]
      : WithOut[ZIO[R, E, IteratorLike[A]], ZStream[R, Throwable, A]] =
      new ZStreamConstructor[ZIO[R, E, IteratorLike[A]]] {
        type Out = ZStream[R, Throwable, A]
        def make(input: => ZIO[R, E, IteratorLike[A]]): ZStream[R, Throwable, A] =
          ZStream.fromIteratorZIO(input)
      }

    /**
     * Constructs a `ZStream[Any, Throwable, A]` from a
     * `java.util.Iterator[A]`.
     */
    implicit def JavaIteratorConstructor[A, JaveIteratorLike[Element] <: java.util.Iterator[Element]]
      : WithOut[JaveIteratorLike[A], ZStream[Any, Throwable, A]] =
      new ZStreamConstructor[JaveIteratorLike[A]] {
        type Out = ZStream[Any, Throwable, A]
        def make(input: => JaveIteratorLike[A]): ZStream[Any, Throwable, A] =
          ZStream.fromJavaIterator(input)
      }

    /**
     * Constructs a `ZStream[R, Throwable, A]` from a
     * `ZManaged[R, Throwable, java.util.Iterator[A]]`.
     */
    implicit def JavaIteratorManagedConstructor[R, E <: Throwable, A, JaveIteratorLike[Element] <: java.util.Iterator[
      Element
    ]]: WithOut[ZManaged[R, E, JaveIteratorLike[A]], ZStream[R, Throwable, A]] =
      new ZStreamConstructor[ZManaged[R, E, JaveIteratorLike[A]]] {
        type Out = ZStream[R, Throwable, A]
        def make(input: => ZManaged[R, E, JaveIteratorLike[A]]): ZStream[R, Throwable, A] =
          ZStream.fromJavaIteratorManaged(input)
      }

    /**
     * Constructs a `ZStream[R, Throwable, A]` from a
     * `ZIO[R, Throwable, java.util.Iterator[A]]`.
     */
    implicit def JavaIteratorZIOConstructor[R, E <: Throwable, A, JaveIteratorLike[Element] <: java.util.Iterator[
      Element
    ]]: WithOut[ZIO[R, E, JaveIteratorLike[A]], ZStream[R, Throwable, A]] =
      new ZStreamConstructor[ZIO[R, E, JaveIteratorLike[A]]] {
        type Out = ZStream[R, Throwable, A]
        def make(input: => ZIO[R, E, JaveIteratorLike[A]]): ZStream[R, Throwable, A] =
          ZStream.fromJavaIteratorZIO(input)
      }

    /**
     * Constructs a `ZStream[R, Nothing, A]` from a `Schedule[R, Any, A]`.
     */
    implicit def ScheduleConstructor[R, A]: WithOut[Schedule[R, Any, A], ZStream[R with Has[Clock], Nothing, A]] =
      new ZStreamConstructor[Schedule[R, Any, A]] {
        type Out = ZStream[R with Has[Clock], Nothing, A]
        def make(input: => Schedule[R, Any, A]): ZStream[R with Has[Clock], Nothing, A] =
          ZStream.fromSchedule(input)
      }

    /**
     * Constructs a `ZStream[Any, Nothing, A]` from a `TQueue[A]`.
     */
    implicit def TQueueConstructor[A]: WithOut[TQueue[A], ZStream[Any, Nothing, A]] =
      new ZStreamConstructor[TQueue[A]] {
        type Out = ZStream[Any, Nothing, A]
        def make(input: => TQueue[A]): ZStream[Any, Nothing, A] =
          ZStream.fromTQueue(input)
      }
  }

  trait ZStreamConstructorLowPriority1 extends ZStreamConstructorLowPriority2 {

    /**
     * Constructs a `ZStream[Any, Nothing, A]` from a `Chunk[A]`.
     */
    implicit def ChunkConstructor[A]: WithOut[Chunk[A], ZStream[Any, Nothing, A]] =
      new ZStreamConstructor[Chunk[A]] {
        type Out = ZStream[Any, Nothing, A]
        def make(input: => Chunk[A]): ZStream[Any, Nothing, A] =
          ZStream.fromChunk(input)
      }

    /**
     * Constructs a `ZStream[RB, EB, B]` from a `ZHub[RA, RB, EA, EB, A, B]`.
     */
    implicit def HubConstructor[RA, RB, EA, EB, A, B]: WithOut[ZHub[RA, RB, EA, EB, A, B], ZStream[RB, EB, B]] =
      new ZStreamConstructor[ZHub[RA, RB, EA, EB, A, B]] {
        type Out = ZStream[RB, EB, B]
        def make(input: => ZHub[RA, RB, EA, EB, A, B]): ZStream[RB, EB, B] =
          ZStream.fromHub(input)
      }

    /**
     * Constructs a `ZStream[Any, Nothing, A]` from a `Iterable[A]`.
     */
    implicit def IterableConstructor[A, Collection[Element] <: Iterable[Element]]
      : WithOut[Collection[A], ZStream[Any, Nothing, A]] =
      new ZStreamConstructor[Collection[A]] {
        type Out = ZStream[Any, Nothing, A]
        def make(input: => Collection[A]): ZStream[Any, Nothing, A] =
          ZStream.fromIterable(input)
      }

    /**
     * Constructs a `ZStream[RB, EB, B]` from a `ZQueue[RA, RB, EA, EB, A, B]`.
     */
    implicit def QueueConstructor[RA, RB, EA, EB, A, B]: WithOut[ZQueue[RA, RB, EA, EB, A, B], ZStream[RB, EB, B]] =
      new ZStreamConstructor[ZQueue[RA, RB, EA, EB, A, B]] {
        type Out = ZStream[RB, EB, B]
        def make(input: => ZQueue[RA, RB, EA, EB, A, B]): ZStream[RB, EB, B] =
          ZStream.fromQueue(input)
      }

    /**
     * Construct a `ZStream[R, E, A]` from a `ZIO[R, Option[E], A]`.
     */
    implicit def ZIOOptionConstructor[R, E, A]: WithOut[ZIO[R, Option[E], A], ZStream[R, E, A]] =
      new ZStreamConstructor[ZIO[R, Option[E], A]] {
        type Out = ZStream[R, E, A]
        def make(input: => ZIO[R, Option[E], A]): ZStream[R, E, A] =
          ZStream.fromZIOOption(input)
      }

    /**
     * Construct a `ZStream[R, E, A]` from a `ZIO[R, Option[E], A]`.
     */
    implicit def ZIOOptionNoneConstructor[R, A]: WithOut[ZIO[R, None.type, A], ZStream[R, Nothing, A]] =
      new ZStreamConstructor[ZIO[R, None.type, A]] {
        type Out = ZStream[R, Nothing, A]
        def make(input: => ZIO[R, None.type, A]): ZStream[R, Nothing, A] =
          ZStream.fromZIOOption(input)
      }

    /**
     * Construct a `ZStream[R, E, A]` from a `ZIO[R, Option[E], A]`.
     */
    implicit def ZIOOptionSomeConstructor[R, E, A]: WithOut[ZIO[R, Some[E], A], ZStream[R, E, A]] =
      new ZStreamConstructor[ZIO[R, Some[E], A]] {
        type Out = ZStream[R, E, A]
        def make(input: => ZIO[R, Some[E], A]): ZStream[R, E, A] =
          ZStream.fromZIOOption(input)
      }
  }

  trait ZStreamConstructorLowPriority2 extends ZStreamConstructorLowPriority3 {

    /**
     * Construct a `ZStream[R, E, A]` from a `ZIO[R, E, A]`.
     */
    implicit def ZIOConstructor[R, E, A]: WithOut[ZIO[R, E, A], ZStream[R, E, A]] =
      new ZStreamConstructor[ZIO[R, E, A]] {
        type Out = ZStream[R, E, A]
        def make(input: => ZIO[R, E, A]): ZStream[R, E, A] =
          ZStream.fromZIO(input)
      }
  }

  trait ZStreamConstructorLowPriority3 {

    /**
     * The type of the `ZStreamConstructor` with the type of the `ZStream` value.
     */
    type WithOut[In, Out0] = ZStreamConstructor[In] { type Out = Out0 }

    /**
     * Construct a `ZStream[R, E, A]` from a `ZIO[R, E, A]`.
     */
    implicit def SucceedConstructor[A]: WithOut[A, ZStream[Any, Nothing, A]] =
      new ZStreamConstructor[A] {
        type Out = ZStream[Any, Nothing, A]
        def make(input: => A): ZStream[Any, Nothing, A] =
          ZStream.succeed(input)
      }
  }

  type Pull[-R, +E, +A] = ZIO[R, Option[E], Chunk[A]]

  private[zio] object Pull {
    def emit[A](a: A): IO[Nothing, Chunk[A]]                                      = UIO(Chunk.single(a))
    def emit[A](as: Chunk[A]): IO[Nothing, Chunk[A]]                              = UIO(as)
    def fromDequeue[E, A](d: Dequeue[stream.Take[E, A]]): IO[Option[E], Chunk[A]] = d.take.flatMap(_.done)
    def fail[E](e: E): IO[Option[E], Nothing]                                     = IO.fail(Some(e))
    def failCause[E](c: Cause[E]): IO[Option[E], Nothing]                         = IO.failCause(c).mapError(Some(_))
    @deprecated("use failCause", "2.0.0")
    def halt[E](c: Cause[E]): IO[Option[E], Nothing] = failCause(c)
    def empty[A]: IO[Nothing, Chunk[A]]              = UIO(Chunk.empty)
    val end: IO[Option[Nothing], Nothing]            = IO.fail(None)
  }

  @deprecated("use zio.stream.Take instead", "1.0.0")
  type Take[+E, +A] = Exit[Option[E], Chunk[A]]

  object Take {
    @deprecated("use zio.stream.Take.end instead", "1.0.0")
    val End: Exit[Option[Nothing], Nothing] = Exit.fail(None)
  }

  private[zio] case class BufferedPull[R, E, A](
    upstream: ZIO[R, Option[E], Chunk[A]],
    done: Ref[Boolean],
    cursor: Ref[(Chunk[A], Int)]
  ) {
    def ifNotDone[R1, E1, A1](fa: ZIO[R1, Option[E1], A1]): ZIO[R1, Option[E1], A1] =
      done.get.flatMap(
        if (_) Pull.end
        else fa
      )

    def update: ZIO[R, Option[E], Unit] =
      ifNotDone {
        upstream.foldZIO(
          {
            case None    => done.set(true) *> Pull.end
            case Some(e) => Pull.fail(e)
          },
          chunk => cursor.set(chunk -> 0)
        )
      }

    def pullElement: ZIO[R, Option[E], A] =
      ifNotDone {
        cursor.modify { case (chunk, idx) =>
          if (idx >= chunk.size) (update *> pullElement, (Chunk.empty, 0))
          else (UIO.succeedNow(chunk(idx)), (chunk, idx + 1))
        }.flatten
      }

    def pullChunk: ZIO[R, Option[E], Chunk[A]] =
      ifNotDone {
        cursor.modify { case (chunk, idx) =>
          if (idx >= chunk.size) (update *> pullChunk, (Chunk.empty, 0))
          else (UIO.succeedNow(chunk.drop(idx)), (Chunk.empty, 0))
        }.flatten
      }

  }

  private[zio] object BufferedPull {
    def make[R, E, A](
      pull: ZIO[R, Option[E], Chunk[A]]
    ): ZIO[R, Nothing, BufferedPull[R, E, A]] =
      for {
        done   <- Ref.make(false)
        cursor <- Ref.make[(Chunk[A], Int)](Chunk.empty -> 0)
      } yield BufferedPull(pull, done, cursor)
  }

  /**
   * A synchronous queue-like abstraction that allows a producer to offer
   * an element and wait for it to be taken, and allows a consumer to wait
   * for an element to be available.
   */
  private[zio] class Handoff[A](ref: Ref[Handoff.State[A]]) {
    def offer(a: A): UIO[Unit] =
      Promise.make[Nothing, Unit].flatMap { p =>
        ref.modify {
          case s @ Handoff.State.Full(_, notifyProducer) => (notifyProducer.await *> offer(a), s)
          case Handoff.State.Empty(notifyConsumer)       => (notifyConsumer.succeed(()) *> p.await, Handoff.State.Full(a, p))
        }.flatten
      }

    def take: UIO[A] =
      Promise.make[Nothing, Unit].flatMap { p =>
        ref.modify {
          case Handoff.State.Full(a, notifyProducer)   => (notifyProducer.succeed(()).as(a), Handoff.State.Empty(p))
          case s @ Handoff.State.Empty(notifyConsumer) => (notifyConsumer.await *> take, s)
        }.flatten
      }

    def poll: UIO[Option[A]] =
      Promise.make[Nothing, Unit].flatMap { p =>
        ref.modify {
          case Handoff.State.Full(a, notifyProducer) => (notifyProducer.succeed(()).as(Some(a)), Handoff.State.Empty(p))
          case s @ Handoff.State.Empty(_)            => (ZIO.succeedNow(None), s)
        }.flatten
      }
  }

  private[zio] object Handoff {
    def make[A]: UIO[Handoff[A]] =
      Promise
        .make[Nothing, Unit]
        .flatMap(p => Ref.make[State[A]](State.Empty(p)))
        .map(new Handoff(_))

    sealed trait State[+A]
    object State {
      case class Empty(notifyConsumer: Promise[Nothing, Unit])          extends State[Nothing]
      case class Full[+A](a: A, notifyProducer: Promise[Nothing, Unit]) extends State[A]
    }
  }

  sealed trait TerminationStrategy
  object TerminationStrategy {
    case object Left   extends TerminationStrategy
    case object Right  extends TerminationStrategy
    case object Both   extends TerminationStrategy
    case object Either extends TerminationStrategy
  }

  implicit final class RefineToOrDieOps[R, E <: Throwable, A](private val self: ZStream[R, E, A]) extends AnyVal {

    /**
     * Keeps some of the errors, and terminates the fiber with the rest.
     */
    def refineToOrDie[E1 <: E: ClassTag](implicit ev: CanFail[E]): ZStream[R, E1, A] =
      self.refineOrDie { case e: E1 => e }
  }

  private[zio] class Rechunker[A](n: Int) {
    private var builder: ChunkBuilder[A] = ChunkBuilder.make(n)
    private var pos: Int                 = 0

    def write(elem: A): Chunk[A] = {
      builder += elem
      pos += 1
      if (pos == n) {
        val result = builder.result()
        builder = ChunkBuilder.make(n)
        pos = 0
        result
      } else {
        null
      }
    }

    def emitIfNotEmpty(): ZChannel[Any, Any, Any, Any, Nothing, Chunk[A], Unit] =
      if (pos != 0) {
        ZChannel.write(builder.result())
      } else {
        ZChannel.unit
      }
  }

  private[zio] sealed trait SinkEndReason[+C]
  private[zio] object SinkEndReason {
    case object SinkEnd             extends SinkEndReason[Nothing]
    case object ScheduleTimeout     extends SinkEndReason[Nothing]
    case class ScheduleEnd[C](c: C) extends SinkEndReason[C]
    case object UpstreamEnd         extends SinkEndReason[Nothing]
  }

  private[zio] sealed trait HandoffSignal[C, E, A]
  private[zio] object HandoffSignal {
    case class Emit[C, E, A](els: Chunk[A])           extends HandoffSignal[C, E, A]
    case class Halt[C, E, A](error: Cause[E])         extends HandoffSignal[C, E, A]
    case class End[C, E, A](reason: SinkEndReason[C]) extends HandoffSignal[C, E, A]
  }

  private[zio] sealed trait DebounceState[+E, +A]
  private[zio] object DebounceState {
    case object NotStarted                                               extends DebounceState[Nothing, Nothing]
    case class Previous[A](fiber: Fiber[Nothing, Chunk[A]])              extends DebounceState[Nothing, A]
    case class Current[E, A](fiber: Fiber[E, HandoffSignal[Unit, E, A]]) extends DebounceState[E, A]
  }

  /**
   * An `Emit[R, E, A, B]` represents an asynchronous callback that can be
   * called multiple times. The callback can be called with a value of type
   * `ZIO[R, Option[E], Chunk[A]]`, where succeeding with a `Chunk[A]`
   * indicates to emit those elements, failing with `Some[E]` indicates to
   * terminate with that error, and failing with `None` indicates to terminate
   * with an end of stream signal.
   */
  trait Emit[+R, -E, -A, +B] extends (ZIO[R, Option[E], Chunk[A]] => B) {

    def apply(v1: ZIO[R, Option[E], Chunk[A]]): B

    /**
     * Emits a chunk containing the specified values.
     */
    def chunk(as: Chunk[A]): B =
      apply(ZIO.succeedNow(as))

    /**
     * Terminates with a cause that dies with the specified `Throwable`.
     */
    def die(t: Throwable): B =
      apply(ZIO.die(t))

    /**
     * Terminates with a cause that dies with a `Throwable` with the specified
     * message.
     */
    def dieMessage(message: String): B =
      apply(ZIO.dieMessage(message))

    /**
     * Either emits the specified value if this `Exit` is a `Success` or else
     * terminates with the specified cause if this `Exit` is a `Failure`.
     */
    def done(exit: Exit[E, A]): B =
      apply(ZIO.done(exit.mapBoth(e => Some(e), a => Chunk(a))))

    /**
     * Terminates with an end of stream signal.
     */
    def end: B =
      apply(ZIO.fail(None))

    /**
     * Terminates with the specified error.
     */
    def fail(e: E): B =
      apply(ZIO.fail(Some(e)))

    /**
     * Either emits the success value of this effect or terminates the stream
     * with the failure value of this effect.
     */
    def fromEffect(zio: ZIO[R, E, A]): B =
      apply(zio.mapBoth(e => Some(e), a => Chunk(a)))

    /**
     * Either emits the success value of this effect or terminates the stream
     * with the failure value of this effect.
     */
    def fromEffectChunk(zio: ZIO[R, E, Chunk[A]]): B =
      apply(zio.mapError(e => Some(e)))

    /**
     * Terminates the stream with the specified cause.
     */
    def halt(cause: Cause[E]): B =
      apply(ZIO.failCause(cause.map(e => Some(e))))

    /**
     * Emits a chunk containing the specified value.
     */
    def single(a: A): B =
      apply(ZIO.succeedNow(Chunk(a)))
  }

  /**
   * Provides extension methods for streams that are sorted by distinct keys.
   */
  implicit final class SortedByKey[R, E, K, A](private val self: ZStream[R, E, (K, A)]) {

    /**
     * Zips this stream that is sorted by distinct keys and the specified
     * stream that is sorted by distinct keys to produce a new stream that is
     * sorted by distinct keys. Combines values associated with each key into a
     * tuple, using the specified values `defaultLeft` and `defaultRight` to
     * fill in missing values.
     *
     * This allows zipping potentially unbounded streams of data by key in
     * constant space but the caller is responsible for ensuring that the
     * streams are sorted by distinct keys.
     */
    final def zipAllSortedByKey[R1 <: R, E1 >: E, B](
      that: ZStream[R1, E1, (K, B)]
    )(defaultLeft: A, defaultRight: B)(implicit ord: Ordering[K]): ZStream[R1, E1, (K, (A, B))] =
      zipAllSortedByKeyWith(that)((_, defaultRight), (defaultLeft, _))((_, _))

    /**
     * Zips this stream that is sorted by distinct keys and the specified
     * stream that is sorted by distinct keys to produce a new stream that is
     * sorted by distinct keys. Keeps only values from this stream, using the
     * specified value `default` to fill in missing values.
     *
     * This allows zipping potentially unbounded streams of data by key in
     * constant space but the caller is responsible for ensuring that the
     * streams are sorted by distinct keys.
     */
    final def zipAllSortedByKeyLeft[R1 <: R, E1 >: E, B](
      that: ZStream[R1, E1, (K, B)]
    )(default: A)(implicit ord: Ordering[K]): ZStream[R1, E1, (K, A)] =
      zipAllSortedByKeyWith(that)(identity, _ => default)((a, _) => a)

    /**
     * Zips this stream that is sorted by distinct keys and the specified
     * stream that is sorted by distinct keys to produce a new stream that is
     * sorted by distinct keys. Keeps only values from that stream, using the
     * specified value `default` to fill in missing values.
     *
     * This allows zipping potentially unbounded streams of data by key in
     * constant space but the caller is responsible for ensuring that the
     * streams are sorted by distinct keys.
     */
    final def zipAllSortedByKeyRight[R1 <: R, E1 >: E, B](
      that: ZStream[R1, E1, (K, B)]
    )(default: B)(implicit ord: Ordering[K]): ZStream[R1, E1, (K, B)] =
      zipAllSortedByKeyWith(that)(_ => default, identity)((_, b) => b)

    /**
     * Zips this stream that is sorted by distinct keys and the specified
     * stream that is sorted by distinct keys to produce a new stream that is
     * sorted by distinct keys. Uses the functions `left`, `right`, and `both`
     * to handle the cases where a key and value exist in this stream, that
     * stream, or both streams.
     *
     * This allows zipping potentially unbounded streams of data by key in
     * constant space but the caller is responsible for ensuring that the
     * streams are sorted by distinct keys.
     */
    final def zipAllSortedByKeyWith[R1 <: R, E1 >: E, B, C](
      that: ZStream[R1, E1, (K, B)]
    )(left: A => C, right: B => C)(
      both: (A, B) => C
    )(implicit ord: Ordering[K]): ZStream[R1, E1, (K, C)] =
      zipAllSortedByKeyWithExec(that)(ExecutionStrategy.Parallel)(left, right)(both)

    /**
     * Zips this stream that is sorted by distinct keys and the specified
     * stream that is sorted by distinct keys to produce a new stream that is
     * sorted by distinct keys. Uses the functions `left`, `right`, and `both`
     * to handle the cases where a key and value exist in this stream, that
     * stream, or both streams.
     *
     * This allows zipping potentially unbounded streams of data by key in
     * constant space but the caller is responsible for ensuring that the
     * streams are sorted by distinct keys.
     *
     * The execution strategy `exec` will be used to determine whether to pull
     * from the streams sequentially or in parallel.
     */
    final def zipAllSortedByKeyWithExec[R1 <: R, E1 >: E, B, C](that: ZStream[R1, E1, (K, B)])(
      exec: ExecutionStrategy
    )(left: A => C, right: B => C)(both: (A, B) => C)(implicit ord: Ordering[K]): ZStream[R1, E1, (K, C)] = {

      sealed trait State
      case object DrainLeft                                extends State
      case object DrainRight                               extends State
      case object PullBoth                                 extends State
      final case class PullLeft(rightChunk: Chunk[(K, B)]) extends State
      final case class PullRight(leftChunk: Chunk[(K, A)]) extends State

      def pull(
        state: State,
        pullLeft: ZIO[R, Option[E], Chunk[(K, A)]],
        pullRight: ZIO[R1, Option[E1], Chunk[(K, B)]]
      ): ZIO[R1, Nothing, Exit[Option[E1], (Chunk[(K, C)], State)]] =
        state match {
          case DrainLeft =>
            pullLeft.fold(
              e => Exit.fail(e),
              leftChunk => Exit.succeed(leftChunk.map { case (k, a) => (k, left(a)) } -> DrainLeft)
            )
          case DrainRight =>
            pullRight.fold(
              e => Exit.fail(e),
              rightChunk => Exit.succeed(rightChunk.map { case (k, b) => (k, right(b)) } -> DrainRight)
            )
          case PullBoth =>
            exec match {
              case ExecutionStrategy.Sequential =>
                pullLeft.foldZIO(
                  {
                    case Some(e) => ZIO.succeedNow(Exit.fail(Some(e)))
                    case None    => pull(DrainRight, pullLeft, pullRight)
                  },
                  leftChunk =>
                    if (leftChunk.isEmpty) pull(PullBoth, pullLeft, pullRight)
                    else pull(PullRight(leftChunk), pullLeft, pullRight)
                )
              case _ =>
                pullLeft.unsome
                  .zipPar(pullRight.unsome)
                  .foldZIO(
                    e => ZIO.succeedNow(Exit.fail(Some(e))),
                    {
                      case (Some(leftChunk), Some(rightChunk)) =>
                        if (leftChunk.isEmpty && rightChunk.isEmpty) pull(PullBoth, pullLeft, pullRight)
                        else if (leftChunk.isEmpty) pull(PullLeft(rightChunk), pullLeft, pullRight)
                        else if (rightChunk.isEmpty) pull(PullRight(leftChunk), pullLeft, pullRight)
                        else ZIO.succeedNow(Exit.succeed(mergeSortedByKeyChunk(leftChunk, rightChunk)))
                      case (Some(leftChunk), None) =>
                        if (leftChunk.isEmpty) pull(DrainLeft, pullLeft, pullRight)
                        else ZIO.succeedNow(Exit.succeed(leftChunk.map { case (k, a) => (k, left(a)) } -> DrainLeft))
                      case (None, Some(rightChunk)) =>
                        if (rightChunk.isEmpty) pull(DrainRight, pullLeft, pullRight)
                        else ZIO.succeedNow(Exit.succeed(rightChunk.map { case (k, b) => (k, right(b)) } -> DrainRight))
                      case (None, None) => ZIO.succeedNow(Exit.fail(None))
                    }
                  )
            }
          case PullLeft(rightChunk) =>
            pullLeft.foldZIO(
              {
                case Some(e) => ZIO.succeedNow(Exit.fail(Some(e)))
                case None    => ZIO.succeedNow(Exit.succeed(rightChunk.map { case (k, b) => (k, right(b)) } -> DrainRight))
              },
              leftChunk =>
                if (leftChunk.isEmpty) pull(PullLeft(rightChunk), pullLeft, pullRight)
                else ZIO.succeedNow(Exit.succeed(mergeSortedByKeyChunk(leftChunk, rightChunk)))
            )
          case PullRight(leftChunk) =>
            pullRight.foldZIO(
              {
                case Some(e) => ZIO.succeedNow(Exit.fail(Some(e)))
                case None    => ZIO.succeedNow(Exit.succeed(leftChunk.map { case (k, a) => (k, left(a)) } -> DrainLeft))
              },
              rightChunk =>
                if (rightChunk.isEmpty) pull(PullRight(leftChunk), pullLeft, pullRight)
                else ZIO.succeedNow(Exit.succeed(mergeSortedByKeyChunk(leftChunk, rightChunk)))
            )
        }

      def mergeSortedByKeyChunk(leftChunk: Chunk[(K, A)], rightChunk: Chunk[(K, B)]): (Chunk[(K, C)], State) = {
        val builder       = ChunkBuilder.make[(K, C)]()
        var state         = null.asInstanceOf[State]
        val leftIterator  = leftChunk.iterator
        val rightIterator = rightChunk.iterator
        var leftTuple     = leftIterator.next()
        var rightTuple    = rightIterator.next()
        var k1            = leftTuple._1
        var a             = leftTuple._2
        var k2            = rightTuple._1
        var b             = rightTuple._2
        var loop          = true
        while (loop) {
          val compare = ord.compare(k1, k2)
          if (compare == 0) {
            builder += k1 -> both(a, b)
            if (leftIterator.hasNext && rightIterator.hasNext) {
              leftTuple = leftIterator.next()
              rightTuple = rightIterator.next()
              k1 = leftTuple._1
              a = leftTuple._2
              k2 = rightTuple._1
              b = rightTuple._2
            } else if (leftIterator.hasNext) {
              state = PullRight(Chunk.fromIterator(leftIterator))
              loop = false
            } else if (rightIterator.hasNext) {
              state = PullLeft(Chunk.fromIterator(rightIterator))
              loop = false
            } else {
              state = PullBoth
              loop = false
            }
          } else if (compare < 0) {
            builder += k1 -> left(a)
            if (leftIterator.hasNext) {
              leftTuple = leftIterator.next()
              k1 = leftTuple._1
              a = leftTuple._2
            } else {
              val rightBuilder = ChunkBuilder.make[(K, B)]()
              rightBuilder += rightTuple
              rightBuilder ++= rightIterator
              state = PullLeft(rightBuilder.result())
              loop = false
            }
          } else {
            builder += k2 -> right(b)
            if (rightIterator.hasNext) {
              rightTuple = rightIterator.next()
              k2 = rightTuple._1
              b = rightTuple._2
            } else {
              val leftBuilder = ChunkBuilder.make[(K, A)]()
              leftBuilder += leftTuple
              leftBuilder ++= leftIterator
              state = PullRight(leftBuilder.result())
              loop = false
            }
          }
        }
        (builder.result(), state)
      }

      self.combineChunks[R1, E1, State, (K, B), (K, C)](that)(PullBoth)(pull)
    }
  }
}<|MERGE_RESOLUTION|>--- conflicted
+++ resolved
@@ -2077,11 +2077,7 @@
    */
   @deprecated("use mapZIOParUnordered", "2.0.0")
   final def mapMParUnordered[R1 <: R, E1 >: E, A2](n: Int)(f: A => ZIO[R1, E1, A2]): ZStream[R1, E1, A2] =
-<<<<<<< HEAD
-    flatMapPar[R1, E1, A2](n)(a => ZStream.fromEffect(f(a)))
-=======
     mapZIOParUnordered[R1, E1, A2](n)(f)
->>>>>>> c19df8d8
 
   /**
    * Maps over elements of the stream with the specified effectful function,
@@ -2119,7 +2115,7 @@
    * is not enforced by this combinator, and elements may be reordered.
    */
   final def mapZIOParUnordered[R1 <: R, E1 >: E, A2](n: Int)(f: A => ZIO[R1, E1, A2]): ZStream[R1, E1, A2] =
-    flatMapPar[R1, E1, A2](n.toLong)(a => ZStream.fromZIO(f(a)))
+    flatMapPar[R1, E1, A2](n)(a => ZStream.fromZIO(f(a)))
 
   /**
    * Maps over elements of the stream with the specified effectful function,
