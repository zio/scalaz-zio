--- conflicted
+++ resolved
@@ -1473,27 +1473,13 @@
    * concurrently. Up to `bufferSize` elements of the produced streams may be
    * buffered in memory by this operator.
    */
-<<<<<<< HEAD
-  def flatMapPar[R1 <: R, E1 >: E, B](n: Int, bufferSize: Int = 16)(f: A => ZStream[R1, E1, B]): ZStream[R1, E1, B] =
-//    lazy val go: ZChannel[R, E, Chunk[A], Any, E, A, Any] =
-//      ZChannel.readWith[R, E, Chunk[A], Any, E, A, Any](
-//        (in: Chunk[A]) => ZChannel.writeChunk(in) *> go,
-//        (e: E) => ZChannel.fail(e),
-//        (z: Any) => ZChannel.end(z)
-//      )
-
-=======
   def flatMapPar[R1 <: R, E1 >: E, B](n: Int, bufferSize: Int = 16)(
     f: A => ZStream[R1, E1, B]
   )(implicit trace: ZTraceElement): ZStream[R1, E1, B] =
->>>>>>> 0b7a26ba
     new ZStream[R1, E1, B](
       channel.concatMap(ZChannel.writeChunk(_)).mergeMap[R1, Any, Any, Any, E1, Chunk[B]](n, bufferSize) {
         f(_).channel
       }
-//      (channel >>> go).mergeMap[R1, Any, Any, Any, E1, Chunk[B]](n, bufferSize) {
-//        f(_).channel
-//      }
     )
 
   /**
