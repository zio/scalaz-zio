package zio.stream.experimental

import zio._

class ZStream[-R, +E, -M, +B, +A](
  val process: ZManaged[R, Nothing, ZStream.Control[R, E, M, B, A]]
) extends AnyVal
    with Serializable { self =>
  import ZStream.Command
  import ZStream.Control
  import ZStream.Pull

  /**
   * Allows a faster producer to progress independently of a slower consumer by buffering
   * up to `capacity` elements in a queue.
   *
   * @param capacity The size of the buffer
   * @note Prefer capacities that are powers of 2 for better performance.
   * @return a stream where the producer and consumer can progress concurrently
   */
  final def buffer(capacity: Int): ZStream[R, E, M, B, A] =
    ZStream {
      for {
        done  <- Ref.make[Option[B]](None).toManaged_
        queue <- self.toQueue(capacity)
        pull = done.get.flatMap {
          case Some(b) => Pull.endNow(b)
          case None =>
            queue.take.flatMap {
              case Take.Fail(c)  => Pull.haltNow(c)
              case Take.Value(a) => Pull.emitNow(a)
              case Take.End(b)   => done.set(Some(b)) *> Pull.endNow(b)
            }
        }
      } yield Control(pull, Command.noop)
    }

  /**
   * Executes the provided finalizer after this stream's finalizers run.
   *
   * @tparam R1 the environment required by the finalizer
   * @param fin the finalizer
   * @return a stream that executes the provided finalizer in addition to the existing ones
   */
  final def ensuring[R1 <: R](fin: ZIO[R1, Nothing, Any]): ZStream[R1, E, M, B, A] =
    ZStream(self.process.ensuring(fin))

  /**
   * Executes the provided finalizer before this stream's finalizers run.
   *
   * @tparam R1 the environment required by the finalizer
   * @param fin the finalizer
   * @return a stream that executes the provided finalizer in addition to the existing ones
   */
  final def ensuringFirst[R1 <: R](fin: ZIO[R1, Nothing, Any]): ZStream[R1, E, M, B, A] =
    ZStream(self.process.ensuringFirst(fin))

  /**
   * Returns a stream made of the concatenation in strict order of all the streams
   * produced by passing each element of this stream to `f0`
   *
   * @tparam R1 the type of requirement
   * @tparam E1 the type of errors
   * @tparam M1 the type of commands
   * @tparam B1 the type of marker
   * @tparam C the type of values
   * @param f0 a function that yields a new stream for each value produced by this stream
   * @return a stream made of the concatenation in strict order of all the streams
   */
  final def flatMap[R1 <: R, E1 >: E, M1 <: M, B1 >: B, C](
    f0: A => ZStream[R1, E1, M1, B1, C]
  ): ZStream[R1, E1, M1, B1, C] = {
    def go(
      as: ZIO[R1, Either[E1, B1], A],
      finalizer: Ref[Exit[_, _] => URIO[R1, _]],
      currPull: Ref[Option[ZIO[R1, Either[E1, B1], C]]],
      currCmd: Ref[Option[M1 => ZIO[R1, E1, Any]]]
    ): ZIO[R1, Either[E1, B1], C] = {
      val pullOuter: ZIO[R1, Either[E1, B1], Unit] = ZIO.uninterruptibleMask { restore =>
        restore(as).flatMap { a =>
          (for {
            reservation <- f0(a).process.reserve
            control     <- restore(reservation.acquire)
            _           <- finalizer.set(reservation.release)
            _           <- currPull.set(Some(control.pull))
            _           <- currCmd.set(Some(control.command))
          } yield ())
        }
      }

      def pullInner: ZIO[R1, Either[E1, B1], C] =
        currPull.get.flatMap(
          _.fold(
            pullOuter.foldCauseM(
              Cause.sequenceCauseEither(_).fold(Pull.endNow, Pull.haltNow),
              _ => pullInner
            )
          )(
            _.foldCauseM(
              Cause
                .sequenceCauseEither(_)
                .fold(_ => currCmd.set(None) *> currPull.set(None) *> pullInner, Pull.haltNow),
              Pull.emitNow(_)
            )
          )
        )

      pullInner
    }

    ZStream {
      for {
        currPull  <- Ref.make[Option[ZIO[R1, Either[E1, B1], C]]](None).toManaged_
        currCmd   <- Ref.make[Option[M1 => ZIO[R1, E1, Any]]](None).toManaged_
        control   <- self.process
        finalizer <- ZManaged.finalizerRef[R1](_ => UIO.unit)
        pull      = go(control.pull, finalizer, currPull, currCmd)
        cmd       = (m: M1) => currCmd.get.flatMap(_.getOrElse(control.command)(m))
      } yield Control(pull, cmd)
    }
  }

  /**
   * Maps the elements of this stream using a ''pure'' function.
   *
   * @tparam C the value type of the new stream
   * @param f the ''pure'' transformation function
   * @return a stream of transformed values
   */
  def map[C](f: A => C): ZStream[R, E, M, B, C] =
    ZStream {
      self.process.map { control =>
        Control(
          control.pull.map(f),
          control.command
        )
      }
    }

  /**
   * Filters this stream by the specified predicate, retaining all elements for
   * which the predicate evaluates to true.
   * @param pred predicate used for deciding whether element should be retained
   * @return a stream containing only elements from the original stream that satisfy given `pred`
   */
  def filter(pred: A => Boolean): ZStream[R, E, M, B, A] =
    ZStream {
      self.process.map { control =>
        Control(
          control.pull.flatMap { a =>
            if (pred(a)) UIO.succeedNow(a)
            else control.pull
          },
          control.command
        )
      }
    }

  /**
   * Enqueues elements of this stream into a queue. Stream failure and ending will also be
   * signalled.
   *
   * @tparam R1 the requirement for this action to run
   * @tparam E1 the checked errors that may happen
   * @tparam B1 the marker for the end of the stream
   * @tparam A1 the values pulled from the stream
   * @param queue a queue of values representing the result of pulling from the stream
   * @return an action that drains the stream into a queue
   */
  final def into[R1 <: R, E1 >: E, B1 >: B, A1 >: A](
    queue: ZQueue[R1, Nothing, Nothing, Any, Take[E1, B1, A1], Any]
  ): ZIO[R1, E1, Unit] =
    intoManaged(queue).use_(UIO.unit)

  /**
   * Like [[ZStream#into]], but provides the result as a [[ZManaged]] to allow for scope
   * composition.
   *
   * @tparam R1 the requirement for this action to run
   * @tparam E1 the checked errors that may happen
   * @tparam B1 the marker for the end of the stream
   * @tparam A1 the values pulled from the stream
   * @param queue a queue of values representing the result of pulling from the stream
   * @return an managed resource where the acquisition will drain the stream into a queue
   */
  final def intoManaged[R1 <: R, E1 >: E, B1 >: B, A1 >: A](
    queue: ZQueue[R1, Nothing, Nothing, Any, Take[E1, B1, A1], Any]
  ): ZManaged[R1, E1, Unit] =
    for {
      control <- self.process
      pull = {
        def go: ZIO[R1, Nothing, Unit] =
          Take.fromPull(control.pull).tap(queue.offer(_)).flatMap {
            case Take.End(_) => UIO.unit
            case _           => go
          }

        go
      }
      _ <- pull.toManaged_
    } yield ()

  /**
   * Runs the stream and collects all of its elements in a list.
   *
   * Equivalent to `run(Sink.collectAll[A])`.
   *
   * @return an action that yields the list of elements in the stream
   */
  final def runCollect: ZIO[R, E, List[A]] = runQuery(ZSink.collectAll[A])

  /**
   * Runs the stream and collects all of its elements in a list.
   *
   * Equivalent to `run(Sink.collectAll[A])`.
   *
   * @return an action that yields the list of elements in the stream
   */
  final def runCollectManaged: ZManaged[R, E, List[A]] = runQueryManaged(ZSink.collectAll[A])

  /**
   * Runs the stream purely for its effects. Any elements emitted by
   * the stream are discarded.
   *
   * @return a managed effect that drains the stream
   */
  final def runDrainManaged: ZManaged[R, E, Unit] = runQueryManaged(ZSink.drain)

  /**
   * Runs the stream purely for its effects. Any elements emitted by
   * the stream are discarded.
   *
   * @return an action that drains the stream
   */
  final def runDrain: ZIO[R, E, Unit] = runDrainManaged.use(UIO.succeedNow)

  /**
   * Runs the sink on the stream to produce either the sink's internal state or an error.
   *
   * @tparam B the internal state of the sink
   * @param sink the sink to run against
   * @return the internal state of the sink after exhausting the stream
   */
  def runQuery[R1 <: R, E1 >: E, A1 >: A, B](sink: ZSink[R1, E1, B, A1, Any]): ZIO[R1, E1, B] =
    runQueryManaged(sink).use(UIO.succeedNow)

  /**
   * Runs the sink on the stream to produce either the sink's internal state or an error.
   *
   * @tparam B the internal state of the sink
   * @param sink the sink to run against
   * @return the internal state of the sink after exhausting the stream wrapped in a managed resource
   */
  def runQueryManaged[R1 <: R, E1 >: E, A1 >: A, B](sink: ZSink[R1, E1, B, A1, Any]): ZManaged[R1, E1, B] =
    for {
      command <- self.process
      control <- sink.process
      go = {
        def pull: ZIO[R1, E1, B] =
          command.pull.foldM(
            _.fold(ZIO.failNow, _ => control.query),
            control.push(_).catchAll(_.fold(ZIO.failNow, _ => ZIO.unit)) *> pull
          )
        pull
      }
      b <- go.toManaged_
    } yield b

  /**
   * Takes the specified number of elements from this stream.
   * @param n the number of elements to retain
   * @return a stream with `n` or less elements
   */
  def take(n: Long): ZStream[R, E, M, Option[B], A] =
    ZStream {
      for {
        as      <- self.process
        counter <- Ref.make(0L).toManaged_
        pull = counter.get.flatMap { c =>
          if (c >= n) Pull.end(None)
          else as.pull.mapError(_.map(Some(_))) <* counter.set(c + 1)
        }
      } yield Control(pull, as.command)
    }

  /**
   * Converts the stream to a managed queue. After the managed queue is used,
   * the queue will never again produce values and should be discarded.
   *
   * @tparam E1 the checked errors that may happen
   * @tparam B1 the marker for the end of the stream
   * @tparam A1 the values pulled from the stream
   * @param queue a queue of values representing the result of pulling from the stream
   * @return a managed resources that yields the queue
   */
  final def toQueue[E1 >: E, B1 >: B, A1 >: A](capacity: Int = 2): ZManaged[R, Nothing, Queue[Take[E1, B1, A1]]] =
    for {
      queue <- Queue.bounded[Take[E1, B1, A1]](capacity).toManaged(_.shutdown)
      _     <- self.intoManaged(queue).fork
    } yield queue

}

object ZStream extends Serializable {

  final case class Control[-R, +E, -M, +B, +A](
    pull: ZIO[R, Either[E, B], A],
    command: M => ZIO[R, E, Any]
  )

  object Pull extends Serializable {
    def end[B](b: => B): IO[Either[Nothing, B], Nothing]         = IO.fail(Right(b))
    def emit[A](a: => A): UIO[A]                                 = UIO.succeed(a)
    def fail[E](e: => E): IO[Either[E, Nothing], Nothing]        = IO.fail(Left(e))
    def halt[E](c: => Cause[E]): IO[Either[E, Nothing], Nothing] = IO.halt(c.map(Left(_)))

    def endNow[B](b: B): IO[Either[Nothing, B], Nothing]         = IO.failNow(Right(b))
    def emitNow[A](a: A): UIO[A]                                 = UIO.succeedNow(a)
    def failNow[E](e: E): IO[Either[E, Nothing], Nothing]        = IO.failNow(Left(e))
    def haltNow[E](c: Cause[E]): IO[Either[E, Nothing], Nothing] = IO.haltNow(c.map(Left(_)))

    val endUnit: IO[Either[Nothing, Unit], Nothing] = endNow(())

    def fromTakeNow[E, B, A](take: Take[E, B, A]): IO[Either[E, B], A] =
      take match {
        case Take.Value(a) => emitNow(a)
        case Take.Fail(e)  => haltNow(e)
        case Take.End(b)   => endNow(b)
      }
  }

  object Command extends Serializable {
    val noop: Any => UIO[Unit] = _ => UIO.unit
  }

  /**
   * Creates a stream from a scoped [[Control]].
   *
   * @tparam R the stream environment type
   * @tparam E the stream error type
   * @tparam M the stream input message type
   * @tparam B the stream exit value type
   * @tparam A the stream value type
   * @param process the scoped control
   * @return a new stream wrapping the scoped control
   */
  def apply[R, E, M, B, A](process: ZManaged[R, Nothing, Control[R, E, M, B, A]]): ZStream[R, E, M, B, A] =
    new ZStream(process)

  /**
   * Creates a stream from an effect and a finalizer. The finalizer will run
   * once the stream consumption has ended.
   *
   * @tparam R the environment required by the effects
   * @tparam E the error type yielded by the effect
   * @tparam A the value type yielded by the effect
   * @param acquire the effect
   * @param release the finalizer
   * @return a stream that emits the value yielded by the effect
   */
  def bracket[R, E, A](acquire: ZIO[R, E, A])(release: A => ZIO[R, Nothing, Any]): ZStream[R, E, Any, Unit, A] =
    managed(ZManaged.make(acquire)(release))

  /**
   * Creates a stream from an effect and a finalizer. The finalizer will run
   * once the stream consumption has ended.
   *
   * @tparam R the environment required by the effects
   * @tparam E the error type yielded by the effect
   * @tparam A the value type yielded by the effect
   * @param acquire the effect
   * @param release the finalizer
   * @return a stream that emits the value yielded by the effect
   */
  def bracketExit[R, E, A](
    acquire: ZIO[R, E, A]
  )(release: (A, Exit[Any, Any]) => ZIO[R, Nothing, Any]): ZStream[R, E, Any, Unit, A] =
    managed(ZManaged.makeExit(acquire)(release))

  /**
   * Creates a stream from a [[zio.Chunk]] of values
   *
   * @tparam A the value type
   * @param c a chunk of values
   * @return a finite stream of values
   */
  def fromChunk[A](c: => Chunk[A]): UStream[A] =
    ZStream {
      Managed.fromEffect {
        Ref.make(0).map { iRef =>
          val l = c.length
          val pull = iRef.modify { i =>
            if (i >= l)
              Pull.endUnit -> i
            else
              Pull.emit(c(i)) -> (i + 1)
          }.flatten

          Control(pull, Command.noop)
        }
      }
    }

  /**
   * Creates a single-valued stream from an effect.
   *
   * @tparam R the environment type
   * @tparam E the error type
   * @tparam A the effect value type
   * @param effect the effect
   * @return a single-valued stream
   */
  def fromEffect[R, E, A](effect: ZIO[R, E, A]): ZStream[R, E, Any, Unit, A] =
    ZStream {
      for {
        done <- Ref.make(false).toManaged_
        pull = done.get.flatMap {
          if (_) Pull.endUnit
          else
            (for {
              _ <- done.set(true)
              a <- effect
            } yield a).mapError(Left(_))
        }
      } yield Control(pull, Command.noop)
    }

  /**
   * Creates a single-valued stream from a managed resource.
   *
   * @tparam R the environment type
   * @tparam E the error type
   * @tparam A the managed resource type
   * @param managed the managed resource
   * @return a single-valued stream
   */
  def managed[R, E, A](managed: ZManaged[R, E, A]): ZStream[R, E, Any, Unit, A] =
    ZStream {
      for {
        doneRef   <- Ref.make(false).toManaged_
        finalizer <- ZManaged.finalizerRef[R](_ => UIO.unit)
        pull = ZIO.uninterruptibleMask { restore =>
          doneRef.get.flatMap { done =>
            if (done) Pull.endUnit
            else
              (for {
                _           <- doneRef.set(true)
                reservation <- managed.reserve
                _           <- finalizer.set(reservation.release)
                a           <- restore(reservation.acquire)
              } yield a).mapError(Left(_))
          }
        }
      } yield Control(pull, Command.noop)
    }

  /**
<<<<<<< HEAD
   * Creates a stream from an iterable collection of values
   *
   * @tparam A the iterable value type
   * @return a stream which emits values from iterable
   */
  def fromIterable[A](as: => Iterable[A]): ZStream[Any, Nothing, Any, Unit, A] =
    ZStream {
      Managed.effectTotal {
        Control(
          IO.succeedNow(as.iterator).flatMap(iter => if (iter.hasNext) IO.succeed(iter.next()) else Pull.endUnit),
          Command.noop
        )
      }
    }

  /**
   * Creates a stream from an iterator
   *
   * @tparam A the value type of elements produced by iterator
   * @return a stream which emits values produced by iterator
   */
  def fromIterator[A](iterator: => Iterator[A]): ZStream[Any, Nothing, Any, Unit, A] =
    ZStream {
      Managed.effectTotal {
        Control(
          IO.succeedNow(iterator).flatMap(iter => if (iter.hasNext) IO.succeed(iter.next()) else Pull.endUnit),
          Command.noop
        )
      }
    }

=======
   * Creates a single-valued pure stream
   *
   * @tparam A the value type
   * @param a the only value of the stream
   * @return a single-valued stream
   */
  def succeedNow[A](a: A): UStream[A] =
    managed(Managed.succeedNow(a))
>>>>>>> f756d3be
}<|MERGE_RESOLUTION|>--- conflicted
+++ resolved
@@ -455,7 +455,6 @@
     }
 
   /**
-<<<<<<< HEAD
    * Creates a stream from an iterable collection of values
    *
    * @tparam A the iterable value type
@@ -487,7 +486,7 @@
       }
     }
 
-=======
+   /**
    * Creates a single-valued pure stream
    *
    * @tparam A the value type
@@ -496,5 +495,4 @@
    */
   def succeedNow[A](a: A): UStream[A] =
     managed(Managed.succeedNow(a))
->>>>>>> f756d3be
 }