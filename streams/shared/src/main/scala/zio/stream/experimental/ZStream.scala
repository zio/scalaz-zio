--- conflicted
+++ resolved
@@ -123,7 +123,6 @@
    * transducers that cover the common usecases.
    */
   final def aggregateAsync[R1 <: R, E1 >: E, P](transducer: ZTransducer[R1, E1, O, P]): ZStream[R1, E1, P] =
-<<<<<<< HEAD
     aggregateAsyncWithin(transducer, Schedule.forever)
 
   /**
@@ -169,8 +168,6 @@
     transducer: ZTransducer[R1, E1, O, P],
     schedule: Schedule[R1, Chunk[P], Q]
   ): ZStream[R1, E1, Either[Q, P]] =
-=======
->>>>>>> 689c04b0
     ZStream {
       for {
         pull          <- self.process
