--- conflicted
+++ resolved
@@ -1,8 +1,8 @@
 package zio.stream.experimental
 
+import scala.collection.mutable
+
 import zio._
-
-import scala.collection.mutable
 
 abstract class ZTransducer[-R, +E, -I, +O](
   val push: ZManaged[R, Nothing, Option[Chunk[I]] => ZIO[R, Option[E], Chunk[O]]]
@@ -91,16 +91,18 @@
       for {
         buffered <- ZRef.makeManaged[(Chunk[I], Chunk[I])](Chunk.empty -> Chunk.empty)
         push = { (in: Option[Chunk[I]]) =>
-          buffered.modify { case (buf0, out0) =>
-            if (buf0.isEmpty && in.isEmpty)
-              (if (out0.isEmpty) Push.done else Push.emit(out0.toList)) -> (Chunk.empty -> Chunk.empty)
-            else {
-              val buf = in.foldLeft(buf0)(_ ++ _)
-              val out = buf.takeWhile(p)
-              if (out.nonEmpty && out.length < buf.length)
-                Push.emit((out0 ++ out).toList) -> (buf.drop(out.length).dropWhile(!p(_)) -> Chunk.empty)
-              else
-                Push.next -> (buf.drop(out.length).dropWhile(!p(_)) -> (out0 ++ out)) }
+          buffered.modify {
+            case (buf0, out0) =>
+              if (buf0.isEmpty && in.isEmpty)
+                (if (out0.isEmpty) Push.done else Push.emit(out0.toList)) -> (Chunk.empty -> Chunk.empty)
+              else {
+                val buf = in.foldLeft(buf0)(_ ++ _)
+                val out = buf.takeWhile(p)
+                if (out.nonEmpty && out.length < buf.length)
+                  Push.emit((out0 ++ out).toList) -> (buf.drop(out.length).dropWhile(!p(_)) -> Chunk.empty)
+                else
+                  Push.next -> (buf.drop(out.length).dropWhile(!p(_)) -> (out0 ++ out))
+              }
           }.flatten
         }
       } yield push
@@ -112,16 +114,6 @@
   def fromPush[R, E, I, O](push: Option[Chunk[I]] => ZIO[R, Option[E], Chunk[O]]): ZTransducer[R, E, I, O] =
     ZTransducer(Managed.succeed(push))
 
-<<<<<<< HEAD
-  object Push {
-    def emit[A](a: A): UIO[Chunk[A]]                 = IO.succeedNow(Chunk.single(a))
-    def emit[A](as: Chunk[A]): UIO[Chunk[A]]         = IO.succeedNow(as)
-    def fail[E](e: E): IO[Option[E], Nothing]        = IO.fail(Some(e))
-    def halt[E](c: Cause[E]): IO[Option[E], Nothing] = IO.halt(c).mapError(Some(_))
-    val done: IO[Option[Nothing], Nothing]           = IO.fail(None)
-    val next: UIO[Chunk[Nothing]]                    = IO.succeedNow(Chunk.empty)
-  }
-=======
   /**
    * Splits strings on newlines. Handles both Windows newlines (`\r\n`) and UNIX newlines (`\n`).
    */
@@ -236,5 +228,13 @@
         }
       }
     }
->>>>>>> 556e8a88
+
+  object Push {
+    def emit[A](a: A): UIO[Chunk[A]]                 = IO.succeedNow(Chunk.single(a))
+    def emit[A](as: Chunk[A]): UIO[Chunk[A]]         = IO.succeedNow(as)
+    def fail[E](e: E): IO[Option[E], Nothing]        = IO.fail(Some(e))
+    def halt[E](c: Cause[E]): IO[Option[E], Nothing] = IO.halt(c).mapError(Some(_))
+    val done: IO[Option[Nothing], Nothing]           = IO.fail(None)
+    val next: UIO[Chunk[Nothing]]                    = IO.succeedNow(Chunk.empty)
+  }
 }