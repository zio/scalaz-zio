--- conflicted
+++ resolved
@@ -118,7 +118,7 @@
   def apply[In]: ZPipeline[Any, Nothing, In, In] =
     identity[In]
 
-  def branchAfter[Env, Err, In](n: Int)(f: Chunk[In] => ZPipeline[Env, Err, In, In]): ZPipeline[Env, Err, In, In] =
+  def branchAfter[Env, Err, In](n: => Int)(f: Chunk[In] => ZPipeline[Env, Err, In, In]): ZPipeline[Env, Err, In, In] =
     new ZPipeline[Env, Err, In, In] {
       def apply[Env1 <: Env, Err1 >: Err](stream: ZStream[Env1, Err1, In])(implicit
         trace: ZTraceElement
@@ -192,9 +192,8 @@
   /**
    * Creates a pipeline that sends all the elements through the given channel.
    */
-<<<<<<< HEAD
   def fromChannel[Env, Err, In, Out](
-    channel: ZChannel[Env, Nothing, Chunk[In], Any, Err, Chunk[Out], Any]
+    channel: => ZChannel[Env, Nothing, Chunk[In], Any, Err, Chunk[Out], Any]
   ): ZPipeline[Env, Err, In, Out] =
     new ZPipeline[Env, Err, In, Out] {
       def apply[Env1 <: Env, Err1 >: Err](stream: ZStream[Env1, Err1, In])(implicit
@@ -202,30 +201,6 @@
       ): ZStream[Env1, Err1, Out] =
         stream.pipeThroughChannelOrFail(channel)
     }
-=======
-  def fromChannel[InEnv, OutEnv0, InErr, OutErr0, In, Out](
-    channel: => ZChannel[OutEnv0, InErr, Chunk[In], Any, OutErr0, Chunk[Out], Any]
-  ): ZPipeline.WithOut[
-    OutEnv0,
-    InEnv,
-    InErr,
-    InErr,
-    In,
-    In,
-    ({ type OutEnv[Env] = OutEnv0 })#OutEnv,
-    ({ type OutErr[Err] = OutErr0 })#OutErr,
-    ({ type OutElem[Elem] = Out })#OutElem
-  ] = new ZPipeline[OutEnv0, InEnv, InErr, InErr, In, In] {
-    override type OutEnv[Env]   = OutEnv0
-    override type OutErr[Err]   = OutErr0
-    override type OutElem[Elem] = Out
-
-    override def apply[Env >: OutEnv0 <: InEnv, Err >: InErr <: InErr, Elem >: In <: In](
-      stream: ZStream[Env, Err, Elem]
-    )(implicit trace: ZTraceElement): ZStream[OutEnv0, OutErr0, Out] =
-      stream.pipeThroughChannel(channel)
-  }
->>>>>>> 57b49c8c
 
   /**
    * The identity pipeline, which does not modify streams in any way.
@@ -236,37 +211,10 @@
         stream
     }
 
-<<<<<<< HEAD
-  def iso_8859_1Decode: ZPipeline[Any, Nothing, Byte, String] =
+  val iso_8859_1Decode: ZPipeline[Any, Nothing, Byte, String] =
     textDecodeUsing(StandardCharsets.ISO_8859_1)
 
-  def iso_8859_1Encode: ZPipeline[Any, Nothing, String, Byte] =
-=======
-  val iso_8859_1Decode: ZPipeline.WithOut[
-    Nothing,
-    Any,
-    Nothing,
-    Any,
-    Nothing,
-    Byte,
-    ({ type OutEnv[Env] = Env })#OutEnv,
-    ({ type OutErr[Err] = Err })#OutErr,
-    ({ type OutElem[Elem] = String })#OutElem
-  ] =
-    textDecodeUsing(StandardCharsets.ISO_8859_1)
-
-  val iso_8859_1Encode: ZPipeline.WithOut[
-    Nothing,
-    Any,
-    Nothing,
-    Any,
-    Nothing,
-    String,
-    ({ type OutEnv[Env] = Env })#OutEnv,
-    ({ type OutErr[Err] = Err })#OutErr,
-    ({ type OutElem[Elem] = Byte })#OutElem
-  ] =
->>>>>>> 57b49c8c
+  val iso_8859_1Encode: ZPipeline[Any, Nothing, String, Byte] =
     utfEncodeFor(StandardCharsets.ISO_8859_1)
 
   /**
@@ -318,144 +266,33 @@
   /**
    * Emits the provided chunk before emitting any other value.
    */
-<<<<<<< HEAD
-  def prepend[In](values: Chunk[In]): ZPipeline[Any, Nothing, In, In] =
-    new ZPipeline[Any, Nothing, In, In] {
-      def apply[Env, Err](stream: ZStream[Env, Err, In])(implicit trace: ZTraceElement): ZStream[Env, Err, In] =
-=======
-  def prepend[In](values: => Chunk[In]): ZPipeline.WithOut[
-    Nothing,
-    Any,
-    Nothing,
-    Any,
-    In,
-    Any,
-    ({ type OutEnv[Env] = Env })#OutEnv,
-    ({ type OutErr[Err] = Err })#OutErr,
-    ({ type OutElem[Elem] = Elem })#OutElem
-  ] =
-    new ZPipeline[Nothing, Any, Nothing, Any, In, Any] {
-      type OutEnv[Env]   = Env
-      type OutErr[Err]   = Err
-      type OutElem[Elem] = Elem
-      def apply[Env, Err, Elem >: In](stream: ZStream[Env, Err, Elem])(implicit
-        trace: ZTraceElement
-      ): ZStream[Env, Err, Elem] =
->>>>>>> 57b49c8c
+  def prepend[In](values: => Chunk[In]): ZPipeline[Any, Nothing, In, In] =
+    new ZPipeline[Any, Nothing, In, In] {
+      def apply[Env, Err](stream: ZStream[Env, Err, In])(implicit trace: ZTraceElement): ZStream[Env, Err, In] =
         ZStream.fromChunk(values) ++ stream
     }
 
   /**
-<<<<<<< HEAD
    * A pipeline that rechunks the stream into chunks of the specified size.
    */
-  def rechunk[In](n: Int): ZPipeline[Any, Nothing, In, In] =
-    new ZPipeline[Any, Nothing, In, In] {
-      def apply[Env, Err](stream: ZStream[Env, Err, In])(implicit trace: ZTraceElement): ZStream[Env, Err, In] =
-=======
-   * Creates a pipeline that provides the specified environment.
-   */
-  def provideEnvironment[Env](
-    env: => ZEnvironment[Env]
-  ): ZPipeline.WithOut[
-    Env,
-    Any,
-    Nothing,
-    Any,
-    Nothing,
-    Any,
-    ({ type OutEnv[Env] = Any })#OutEnv,
-    ({ type OutErr[Err] = Err })#OutErr,
-    ({ type OutElem[Elem] = Elem })#OutElem
-  ] =
-    new ZPipeline[Env, Any, Nothing, Any, Nothing, Any] {
-      type OutEnv[Env]   = Any
-      type OutErr[Err]   = Err
-      type OutElem[Elem] = Elem
-      def apply[Env1 >: Env, Err, In](stream: ZStream[Env1, Err, In])(implicit
-        trace: ZTraceElement
-      ): ZStream[Any, Err, In] =
-        stream.provideEnvironment(env)
-    }
-
-  /**
-   * A pipeline that rechunks the stream into chunks of the specified size.
-   */
-  def rechunk(n: => Int): ZPipeline.WithOut[
-    Nothing,
-    Any,
-    Nothing,
-    Any,
-    Nothing,
-    Any,
-    ({ type OutEnv[Env] = Env })#OutEnv,
-    ({ type OutErr[Err] = Err })#OutErr,
-    ({ type OutElem[Elem] = Elem })#OutElem
-  ] =
-    new ZPipeline[Nothing, Any, Nothing, Any, Nothing, Any] {
-      type OutEnv[Env]   = Env
-      type OutErr[Err]   = Err
-      type OutElem[Elem] = Elem
-      def apply[Env, Err, Elem](stream: ZStream[Env, Err, Elem])(implicit
-        trace: ZTraceElement
-      ): ZStream[Env, Err, Elem] =
->>>>>>> 57b49c8c
+  def rechunk[In](n: => Int): ZPipeline[Any, Nothing, In, In] =
+    new ZPipeline[Any, Nothing, In, In] {
+      def apply[Env, Err](stream: ZStream[Env, Err, In])(implicit trace: ZTraceElement): ZStream[Env, Err, In] =
         stream.rechunk(n)
     }
 
   /**
    * Creates a pipeline that scans elements with the specified function.
    */
-<<<<<<< HEAD
-  def scan[In, Out](s: Out)(f: (Out, In) => Out): ZPipeline[Any, Nothing, In, Out] =
-=======
-  def scan[In, Out](
-    s: => Out
-  )(
-    f: (Out, In) => Out
-  ): ZPipeline.WithOut[
-    Nothing,
-    Any,
-    Nothing,
-    Any,
-    Nothing,
-    In,
-    ({ type OutEnv[Env] = Env })#OutEnv,
-    ({ type OutErr[Err] = Err })#OutErr,
-    ({ type OutElem[Elem] = Out })#OutElem
-  ] =
->>>>>>> 57b49c8c
+  def scan[In, Out](s: => Out)(f: (Out, In) => Out): ZPipeline[Any, Nothing, In, Out] =
     scanZIO(s)((out, in) => ZIO.succeedNow(f(out, in)))
 
   /**
    * Creates a pipeline that scans elements with the specified function.
    */
-<<<<<<< HEAD
-  def scanZIO[Env, Err, In, Out](s: Out)(f: (Out, In) => ZIO[Env, Err, Out]): ZPipeline[Env, Err, In, Out] =
+  def scanZIO[Env, Err, In, Out](s: => Out)(f: (Out, In) => ZIO[Env, Err, Out]): ZPipeline[Env, Err, In, Out] =
     new ZPipeline[Env, Err, In, Out] {
       def apply[Env1 <: Env, Err1 >: Err](stream: ZStream[Env1, Err1, In])(implicit
-=======
-  def scanZIO[Env, Err, In, Out](
-    s: => Out
-  )(
-    f: (Out, In) => ZIO[Env, Err, Out]
-  ): ZPipeline.WithOut[
-    Nothing,
-    Env,
-    Err,
-    Any,
-    Nothing,
-    In,
-    ({ type OutEnv[Env] = Env })#OutEnv,
-    ({ type OutErr[Err] = Err })#OutErr,
-    ({ type OutElem[Elem] = Out })#OutElem
-  ] =
-    new ZPipeline[Nothing, Env, Err, Any, Nothing, In] {
-      type OutEnv[Env]   = Env
-      type OutErr[Err]   = Err
-      type OutElem[Elem] = Out
-      def apply[Env1 <: Env, Err1 >: Err, Elem <: In](stream: ZStream[Env1, Err1, Elem])(implicit
->>>>>>> 57b49c8c
         trace: ZTraceElement
       ): ZStream[Env1, Err1, Out] =
         stream.scanZIO(s)(f)
@@ -464,30 +301,9 @@
   /**
    * Splits strings on a delimiter.
    */
-<<<<<<< HEAD
-  def splitOn(delimiter: String): ZPipeline[Any, Nothing, String, String] =
+  def splitOn(delimiter: => String): ZPipeline[Any, Nothing, String, String] =
     new ZPipeline[Any, Nothing, String, String] {
       def apply[Env, Err](stream: ZStream[Env, Err, String])(implicit trace: ZTraceElement): ZStream[Env, Err, String] =
-=======
-  def splitOn(delimiter: => String): ZPipeline.WithOut[
-    Nothing,
-    Any,
-    Nothing,
-    Any,
-    Nothing,
-    String,
-    ({ type OutEnv[Env] = Env })#OutEnv,
-    ({ type OutErr[Err] = Err })#OutErr,
-    ({ type OutElem[Elem] = String })#OutElem
-  ] =
-    new ZPipeline[Nothing, Any, Nothing, Any, Nothing, String] {
-      override type OutEnv[Env]   = Env
-      override type OutErr[Err]   = Err
-      override type OutElem[Elem] = String
-      override def apply[Env, Err, Elem <: String](
-        stream: ZStream[Env, Err, Elem]
-      )(implicit trace: ZTraceElement): ZStream[Env, Err, String] =
->>>>>>> 57b49c8c
         stream
           .map(str => Chunk.fromArray(str.toArray))
           .mapChunks(_.flatten)
@@ -498,30 +314,9 @@
   /**
    * Splits strings on a delimiter.
    */
-<<<<<<< HEAD
-  def splitOnChunk[In](delimiter: Chunk[In]): ZPipeline[Any, Nothing, In, In] =
-    new ZPipeline[Any, Nothing, In, In] {
-      def apply[Env, Err](stream: ZStream[Env, Err, In])(implicit trace: ZTraceElement): ZStream[Env, Err, In] =
-=======
-  def splitOnChunk[A](delimiter: => Chunk[A]): ZPipeline.WithOut[
-    Nothing,
-    Any,
-    Nothing,
-    Any,
-    Nothing,
-    A,
-    ({ type OutEnv[Env] = Env })#OutEnv,
-    ({ type OutErr[Err] = Err })#OutErr,
-    ({ type OutElem[Elem] = A })#OutElem
-  ] =
-    new ZPipeline[Nothing, Any, Nothing, Any, Nothing, A] {
-      override type OutEnv[Env]   = Env
-      override type OutErr[Err]   = Err
-      override type OutElem[Elem] = A
-      override def apply[Env, Err, Elem <: A](
-        stream: ZStream[Env, Err, Elem]
-      )(implicit trace: ZTraceElement): ZStream[Env, Err, A] =
->>>>>>> 57b49c8c
+  def splitOnChunk[In](delimiter: => Chunk[In]): ZPipeline[Any, Nothing, In, In] =
+    new ZPipeline[Any, Nothing, In, In] {
+      def apply[Env, Err](stream: ZStream[Env, Err, In])(implicit trace: ZTraceElement): ZStream[Env, Err, In] =
         stream
           .splitOnChunk(delimiter)
           .flattenChunks
@@ -531,34 +326,11 @@
    * Splits strings on newlines. Handles both Windows newlines (`\r\n`) and UNIX
    * newlines (`\n`).
    */
-<<<<<<< HEAD
-  def splitLines: ZPipeline[Any, Nothing, String, String] =
+  val splitLines: ZPipeline[Any, Nothing, String, String] =
     new ZPipeline[Any, Nothing, String, String] {
       def apply[Env, Err](
         stream: ZStream[Env, Err, String]
       )(implicit trace: ZTraceElement): ZStream[Env, Err, String] = {
-=======
-  val splitLines: ZPipeline.WithOut[
-    Nothing,
-    Any,
-    Nothing,
-    Any,
-    Nothing,
-    String,
-    ({ type OutEnv[Env] = Env })#OutEnv,
-    ({ type OutErr[Err] = Err })#OutErr,
-    ({ type OutElem[Elem] = String })#OutElem
-  ] =
-    new ZPipeline[Nothing, Any, Nothing, Any, Nothing, String] {
-      override type OutEnv[Env]   = Env
-      override type OutErr[Err]   = Err
-      override type OutElem[Elem] = String
-      override def apply[Env, Err, Elem <: String](
-        stream: ZStream[Env, Err, Elem]
-      )(implicit
-        trace: ZTraceElement
-      ): ZStream[Env, Err, String] = {
->>>>>>> 57b49c8c
         def next(
           leftover: Option[String],
           wasSplitCRLF: Boolean
@@ -628,30 +400,9 @@
   /**
    * Creates a pipeline that takes n elements.
    */
-<<<<<<< HEAD
-  def take[In](n: Long): ZPipeline[Any, Nothing, In, In] =
-    new ZPipeline[Any, Nothing, In, In] {
-      def apply[Env, Err](stream: ZStream[Env, Err, In])(implicit trace: ZTraceElement): ZStream[Env, Err, In] =
-=======
-  def take(n: => Long): ZPipeline.WithOut[
-    Nothing,
-    Any,
-    Nothing,
-    Any,
-    Nothing,
-    Any,
-    ({ type OutEnv[Env] = Env })#OutEnv,
-    ({ type OutErr[Err] = Err })#OutErr,
-    ({ type OutElem[Elem] = Elem })#OutElem
-  ] =
-    new ZPipeline[Nothing, Any, Nothing, Any, Nothing, Any] {
-      type OutEnv[Env]   = Env
-      type OutErr[Err]   = Err
-      type OutElem[Elem] = Elem
-      def apply[Env, Err, Elem](stream: ZStream[Env, Err, Elem])(implicit
-        trace: ZTraceElement
-      ): ZStream[Env, Err, Elem] =
->>>>>>> 57b49c8c
+  def take[In](n: => Long): ZPipeline[Any, Nothing, In, In] =
+    new ZPipeline[Any, Nothing, In, In] {
+      def apply[Env, Err](stream: ZStream[Env, Err, In])(implicit trace: ZTraceElement): ZStream[Env, Err, In] =
         stream.take(n)
     }
 
@@ -675,21 +426,7 @@
         stream.takeWhile(f)
     }
 
-<<<<<<< HEAD
-  def usASCIIDecode: ZPipeline[Any, Nothing, Byte, String] =
-=======
-  val usASCIIDecode: ZPipeline.WithOut[
-    Nothing,
-    Any,
-    Nothing,
-    Any,
-    Nothing,
-    Byte,
-    ({ type OutEnv[Env] = Env })#OutEnv,
-    ({ type OutErr[Err] = Err })#OutErr,
-    ({ type OutElem[Elem] = String })#OutElem
-  ] =
->>>>>>> 57b49c8c
+  val usASCIIDecode: ZPipeline[Any, Nothing, Byte, String] =
     textDecodeUsing(StandardCharsets.US_ASCII)
 
   /**
@@ -698,23 +435,9 @@
    * utf16 and utf32 without BOM, `utf16Decode` and `utf32Decode` should be used
    * instead as both default to their own default decoder respectively.
    */
-<<<<<<< HEAD
-  def utfDecode: ZPipeline[Any, Nothing, Byte, String] =
-=======
-  val utfDecode: ZPipeline.WithOut[
-    Nothing,
-    Any,
-    Nothing,
-    Any,
-    Nothing,
-    Byte,
-    ({ type OutEnv[Env] = Env })#OutEnv,
-    ({ type OutErr[Err] = Err })#OutErr,
-    ({ type OutElem[Elem] = String })#OutElem
-  ] =
->>>>>>> 57b49c8c
+  val utfDecode: ZPipeline[Any, Nothing, Byte, String] =
     utfDecodeDetectingBom(
-      4,
+      bomSize = 4,
       {
         case bytes @ BOM.Utf32BE if Charset.isSupported(CharsetUtf32BE.name) =>
           bytes -> utf32BEDecode
@@ -731,23 +454,9 @@
       }
     )
 
-<<<<<<< HEAD
-  def utf8Decode: ZPipeline[Any, Nothing, Byte, String] =
-=======
-  val utf8Decode: ZPipeline.WithOut[
-    Nothing,
-    Any,
-    Nothing,
-    Any,
-    Nothing,
-    Byte,
-    ({ type OutEnv[Env] = Env })#OutEnv,
-    ({ type OutErr[Err] = Err })#OutErr,
-    ({ type OutElem[Elem] = String })#OutElem
-  ] =
->>>>>>> 57b49c8c
+  val utf8Decode: ZPipeline[Any, Nothing, Byte, String] =
     utfDecodeDetectingBom(
-      3,
+      bomSize = 3,
       {
         case BOM.Utf8 =>
           Chunk.empty -> utf8DecodeNoBom
@@ -756,23 +465,9 @@
       }
     )
 
-<<<<<<< HEAD
-  def utf16Decode: ZPipeline[Any, Nothing, Byte, String] =
-=======
-  val utf16Decode: ZPipeline.WithOut[
-    Nothing,
-    Any,
-    Nothing,
-    Any,
-    Nothing,
-    Byte,
-    ({ type OutEnv[Env] = Env })#OutEnv,
-    ({ type OutErr[Err] = Err })#OutErr,
-    ({ type OutElem[Elem] = String })#OutElem
-  ] =
->>>>>>> 57b49c8c
+  val utf16Decode: ZPipeline[Any, Nothing, Byte, String] =
     utfDecodeDetectingBom(
-      2,
+      bomSize = 2,
       {
         case BOM.Utf16BE =>
           Chunk.empty -> utf16BEDecode
@@ -783,55 +478,15 @@
       }
     )
 
-<<<<<<< HEAD
-  def utf16BEDecode: ZPipeline[Any, Nothing, Byte, String] =
+  val utf16BEDecode: ZPipeline[Any, Nothing, Byte, String] =
     utfDecodeFixedLength(StandardCharsets.UTF_16BE, fixedLength = 2)
 
-  def utf16LEDecode: ZPipeline[Any, Nothing, Byte, String] =
+  val utf16LEDecode: ZPipeline[Any, Nothing, Byte, String] =
     utfDecodeFixedLength(StandardCharsets.UTF_16LE, fixedLength = 2)
 
-  def utf32Decode: ZPipeline[Any, Nothing, Byte, String] =
-=======
-  val utf16BEDecode: ZPipeline.WithOut[
-    Nothing,
-    Any,
-    Nothing,
-    Any,
-    Nothing,
-    Byte,
-    ({ type OutEnv[Env] = Env })#OutEnv,
-    ({ type OutErr[Err] = Err })#OutErr,
-    ({ type OutElem[Elem] = String })#OutElem
-  ] =
-    utfDecodeFixedLength(StandardCharsets.UTF_16BE, 2)
-
-  val utf16LEDecode: ZPipeline.WithOut[
-    Nothing,
-    Any,
-    Nothing,
-    Any,
-    Nothing,
-    Byte,
-    ({ type OutEnv[Env] = Env })#OutEnv,
-    ({ type OutErr[Err] = Err })#OutErr,
-    ({ type OutElem[Elem] = String })#OutElem
-  ] =
-    utfDecodeFixedLength(StandardCharsets.UTF_16LE, 2)
-
-  val utf32Decode: ZPipeline.WithOut[
-    Nothing,
-    Any,
-    Nothing,
-    Any,
-    Nothing,
-    Byte,
-    ({ type OutEnv[Env] = Env })#OutEnv,
-    ({ type OutErr[Err] = Err })#OutErr,
-    ({ type OutElem[Elem] = String })#OutElem
-  ] =
->>>>>>> 57b49c8c
+  val utf32Decode: ZPipeline[Any, Nothing, Byte, String] =
     utfDecodeDetectingBom(
-      4,
+      bomSize = 4,
       {
         case bytes @ BOM.Utf32LE =>
           bytes -> utf32LEDecode
@@ -840,53 +495,13 @@
       }
     )
 
-<<<<<<< HEAD
-  def utf32BEDecode: ZPipeline[Any, Nothing, Byte, String] =
+  val utf32BEDecode: ZPipeline[Any, Nothing, Byte, String] =
     utfDecodeFixedLength(CharsetUtf32BE, fixedLength = 4)
 
-  def utf32LEDecode: ZPipeline[Any, Nothing, Byte, String] =
+  val utf32LEDecode: ZPipeline[Any, Nothing, Byte, String] =
     utfDecodeFixedLength(CharsetUtf32LE, fixedLength = 4)
 
-  def usASCIIEncode: ZPipeline[Any, Nothing, String, Byte] =
-=======
-  val utf32BEDecode: ZPipeline.WithOut[
-    Nothing,
-    Any,
-    Nothing,
-    Any,
-    Nothing,
-    Byte,
-    ({ type OutEnv[Env] = Env })#OutEnv,
-    ({ type OutErr[Err] = Err })#OutErr,
-    ({ type OutElem[Elem] = String })#OutElem
-  ] =
-    utfDecodeFixedLength(CharsetUtf32BE, 4)
-
-  val utf32LEDecode: ZPipeline.WithOut[
-    Nothing,
-    Any,
-    Nothing,
-    Any,
-    Nothing,
-    Byte,
-    ({ type OutEnv[Env] = Env })#OutEnv,
-    ({ type OutErr[Err] = Err })#OutErr,
-    ({ type OutElem[Elem] = String })#OutElem
-  ] =
-    utfDecodeFixedLength(CharsetUtf32LE, 4)
-
-  val usASCIIEncode: ZPipeline.WithOut[
-    Nothing,
-    Any,
-    Nothing,
-    Any,
-    Nothing,
-    String,
-    ({ type OutEnv[Env] = Env })#OutEnv,
-    ({ type OutErr[Err] = Err })#OutErr,
-    ({ type OutElem[Elem] = Byte })#OutElem
-  ] =
->>>>>>> 57b49c8c
+  val usASCIIEncode: ZPipeline[Any, Nothing, String, Byte] =
     utfEncodeFor(StandardCharsets.US_ASCII)
 
   /**
@@ -902,301 +517,81 @@
    * `getBytes("UTF-16")` in Java. In fact, it is an alias to both
    * `utf16BEWithBomEncode` and `utf16WithBomEncode`.
    */
-<<<<<<< HEAD
-  def utf8Encode: ZPipeline[Any, Nothing, String, Byte] =
+  val utf8Encode: ZPipeline[Any, Nothing, String, Byte] =
     utfEncodeFor(StandardCharsets.UTF_8)
 
-  def utf8WithBomEncode: ZPipeline[Any, Nothing, String, Byte] =
+  val utf8WithBomEncode: ZPipeline[Any, Nothing, String, Byte] =
     utfEncodeFor(StandardCharsets.UTF_8, bom = BOM.Utf8)
 
-  def utf16BEEncode: ZPipeline[Any, Nothing, String, Byte] =
+  val utf16BEEncode: ZPipeline[Any, Nothing, String, Byte] =
     utfEncodeFor(StandardCharsets.UTF_16BE)
 
-  def utf16BEWithBomEncode: ZPipeline[Any, Nothing, String, Byte] =
+  val utf16BEWithBomEncode: ZPipeline[Any, Nothing, String, Byte] =
     utfEncodeFor(StandardCharsets.UTF_16BE, bom = BOM.Utf16BE)
 
-  def utf16LEEncode: ZPipeline[Any, Nothing, String, Byte] =
+  val utf16LEEncode: ZPipeline[Any, Nothing, String, Byte] =
     utfEncodeFor(StandardCharsets.UTF_16LE)
 
-  def utf16LEWithBomEncode: ZPipeline[Any, Nothing, String, Byte] =
+  val utf16LEWithBomEncode: ZPipeline[Any, Nothing, String, Byte] =
     utfEncodeFor(StandardCharsets.UTF_16LE, bom = BOM.Utf16LE)
 
-  def utf16Encode: ZPipeline[Any, Nothing, String, Byte] =
+  val utf16Encode: ZPipeline[Any, Nothing, String, Byte] =
     utf16BEWithBomEncode
 
-  def utf16WithBomEncode: ZPipeline[Any, Nothing, String, Byte] =
+  val utf16WithBomEncode: ZPipeline[Any, Nothing, String, Byte] =
     utf16BEWithBomEncode
 
-  def utf32BEEncode: ZPipeline[Any, Nothing, String, Byte] =
+  val utf32BEEncode: ZPipeline[Any, Nothing, String, Byte] =
     utfEncodeFor(CharsetUtf32BE)
 
-  def utf32BEWithBomEncode: ZPipeline[Any, Nothing, String, Byte] =
+  val utf32BEWithBomEncode: ZPipeline[Any, Nothing, String, Byte] =
     utfEncodeFor(CharsetUtf32BE, bom = BOM.Utf32BE)
 
-  def utf32LEEncode: ZPipeline[Any, Nothing, String, Byte] =
+  val utf32LEEncode: ZPipeline[Any, Nothing, String, Byte] =
     utfEncodeFor(CharsetUtf32LE)
 
-  def utf32LEWithBomEncode: ZPipeline[Any, Nothing, String, Byte] =
+  val utf32LEWithBomEncode: ZPipeline[Any, Nothing, String, Byte] =
     utfEncodeFor(CharsetUtf32LE, bom = BOM.Utf32LE)
 
-  def utf32Encode: ZPipeline[Any, Nothing, String, Byte] =
+  val utf32Encode: ZPipeline[Any, Nothing, String, Byte] =
     utf32BEEncode
 
-  def utf32WithBomEncode: ZPipeline[Any, Nothing, String, Byte] =
+  val utf32WithBomEncode: ZPipeline[Any, Nothing, String, Byte] =
     utf32BEWithBomEncode
 
-  private def textDecodeUsing(charset: Charset): ZPipeline[Any, Nothing, Byte, String] =
+  private def textDecodeUsing(charset: => Charset): ZPipeline[Any, Nothing, Byte, String] =
     new ZPipeline[Any, Nothing, Byte, String] {
       def apply[Env, Err](stream: ZStream[Env, Err, Byte])(implicit trace: ZTraceElement): ZStream[Env, Err, String] = {
 
-        def stringChunkFrom(bytes: Chunk[Byte]) =
+        def stringChunkFrom(bytes: Chunk[Byte], charset: Charset) =
           Chunk.single(
             new String(bytes.toArray, charset)
           )
-=======
-  val utf8Encode: ZPipeline.WithOut[
-    Nothing,
-    Any,
-    Nothing,
-    Any,
-    Nothing,
-    String,
-    ({ type OutEnv[Env] = Env })#OutEnv,
-    ({ type OutErr[Err] = Err })#OutErr,
-    ({ type OutElem[Elem] = Byte })#OutElem
-  ] =
-    utfEncodeFor(StandardCharsets.UTF_8)
-
-  val utf8WithBomEncode: ZPipeline.WithOut[
-    Nothing,
-    Any,
-    Nothing,
-    Any,
-    Nothing,
-    String,
-    ({ type OutEnv[Env] = Env })#OutEnv,
-    ({ type OutErr[Err] = Err })#OutErr,
-    ({ type OutElem[Elem] = Byte })#OutElem
-  ] =
-    utfEncodeFor(StandardCharsets.UTF_8, BOM.Utf8)
-
-  val utf16BEEncode: ZPipeline.WithOut[
-    Nothing,
-    Any,
-    Nothing,
-    Any,
-    Nothing,
-    String,
-    ({ type OutEnv[Env] = Env })#OutEnv,
-    ({ type OutErr[Err] = Err })#OutErr,
-    ({ type OutElem[Elem] = Byte })#OutElem
-  ] =
-    utfEncodeFor(StandardCharsets.UTF_16BE)
-
-  val utf16BEWithBomEncode: ZPipeline.WithOut[
-    Nothing,
-    Any,
-    Nothing,
-    Any,
-    Nothing,
-    String,
-    ({ type OutEnv[Env] = Env })#OutEnv,
-    ({ type OutErr[Err] = Err })#OutErr,
-    ({ type OutElem[Elem] = Byte })#OutElem
-  ] =
-    utfEncodeFor(StandardCharsets.UTF_16BE, BOM.Utf16BE)
-
-  val utf16LEEncode: ZPipeline.WithOut[
-    Nothing,
-    Any,
-    Nothing,
-    Any,
-    Nothing,
-    String,
-    ({ type OutEnv[Env] = Env })#OutEnv,
-    ({ type OutErr[Err] = Err })#OutErr,
-    ({ type OutElem[Elem] = Byte })#OutElem
-  ] =
-    utfEncodeFor(StandardCharsets.UTF_16LE)
-
-  val utf16LEWithBomEncode: ZPipeline.WithOut[
-    Nothing,
-    Any,
-    Nothing,
-    Any,
-    Nothing,
-    String,
-    ({ type OutEnv[Env] = Env })#OutEnv,
-    ({ type OutErr[Err] = Err })#OutErr,
-    ({ type OutElem[Elem] = Byte })#OutElem
-  ] =
-    utfEncodeFor(StandardCharsets.UTF_16LE, BOM.Utf16LE)
-
-  val utf16Encode: ZPipeline.WithOut[
-    Nothing,
-    Any,
-    Nothing,
-    Any,
-    Nothing,
-    String,
-    ({ type OutEnv[Env] = Env })#OutEnv,
-    ({ type OutErr[Err] = Err })#OutErr,
-    ({ type OutElem[Elem] = Byte })#OutElem
-  ] =
-    utf16BEWithBomEncode
-
-  val utf16WithBomEncode: ZPipeline.WithOut[
-    Nothing,
-    Any,
-    Nothing,
-    Any,
-    Nothing,
-    String,
-    ({ type OutEnv[Env] = Env })#OutEnv,
-    ({ type OutErr[Err] = Err })#OutErr,
-    ({ type OutElem[Elem] = Byte })#OutElem
-  ] =
-    utf16BEWithBomEncode
-
-  val utf32BEEncode: ZPipeline.WithOut[
-    Nothing,
-    Any,
-    Nothing,
-    Any,
-    Nothing,
-    String,
-    ({ type OutEnv[Env] = Env })#OutEnv,
-    ({ type OutErr[Err] = Err })#OutErr,
-    ({ type OutElem[Elem] = Byte })#OutElem
-  ] =
-    utfEncodeFor(CharsetUtf32BE)
-
-  val utf32BEWithBomEncode: ZPipeline.WithOut[
-    Nothing,
-    Any,
-    Nothing,
-    Any,
-    Nothing,
-    String,
-    ({ type OutEnv[Env] = Env })#OutEnv,
-    ({ type OutErr[Err] = Err })#OutErr,
-    ({ type OutElem[Elem] = Byte })#OutElem
-  ] =
-    utfEncodeFor(CharsetUtf32BE, BOM.Utf32BE)
-
-  val utf32LEEncode: ZPipeline.WithOut[
-    Nothing,
-    Any,
-    Nothing,
-    Any,
-    Nothing,
-    String,
-    ({ type OutEnv[Env] = Env })#OutEnv,
-    ({ type OutErr[Err] = Err })#OutErr,
-    ({ type OutElem[Elem] = Byte })#OutElem
-  ] =
-    utfEncodeFor(CharsetUtf32LE)
-
-  val utf32LEWithBomEncode: ZPipeline.WithOut[
-    Nothing,
-    Any,
-    Nothing,
-    Any,
-    Nothing,
-    String,
-    ({ type OutEnv[Env] = Env })#OutEnv,
-    ({ type OutErr[Err] = Err })#OutErr,
-    ({ type OutElem[Elem] = Byte })#OutElem
-  ] =
-    utfEncodeFor(CharsetUtf32LE, BOM.Utf32LE)
-
-  val utf32Encode: ZPipeline.WithOut[
-    Nothing,
-    Any,
-    Nothing,
-    Any,
-    Nothing,
-    String,
-    ({ type OutEnv[Env] = Env })#OutEnv,
-    ({ type OutErr[Err] = Err })#OutErr,
-    ({ type OutElem[Elem] = Byte })#OutElem
-  ] =
-    utf32BEEncode
-
-  val utf32WithBomEncode: ZPipeline.WithOut[
-    Nothing,
-    Any,
-    Nothing,
-    Any,
-    Nothing,
-    String,
-    ({ type OutEnv[Env] = Env })#OutEnv,
-    ({ type OutErr[Err] = Err })#OutErr,
-    ({ type OutElem[Elem] = Byte })#OutElem
-  ] =
-    utf32BEWithBomEncode
-
-  private def textDecodeUsing(charset0: => Charset): ZPipeline.WithOut[
-    Nothing,
-    Any,
-    Nothing,
-    Any,
-    Nothing,
-    Byte,
-    ({ type OutEnv[Env] = Env })#OutEnv,
-    ({ type OutErr[Err] = Err })#OutErr,
-    ({ type OutElem[Elem] = String })#OutElem
-  ] =
-    new ZPipeline[Nothing, Any, Nothing, Any, Nothing, Byte] {
-      override type OutEnv[Env]   = Env
-      override type OutErr[Err]   = Err
-      override type OutElem[Elem] = String
-
-      override def apply[Env, Err, Elem <: Byte](sourceStream: ZStream[Env, Err, Elem])(implicit
-        trace: ZTraceElement
-      ): ZStream[Env, Err, String] =
-        ZStream.suspend {
-          val charset = charset0
-
-          def stringChunkFrom(bytes: Chunk[Byte]) =
-            Chunk.single(
-              new String(bytes.toArray, charset)
-            )
-
-          def transform: ZChannel[Env, Err, Chunk[Byte], Any, Err, Chunk[String], Any] =
-            ZChannel.readWith(
-              received => {
-                if (received.isEmpty)
-                  transform
-                else
-                  ZChannel.write(stringChunkFrom(received))
-              },
-              error = ZChannel.fail(_),
-              done = _ => ZChannel.unit
-            )
->>>>>>> 57b49c8c
-
-          new ZStream(
-            sourceStream.channel >>> transform
-          )
-<<<<<<< HEAD
+
+        def transform(charset: Charset): ZChannel[Env, Err, Chunk[Byte], Any, Err, Chunk[String], Any] =
+          ZChannel.readWith(
+            received => {
+              if (received.isEmpty)
+                transform(charset)
+              else
+                ZChannel.write(stringChunkFrom(received, charset))
+            },
+            error = ZChannel.fail(_),
+            done = _ => ZChannel.unit
+          )
 
         new ZStream(
-          stream.channel >>> transform
+          stream.channel >>> transform(charset)
         )
       }
-=======
-        }
->>>>>>> 57b49c8c
     }
 
   private def utfDecodeDetectingBom(
-    bomSize0: => Int,
+    bomSize: => Int,
     processBom: Chunk[Byte] => (
       Chunk[Byte],
       ZPipeline[Any, Nothing, Byte, String]
     )
-<<<<<<< HEAD
   ): ZPipeline[Any, Nothing, Byte, String] =
     new ZPipeline[Any, Nothing, Byte, String] {
       def apply[Env, Err](stream: ZStream[Env, Err, Byte])(implicit trace: ZTraceElement): ZStream[Env, Err, String] = {
@@ -1216,7 +611,7 @@
             done = _ => ZChannel.unit
           )
 
-        def lookingForBom(buffer: Chunk[Byte]): DecodingChannel =
+        def lookingForBom(buffer: Chunk[Byte], bomSize: Int): DecodingChannel =
           ZChannel.readWith(
             received => {
               val data = buffer ++ received
@@ -1230,7 +625,7 @@
                 ).channel *>
                   passThrough(decodingPipeline)
               } else {
-                lookingForBom(data)
+                lookingForBom(data, bomSize)
               }
             },
             error = ZChannel.fail(_),
@@ -1238,121 +633,22 @@
               if (buffer.isEmpty) ZChannel.unit
               else {
                 val (dataWithoutBom, decodingPipeline) = processBom(buffer)
-=======
-  ): ZPipeline.WithOut[
-    Nothing,
-    Any,
-    Nothing,
-    Any,
-    Nothing,
-    Byte,
-    ({ type OutEnv[Env] = Env })#OutEnv,
-    ({ type OutErr[Err] = Err })#OutErr,
-    ({ type OutElem[Elem] = String })#OutElem
-  ] =
-    new ZPipeline[Nothing, Any, Nothing, Any, Nothing, Byte] {
-      override type OutEnv[Env]   = Env
-      override type OutErr[Err]   = Err
-      override type OutElem[Elem] = String
-
-      override def apply[Env, Err, Elem <: Byte](sourceStream: ZStream[Env, Err, Elem])(implicit
-        trace: ZTraceElement
-      ): ZStream[Env, Err, String] =
-        ZStream.suspend {
-          val bomSize = bomSize0
-
-          type DecodingChannel = ZChannel[Env, Err, Chunk[Byte], Any, Err, Chunk[String], Any]
-
-          def passThrough(
-            decodingPipeline: ZPipeline.WithOut[
-              Nothing,
-              Any,
-              Nothing,
-              Any,
-              Nothing,
-              Byte,
-              ({ type OutEnv[Env] = Env })#OutEnv,
-              ({ type OutErr[Err] = Err })#OutErr,
-              ({ type OutElem[Elem] = String })#OutElem
-            ]
-          ): DecodingChannel =
-            ZChannel.readWith(
-              received =>
->>>>>>> 57b49c8c
                 decodingPipeline(
-                  ZStream.fromChunk(received)
+                  ZStream.fromChunk(dataWithoutBom)
                 ).channel *>
-                  passThrough(decodingPipeline),
-              error = ZChannel.fail(_),
-              done = _ => ZChannel.unit
-            )
-
-          def lookingForBom(buffer: Chunk[Byte]): DecodingChannel =
-            ZChannel.readWith(
-              received => {
-                val data = buffer ++ received
-
-                if (data.length >= bomSize) {
-                  val (bom, rest)                        = data.splitAt(bomSize)
-                  val (dataWithoutBom, decodingPipeline) = processBom(bom)
-
-                  decodingPipeline(
-                    ZStream.fromChunk(dataWithoutBom ++ rest)
-                  ).channel *>
-                    passThrough(decodingPipeline)
-                } else {
-                  lookingForBom(data)
-                }
-              },
-              error = ZChannel.fail(_),
-              done = _ =>
-                if (buffer.isEmpty) ZChannel.unit
-                else {
-                  val (dataWithoutBom, decodingPipeline) = processBom(buffer)
-                  decodingPipeline(
-                    ZStream.fromChunk(dataWithoutBom)
-                  ).channel *>
-                    passThrough(decodingPipeline)
-                }
-            )
-
-<<<<<<< HEAD
+                  passThrough(decodingPipeline)
+              }
+          )
+
         new ZStream(
-          stream.channel >>> lookingForBom(Chunk.empty)
+          stream.channel >>> lookingForBom(Chunk.empty, bomSize)
         )
       }
     }
 
-  private def utf8DecodeNoBom: ZPipeline[Any, Nothing, Byte, String] =
+  private val utf8DecodeNoBom: ZPipeline[Any, Nothing, Byte, String] =
     new ZPipeline[Any, Nothing, Byte, String] {
       def apply[Env, Err](stream: ZStream[Env, Err, Byte])(implicit trace: ZTraceElement): ZStream[Env, Err, String] = {
-=======
-          new ZStream(
-            sourceStream.channel >>> lookingForBom(Chunk.empty)
-          )
-        }
-    }
-
-  private val utf8DecodeNoBom: ZPipeline.WithOut[
-    Nothing,
-    Any,
-    Nothing,
-    Any,
-    Nothing,
-    Byte,
-    ({ type OutEnv[Env] = Env })#OutEnv,
-    ({ type OutErr[Err] = Err })#OutErr,
-    ({ type OutElem[Elem] = String })#OutElem
-  ] =
-    new ZPipeline[Nothing, Any, Nothing, Any, Nothing, Byte] {
-      override type OutEnv[Env]   = Env
-      override type OutErr[Err]   = Err
-      override type OutElem[Elem] = String
-
-      override def apply[Env, Err, Elem <: Byte](sourceStream: ZStream[Env, Err, Elem])(implicit
-        trace: ZTraceElement
-      ): ZStream[Env, Err, String] = {
->>>>>>> 57b49c8c
 
         val emptyByteChunk: Chunk[Byte] =
           Chunk.empty
@@ -1431,8 +727,7 @@
       }
     }
 
-<<<<<<< HEAD
-  private def utfDecodeFixedLength(charset: Charset, fixedLength: Int): ZPipeline[Any, Nothing, Byte, String] =
+  private def utfDecodeFixedLength(charset: => Charset, fixedLength: => Int): ZPipeline[Any, Nothing, Byte, String] =
     new ZPipeline[Any, Nothing, Byte, String] {
       def apply[Env, Err](stream: ZStream[Env, Err, Byte])(implicit trace: ZTraceElement): ZStream[Env, Err, String] = {
 
@@ -1441,96 +736,60 @@
         val emptyStringChunk =
           Chunk.single("")
 
-        def stringChunkFrom(bytes: Chunk[Byte]) =
+        def stringChunkFrom(bytes: Chunk[Byte], charset: Charset) =
           Chunk.single(
             new String(bytes.toArray, charset)
           )
 
-        def process(buffered: Chunk[Byte], received: Chunk[Byte]): (Chunk[String], Chunk[Byte]) = {
+        def process(
+          buffered: Chunk[Byte],
+          received: Chunk[Byte],
+          charset: Charset,
+          fixedLength: Int
+        ): (Chunk[String], Chunk[Byte]) = {
           val bytes     = buffered ++ received
           val remainder = bytes.length % fixedLength
 
           if (remainder == 0) {
-            stringChunkFrom(bytes) -> emptyByteChunk
+            stringChunkFrom(bytes, charset) -> emptyByteChunk
           } else if (bytes.length > fixedLength) {
             val (fullChunk, rest) = bytes.splitAt(bytes.length - remainder)
 
-            stringChunkFrom(fullChunk) -> rest
+            stringChunkFrom(fullChunk, charset) -> rest
           } else {
             emptyStringChunk -> bytes.materialize
-=======
-  private def utfDecodeFixedLength(charset0: => Charset, fixedLength0: => Int): ZPipeline.WithOut[
-    Nothing,
-    Any,
-    Nothing,
-    Any,
-    Nothing,
-    Byte,
-    ({ type OutEnv[Env] = Env })#OutEnv,
-    ({ type OutErr[Err] = Err })#OutErr,
-    ({ type OutElem[Elem] = String })#OutElem
-  ] =
-    new ZPipeline[Nothing, Any, Nothing, Any, Nothing, Byte] {
-      override type OutEnv[Env]   = Env
-      override type OutErr[Err]   = Err
-      override type OutElem[Elem] = String
-
-      override def apply[Env, Err, Elem <: Byte](sourceStream: ZStream[Env, Err, Elem])(implicit
-        trace: ZTraceElement
-      ): ZStream[Env, Err, String] =
-        ZStream.suspend {
-          val charset     = charset0
-          val fixedLength = fixedLength0
-
-          val emptyByteChunk: Chunk[Byte] =
-            Chunk.empty
-          val emptyStringChunk =
-            Chunk.single("")
-
-          def stringChunkFrom(bytes: Chunk[Byte]) =
-            Chunk.single(
-              new String(bytes.toArray, charset)
-            )
-
-          def process(buffered: Chunk[Byte], received: Chunk[Byte]): (Chunk[String], Chunk[Byte]) = {
-            val bytes     = buffered ++ received
-            val remainder = bytes.length % fixedLength
-
-            if (remainder == 0) {
-              stringChunkFrom(bytes) -> emptyByteChunk
-            } else if (bytes.length > fixedLength) {
-              val (fullChunk, rest) = bytes.splitAt(bytes.length - remainder)
-
-              stringChunkFrom(fullChunk) -> rest
-            } else {
-              emptyStringChunk -> bytes.materialize
-            }
->>>>>>> 57b49c8c
           }
-
-          def readThenTransduce(buffer: Chunk[Byte]): ZChannel[Env, Err, Chunk[Byte], Any, Err, Chunk[String], Any] =
-            ZChannel.readWith(
-              received => {
-                val (string, buffered) = process(buffer, received)
-
-                ZChannel.write(string) *> readThenTransduce(buffered)
-              },
-              error = ZChannel.fail(_),
-              done = _ =>
-                if (buffer.isEmpty)
-                  ZChannel.unit
-                else
-                  ZChannel.write(stringChunkFrom(buffer))
-            )
-
-<<<<<<< HEAD
+        }
+
+        def readThenTransduce(
+          buffer: Chunk[Byte],
+          charset: Charset,
+          fixedLength: Int
+        ): ZChannel[Env, Err, Chunk[Byte], Any, Err, Chunk[String], Any] =
+          ZChannel.readWith(
+            received => {
+              val (string, buffered) = process(buffer, received, charset, fixedLength)
+
+              ZChannel.write(string) *> readThenTransduce(buffered, charset, fixedLength)
+            },
+            error = ZChannel.fail(_),
+            done = _ =>
+              if (buffer.isEmpty)
+                ZChannel.unit
+              else
+                ZChannel.write(stringChunkFrom(buffer, charset))
+          )
+
         new ZStream(
-          stream.channel >>> readThenTransduce(emptyByteChunk)
+          stream.channel >>> readThenTransduce(emptyByteChunk, charset, fixedLength)
         )
       }
     }
 
-  private def utfEncodeFor(charset: Charset, bom: Chunk[Byte] = Chunk.empty): ZPipeline[Any, Nothing, String, Byte] =
+  private def utfEncodeFor(
+    charset: => Charset,
+    bom: => Chunk[Byte] = Chunk.empty
+  ): ZPipeline[Any, Nothing, String, Byte] =
     new ZPipeline[Any, Nothing, String, Byte] {
       def apply[Env, Err](stream: ZStream[Env, Err, String])(implicit trace: ZTraceElement): ZStream[Env, Err, Byte] = {
         def transform: ZChannel[Env, Err, Chunk[String], Any, Err, Chunk[Byte], Any] =
@@ -1545,68 +804,17 @@
                   val bytes = string.getBytes(charset)
                   acc ++ Chunk.fromArray(bytes)
                 }
-=======
-          new ZStream(
-            sourceStream.channel >>> readThenTransduce(emptyByteChunk)
-          )
-        }
-    }
-
-  private def utfEncodeFor(charset0: => Charset, bom0: => Chunk[Byte] = Chunk.empty): ZPipeline.WithOut[
-    Nothing,
-    Any,
-    Nothing,
-    Any,
-    Nothing,
-    String,
-    ({ type OutEnv[Env] = Env })#OutEnv,
-    ({ type OutErr[Err] = Err })#OutErr,
-    ({ type OutElem[Elem] = Byte })#OutElem
-  ] =
-    new ZPipeline[Nothing, Any, Nothing, Any, Nothing, String] {
-      override type OutEnv[Env]   = Env
-      override type OutErr[Err]   = Err
-      override type OutElem[Elem] = Byte
-
-      override def apply[Env, Err, Elem <: String](sourceStream: ZStream[Env, Err, Elem])(implicit
-        trace: ZTraceElement
-      ): ZStream[Env, Err, Byte] =
-        ZStream.suspend {
-          val charset = charset0
-          val bom     = bom0
-
-          def transform: ZChannel[Env, Err, Chunk[String], Any, Err, Chunk[Byte], Any] =
-            ZChannel.readWith(
-              received =>
-                if (received.isEmpty)
-                  transform
-                else {
-                  val bytes = received.foldLeft[Chunk[Byte]](
-                    Chunk.empty
-                  ) { (acc, string) =>
-                    val bytes = string.getBytes(charset)
-                    acc ++ Chunk.fromArray(bytes)
-                  }
->>>>>>> 57b49c8c
-
-                  ZChannel.write(bytes)
-                },
-              error = ZChannel.fail(_),
-              done = _ => ZChannel.unit
-            )
-
-<<<<<<< HEAD
+
+                ZChannel.write(bytes)
+              },
+            error = ZChannel.fail(_),
+            done = _ => ZChannel.unit
+          )
+
         ZStream.fromChunk(bom) ++
           new ZStream(
             stream.channel >>> transform
           )
       }
-=======
-          ZStream.fromChunk(bom) ++
-            new ZStream(
-              sourceStream.channel >>> transform
-            )
-        }
->>>>>>> 57b49c8c
     }
 }