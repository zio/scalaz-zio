--- conflicted
+++ resolved
@@ -84,11 +84,7 @@
   override def foldLeft[S](s: S)(f: (S, A) => S): ZIO[R, E, S] =
     foldLazyPure(s)(_ => true)(f).use(UIO.succeed)
 
-<<<<<<< HEAD
-  override def map[B](f: A => B): StreamEffectChunk[E, B] =
-=======
-  override def map[@specialized B](f: A => B): StreamEffectChunk[R, E, B] =
->>>>>>> 49bbebaa
+  override def map[B](f: A => B): StreamEffectChunk[R, E, B] =
     StreamEffectChunk(chunks.map(_.map(f)))
 
   override def mapConcatChunk[B](f: A => Chunk[B]): StreamEffectChunk[R, E, B] =
