// Copyright (C) 2018 John A. De Goes. All rights reserved.
package scalaz.zio

import scala.concurrent.duration.Duration

/**
 * Defines a stateful, possibly effectful, recurring schedule of actions.
 *
 * A `Schedule[A, B]` consumes `A` values, and based on the inputs and the
 * internal state, decides whether to continue or halt. Every decision is
 * accompanied by a (possibly zero) delay, and an output value of type `B`.
 *
 * Schedules compose in each of the following ways:
 *
 * 1. Intersection, using the `&&` operator, which requires that both schedules
 *    continue, using the longer of the two durations.
 * 2. Union, using the `||` operator, which requires that only one schedule
 *    continues, using the shorter of the two durations.
 * 3. Sequence, using the `<||>` operator, which runs the first schedule until
 *    it ends, and then switches over to the second schedule.
 *
 * `Schedule[A, B]` forms a profunctor on `[A, B]`, an applicative functor on
 * `B`, and a monoid, allowing rich composition of different schedules.
 */
trait Schedule[-A, +B] extends Serializable { self =>

  /**
   * The internal state type of the schedule.
   */
  type State

  /**
   * The initial state of the schedule.
   */
  val initial: Clock => IO[Nothing, State]

  /**
   * Updates the schedule based on a new input and the current state.
   */
  val update: (A, State, Clock) => IO[Nothing, Schedule.Decision[State, B]]

  /**
   * Runs the schedule on the provided list of inputs, returning a list of
   * durations and outputs. This method is useful for testing complicated
   * schedules. Only as many inputs will be used as necessary to run the
   * schedule to completion, and additional inputs will be discarded.
   */
  def run(as: Iterable[A], clock: Clock): IO[Nothing, List[(Duration, B)]] = {
    def run0(as: List[A], s: State, acc: List[(Duration, B)]): IO[Nothing, List[(Duration, B)]] =
      as match {
        case Nil => IO.now(acc)
        case a :: as =>
          self.update(a, s, clock).flatMap {
            case Schedule.Decision(cont, delay, s, finish) =>
              val acc2 = (delay -> finish()) :: acc

              if (cont) run0(as, s, acc2)
              else IO.now(acc2)
          }
      }

    self.initial(clock).flatMap(s => run0(as.toList, s, Nil)).map(_.reverse)
  }

  /**
   * Returns a new schedule that inverts the decision to continue.
   */
  final def unary_! : Schedule[A, B] =
    updated(update => (a, s, c) => update(a, s, c).map(!_))

  /**
   * Returns a new schedule that maps over the output of this one.
   */
  final def map[A1 <: A, C](f: B => C): Schedule[A1, C] =
    new Schedule[A1, C] {
      type State = self.State
      val initial = self.initial
      val update  = (a: A1, s: State, clock: Clock) => self.update(a, s, clock).map(_.rightMap(f))
    }

  /**
   * Returns a new schedule that deals with a narrower class of inputs than
   * this schedule.
   */
  final def contramap[A1](f: A1 => A): Schedule[A1, B] =
    new Schedule[A1, B] {
      type State = self.State
      val initial = self.initial
      val update  = (a: A1, s: State, clock: Clock) => self.update(f(a), s, clock)
    }

  /**
   * Returns a new schedule that contramaps the input and maps the output.
   */
  final def dimap[A1, C](f: A1 => A, g: B => C): Schedule[A1, C] =
    contramap(f).map(g)

  /**
   * Returns a new schedule that loops this one forever, resetting the state
   * when this schedule is done.
   */
  final def forever: Schedule[A, B] =
    updated(
      update =>
        (a, s, c) =>
          update(a, s, c).flatMap { decision =>
            if (decision.cont) IO.now(decision)
            else self.initial(c).map(state => decision.copy(cont = true, state = state))
          }
    )

  /**
   * Peeks at the state produced by this schedule, executes some action, and
   * then continues the schedule or not based on the specified state predicate.
   */
  final def check[A1 <: A](test: (A1, B) => IO[Nothing, Boolean]): Schedule[A1, B] =
    updated(
      update =>
        (
          (
            a,
            s,
            c
          ) =>
            update(a, s, c).flatMap { d =>
              if (d.cont) test(a, d.finish()).map(b => d.copy(cont = b))
              else IO.now(d)
            }
          )
    )

  /**
   * Returns a new schedule that continues this schedule so long as the predicate
   * is satisfied on the output value of the schedule.
   */
  final def whileOutput(f: B => Boolean): Schedule[A, B] =
    check((_, b) => IO.now(f(b)))

  /**
   * Returns a new schedule that continues this schedule so long as the
   * predicate is satisfied on the input of the schedule.
   */
  final def whileInput[A1 <: A](f: A1 => Boolean): Schedule[A1, B] =
    check((a, _) => IO.now(f(a)))

  /**
   * Returns a new schedule that continues the schedule only until the predicate
   * is satisfied on the output value of the schedule.
   */
  final def untilOutput(f: B => Boolean): Schedule[A, B] = !whileOutput(f)

  /**
   * Returns a new schedule that continues the schedule only until the predicate
   * is satisfied on the input of the schedule.
   */
  final def untilInput[A1 <: A](f: A1 => Boolean): Schedule[A1, B] = !whileInput(f)

  final def combineWith[A1 <: A, C](
    that: Schedule[A1, C]
  )(g: (Boolean, Boolean) => Boolean, f: (Duration, Duration) => Duration): Schedule[A1, (B, C)] =
    new Schedule[A1, (B, C)] {
      type State = (self.State, that.State)
      val initial = (c: Clock) => self.initial(c).seq(that.initial(c))
      val update = (a: A1, s: State, c: Clock) =>
        self.update(a, s._1, c).seqWith(that.update(a, s._2, c))(_.combineWith(_)(g, f))
    }

  /**
   * Returns a new schedule that continues only as long as both schedules
   * continue, using the maximum of the delays of the two schedules.
   */
  final def &&[A1 <: A, C](that: Schedule[A1, C]): Schedule[A1, (B, C)] =
    combineWith(that)(_ && _, _ max _)

  /**
   * A named alias for `&&`.
   */
  final def both[A1 <: A, C](that: Schedule[A1, C]): Schedule[A1, (B, C)] = self && that

  /**
   * The same as `both` followed by `map`.
   */
  final def bothWith[A1 <: A, C, D](that: Schedule[A1, C])(f: (B, C) => D): Schedule[A1, D] =
    (self && that).map(f.tupled)

  /**
   * The same as `&&`, but ignores the left output.
   */
  final def *>[A1 <: A, C](that: Schedule[A1, C]): Schedule[A1, C] =
    (self && that).map(_._2)

  /**
   * The same as `&&`, but ignores the right output.
   */
  final def <*[A1 <: A, C](that: Schedule[A1, C]): Schedule[A1, B] =
    (self && that).map(_._1)

  /**
   * Returns a new schedule that continues as long as either schedule continues,
   * using the minimum of the delays of the two schedules.
   */
  final def ||[A1 <: A, C](that: Schedule[A1, C]): Schedule[A1, (B, C)] =
    combineWith(that)(_ || _, _ min _)

  /**
   * A named alias for `||`.
   */
  final def either[A1 <: A, C](that: Schedule[A1, C]): Schedule[A1, (B, C)] = self || that

  /**
   * The same as `either` followed by `map`.
   */
  final def eitherWith[A1 <: A, C, D](that: Schedule[A1, C])(f: (B, C) => D): Schedule[A1, D] =
    (self || that).map(f.tupled)

  /**
   * Returns a new schedule that first executes this schedule to completion,
   * and then executes the specified schedule to completion.
   */
  final def <||>[A1 <: A, C](that: Schedule[A1, C]): Schedule[A1, Either[B, C]] =
    new Schedule[A1, Either[B, C]] {
      type State = Either[self.State, that.State]

      val initial = (clock: Clock) => self.initial(clock).map(Left(_))

      val update = (a: A1, state: State, clock: Clock) =>
        state match {
          case Left(v) =>
            self.update(a, v, clock).flatMap { step =>
              if (step.cont) IO.now(step.bimap(Left(_), Left(_)))
              else
                for {
                  state <- that.initial(clock)
                  step  <- that.update(a, state, clock)
                } yield step.bimap(Right(_), Right(_))
            }
          case Right(v) =>
            that.update(a, v, clock).map(_.bimap(Right(_), Right(_)))
        }
    }

  /**
   * An alias for `<||>`
   */
  final def andThen[A1 <: A, C](that: Schedule[A1, C]): Schedule[A1, Either[B, C]] =
    self <||> that

  /**
   * The same as `<||>`, but merges the output.
   */
  final def <>[A1 <: A, B1 >: B](that: Schedule[A1, B1]): Schedule[A1, B1] =
    (self <||> that).map(_.merge)

  /**
   * Returns a new schedule that maps this schedule to a constant output.
   */
  final def const[C](c: => C): Schedule[A, C] = map(_ => c)

  /**
   * Returns a new schedule that maps this schedule to a Unit output.
   */
  final def void: Schedule[A, Unit] = const(())

  /**
   * Returns a new schedule that effectfully reconsiders the decision made by
   * this schedule.
   */
  final def reconsiderM[A1 <: A, C](
    f: (A1, Schedule.Decision[State, B]) => IO[Nothing, Schedule.Decision[State, C]]
  ): Schedule[A1, C] =
    updated(
      update =>
        (
          (
            a: A1,
            s: State,
            c: Clock
          ) =>
            for {
              step  <- update(a, s, c)
              step2 <- f(a, step)
            } yield step2
          )
    )

  /**
   * Returns a new schedule that reconsiders the decision made by this schedule.
   */
  final def reconsider[A1 <: A, C](
    f: (A1, Schedule.Decision[State, B]) => Schedule.Decision[State, C]
  ): Schedule[A1, C] =
    reconsiderM((a, s) => IO.now(f(a, s)))

  /**
   * A new schedule that applies the current one but runs the specified effect
   * for every decision of this schedule. This can be used to create schedules
   * that log failures, decisions, or computed values.
   */
  final def onDecision[A1 <: A](f: (A1, Schedule.Decision[State, B]) => IO[Nothing, Unit]): Schedule[A1, B] =
    updated(update => ((a, s, c) => update(a, s, c).peek(step => f(a, step))))

  /**
   * Returns a new schedule with the specified effectful modification
   * applied to each delay produced by this schedule.
   */
  final def modifyDelay(f: (B, Duration) => IO[Nothing, Duration]): Schedule[A, B] =
    updated(
      update =>
        (
          (
            a,
            s,
            c
          ) =>
            update(a, s, c).flatMap { step =>
              f(step.finish(), step.delay).map(d => step.delayed(_ => d))
            }
          )
    )

  /**
   * Returns a new schedule with the update function transformed by the
   * specified update transformer.
   */
  final def updated[A1 <: A, B1](
    f: (
      (A, State, Clock) => IO[Nothing, Schedule.Decision[State, B]]
    ) => ((A1, State, Clock) => IO[Nothing, Schedule.Decision[State, B1]])
  ): Schedule[A1, B1] =
    new Schedule[A1, B1] {
      type State = self.State
      val initial = self.initial
      val update  = f(self.update)
    }

  /**
   * Returns a new schedule with the specified initial state transformed
   * by the specified initial transformer.
   */
  final def initialized[A1 <: A](f: IO[Nothing, State] => IO[Nothing, State]): Schedule[A1, B] =
    new Schedule[A1, B] {
      type State = self.State
      val initial = (clock: Clock) => f(self.initial(clock))
      val update  = self.update
    }

  /**
   * Returns a new schedule with the specified pure modification
   * applied to each delay produced by this schedule.
   */
  final def delayed(f: Duration => Duration): Schedule[A, B] =
    modifyDelay((_, d) => IO.now(f(d)))

  /**
   * Applies random jitter to the schedule bounded by the factors 0.0 and 1.0.
   */
  final def jittered: Schedule[A, B] = jittered(0.0, 1.0)

  /**
   * Applies random jitter to the schedule bounded by the specified factors.
   */
  final def jittered(min: Double, max: Double): Schedule[A, B] =
    modifyDelay((_, d) => IO.sync(util.Random.nextDouble()).map(random => d * min * (1 - random) + d * max * random))

  /**
   * Sends every input value to the specified sink.
   */
  final def logInput[A1 <: A](f: A1 => IO[Nothing, Unit]): Schedule[A1, B] =
    updated[A1, B](update => (a, s, c) => f(a) *> update(a, s, c))

  /**
   * Sends every output value to the specified sink.
   */
  final def logOutput(f: B => IO[Nothing, Unit]): Schedule[A, B] =
    updated[A, B](update => (a, s, c) => update(a, s, c).flatMap(step => f(step.finish()) *> IO.now(step)))

  /**
   * Returns a new schedule that collects the outputs of this one into a list.
   */
  final def collect: Schedule[A, List[B]] =
    fold(List.empty[B])((xs, x) => x :: xs).map(_.reverse)

  /**
   * Returns a new schedule that folds over the outputs of this one.
   */
  final def fold[Z](z: Z)(f: (Z, B) => Z): Schedule[A, Z] =
    foldM[Z](IO.now(z))((z, b) => IO.now(f(z, b)))

  /**
   * Returns a new schedule that effectfully folds over the outputs of this one.
   */
  final def foldM[Z](z: IO[Nothing, Z])(f: (Z, B) => IO[Nothing, Z]): Schedule[A, Z] =
    new Schedule[A, Z] {
      type State = (self.State, Z)

      val initial = (clock: Clock) => self.initial(clock).seq(z)

      val update = (a: A, s0: State, clock: Clock) =>
        for {
          step <- self.update(a, s0._1, clock)
          z    <- f(s0._2, step.finish())
        } yield step.bimap(s => (s, z), _ => z)
    }

  /**
   * Returns the composition of this schedule and the specified schedule,
   * by piping the output of this one into the input of the other, and summing
   * delays produced by both.
   */
  final def >>>[C](that: Schedule[B, C]): Schedule[A, C] =
    new Schedule[A, C] {
      type State = (self.State, that.State)
      val initial = (clock: Clock) => self.initial(clock).seq(that.initial(clock))
      val update = (a: A, s: State, clock: Clock) =>
        self.update(a, s._1, clock).flatMap { step1 =>
          that.update(step1.finish(), s._2, clock).map { step2 =>
            step1.combineWith(step2)(_ && _, _ + _).rightMap(_._2)
          }
        }
    }

  /**
   * A backwards version of `>>>`.
   */
  final def <<<[C](that: Schedule[C, A]): Schedule[C, B] = that >>> self

  /**
   * An alias for `<<<`
   */
  final def compose[C](that: Schedule[C, A]): Schedule[C, B] = self <<< that

  /**
   * Puts this schedule into the first element of a tuple, and passes along
   * another value unchanged as the second element of the tuple.
   */
  final def first[C]: Schedule[(A, C), (B, C)] = self *** Schedule.identity[C]

  /**
   * Puts this schedule into the second element of a tuple, and passes along
   * another value unchanged as the first element of the tuple.
   */
  final def second[C]: Schedule[(C, A), (C, B)] = Schedule.identity[C] *** self

  /**
   * Puts this schedule into the first element of a either, and passes along
   * another value unchanged as the second element of the either.
   */
  final def left[C]: Schedule[Either[A, C], Either[B, C]] = self +++ Schedule.identity[C]

  /**
   * Puts this schedule into the second element of a either, and passes along
   * another value unchanged as the first element of the either.
   */
  final def right[C]: Schedule[Either[C, A], Either[C, B]] = Schedule.identity[C] +++ self

  /**
   * Split the input
   */
  final def ***[C, D](that: Schedule[C, D]): Schedule[(A, C), (B, D)] =
    new Schedule[(A, C), (B, D)] {
      type State = (self.State, that.State)
      val initial = (clock: Clock) => self.initial(clock).seq(that.initial(clock))
      val update = (a: (A, C), s: State, clock: Clock) =>
        self.update(a._1, s._1, clock).seqWith(that.update(a._2, s._2, clock))(_.combineWith(_)(_ && _, _ max _))
    }

  /**
   * Chooses between two schedules with a common output.
   */
  final def |||[B1 >: B, C](that: Schedule[C, B1]): Schedule[Either[A, C], B1] =
    (self +++ that).map(_.merge)

  /**
   * Chooses between two schedules with different outputs.
   */
  final def +++[C, D](that: Schedule[C, D]): Schedule[Either[A, C], Either[B, D]] =
    new Schedule[Either[A, C], Either[B, D]] {
      type State = (self.State, that.State)
      val initial = (clock: Clock) => self.initial(clock).seq(that.initial(clock))
      val update = (a: Either[A, C], s: State, clock: Clock) =>
        a match {
          case Left(a)  => self.update(a, s._1, clock).map(_.leftMap((_, s._2)).rightMap(Left(_)))
          case Right(c) => that.update(c, s._2, clock).map(_.leftMap((s._1, _)).rightMap(Right(_)))
        }
    }
}

object Schedule extends Serializable {
  sealed case class Decision[+A, +B](cont: Boolean, delay: Duration, state: A, finish: () => B) { self =>
    final def bimap[C, D](f: A => C, g: B => D): Decision[C, D] = copy(state = f(state), finish = () => g(finish()))
    final def leftMap[C](f: A => C): Decision[C, B]             = copy(state = f(state))
    final def rightMap[C](f: B => C): Decision[A, C]            = copy(finish = () => f(finish()))

    final def unary_! = copy(cont = !cont)

    final def delayed(f: Duration => Duration): Decision[A, B] = copy(delay = f(delay))

    final def combineWith[C, D](
      that: Decision[C, D]
    )(g: (Boolean, Boolean) => Boolean, f: (Duration, Duration) => Duration): Decision[(A, C), (B, D)] =
      Decision(
        g(self.cont, that.cont),
        f(self.delay, that.delay),
        (self.state, that.state),
        () => (self.finish(), that.finish())
      )
  }
  object Decision {
    def cont[A, B](d: Duration, a: A, b: => B): Decision[A, B] = Decision(true, d, a, () => b)
    def done[A, B](d: Duration, a: A, b: => B): Decision[A, B] = Decision(false, d, a, () => b)
  }

  final def apply[S, A, B](
    initial0: Clock => IO[Nothing, S],
    update0: (A, S, Clock) => IO[Nothing, Schedule.Decision[S, B]]
  ): Schedule[A, B] =
    new Schedule[A, B] {
      type State = S
      val initial = initial0
      val update  = update0
    }

  /**
   * A schedule that recurs forever, returning each input as the output.
   */
  final def identity[A]: Schedule[A, A] =
    Schedule[Unit, A, A](_ => IO.unit, (a, s, _) => IO.now(Decision.cont(Duration.Zero, s, a)))

  /**
   * A schedule that recurs forever, returning the constant for every output.
   */
  final def point[A](a: => A): Schedule[Any, A] = forever.const(a)

  /**
   * A schedule that recurs forever, mapping input values through the
   * specified function.
   */
  final def lift[A, B](f: A => B): Schedule[A, B] = identity[A].map(f)

  /**
   * A schedule that never executes. Note that negating this schedule does not
   * produce a schedule that executes.
   */
  final val never: Schedule[Any, Nothing] =
    Schedule[Nothing, Any, Nothing](_ => IO.never, (_, _, _) => IO.never)

  /**
   * A schedule that recurs forever, producing a count of inputs.
   */
<<<<<<< HEAD
  final def once: Schedule[Any, Unit] =
    Schedule[Unit, Any, Unit](_ => IO.unit, (_, s, _) => IO.now(Decision.done(Duration.Zero, s, s)))
=======
  final val forever: Schedule[Any, Int] = Schedule.unfold(0)(_ + 1)
>>>>>>> d20e8b99

  /**
   * A schedule that executes once.
   */
<<<<<<< HEAD
  final val forever: Schedule[Any, Int] =
    Schedule[Int, Any, Int](_ => IO.now(0), (_, i, _) => IO.now(Decision.cont(Duration.Zero, i + 1, i + 1)))
=======
  final val once: Schedule[Any, Unit] = forever.whileOutput(_ => false).void
>>>>>>> d20e8b99

  /**
   * A new schedule derived from the specified schedule which adds the delay
   * specified as output to the existing duration.
   */
  final def delayed[A](s: Schedule[A, Duration]): Schedule[A, Duration] =
    s.modifyDelay((b, d) => IO.now(b + d)).reconsider((_, step) => step.copy(finish = () => step.delay))

  /**
   * A schedule that recurs forever, collecting all inputs into a list.
   */
  final def collect[A]: Schedule[A, List[A]] = identity[A].collect

  /**
   * A schedule that recurs for as long as the predicate evaluates to true.
   */
  final def doWhile[A](f: A => Boolean): Schedule[A, A] =
    identity[A].whileInput(f)

  /**
   * A schedule that recurs for until the predicate evaluates to true.
   */
  final def doUntil[A](f: A => Boolean): Schedule[A, A] =
    identity[A].untilInput(f)

  /**
   * A schedule that recurs forever, dumping input values to the specified
   * sink, and returning those same values unmodified.
   */
  final def logInput[A](f: A => IO[Nothing, Unit]): Schedule[A, A] =
    identity[A].logInput(f)

  /**
   * A schedule that recurs the specified number of times. Returns the number
   * of repetitions so far.
   */
  final def recurs(n: Int): Schedule[Any, Int] = forever.whileOutput(_ < n)

  /**
   * A schedule that recurs forever without delay. Returns the elapsed time
   * since the schedule began.
   */
  final val elapsed: Schedule[Any, Duration] = {
    Schedule[Long, Any, Duration](
      _.nanoTime,
      (_, start, clock) =>
        for {
          duration <- clock.nanoTime.map(_ - start).map(Duration.fromNanos)
        } yield Decision.cont(Duration.Zero, start, duration)
    )
  }

  /**
   * A schedule that will recur forever with no delay, returning the duration
   * between steps. You can chain this onto the end of schedules to find out
   * what their delay is, e.g. `Schedule.spaced(1.second) >>> Schedule.delay`.
   */
  final val delay: Schedule[Any, Duration] =
    forever.reconsider[Any, Duration]((_, d) => d.copy(finish = () => d.delay))

  /**
   * A schedule that will recur forever with no delay, returning the decision
   * from the steps. You can chain this onto the end of schedules to find out
   * what their decision is, e.g. `Schedule.recurs(5) >>> Schedule.decision`.
   */
  final val decision: Schedule[Any, Boolean] =
    forever.reconsider[Any, Boolean]((_, d) => d.copy(finish = () => d.cont))

  /**
   * A schedule that will recur until the specified duration elapses. Returns
   * the total elapsed time.
   */
  final def duration(duration: Duration): Schedule[Any, Duration] =
    elapsed.untilOutput(_.toNanos >= duration.toNanos)

  /**
   * A schedule that always recurs without delay, and computes the output
   * through recured application of a function to a base value.
   */
  final def unfold[A](a: => A)(f: A => A): Schedule[Any, A] =
    unfoldM(IO.point(a))(f.andThen(IO.point[A](_)))

  /**
   * A schedule that always recurs without delay, and computes the output
   * through recured application of a function to a base value.
   */
  final def unfoldM[A](a: IO[Nothing, A])(f: A => IO[Nothing, A]): Schedule[Any, A] =
    Schedule[A, Any, A](_ => a, (_, a, _) => f(a).map(a => Decision.cont(Duration.Zero, a, a)))

  /**
   * A schedule that waits for the specified amount of time between each
   * input. Returns the number of inputs so far.
   *
   * <pre>
   * |action|-----interval-----|action|-----interval-----|action|
   * </pre>
   */
  final def spaced(interval: Duration): Schedule[Any, Int] =
    forever.delayed(_ + interval)

  /**
   * A schedule that recurs on a fixed interval. Returns the number of
   * repetitions of the schedule so far.
   *
   * If the action run between updates takes longer than the interval, then the
   * action will be run immediately, but re-runs will not "pile up".
   *
   * <pre>
   * |---------interval---------|---------interval---------|
   * |action|                   |action|
   * </pre>
   */
  final def fixed(interval: Duration): Schedule[Any, Int] =
    if (interval == Duration.Zero) forever
    else
      Schedule[(Long, Int, Int), Any, Int](
        _.nanoTime.map(nt => (nt, 0, 0)),
        (_, t, clock) =>
          t match {
            case (start, n0, i) =>
              clock.nanoTime.map { now =>
                val await = ((start + n0 * interval.toNanos) - now)
                val n = 1 +
                  (if (await < 0) ((now - start) / interval.toNanos).toInt else n0)

                Decision.cont(Duration.fromNanos(await.max(0L)), (start, n, i + 1), i + 1)
              }
          }
      )

  /**
   * A schedule that always recurs, increasing delays by summing the
   * preceding two delays (similar to the fibonacci sequence). Returns the
   * current duration between recurrences.
   */
  final def fibonacci(one: Duration): Schedule[Any, Duration] =
    delayed(unfold[(Duration, Duration)]((Duration.Zero, one)) {
      case (a1, a2) => (a2, a1 + a2)
    }.map(_._1))

  /**
   * A schedule that always recurs, but will repeat on a linear time
   * interval, given by `base * n` where `n` is the number of
   * repetitions so far. Returns the current duration between recurrences.
   */
  final def linear(base: Duration): Schedule[Any, Duration] =
    delayed(forever.map(i => base * i.doubleValue()))

  /**
   * A schedule that always recurs, but will wait a certain amount between
   * repetitions, given by `base * factor.pow(n)`, where `n` is the number of
   * repetitions so far. Returns the current duration between recurrences.
   */
  final def exponential(base: Duration, factor: Double = 2.0): Schedule[Any, Duration] =
    delayed(forever.map(i => base * math.pow(factor, i.doubleValue)))
}<|MERGE_RESOLUTION|>--- conflicted
+++ resolved
@@ -547,22 +547,12 @@
   /**
    * A schedule that recurs forever, producing a count of inputs.
    */
-<<<<<<< HEAD
-  final def once: Schedule[Any, Unit] =
-    Schedule[Unit, Any, Unit](_ => IO.unit, (_, s, _) => IO.now(Decision.done(Duration.Zero, s, s)))
-=======
   final val forever: Schedule[Any, Int] = Schedule.unfold(0)(_ + 1)
->>>>>>> d20e8b99
 
   /**
    * A schedule that executes once.
    */
-<<<<<<< HEAD
-  final val forever: Schedule[Any, Int] =
-    Schedule[Int, Any, Int](_ => IO.now(0), (_, i, _) => IO.now(Decision.cont(Duration.Zero, i + 1, i + 1)))
-=======
   final val once: Schedule[Any, Unit] = forever.whileOutput(_ => false).void
->>>>>>> d20e8b99
 
   /**
    * A new schedule derived from the specified schedule which adds the delay
