/*
 * Copyright 2017-2019 John A. De Goes and the ZIO Contributors
 *
 * Licensed under the Apache License, Version 2.0 (the "License");
 * you may not use this file except in compliance with the License.
 * You may obtain a copy of the License at
 *
 *     http://www.apache.org/licenses/LICENSE-2.0
 *
 * Unless required by applicable law or agreed to in writing, software
 * distributed under the License is distributed on an "AS IS" BASIS,
 * WITHOUT WARRANTIES OR CONDITIONS OF ANY KIND, either express or implied.
 * See the License for the specific language governing permissions and
 * limitations under the License.
 */

package scalaz.zio.stream

import scalaz.zio._

<<<<<<< HEAD
private[stream] trait StreamPure[-R, +A] extends ZStream[R, Nothing, A] { self =>
=======
private[stream] trait StreamPure[+A] extends ZStream[Any, Nothing, A] { self =>
>>>>>>> 5bd50597
  def foldPureLazy[A1 >: A, S](s: S)(cont: S => Boolean)(f: (S, A1) => S): S

  override def foldLeft[A1 >: A, S](s: S)(f: (S, A1) => S): UIO[S] =
    IO.succeed(foldPureLazy(s)(_ => true)(f))

<<<<<<< HEAD
  override def run[R1 <: R, E, A0, A1 >: A, B](sink: ZSink[R1, E, A0, A1, B]): ZIO[R1, E, B] =
=======
  override def run[R, E, A0, A1 >: A, B](sink: ZSink[R, E, A0, A1, B]): ZIO[R, E, B] =
>>>>>>> 5bd50597
    sink match {
      case sink: SinkPure[E, A0, A1, B] =>
        ZIO.fromEither(
          sink.extractPure(
            ZSink.Step.state(
              foldPureLazy[A1, ZSink.Step[sink.State, A0]](sink.initialPure)(ZSink.Step.cont) { (s, a) =>
                sink.stepPure(ZSink.Step.state(s), a)
              }
            )
          )
        )

<<<<<<< HEAD
      case sink: ZSink[R1, E, A0, A1, B] => super.run(sink)
=======
      case sink: ZSink[R, E, A0, A1, B] => super.run(sink)
>>>>>>> 5bd50597
    }

  /**
   * Filters this stream by the specified predicate, retaining all elements for
   * which the predicate evaluates to true.
   */
  override def filter(pred: A => Boolean): StreamPure[A] = new StreamPure[A] {
    override def foldPureLazy[A1 >: A, S](s: S)(cont: S => Boolean)(f: (S, A1) => S): S =
      self.foldPureLazy[A, S](s)(cont) { (s, a) =>
        if (pred(a)) f(s, a)
        else s
      }

<<<<<<< HEAD
    override def fold[R1 <: R, E, A1 >: A, S]: ZStream.Fold[R1, E, A1, S] =
=======
    override def fold[R, E, A1 >: A, S]: ZStream.Fold[R, E, A1, S] =
>>>>>>> 5bd50597
      IO.succeedLazy { (s, cont, f) =>
        StreamPure.super.filter(pred).fold[R, E, A1, S].flatMap(f0 => f0(s, cont, f))
      }
  }

  /**
   * Drops all elements of the stream for as long as the specified predicate
   * evaluates to `true`.
   */
  override def dropWhile(pred: A => Boolean): StreamPure[A] = new StreamPure[A] {
    override def foldPureLazy[A1 >: A, S](s: S)(cont: S => Boolean)(f: (S, A1) => S): S =
      self
        .foldPureLazy[A, (Boolean, S)](true -> s)(tp => cont(tp._2)) {
          case ((true, s), a) if pred(a) => true  -> s
          case ((_, s), a)               => false -> f(s, a)
        }
        ._2

<<<<<<< HEAD
    override def fold[R1 <: R, E, A1 >: A, S]: ZStream.Fold[R1, E, A1, S] =
=======
    override def fold[R, E, A1 >: A, S]: ZStream.Fold[R, E, A1, S] =
>>>>>>> 5bd50597
      IO.succeedLazy { (s, cont, f) =>
        StreamPure.super.dropWhile(pred).fold[R, E, A1, S].flatMap(f0 => f0(s, cont, f))
      }
  }

  /**
   * Takes all elements of the stream for as long as the specified predicate
   * evaluates to `true`.
   */
  override def takeWhile(pred: A => Boolean): StreamPure[A] = new StreamPure[A] {
    override def foldPureLazy[A1 >: A, S](s: S)(cont: S => Boolean)(f: (S, A1) => S): S =
      self
        .foldPureLazy[A, (Boolean, S)](true -> s)(tp => tp._1 && cont(tp._2)) {
          case ((_, s), a) =>
            if (pred(a)) true -> f(s, a)
            else false        -> s
        }
        ._2

<<<<<<< HEAD
    override def fold[R1 <: R, E, A1 >: A, S]: ZStream.Fold[R1, E, A1, S] =
=======
    override def fold[R, E, A1 >: A, S]: ZStream.Fold[R, E, A1, S] =
>>>>>>> 5bd50597
      IO.succeedLazy { (s, cont, f) =>
        StreamPure.super.takeWhile(pred).fold[R, E, A1, S].flatMap(f0 => f0(s, cont, f))
      }
  }

  /**
   * Maps over elements of the stream with the specified function.
   */
<<<<<<< HEAD
  override def map[B](f0: A => B): StreamPure[R, B] = new StreamPure[R, B] {
    override def fold[R1 <: R, E, B1 >: B, S]: ZStream.Fold[R1, E, B1, S] =
=======
  override def map[B](f0: A => B): StreamPure[B] = new StreamPure[B] {
    override def fold[R, E, B1 >: B, S]: ZStream.Fold[R, E, B1, S] =
>>>>>>> 5bd50597
      IO.succeedLazy { (s, cont, f) =>
        StreamPure.super.map(f0).fold[R, E, B1, S].flatMap(f1 => f1(s, cont, f))
      }

    override def foldPureLazy[B1 >: B, S](s: S)(cont: S => Boolean)(f: (S, B1) => S): S =
      self.foldPureLazy[A, S](s)(cont)((s, a) => f(s, f0(a)))
  }

  override def mapConcat[B](f0: A => Chunk[B]): StreamPure[B] = new StreamPure[B] {
    override def foldPureLazy[B1 >: B, S](s: S)(cont: S => Boolean)(f: (S, B1) => S): S =
      self.foldPureLazy(s)(cont)((s, a) => f0(a).foldLeftLazy(s)(cont)(f))

<<<<<<< HEAD
    override def fold[R1 <: R, E, B1 >: B, S]: ZStream.Fold[R1, E, B1, S] =
=======
    override def fold[R, E, B1 >: B, S]: ZStream.Fold[R, E, B1, S] =
>>>>>>> 5bd50597
      IO.succeedLazy { (s, cont, f) =>
        StreamPure.super.mapConcat(f0).fold[R, E, B1, S].flatMap(f1 => f1(s, cont, f))
      }
  }

  override def zipWithIndex: StreamPure[(A, Int)] = new StreamPure[(A, Int)] {
    override def foldPureLazy[A1 >: (A, Int), S](s: S)(cont: S => Boolean)(f: (S, A1) => S): S =
      self
        .foldPureLazy[A, (S, Int)]((s, 0))(tp => cont(tp._1)) {
          case ((s, index), a) => (f(s, (a, index)), index + 1)
        }
        ._1

<<<<<<< HEAD
    override def fold[R2 <: R1, E, A1 >: (A, Int), S]: ZStream.Fold[R2, E, A1, S] =
=======
    override def fold[R, E, A1 >: (A, Int), S]: ZStream.Fold[R, E, A1, S] =
>>>>>>> 5bd50597
      IO.succeedLazy { (s, cont, f) =>
        StreamPure.super.zipWithIndex.fold[R, E, A1, S].flatMap(f0 => f0(s, cont, f))
      }
  }

  /**
   * Statefully maps over the elements of this stream to produce new elements.
   */
  override def mapAccum[S1, B](s1: S1)(f1: (S1, A) => (S1, B)): StreamPure[B] = new StreamPure[B] {
    override def foldPureLazy[B1 >: B, S](s: S)(cont: S => Boolean)(f: (S, B1) => S): S =
      self
        .foldPureLazy[A, (S, S1)](s -> s1)(tp => cont(tp._1)) {
          case ((s, s1), a) =>
            val (s2, b) = f1(s1, a)

            f(s, b) -> s2
        }
        ._1

<<<<<<< HEAD
    override def fold[R1 <: R, E, B1 >: B, S]: ZStream.Fold[R1, E, B1, S] =
=======
    override def fold[R, E, B1 >: B, S]: ZStream.Fold[R, E, B1, S] =
>>>>>>> 5bd50597
      IO.succeedLazy { (s, cont, f) =>
        StreamPure.super.mapAccum(s1)(f1).fold[R, E, B1, S].flatMap(f0 => f0(s, cont, f))
      }
  }
}

private[stream] object StreamPure extends Serializable {

  /**
   * Constructs a pure stream from the specified `Iterable`.
   */
<<<<<<< HEAD
  final def fromIterable[A](it: Iterable[A]): StreamPure[Any, A] = new StreamPure[Any, A] {
    override def fold[R1 <: Any, E >: Nothing, A1 >: A, S]: ZStream.Fold[R1, E, A1, S] =
=======
  final def fromIterable[A](it: Iterable[A]): StreamPure[A] = new StreamPure[A] {
    override def fold[R, E, A1 >: A, S]: ZStream.Fold[R, E, A1, S] =
>>>>>>> 5bd50597
      IO.succeedLazy { (s, cont, f) =>
        val iterator = it.iterator

        def loop(s: S): ZIO[R, E, S] =
          ZIO.flatten[R, E, S] {
            ZIO.effectTotal {
              if (iterator.hasNext && cont(s))
                f(s, iterator.next).flatMap(loop)
              else ZIO.succeed(s)
            }
          }

        loop(s)
      }

    override def foldPureLazy[A1 >: A, S](s: S)(cont: S => Boolean)(f: (S, A1) => S): S = {
      val iterator = it.iterator

      def loop(s: S): S =
        if (iterator.hasNext && cont(s)) loop(f(s, iterator.next))
        else s

      loop(s)
    }
  }

  /**
   * Constructs a singleton stream from a strict value.
   */
<<<<<<< HEAD
  final def succeed[A](a: A): StreamPure[Any, A] = new StreamPure[Any, A] {
    override def fold[R <: Any, E >: Nothing, A1 >: A, S]: ZStream.Fold[R, E, A1, S] =
=======
  final def succeed[A](a: A): StreamPure[A] = new StreamPure[A] {
    override def fold[R, E, A1 >: A, S]: ZStream.Fold[R, E, A1, S] =
>>>>>>> 5bd50597
      IO.succeedLazy { (s, cont, f) =>
        if (cont(s)) f(s, a)
        else IO.succeed(s)
      }

    override def foldPureLazy[A1 >: A, S](s: S)(cont: S => Boolean)(f: (S, A1) => S): S =
      if (cont(s)) f(s, a)
      else s
  }

  /**
   * Constructs a singleton stream from a lazy value.
   */
<<<<<<< HEAD
  final def succeedLazy[A](a: => A): StreamPure[Any, A] = new StreamPure[Any, A] {
    override def fold[R1 <: Any, E >: Nothing, A1 >: A, S]: ZStream.Fold[R1, E, A1, S] =
=======
  final def succeedLazy[A](a: => A): StreamPure[A] = new StreamPure[A] {
    override def fold[R, E, A1 >: A, S]: ZStream.Fold[R, E, A1, S] =
>>>>>>> 5bd50597
      IO.succeedLazy { (s, cont, f) =>
        if (cont(s)) f(s, a)
        else IO.succeed(s)
      }

    override def foldPureLazy[A1 >: A, S](s: S)(cont: S => Boolean)(f: (S, A1) => S): S =
      if (cont(s)) f(s, a)
      else s
  }

  /**
   * Returns the empty stream.
   */
<<<<<<< HEAD
  final val empty: StreamPure[Any, Nothing] = new StreamPure[Any, Nothing] {
    override def fold[R1 <: Any, E >: Nothing, A1 >: Nothing, S]: ZStream.Fold[R1, E, A1, S] =
=======
  final val empty: StreamPure[Nothing] = new StreamPure[Nothing] {
    override def fold[R, E, A, S]: ZStream.Fold[R, E, A, S] =
>>>>>>> 5bd50597
      IO.succeedLazy((s, _, _) => IO.succeed(s))

    override def foldPureLazy[A, S](s: S)(cont: S => Boolean)(f: (S, A) => S): S = s
  }
}<|MERGE_RESOLUTION|>--- conflicted
+++ resolved
@@ -18,21 +18,13 @@
 
 import scalaz.zio._
 
-<<<<<<< HEAD
-private[stream] trait StreamPure[-R, +A] extends ZStream[R, Nothing, A] { self =>
-=======
 private[stream] trait StreamPure[+A] extends ZStream[Any, Nothing, A] { self =>
->>>>>>> 5bd50597
   def foldPureLazy[A1 >: A, S](s: S)(cont: S => Boolean)(f: (S, A1) => S): S
 
   override def foldLeft[A1 >: A, S](s: S)(f: (S, A1) => S): UIO[S] =
     IO.succeed(foldPureLazy(s)(_ => true)(f))
 
-<<<<<<< HEAD
-  override def run[R1 <: R, E, A0, A1 >: A, B](sink: ZSink[R1, E, A0, A1, B]): ZIO[R1, E, B] =
-=======
   override def run[R, E, A0, A1 >: A, B](sink: ZSink[R, E, A0, A1, B]): ZIO[R, E, B] =
->>>>>>> 5bd50597
     sink match {
       case sink: SinkPure[E, A0, A1, B] =>
         ZIO.fromEither(
@@ -45,11 +37,7 @@
           )
         )
 
-<<<<<<< HEAD
-      case sink: ZSink[R1, E, A0, A1, B] => super.run(sink)
-=======
       case sink: ZSink[R, E, A0, A1, B] => super.run(sink)
->>>>>>> 5bd50597
     }
 
   /**
@@ -63,11 +51,7 @@
         else s
       }
 
-<<<<<<< HEAD
-    override def fold[R1 <: R, E, A1 >: A, S]: ZStream.Fold[R1, E, A1, S] =
-=======
-    override def fold[R, E, A1 >: A, S]: ZStream.Fold[R, E, A1, S] =
->>>>>>> 5bd50597
+    override def fold[R, E, A1 >: A, S]: ZStream.Fold[R, E, A1, S] =
       IO.succeedLazy { (s, cont, f) =>
         StreamPure.super.filter(pred).fold[R, E, A1, S].flatMap(f0 => f0(s, cont, f))
       }
@@ -86,11 +70,7 @@
         }
         ._2
 
-<<<<<<< HEAD
-    override def fold[R1 <: R, E, A1 >: A, S]: ZStream.Fold[R1, E, A1, S] =
-=======
-    override def fold[R, E, A1 >: A, S]: ZStream.Fold[R, E, A1, S] =
->>>>>>> 5bd50597
+    override def fold[R, E, A1 >: A, S]: ZStream.Fold[R, E, A1, S] =
       IO.succeedLazy { (s, cont, f) =>
         StreamPure.super.dropWhile(pred).fold[R, E, A1, S].flatMap(f0 => f0(s, cont, f))
       }
@@ -110,11 +90,7 @@
         }
         ._2
 
-<<<<<<< HEAD
-    override def fold[R1 <: R, E, A1 >: A, S]: ZStream.Fold[R1, E, A1, S] =
-=======
-    override def fold[R, E, A1 >: A, S]: ZStream.Fold[R, E, A1, S] =
->>>>>>> 5bd50597
+    override def fold[R, E, A1 >: A, S]: ZStream.Fold[R, E, A1, S] =
       IO.succeedLazy { (s, cont, f) =>
         StreamPure.super.takeWhile(pred).fold[R, E, A1, S].flatMap(f0 => f0(s, cont, f))
       }
@@ -123,13 +99,8 @@
   /**
    * Maps over elements of the stream with the specified function.
    */
-<<<<<<< HEAD
-  override def map[B](f0: A => B): StreamPure[R, B] = new StreamPure[R, B] {
-    override def fold[R1 <: R, E, B1 >: B, S]: ZStream.Fold[R1, E, B1, S] =
-=======
   override def map[B](f0: A => B): StreamPure[B] = new StreamPure[B] {
     override def fold[R, E, B1 >: B, S]: ZStream.Fold[R, E, B1, S] =
->>>>>>> 5bd50597
       IO.succeedLazy { (s, cont, f) =>
         StreamPure.super.map(f0).fold[R, E, B1, S].flatMap(f1 => f1(s, cont, f))
       }
@@ -142,11 +113,7 @@
     override def foldPureLazy[B1 >: B, S](s: S)(cont: S => Boolean)(f: (S, B1) => S): S =
       self.foldPureLazy(s)(cont)((s, a) => f0(a).foldLeftLazy(s)(cont)(f))
 
-<<<<<<< HEAD
-    override def fold[R1 <: R, E, B1 >: B, S]: ZStream.Fold[R1, E, B1, S] =
-=======
     override def fold[R, E, B1 >: B, S]: ZStream.Fold[R, E, B1, S] =
->>>>>>> 5bd50597
       IO.succeedLazy { (s, cont, f) =>
         StreamPure.super.mapConcat(f0).fold[R, E, B1, S].flatMap(f1 => f1(s, cont, f))
       }
@@ -160,11 +127,7 @@
         }
         ._1
 
-<<<<<<< HEAD
-    override def fold[R2 <: R1, E, A1 >: (A, Int), S]: ZStream.Fold[R2, E, A1, S] =
-=======
     override def fold[R, E, A1 >: (A, Int), S]: ZStream.Fold[R, E, A1, S] =
->>>>>>> 5bd50597
       IO.succeedLazy { (s, cont, f) =>
         StreamPure.super.zipWithIndex.fold[R, E, A1, S].flatMap(f0 => f0(s, cont, f))
       }
@@ -184,11 +147,7 @@
         }
         ._1
 
-<<<<<<< HEAD
-    override def fold[R1 <: R, E, B1 >: B, S]: ZStream.Fold[R1, E, B1, S] =
-=======
     override def fold[R, E, B1 >: B, S]: ZStream.Fold[R, E, B1, S] =
->>>>>>> 5bd50597
       IO.succeedLazy { (s, cont, f) =>
         StreamPure.super.mapAccum(s1)(f1).fold[R, E, B1, S].flatMap(f0 => f0(s, cont, f))
       }
@@ -200,13 +159,8 @@
   /**
    * Constructs a pure stream from the specified `Iterable`.
    */
-<<<<<<< HEAD
-  final def fromIterable[A](it: Iterable[A]): StreamPure[Any, A] = new StreamPure[Any, A] {
-    override def fold[R1 <: Any, E >: Nothing, A1 >: A, S]: ZStream.Fold[R1, E, A1, S] =
-=======
   final def fromIterable[A](it: Iterable[A]): StreamPure[A] = new StreamPure[A] {
     override def fold[R, E, A1 >: A, S]: ZStream.Fold[R, E, A1, S] =
->>>>>>> 5bd50597
       IO.succeedLazy { (s, cont, f) =>
         val iterator = it.iterator
 
@@ -236,13 +190,8 @@
   /**
    * Constructs a singleton stream from a strict value.
    */
-<<<<<<< HEAD
-  final def succeed[A](a: A): StreamPure[Any, A] = new StreamPure[Any, A] {
-    override def fold[R <: Any, E >: Nothing, A1 >: A, S]: ZStream.Fold[R, E, A1, S] =
-=======
   final def succeed[A](a: A): StreamPure[A] = new StreamPure[A] {
     override def fold[R, E, A1 >: A, S]: ZStream.Fold[R, E, A1, S] =
->>>>>>> 5bd50597
       IO.succeedLazy { (s, cont, f) =>
         if (cont(s)) f(s, a)
         else IO.succeed(s)
@@ -256,13 +205,8 @@
   /**
    * Constructs a singleton stream from a lazy value.
    */
-<<<<<<< HEAD
-  final def succeedLazy[A](a: => A): StreamPure[Any, A] = new StreamPure[Any, A] {
-    override def fold[R1 <: Any, E >: Nothing, A1 >: A, S]: ZStream.Fold[R1, E, A1, S] =
-=======
   final def succeedLazy[A](a: => A): StreamPure[A] = new StreamPure[A] {
     override def fold[R, E, A1 >: A, S]: ZStream.Fold[R, E, A1, S] =
->>>>>>> 5bd50597
       IO.succeedLazy { (s, cont, f) =>
         if (cont(s)) f(s, a)
         else IO.succeed(s)
@@ -276,13 +220,8 @@
   /**
    * Returns the empty stream.
    */
-<<<<<<< HEAD
-  final val empty: StreamPure[Any, Nothing] = new StreamPure[Any, Nothing] {
-    override def fold[R1 <: Any, E >: Nothing, A1 >: Nothing, S]: ZStream.Fold[R1, E, A1, S] =
-=======
   final val empty: StreamPure[Nothing] = new StreamPure[Nothing] {
     override def fold[R, E, A, S]: ZStream.Fold[R, E, A, S] =
->>>>>>> 5bd50597
       IO.succeedLazy((s, _, _) => IO.succeed(s))
 
     override def foldPureLazy[A, S](s: S)(cont: S => Boolean)(f: (S, A) => S): S = s
