// Copyright (C) 2017-2018 John A. De Goes. All rights reserved.
package scalaz.zio

import scala.annotation.switch
import scala.concurrent.duration._

import scala.concurrent.ExecutionContext

/**
 * An `IO[E, A]` ("Eye-Oh of Eeh Aye") is an immutable data structure that
 * describes an effectful action that may fail with an `E`, run forever, or
 * produce a single `A` at some point in the future.
 *
 * Conceptually, this structure is equivalent to `EitherT[F, E, A]` for some
 * infallible effect monad `F`, but because monad transformers perform poorly
 * in Scala, this structure bakes in the `EitherT` without runtime overhead.
 *
 * `IO` values are ordinary immutable values, and may be used like any other
 * values in purely functional code. Because `IO` values just *describe*
 * effects, which must be interpreted by a separate runtime system, they are
 * entirely pure and do not violate referential transparency.
 *
 * `IO` values can efficiently describe the following classes of effects:
 *
 *  - '''Pure Values''' &mdash; `IO.point`
 *  - '''Synchronous Effects''' &mdash; `IO.sync`
 *  - '''Asynchronous Effects''' &mdash; `IO.async`
 *  - '''Concurrent Effects''' &mdash; `io.fork`
 *  - '''Resource Effects''' &mdash; `io.bracket`
 *
 * The concurrency model is based on ''fibers'', a user-land lightweight thread,
 * which permit cooperative multitasking, fine-grained interruption, and very
 * high performance with large numbers of concurrently executing fibers.
 *
 * `IO` values compose with other `IO` values in a variety of ways to build
 * complex, rich, interactive applications. See the methods on `IO` for more
 * details about how to compose `IO` values.
 *
 * In order to integrate with Scala, `IO` values must be interpreted into the
 * Scala runtime. This process of interpretation executes the effects described
 * by a given immutable `IO` value. For more information on interpreting `IO`
 * values, see the default interpreter in `RTS` or the safe main function in
 * `App`.
 */
sealed abstract class IO[+E, +A] extends Serializable { self =>

  /**
   * Maps an `IO[E, A]` into an `IO[E, B]` by applying the specified `A => B` function
   * to the output of this action. Repeated applications of `map`
   * (`io.map(f1).map(f2)...map(f10000)`) are guaranteed stack safe to a depth
   * of at least 10,000.
   */
  final def map[B](f: A => B): IO[E, B] = (self.tag: @switch) match {
    case IO.Tags.Point =>
      val io = self.asInstanceOf[IO.Point[A]]

      new IO.Point(() => f(io.value()))

    case IO.Tags.Strict =>
      val io = self.asInstanceOf[IO.Strict[A]]

      new IO.Strict(f(io.value))

    case IO.Tags.Fail => self.asInstanceOf[IO[E, B]]

    case _ => new IO.FlatMap(self, (a: A) => new IO.Strict(f(a)))
  }

  /**
   * Maps an `IO[E, A]` into an `IO[E2, B]` by applying the specified `E => E2` and
   * `A => B` functions to the output of this action. Repeated applications of `bimap`
   * (`io.bimap(f1, g1).bimap(f2, g2)...bimap(f10000, g20000)`) are guaranteed stack safe to a depth
   * of at least 10,000.
   */
  final def bimap[E2, B](f: E => E2, g: A => B): IO[E2, B] = (self.tag: @switch) match {
    case IO.Tags.Point =>
      val io = self.asInstanceOf[IO.Point[A]]

      new IO.Point(() => g(io.value()))

    case IO.Tags.Strict =>
      val io = self.asInstanceOf[IO.Strict[A]]

      new IO.Strict(g(io.value))

    case IO.Tags.SyncEffect =>
      val io = self.asInstanceOf[IO.SyncEffect[A]]

      new IO.SyncEffect(() => g(io.effect()))

    case IO.Tags.Fail =>
      val io = self.asInstanceOf[IO.Fail[E]]

      new IO.Fail(f(io.error), io.defects)

    case _ => new IO.Redeem(self, (e: E) => new IO.Fail(f(e), Nil), (a: A) => new IO.Strict(g(a)))
  }

  /**
   * Creates a composite action that represents this action followed by another
   * one that may depend on the value produced by this one.
   *
   * {{{
   * val parsed = readFile("foo.txt").flatMap(file => parseFile(file))
   * }}}
   */
  final def flatMap[E1 >: E, B](f0: A => IO[E1, B]): IO[E1, B] = new IO.FlatMap(self, f0)

  /**
   * Forks this action into its own separate fiber, returning immediately
   * without the value produced by this action.
   *
   * The `Fiber[E, A]` returned by this action can be used to interrupt the
   * forked fiber with some exception, or to join the fiber to "await" its
   * computed value.
   *
   * {{{
   * for {
   *   fiber <- subtask.fork
   *   // Do stuff...
   *   a <- subtask.join
   * } yield a
   * }}}
   */
  final def fork: IO[Nothing, Fiber[E, A]] = new IO.Fork(this, None)

  /**
   * A more powerful version of `fork` that allows specifying a handler to be
   * invoked on any exceptions that are not handled by the forked fiber.
   */
  final def fork0(handler: List[Throwable] => IO[Nothing, Unit]): IO[Nothing, Fiber[E, A]] =
    new IO.Fork(this, Some(handler))

  /**
   * Executes both this action and the specified action in parallel,
   * combining their results using given function `f`.
   * If either individual action fails, then the returned action will fail.
   *
   * TODO: Replace with optimized primitive.
   */
  final def parWith[E1 >: E, B, C](that: IO[E1, B])(f: (A, B) => C): IO[E1, C] = {
    def coordinate[A, B](f: (A, B) => C)(winner: Fiber[E1, A], loser: Fiber[E1, B]): IO[E1, C] =
      winner.observe.flatMap {
        case ExitResult.Completed(_)   => winner.zipWith(loser)(f).join
        case ExitResult.Failed(e, ts)  => loser.interrupt *> IO.fail0(e, ts)
        case ExitResult.Terminated(ts) => loser.interrupt *> IO.terminate0(ts)
      }
    (self raceWith that)(coordinate(f), coordinate((y: B, x: A) => f(x, y)))
  }

  /**
   * Executes both this action and the specified action in parallel,
   * returning a tuple of their results. If either individual action fails,
   * then the returned action will fail.
   */
  final def par[E1 >: E, B](that: IO[E1, B]): IO[E1, (A, B)] =
    self.parWith(that)((a, b) => (a, b))

  /**
   * Races this action with the specified action, returning the first
   * result to produce an `A`, whichever it is. If neither action succeeds,
   * then the action will fail with some error.
   */
  final def race[E1 >: E, A1 >: A](that: IO[E1, A1]): IO[E1, A1] =
    raceBoth(that).map(_.merge)

  /**
   * Races this action with the specified action, returning the first
   * result to produce a value, whichever it is. If neither action succeeds,
   * then the action will fail with some error.
   */
  final def raceBoth[E1 >: E, B](that: IO[E1, B]): IO[E1, Either[A, B]] =
    raceWith(that)(_.join.map(Left(_)) <* _.interrupt, _.join.map(Right(_)) <* _.interrupt)

  /**
   * Races this action with the specified action, invoking the
   * specified finisher as soon as one value or the other has been computed.
   */
  final def raceWith[E1, E2, B, C](
    that: IO[E1, B]
  )(
    leftWins: (Fiber[E, A], Fiber[E1, B]) => IO[E2, C],
    rightWins: (Fiber[E1, B], Fiber[E, A]) => IO[E2, C]
  ): IO[E2, C] = {
    def arbiter[E0, E1, A, B](
      f: (Fiber[E0, A], Fiber[E1, B]) => IO[E2, C],
      winner: Fiber[E0, A],
      loser: Fiber[E1, B],
      race: Ref[IO.Race],
      done: Promise[E2, C]
    )(res: ExitResult[E0, A]): IO[Nothing, _] =
      race
        .modify(r => r.won(res.succeeded) -> r.next(res.succeeded))
        .flatMap(IO.when(_)(f(winner, loser).to(done).void))

    (for {
      done  <- Promise.make[E2, C]
      race  <- Ref[IO.Race](IO.Race.Started)
      left  <- self.fork
      right <- that.fork
      _     <- left.observe.flatMap(arbiter(leftWins, left, right, race, done)).fork
      _     <- right.observe.flatMap(arbiter(rightWins, right, left, race, done)).fork
      c     <- done.get
    } yield c).supervised
  }

  /**
   * Executes this action and returns its value, if it succeeds, but
   * otherwise executes the specified action.
   */
  final def orElse[E2, A1 >: A](that: => IO[E2, A1]): IO[E2, A1] =
    self <> that

  /**
   * Executes this action and returns its value, if it succeeds, but
   * otherwise executes the specified action.
   */
  final def <>[E2, A1 >: A](that: => IO[E2, A1]): IO[E2, A1] =
    self.redeem(_ => that, IO.now)

  /**
   * Executes this action and returns its value, if it succeeds, but
   * otherwise executes the specified action.
   */
  final def <||>[E2, B](that: => IO[E2, B]): IO[E2, Either[A, B]] =
    self.redeem(_ => that.map(Right(_)), IO.nowLeft)

  /**
   * Maps over the error type. This can be used to lift a "smaller" error into
   * a "larger" error.
   */
  final def leftMap[E2](f: E => E2): IO[E2, A] =
    self.redeem[E2, A](f.andThen(IO.fail), IO.now)

  /**
   * Swaps the error/value around, making it easier to handle errors.
   */
  final def flip: IO[A, E] =
    self.redeem(IO.now, IO.fail)

  /**
   * Recovers from errors by accepting one action to execute for the case of an
   * error, and one action to execute for the case of success.
   *
   * This method has better performance than `attempt` since no intermediate
   * value is allocated and does not require subsequent calls to `flatMap` to
   * define the next action.
   *
   * The error parameter of the returned `IO` may be chosen arbitrarily, since
   * it will depend on the `IO`s returned by the given continuations.
   */
  final def redeem[E2, B](err: E => IO[E2, B], succ: A => IO[E2, B]): IO[E2, B] =
    (self.tag: @switch) match {
      case IO.Tags.Fail =>
        val io = self.asInstanceOf[IO.Fail[E]]
        err(io.error)

      case _ => new IO.Redeem(self, err, succ)
    }

  /**
   * Less powerful version of `redeem` which always returns a successful
   * `IO[E2, B]` after applying one of the given mapping functions depending
   * on the result of `this` `IO`
   */
  final def redeemPure[E2, B](err: E => B, succ: A => B): IO[E2, B] =
    redeem(err.andThen(IO.now), succ.andThen(IO.now))

  /**
   * Executes this action, capturing both failure and success and returning
   * the result in an `Either`. This method is useful for recovering from
   * `IO` actions that may fail.
   *
   * The error parameter of the returned `IO` is Nothing, since
   * it is guaranteed the `IO` action does not raise any errors.
   */
  final def attempt: IO[Nothing, Either[E, A]] =
    self.redeem[Nothing, Either[E, A]](IO.nowLeft, IO.nowRight)

  /**
   * When this action represents acquisition of a resource (for example,
   * opening a file, launching a thread, etc.), `bracket` can be used to ensure
   * the acquisition is not interrupted and the resource is released.
   *
   * The function does two things:
   *
   * 1. Ensures this action, which acquires the resource, will not be
   * interrupted. Of course, acquisition may fail for internal reasons (an
   * uncaught exception).
   * 2. Ensures the `release` action will not be interrupted, and will be
   * executed so long as this action successfully acquires the resource.
   *
   * In between acquisition and release of the resource, the `use` action is
   * executed.
   *
   * If the `release` action fails, then the entire action will fail even
   * if the `use` action succeeds. If this fail-fast behavior is not desired,
   * errors produced by the `release` action can be caught and ignored.
   *
   * {{{
   * openFile("data.json").bracket(closeFile) { file =>
   *   for {
   *     header <- readHeader(file)
   *     ...
   *   } yield result
   * }
   * }}}
   */
  final def bracket[E1 >: E, B](release: A => IO[Nothing, Unit])(use: A => IO[E1, B]): IO[E1, B] =
    IO.bracket[E1, A, B](this)(release)(use)

  /**
   * A more powerful version of `bracket` that provides information on whether
   * or not `use` succeeded to the release action.
   */
  final def bracket0[E1 >: E, B](
    release: (A, ExitResult[E1, B]) => IO[Nothing, Unit]
  )(use: A => IO[E1, B]): IO[E1, B] =
    IO.bracket0[E1, A, B](this)(release)(use)

  /**
   * A less powerful variant of `bracket` where the value produced by this
   * action is not needed.
   */
  final def bracket_[E1 >: E, B](release: IO[Nothing, Unit])(use: IO[E1, B]): IO[E1, B] =
    IO.bracket[E1, A, B](self)(_ => release)(_ => use)

  /**
   * Executes the specified finalizer, whether this action succeeds, fails, or
   * is interrupted. This method should not be used for cleaning up resources,
   * because it's possible the fiber will be interrupted after acquisition but
   * before the finalizer is added.
   */
  final def ensuring(finalizer: IO[Nothing, Unit]): IO[E, A] =
    new IO.Ensuring(self, finalizer)

  /**
   * Executes the action on the specified `ExecutionContext` and then shifts back
   * to the default one.
   */
  final def on(ec: ExecutionContext): IO[E, A] =
    IO.shift(ec) *> self <* IO.shift

  /**
   * Forks an action that will be executed on the specified `ExecutionContext`.
   */
  final def forkOn(ec: ExecutionContext): IO[E, Fiber[E, A]] =
    (IO.shift(ec) *> self).fork

  /**
   * Executes the release action only if there was an error.
   */
  final def bracketOnError[E1 >: E, B](release: A => IO[Nothing, Unit])(use: A => IO[E1, B]): IO[E1, B] =
    IO.bracket0[E1, A, B](this)(
      (a: A, eb: ExitResult[E1, B]) =>
        eb match {
          case ExitResult.Failed(_, _)  => release(a)
          case ExitResult.Terminated(_) => release(a)
          case _                        => IO.unit
        }
    )(use)

  final def managed(release: A => IO[Nothing, Unit]): Managed[E, A] =
    Managed[E, A](this)(release)

  /**
   * Runs the specified action if this action errors, providing the error to the
   * action if it exists. The provided action will not be interrupted.
   */
  final def onError(cleanup: ExitResult[E, Nothing] => IO[Nothing, Unit]): IO[E, A] =
    IO.bracket0(IO.unit)(
      (_, eb: ExitResult[E, A]) =>
        eb match {
          case ExitResult.Completed(_)   => IO.unit
          case ExitResult.Failed(e, ts)  => cleanup(ExitResult.Failed(e, ts))
          case ExitResult.Terminated(ts) => cleanup(ExitResult.Terminated(ts))
        }
    )(_ => self)

  /**
   * Runs the specified action if this action is terminated, either because of
   * a defect or because of interruption.
   */
  final def onTermination(cleanup: List[Throwable] => IO[Nothing, Unit]): IO[E, A] =
    IO.bracket0(IO.unit)(
      (_, eb: ExitResult[E, A]) =>
        eb match {
          case ExitResult.Terminated(ts) => cleanup(ts)
          case _                         => IO.unit
        }
    )(_ => self)

  /**
   * Supervises this action, which ensures that any fibers that are forked by
   * the action are interrupted when this action completes.
   */
  final def supervised: IO[E, A] = IO.supervise(self)

  /**
   * Supervises this action, which ensures that any fibers that are forked by
   * the action are handled by the provided supervisor.
   */
  final def supervised(supervisor: Iterable[Fiber[_, _]] => IO[Nothing, Unit]): IO[E, A] =
    IO.superviseWith(self)(supervisor)

  /**
   * Performs this action non-interruptibly. This will prevent the action from
   * being terminated externally, but the action may fail for internal reasons
   * (e.g. an uncaught error) or terminate due to defect.
   */
  final def uninterruptibly: IO[E, A] = new IO.Uninterruptible(self)

  /**
   * Recovers from all errors.
   *
   * {{{
   * openFile("config.json").catchAll(_ => IO.now(defaultConfig))
   * }}}
   */
  final def catchAll[E2, A1 >: A](h: E => IO[E2, A1]): IO[E2, A1] =
    self.redeem[E2, A1](h, IO.now)

  /**
   * Recovers from some or all of the error cases.
   *
   * {{{
   * openFile("data.json").catchSome {
   *   case FileNotFoundException(_) => openFile("backup.json")
   * }
   * }}}
   */
  final def catchSome[E1 >: E, A1 >: A](pf: PartialFunction[E, IO[E1, A1]]): IO[E1, A1] = {
    def tryRescue(t: E): IO[E1, A1] = pf.applyOrElse(t, (_: E) => IO.fail[E1](t))

    self.redeem[E1, A1](tryRescue, IO.now)
  }

  /**
   * Maps this action to the specified constant while preserving the
   * effects of this action.
   */
  final def const[B](b: => B): IO[E, B] = self.map(_ => b)

  /**
   * A variant of `flatMap` that ignores the value produced by this action.
   */
  final def *>[E1 >: E, B](io: => IO[E1, B]): IO[E1, B] = self.flatMap(_ => io)

  /**
   * Sequences the specified action after this action, but ignores the
   * value produced by the action.
   */
  final def <*[E1 >: E, B](io: => IO[E1, B]): IO[E1, A] = self.flatMap(io.const(_))

  /**
   * Sequentially zips this effect with the specified effect using the
   * specified combiner function.
   */
  final def seqWith[E1 >: E, B, C](that: IO[E1, B])(f: (A, B) => C): IO[E1, C] =
    self.flatMap(a => that.map(b => f(a, b)))

  /**
   * Sequentially zips this effect with the specified effect, combining the
   * results into a tuple.
   */
  final def seq[E1 >: E, B](that: IO[E1, B]): IO[E1, (A, B)] =
    self.seqWith(that)((a, b) => (a, b))

  /**
   * Repeats this action forever (until the first error). For more sophisticated
   * schedules, see the `repeat` method.
   */
  final def forever: IO[E, Nothing] = self *> self.forever

  /**
   * Repeats this action with the specified schedule until the schedule
   * completes, or until the first failure.
   */
  final def repeat[B](schedule: Schedule[A, B]): IO[E, B] =
    repeatOrElse[E, B](schedule, (e, _) => IO.fail(e))

  /**
   * Repeats this action with the specified schedule until the schedule
   * completes, or until the first failure. In the event of failure the progress
   * to date, together with the error, will be passed to the specified handler.
   */
  final def repeatOrElse[E2, B](schedule: Schedule[A, B], orElse: (E, Option[B]) => IO[E2, B]): IO[E2, B] =
    repeatOrElse0[B, E2, B](schedule, orElse).map(_.merge)

  /**
   * Repeats this action with the specified schedule until the schedule
   * completes, or until the first failure. In the event of failure the progress
   * to date, together with the error, will be passed to the specified handler.
   */
  final def repeatOrElse0[B, E2, C](
    schedule: Schedule[A, B],
    orElse: (E, Option[B]) => IO[E2, C]
  ): IO[E2, Either[C, B]] = {
    def loop(last: Option[() => B], state: schedule.State): IO[E2, Either[C, B]] =
      self.redeem(
        e => orElse(e, last.map(_())).map(Left(_)),
        a =>
          schedule.update(a, state).flatMap { step =>
            if (!step.cont) IO.now(Right(step.finish()))
            else IO.now(step.state).delay(step.delay).flatMap(s => loop(Some(step.finish), s))
          }
      )

    schedule.initial.flatMap(loop(None, _))
  }

  /**
   * Retries with the specified retry policy.
   */
  final def retry[E1 >: E, S](policy: Schedule[E1, S]): IO[E1, A] =
    retryOrElse(policy, (e: E1, _: S) => IO.fail(e))

  /**
   * Retries with the specified schedule, until it fails, and then both the
   * value produced by the schedule together with the last error are passed to
   * the recovery function.
   */
  final def retryOrElse[A2 >: A, E1 >: E, S, E2](policy: Schedule[E1, S], orElse: (E1, S) => IO[E2, A2]): IO[E2, A2] =
    retryOrElse0(policy, orElse).map(_.merge)

  /**
   * Retries with the specified schedule, until it fails, and then both the
   * value produced by the schedule together with the last error are passed to
   * the recovery function.
   */
  final def retryOrElse0[E1 >: E, S, E2, B](
    policy: Schedule[E1, S],
    orElse: (E1, S) => IO[E2, B]
  ): IO[E2, Either[B, A]] = {
    def loop(state: policy.State): IO[E2, Either[B, A]] =
      self.redeem(
        err =>
          policy
            .update(err, state)
            .flatMap(
              decision =>
                if (decision.cont) IO.sleep(decision.delay) *> loop(decision.state)
                else orElse(err, decision.finish()).map(Left(_))
            ),
        succ => IO.now(Right(succ))
      )

    policy.initial.flatMap(loop)
  }

  /**
   * Maps this action to one producing unit, but preserving the effects of
   * this action.
   */
  final def void: IO[E, Unit] = const(())

  /**
   * Calls the provided function with the result of this action, and
   * sequences the resulting action after this action, but ignores the
   * value produced by the action.
   *
   * {{{
   * readFile("data.json").peek(putStrLn)
   * }}}
   */
  final def peek[E1 >: E, B](f: A => IO[E1, B]): IO[E1, A] = self.flatMap(a => f(a).const(a))

  /**
   * Times out an action by the specified duration.
   */
  final def timeout(d: Duration): IO[E, Option[A]] = timeout0[Option[A]](None)(Some(_))(d)

  /**
   * Times out this action by the specified duration.
   *
   * {{{
   * IO.point(1).timeout0(Option.empty[Int])(Some(_))(1.second)
   * }}}
   */
  final def timeout0[B](z: B)(f: A => B)(duration: Duration): IO[E, B] =
    self.map(f).sandboxWith(io => IO.absolve(io.attempt race IO.now(Right(z)).delay(duration)))

  /**
   * Flattens a nested action with a specified duration.
   */
  final def timeoutFail[E1 >: E](e: E1)(d: Duration): IO[E1, A] =
    IO.flatten(timeout0[IO[E1, A]](IO.fail(e))(IO.now)(d))

  /**
   * Returns a new action that executes this one and times the execution.
   */
  final def timed: IO[E, (Duration, A)] = timed0(system.nanoTime)

  /**
   * A more powerful variation of `timed` that allows specifying the clock.
   */
  final def timed0[E1 >: E](nanoTime: IO[E1, Long]): IO[E1, (Duration, A)] =
    summarized[E1, Long, Duration]((start, end) => Duration.fromNanos(end - start))(nanoTime)

  /**
   * Summarizes a action by computing some value before and after execution, and
   * then combining the values to produce a summary, together with the result of
   * execution.
   */
  final def summarized[E1 >: E, B, C](f: (B, B) => C)(summary: IO[E1, B]): IO[E1, (C, A)] =
    for {
      start <- summary
      value <- self
      end   <- summary
    } yield (f(start, end), value)

  /**
   * Delays this action by the specified amount of time.
   */
  final def delay(duration: Duration): IO[E, A] =
    IO.sleep(duration) *> self

  /**
   * Runs this action in a new fiber, resuming when the fiber terminates.
   */
  final def run: IO[Nothing, ExitResult[E, A]] =
    (for {
      f <- self.fork
      r <- f.observe
    } yield r).supervised

  /**
   * Runs this action in a new fiber, resuming when the fiber terminates.
   *
   * If the fiber fails with an error it will be captured in Right side of the error Either
   * If the fiber terminates because of defect, list of defects will be captured in the Left side of the Either
   *
   * Allows recovery from errors and defects alike, as in:
   *
   * {{{
   * case class DomainError()
   *
   * val veryBadIO: IO[DomainError, Unit] =
   *   IO.sync(5 / 0) *> IO.fail(DomainError())
   *
   * val caught: IO[Nothing, Unit] =
   *   veryBadIO.sandboxed.catchAll {
   *     case Left((_: ArithmeticException) :: Nil) =>
   *       // Caught defect: divided by zero!
   *       IO.now(0)
   *     case Left(ts) =>
   *       // Caught unknown defects, shouldn't recover!
   *       IO.terminate0(ts)
   *     case Right(e) =>
   *       // Caught error: DomainError!
   *      IO.now(0)
   *   }
   * }}}
   */
  final def sandboxed: IO[Either[List[Throwable], E], A] =
    self.run.flatMap {
      case ExitResult.Completed(value) =>
        IO.now(value)
      case ExitResult.Failed(error, defects) =>
        IO.fail0(Right(error), defects)
      case ExitResult.Terminated(ts) =>
        IO.fail(Left(ts))
    }

  /**
   * Companion helper to `sandboxed`.
   *
   * Has a performance penalty due to forking a new fiber.
   *
   * Allows recovery, and partial recovery, from errors and defects alike, as in:
   *
   * {{{
   * case class DomainError()
   *
   * val veryBadIO: IO[DomainError, Unit] =
   *   IO.sync(5 / 0) *> IO.fail(DomainError())
   *
   * val caught: IO[DomainError, Unit] =
   *   veryBadIO.sandboxWith(_.catchSome {
   *     case Left((_: ArithmeticException) :: Nil) =>
   *       // Caught defect: divided by zero!
   *       IO.now(0)
   *   })
   * }}}
   *
   * Using `sandboxWith` with `catchSome` is better than using
   * `io.sandboxed.catchAll` with a partial match, because in
   * the latter, if the match fails, the original defects will
   * be lost and replaced by a `MatchError`
   */
  final def sandboxWith[E2, B](f: IO[Either[List[Throwable], E], A] => IO[Either[List[Throwable], E2], B]): IO[E2, B] =
    IO.unsandbox(f(self.sandboxed))

  /**
   * Widens the action type to any supertype. While `map` suffices for this
   * purpose, this method is significantly faster for this purpose.
   */
  final def as[A1 >: A]: IO[E, A1] = self.asInstanceOf[IO[E, A1]]

  /**
   * Keep or break a promise based on the result of this action.
   */
  final def to[E1 >: E, A1 >: A](p: Promise[E1, A1]): IO[Nothing, Boolean] =
    self.run.flatMap(p.done(_))

  /**
   * An integer that identifies the term in the `IO` sum type to which this
   * instance belongs (e.g. `IO.Tags.Point`).
   */
  def tag: Int
}

object IO extends Serializable {

  @inline
  private final def nowLeft[E, A]: E => IO[Nothing, Either[E, A]] =
    _nowLeft.asInstanceOf[E => IO[Nothing, Either[E, A]]]

  private val _nowLeft: Any => IO[Any, Either[Any, Any]] =
    e2 => IO.now[Either[Any, Any]](Left(e2))

  @inline
  private final def nowRight[E, A]: A => IO[Nothing, Either[E, A]] =
    _nowRight.asInstanceOf[A => IO[Nothing, Either[E, A]]]

  private val _nowRight: Any => IO[Any, Either[Any, Any]] =
    a => IO.now[Either[Any, Any]](Right(a))

  final object Tags {
    final val FlatMap         = 0
    final val Point           = 1
    final val Strict          = 2
    final val SyncEffect      = 3
    final val Fail            = 4
    final val AsyncEffect     = 5
    final val AsyncIOEffect   = 6
    final val Redeem          = 7
    final val Fork            = 8
    final val Suspend         = 9
    final val Uninterruptible = 10
    final val Sleep           = 11
    final val Supervise       = 12
    final val Terminate       = 13
    final val Supervisor      = 14
    final val Ensuring        = 15
  }
  final class FlatMap[E, A0, A] private[IO] (val io: IO[E, A0], val flatMapper: A0 => IO[E, A]) extends IO[E, A] {
    override def tag = Tags.FlatMap
  }

  final class Point[A] private[IO] (val value: () => A) extends IO[Nothing, A] {
    override def tag = Tags.Point
  }

  final class Strict[A] private[IO] (val value: A) extends IO[Nothing, A] {
    override def tag = Tags.Strict
  }

  final class SyncEffect[A] private[IO] (val effect: () => A) extends IO[Nothing, A] {
    override def tag = Tags.SyncEffect
  }

  final class Fail[E] private[IO] (val error: E, val defects: List[Throwable]) extends IO[E, Nothing] {
    override def tag = Tags.Fail
  }

  final class AsyncEffect[E, A] private[IO] (val register: (Callback[E, A]) => Async[E, A]) extends IO[E, A] {
    override def tag = Tags.AsyncEffect
  }

  final class AsyncIOEffect[E, A] private[IO] (val register: (Callback[E, A]) => IO[E, Unit]) extends IO[E, A] {
    override def tag = Tags.AsyncIOEffect
  }

  final class Redeem[E1, E2, A, B] private[IO] (
    val value: IO[E1, A],
    val err: E1 => IO[E2, B],
    val succ: A => IO[E2, B]
  ) extends IO[E2, B]
      with Function[A, IO[E2, B]] {

    override def tag = Tags.Redeem

    final def apply(v: A): IO[E2, B] = succ(v)
  }

  final class Fork[E, A] private[IO] (val value: IO[E, A], val handler: Option[List[Throwable] => IO[Nothing, Unit]])
      extends IO[Nothing, Fiber[E, A]] {
    override def tag = Tags.Fork
  }

  final class Suspend[E, A] private[IO] (val value: () => IO[E, A]) extends IO[E, A] {
    override def tag = Tags.Suspend
  }

  final class Uninterruptible[E, A] private[IO] (val io: IO[E, A]) extends IO[E, A] {
    override def tag = Tags.Uninterruptible
  }

  final class Sleep private[IO] (val duration: Duration) extends IO[Nothing, Unit] {
    override def tag = Tags.Sleep
  }

  final class Supervise[E, A] private[IO] (
    val value: IO[E, A],
    val supervisor: Iterable[Fiber[_, _]] => IO[Nothing, Unit]
  ) extends IO[E, A] {
    override def tag = Tags.Supervise
  }

  final class Terminate private[IO] (val causes: List[Throwable]) extends IO[Nothing, Nothing] {
    override def tag = Tags.Terminate
  }

  final class Supervisor private[IO] () extends IO[Nothing, Throwable => IO[Nothing, Unit]] {
    override def tag = Tags.Supervisor
  }

  final class Ensuring[E, A] private[IO] (val io: IO[E, A], val finalizer: IO[Nothing, Unit]) extends IO[E, A] {
    override def tag = Tags.Ensuring
  }

  private[zio] sealed abstract class Race { self =>
    def won(succeeded: Boolean): Boolean = self match {
      case Race.Started if !succeeded => false
      case Race.Done                  => false
      case _                          => true
    }

    def next(succeeded: Boolean): Race = self match {
      case Race.Started if !succeeded => Race.OtherFailed
      case _                          => Race.Done
    }
  }

  private[zio] object Race {
    case object Started     extends Race
    case object OtherFailed extends Race
    case object Done        extends Race
  }

  /**
   * Lifts a strictly evaluated value into the `IO` monad.
   */
  final def now[A](a: A): IO[Nothing, A] = new Strict(a)

  /**
   * Lifts a non-strictly evaluated value into the `IO` monad. Do not use this
   * function to capture effectful code. The result is undefined but may
   * include duplicated effects.
   */
  final def point[A](a: => A): IO[Nothing, A] = new Point(() => a)

  /**
   * Creates an `IO` value that represents failure with the specified error.
   * The moral equivalent of `throw` for pure code.
   */
  final def fail[E](error: E): IO[E, Nothing] = fail0(error, Nil)

  private[zio] final def fail0[E](error: E, defects: List[Throwable]): IO[E, Nothing] = new Fail(error, defects)

  /**
   * Strictly-evaluated unit lifted into the `IO` monad.
   */
  final val unit: IO[Nothing, Unit] = IO.now(())

  /**
   * Creates an `IO` value from `ExitResult`
   */
  final def done[E, A](r: ExitResult[E, A]): IO[E, A] = r match {
    case ExitResult.Completed(b)   => now(b)
    case ExitResult.Terminated(ts) => terminate0(ts)
    case ExitResult.Failed(e, ts)  => fail0(e, ts)
  }

  /**
   * Sleeps for the specified duration. This is always asynchronous.
   */
  final def sleep(duration: Duration): IO[Nothing, Unit] = new Sleep(duration)

  /**
   * Supervises the specified action, which ensures that any actions directly
   * forked by the action are killed upon the action's own termination.
   */
  final def supervise[E, A](io: IO[E, A]): IO[E, A] = superviseWith(io)(Fiber.interruptAll)

  /**
   * Supervises the specified action's spawned fibers.
   */
  final def superviseWith[E, A](io: IO[E, A])(supervisor: Iterable[Fiber[_, _]] => IO[Nothing, Unit]): IO[E, A] =
    new Supervise(io, supervisor)

  /**
   * Flattens a nested action.
   */
  final def flatten[E, A](io: IO[E, IO[E, A]]): IO[E, A] = io.flatMap(a => a)

  /**
   * Lazily produces an `IO` value whose construction may have actional costs
   * that should be deferred until evaluation.
   *
   * Do not use this method to effectfully construct `IO` values. The results
   * will be undefined and most likely involve the physical explosion of your
   * computer in a heap of rubble.
   */
  final def suspend[E, A](io: => IO[E, A]): IO[E, A] = new Suspend(() => io)

  /**
   * Terminates the fiber executing this action, running all finalizers.
   */
  final def terminate: IO[Nothing, Nothing] = terminate0(Nil)

  /**
   * Terminates the fiber executing this action with the specified error(s), running all finalizers.
   */
  final def terminate(t: Throwable, ts: Throwable*): IO[Nothing, Nothing] = terminate0(t :: ts.toList)

  /**
   * Terminates the fiber executing this action, running all finalizers.
   */
  final def terminate0(ts: List[Throwable]): IO[Nothing, Nothing] = new Terminate(ts)

  /**
   * Imports a synchronous effect into a pure `IO` value.
   *
   * {{{
   * val nanoTime: IO[Nothing, Long] = IO.sync(System.nanoTime())
   * }}}
   */
  final def sync[A](effect: => A): IO[Nothing, A] = new SyncEffect(() => effect)

  /**
   *
   * Imports a synchronous effect into a pure `IO` value, translating any
   * throwables into a `Throwable` failure in the returned value.
   *
   * {{{
   * def putStrLn(line: String): IO[Throwable, Unit] = IO.syncThrowable(println(line))
   * }}}
   */
  final def syncThrowable[A](effect: => A): IO[Throwable, A] =
    syncCatch(effect) {
      case t: Throwable => t
    }

  /**
   *
   * Imports a synchronous effect into a pure `IO` value, translating any
   * exceptions into an `Exception` failure in the returned value.
   *
   * {{{
   * def putStrLn(line: String): IO[Exception, Unit] = IO.syncException(println(line))
   * }}}
   */
  final def syncException[A](effect: => A): IO[Exception, A] =
    syncCatch(effect) {
      case e: Exception => e
    }

  /**
   * Safely imports an exception-throwing synchronous effect into a pure `IO`
   * value, translating the specified throwables into `E` with the provided
   * user-defined function.
   */
  final def syncCatch[E, A](effect: => A)(f: PartialFunction[Throwable, E]): IO[E, A] =
    IO.absolve[E, A](
      IO.sync(
        try {
          val result = effect
          Right(result)
        } catch f andThen Left[E, A]
      )
    )

  /**
<<<<<<< HEAD
   * Shifts execution to a thread in the default `ExecutionContext`.
   */
  final def shift: IO[Nothing, Unit] =
    IO.sleep(0.seconds)

  /**
   * Shifts the operation to a specified `ExecutionContext`.
=======
   * The moral equivalent of `if (p) exp`
   */
  final def when[E](b: Boolean)(io: IO[E, Unit]): IO[E, Unit] =
    if (b) io else IO.unit

  /**
   * The moral equivalent of `if (p) exp` when `p` has side-effects
   */
  final def whenM[E](b: IO[Nothing, Boolean])(io: IO[E, Unit]): IO[E, Unit] =
    b.flatMap(b => if (b) io else IO.unit)

  /**
   * Shifts the operation to another execution context.
>>>>>>> 6f36edd6
   *
   * {{{
   *   IO.shift(myPool) *> myTask
   * }}}
   */
  final def shift(ec: ExecutionContext): IO[Nothing, Unit] =
    IO.async { cb: Callback[Nothing, Unit] =>
      ec.execute(new Runnable {
        override def run(): Unit = cb(ExitResult.Completed(()))
      })
    }

  /**
   * Imports an asynchronous effect into a pure `IO` value. See `async0` for
   * the more expressive variant of this function.
   */
  final def async[E, A](register: (Callback[E, A]) => Unit): IO[E, A] =
    new AsyncEffect((callback: Callback[E, A]) => {
      register(callback)

      Async.later[E, A]
    })

  /**
   * Imports an asynchronous effect into a pure `IO` value. This formulation is
   * necessary when the effect is itself expressed in terms of `IO`.
   */
  final def asyncPure[E, A](register: (Callback[E, A]) => IO[E, Unit]): IO[E, A] = new AsyncIOEffect(register)

  /**
   * Imports an asynchronous effect into a pure `IO` value. The effect has the
   * option of returning the value synchronously, which is useful in cases
   * where it cannot be determined if the effect is synchronous or asynchronous
   * until the effect is actually executed. The effect also has the option of
   * returning a canceler, which will be used by the runtime to cancel the
   * asynchronous effect if the fiber executing the effect is interrupted.
   */
  final def async0[E, A](register: (Callback[E, A]) => Async[E, A]): IO[E, A] = new AsyncEffect(register)

  /**
   * Returns a action that will never produce anything. The moral
   * equivalent of `while(true) {}`, only without the wasted CPU cycles.
   */
  final val never: IO[Nothing, Nothing] =
    IO.async[Nothing, Nothing](_ => ())

  /**
   * Submerges the error case of an `Either` into the `IO`. The inverse
   * operation of `IO.attempt`.
   */
  final def absolve[E, A](v: IO[E, Either[E, A]]): IO[E, A] =
    v.flatMap(fromEither)

  /**
   * The inverse operation `IO.sandboxed`
   *
   * Terminates with exceptions on the `Left` side of the `Either` error, if it
   * exists. Otherwise extracts the contained `IO[E, A]`
   */
  final def unsandbox[E, A](v: IO[Either[List[Throwable], E], A]): IO[E, A] =
    v.catchAll[E, A] {
      case Right(e) => IO.fail(e)
      case Left(ts) => IO.terminate0(ts)
    }

  /**
   * Lifts an `Either` into an `IO`.
   */
  final def fromEither[E, A](v: Either[E, A]): IO[E, A] =
    v.fold(IO.fail, IO.now)

  /**
   * Lifts an `Option` into an `IO`.
   */
  final def fromOption[A](v: Option[A]): IO[Unit, A] =
    v.fold[IO[Unit, A]](IO.fail(()))(IO.now)

  /**
   * Imports a `Try` into an `IO`.
   */
  final def fromTry[A](effect: => scala.util.Try[A]): IO[Throwable, A] =
    syncThrowable(effect).flatMap {
      case scala.util.Success(v) => IO.now(v)
      case scala.util.Failure(t) => IO.fail(t)
    }

  /**
   * Retrieves the supervisor associated with the fiber running the action
   * returned by this method.
   */
  final def supervisor: IO[Nothing, Throwable => IO[Nothing, Unit]] = new Supervisor()

  /**
   * Requires that the given `IO[E, Option[A]]` contain a value. If there is no
   * value, then the specified error will be raised.
   */
  final def require[E, A](error: E): IO[E, Option[A]] => IO[E, A] =
    (io: IO[E, Option[A]]) => io.flatMap(_.fold[IO[E, A]](IO.fail[E](error))(IO.now[A]))

  /**
   * Forks all of the specified values, and returns a composite fiber that
   * produces a list of their results, in order.
   */
  final def forkAll[E, A](as: Iterable[IO[E, A]]): IO[Nothing, Fiber[E, List[A]]] =
    as.foldRight(IO.point(Fiber.point[E, List[A]](List()))) { (aIO, asFiberIO) =>
      asFiberIO.par(aIO.fork).map {
        case (asFiber, aFiber) =>
          asFiber.zipWith(aFiber)((as, a) => a :: as)
      }
    }

  /**
   * Acquires a resource, do some work with it, and then release that resource. With `bracket0`
   * not only is the acquired resource be cleaned up, the outcome of the computation is also
   * reified for processing.
   */
  final def bracket0[E, A, B](
    acquire: IO[E, A]
  )(release: (A, ExitResult[E, B]) => IO[Nothing, Unit])(use: A => IO[E, B]): IO[E, B] =
    Ref[Option[(A, Fiber[E, B])]](None).flatMap { m =>
      (for {
        f <- acquire.flatMap(a => use(a).fork.flatMap(f => m.set(Some(a -> f)).const(f))).uninterruptibly
        b <- f.join
      } yield b).ensuring(m.get.flatMap(_.fold(IO.unit) {
        case (a, f) =>
          f.tryObserve.flatMap {
            case Some(r) => release(a, r)
            case None    => f.interrupt
          }
      }))
    }

  /**
   * Acquires a resource, do some work with it, and then release that resource. `bracket`
   * will release the resource no matter the outcome of the computation, and will
   * re-throw any exception that occured in between.
   */
  final def bracket[E, A, B](
    acquire: IO[E, A]
  )(release: A => IO[Nothing, Unit])(use: A => IO[E, B]): IO[E, B] =
    Ref[Option[A]](None).flatMap { m =>
      (for {
        a <- acquire.flatMap(a => m.set(Some(a)).const(a)).uninterruptibly
        b <- use(a)
      } yield b).ensuring(m.get.flatMap(_.fold(unit)(release(_))))
    }

  /**
   * Apply the function fn to each element of the `Iterable[A]` and
   * return the results in a new `List[B]`. For parallelism use `parTraverse`.
   */
  final def traverse[E, A, B](in: Iterable[A])(fn: A => IO[E, B]): IO[E, List[B]] =
    in.foldRight[IO[E, List[B]]](IO.sync(Nil)) { (a, io) =>
      fn(a).seqWith(io)((b, bs) => b :: bs)
    }

  /**
   * Evaluate the elements of an `Iterable[A]` in parallel
   * and collect the results. This is the parallel version of `traverse`.
   */
  def parTraverse[E, A, B](as: Iterable[A])(fn: A => IO[E, B]): IO[E, List[B]] =
    as.foldRight[IO[E, List[B]]](IO.sync(Nil)) { (a, io) =>
      fn(a).par(io).map { case (b, bs) => b :: bs }
    }

  /**
   * Evaluate each effect in the structure from left to right, and collect
   * the results. For parallelism use `parAll`.
   */
  final def sequence[E, A](in: Iterable[IO[E, A]]): IO[E, List[A]] =
    traverse(in)(identity)

  /**
   * Evaluate each effect in the structure in parallel, and collect
   * the results. This is the parallel version of `sequence`.
   */
  final def parAll[E, A](as: Iterable[IO[E, A]]): IO[E, List[A]] =
    parTraverse(as)(identity)

  /**
   * Races an `IO[E, A]` against elements of a `Iterable[IO[E, A]]`. Yields
   * either the first success or the last failure.
   */
  final def raceAll[E, A](io: IO[E, A], ios: Iterable[IO[E, A]]): IO[E, A] =
    ios.foldLeft[IO[E, A]](io)(_ race _)

  /**
   * Reduces an `Iterable[IO]` to a single IO, works in parallel.
   */
  final def reduceAll[E, A](a: IO[E, A], as: Iterable[IO[E, A]])(f: (A, A) => A): IO[E, A] =
    as.foldLeft(a) { (l, r) =>
      l.par(r).map(f.tupled)
    }

  /**
   * Merges an `Iterable[IO]` to a single IO, works in parallel.
   */
  final def mergeAll[E, A, B](in: Iterable[IO[E, A]])(zero: B, f: (B, A) => B): IO[E, B] =
    in.foldLeft[IO[E, B]](IO.point[B](zero))((acc, a) => acc.par(a).map(f.tupled))
}<|MERGE_RESOLUTION|>--- conflicted
+++ resolved
@@ -973,29 +973,25 @@
     )
 
   /**
-<<<<<<< HEAD
+   * The moral equivalent of `if (p) exp`
+   */
+  final def when[E](b: Boolean)(io: IO[E, Unit]): IO[E, Unit] =
+    if (b) io else IO.unit
+
+  /**
+   * The moral equivalent of `if (p) exp` when `p` has side-effects
+   */
+  final def whenM[E](b: IO[Nothing, Boolean])(io: IO[E, Unit]): IO[E, Unit] =
+    b.flatMap(b => if (b) io else IO.unit)
+
+  /**
    * Shifts execution to a thread in the default `ExecutionContext`.
    */
   final def shift: IO[Nothing, Unit] =
     IO.sleep(0.seconds)
 
   /**
-   * Shifts the operation to a specified `ExecutionContext`.
-=======
-   * The moral equivalent of `if (p) exp`
-   */
-  final def when[E](b: Boolean)(io: IO[E, Unit]): IO[E, Unit] =
-    if (b) io else IO.unit
-
-  /**
-   * The moral equivalent of `if (p) exp` when `p` has side-effects
-   */
-  final def whenM[E](b: IO[Nothing, Boolean])(io: IO[E, Unit]): IO[E, Unit] =
-    b.flatMap(b => if (b) io else IO.unit)
-
-  /**
    * Shifts the operation to another execution context.
->>>>>>> 6f36edd6
    *
    * {{{
    *   IO.shift(myPool) *> myTask
