/*
 * Copyright 2017-2019 John A. De Goes and the ZIO Contributors
 *
 * Licensed under the Apache License, Version 2.0 (the "License");
 * you may not use this file except in compliance with the License.
 * You may obtain a copy of the License at
 *
 *     http://www.apache.org/licenses/LICENSE-2.0
 *
 * Unless required by applicable law or agreed to in writing, software
 * distributed under the License is distributed on an "AS IS" BASIS,
 * WITHOUT WARRANTIES OR CONDITIONS OF ANY KIND, either express or implied.
 * See the License for the specific language governing permissions and
 * limitations under the License.
 */

package scalaz.zio

import scalaz.zio.internal.Platform
import scalaz.zio.Queue2.internal._
import scalaz.zio.internal.MutableConcurrentQueue

import scala.annotation.tailrec

/**
 * A `Queue2[RA, EA, RB, EB, A, B]` is a lightweight, asynchronous queue into which values of
 * type `A` can be enqueued and of which elements of type `B` can be dequeued. The queue's
 * enqueueing operations may utilize an environment of type `RA` and may fail with errors of
 * type `EA`. The dequeueing operations may utilize an environment of type `RB` and may fail
 * with errors of type `EB`.
 */
<<<<<<< HEAD
class Queue[A] private (
  queue: MutableConcurrentQueue[A],
  takers: MutableConcurrentQueue[Promise[Nothing, A]],
  shutdownHook: Ref[Option[UIO[Unit]]],
  strategy: Strategy[A]
) extends Serializable {

  private final val checkShutdownState: UIO[Unit] =
    shutdownHook.get.flatMap(_.fold[UIO[Unit]](IO.interrupt)(_ => IO.unit))

  final val isShutdown: UIO[Boolean] = checkShutdownState.map(_ => false) <> UIO.succeed(true)

  @tailrec
  private final def pollTakersThenQueue(): Option[(Promise[Nothing, A], A)] =
    // check if there is both a taker and an item in the queue, starting by the taker
    if (!queue.isEmpty()) {
      val nullTaker = null.asInstanceOf[Promise[Nothing, A]]
      val taker     = takers.poll(nullTaker)
      if (taker == nullTaker) {
        None
      } else {
        queue.poll(null.asInstanceOf[A]) match {
          case null =>
            unsafeOfferAll(takers, taker :: unsafePollAll(takers))
            pollTakersThenQueue()
          case a => Some((taker, a))
        }
      }
    } else None

  @tailrec
  private final def unsafeCompleteTakers(platform: Platform): Unit =
    pollTakersThenQueue() match {
      case None =>
      case Some((p, a)) =>
        unsafeCompletePromise(p, a, platform)
        strategy.unsafeOnQueueEmptySpace(queue, platform)
        unsafeCompleteTakers(platform)
    }

  private final def removeTaker(taker: Promise[Nothing, A]): UIO[Unit] = IO.effectTotal(unsafeRemove(takers, taker))

  final val capacity: Int = queue.capacity
=======
trait Queue2[-RA, +EA, -RB, +EB, -A, +B] extends Serializable { self =>
  def capacity: Int
>>>>>>> c24e3f08

  /**
   * Places one value in the queue.
   */
  def offer(a: A): ZIO[RA, EA, Boolean]

  /**
   * For Bounded Queue: uses the `BackPressure` Strategy, places the values in the queue and returns always true
   * If the queue has reached capacity, then
   * the fiber performing the `offerAll` will be suspended until there is room in
   * the queue.
   *
   * For Unbounded Queue:
   * Places all values in the queue and returns true.
   *
   * For Sliding Queue: uses `Sliding` Strategy
   * If there is a room in the queue, it places the values and returns true otherwise it removed the old elements and
   * enqueues the new ones
   *
   * For Dropping Queue: uses `Dropping` Strategy,
   * It places the values in the queue but if there is no room it will not enqueue them and returns false
   *
   */
  def offerAll(as: Iterable[A]): ZIO[RA, EA, Boolean]

  /**
   * Waits until the queue is shutdown.
   * The `IO` returned by this method will not resume until the queue has been shutdown.
   * If the queue is already shutdown, the `IO` will resume right away.
   */
  def awaitShutdown: UIO[Unit]

  /**
   * Retrieves the size of the queue, which is equal to the number of elements
   * in the queue. This may be negative if fibers are suspended waiting for
   * elements to be added to the queue.
   */
  def size: UIO[Int]

  /**
   * Interrupts any fibers that are suspended on `offer` or `take`.
   * Future calls to `offer*` and `take*` will be interrupted immediately.
   */
  def shutdown: UIO[Unit]

  /**
   * Removes the oldest value in the queue. If the queue is empty, this will
   * return a computation that resumes when an item has been added to the queue.
   */
  def take: ZIO[RB, EB, B]

  /**
   * Removes all the values in the queue and returns the list of the values. If the queue
   * is empty returns empty list.
   */
  def takeAll: ZIO[RB, EB, List[B]]

  /**
   * Takes up to max number of values in the queue.
   */
  def takeUpTo(max: Int): ZIO[RB, EB, List[B]]

  /**
   * Take the head option of values in the queue.
   */
  final def poll: ZIO[RB, EB, Option[B]] =
    takeUpTo(1).map(_.headOption)

  /*
   * Transforms elements dequeued from this queue with a function.
   */
  def map[C](f: B => C): Queue2[RA, EA, RB, EB, A, C] =
    new Queue2[RA, EA, RB, EB, A, C] {
      def capacity: Int                                   = self.capacity
      def offer(a: A): ZIO[RA, EA, Boolean]               = self.offer(a)
      def offerAll(as: Iterable[A]): ZIO[RA, EA, Boolean] = self.offerAll(as)
      def awaitShutdown: UIO[Unit]                        = self.awaitShutdown
      def size: UIO[Int]                                  = self.size
      def shutdown: UIO[Unit]                             = self.shutdown
      def take: ZIO[RB, EB, C]                            = self.take.map(f)
      def takeAll: ZIO[RB, EB, List[C]]                   = self.takeAll.map(_.map(f))
      def takeUpTo(max: Int): ZIO[RB, EB, List[C]]        = self.takeUpTo(max).map(_.map(f))
    }

  /**
   * Transforms elements dequeued from this queue with an effectful function.
   */
  def mapM[R2 <: RB, E2 >: EB, C](f: B => ZIO[R2, E2, C]): Queue2[RA, EA, R2, E2, A, C] =
    new Queue2[RA, EA, R2, E2, A, C] {
      def capacity: Int                                   = self.capacity
      def offer(a: A): ZIO[RA, EA, Boolean]               = self.offer(a)
      def offerAll(as: Iterable[A]): ZIO[RA, EA, Boolean] = self.offerAll(as)
      def awaitShutdown: UIO[Unit]                        = self.awaitShutdown
      def size: UIO[Int]                                  = self.size
      def shutdown: UIO[Unit]                             = self.shutdown
      def take: ZIO[R2, E2, C]                            = self.take.flatMap(f)
      def takeAll: ZIO[R2, E2, List[C]]                   = self.takeAll.flatMap(ZIO.foreach(_)(f))
      def takeUpTo(max: Int): ZIO[R2, E2, List[C]]        = self.takeUpTo(max).flatMap(ZIO.foreach(_)(f))
    }

  /**
   * Creates a new queue from this queue and another. Offering to the composite queue
   * will broadcast the elements to both queues; taking from the composite queue
   * will dequeue elements from both queues and apply the function point-wise.
   *
   * Note that using queues with different strategies may result in surprising behavior.
   * For example, a dropping queue and a bounded queue composed together may apply `f`
   * to different elements.
   */
  def bothWithM[RA1 <: RA, EA1 >: EA, A1 <: A, RB1 <: RB, EB1 >: EB, C, R3 <: RB1, E3 >: EB1, D](
    that: Queue2[RA1, EA1, RB1, EB1, A1, C]
  )(f: (B, C) => ZIO[R3, E3, D]): Queue2[RA1, EA1, R3, E3, A1, D] =
    new Queue2[RA1, EA1, R3, E3, A1, D] {
      def capacity: Int = math.min(self.capacity, that.capacity)

      def offer(a: A1): ZIO[RA1, EA1, Boolean]               = self.offer(a).zipWithPar(that.offer(a))(_ && _)
      def offerAll(as: Iterable[A1]): ZIO[RA1, EA1, Boolean] = self.offerAll(as).zipWithPar(that.offerAll(as))(_ && _)

      def awaitShutdown: UIO[Unit] = self.awaitShutdown *> that.awaitShutdown
      def size: UIO[Int]           = self.size.zipWithPar(that.size)(math.max)
      def shutdown: UIO[Unit]      = self.shutdown.zipWithPar(that.shutdown)((_, _) => ())
      def take: ZIO[R3, E3, D]     = self.take.zipPar(that.take).flatMap(f.tupled)

      def takeAll: ZIO[R3, E3, List[D]] =
        self.takeAll.zipPar(that.takeAll).flatMap {
          case (bs, cs) =>
            val bsIt = bs.iterator
            val csIt = cs.iterator

            ZIO.foreach(bsIt.zip(csIt).toList)(f.tupled)
        }

      def takeUpTo(max: Int): ZIO[R3, E3, List[D]] =
        self.takeUpTo(max).zipPar(that.takeUpTo(max)).flatMap {
          case (bs, cs) =>
            val bsIt = bs.iterator
            val csIt = cs.iterator

            ZIO.foreach(bsIt.zip(csIt).toList)(f.tupled)
        }
    }

  /**
   * Like `bothWithM`, but uses a pure function.
   */
  def bothWith[RA1 <: RA, EA1 >: EA, A1 <: A, RB1 <: RB, EB1 >: EB, C, D](
    that: Queue2[RA1, EA1, RB1, EB1, A1, C]
  )(f: (B, C) => D): Queue2[RA1, EA1, RB1, EB1, A1, D] =
    bothWithM(that)((a, b) => IO.succeed(f(a, b)))

  /**
   * Like `bothWith`, but tuples the elements instead of applying a function.
   */
  def both[RA1 <: RA, EA1 >: EA, A1 <: A, RB1 <: RB, EB1 >: EB, C, D](
    that: Queue2[RA1, EA1, RB1, EB1, A1, C]
  ): Queue2[RA1, EA1, RB1, EB1, A1, (B, C)] =
    bothWith(that)((_, _))

  /**
   * Alias for `both`.
   */
  def &&[RA1 <: RA, EA1 >: EA, A1 <: A, RB1 <: RB, EB1 >: EB, C, D](
    that: Queue2[RA1, EA1, RB1, EB1, A1, C]
  ): Queue2[RA1, EA1, RB1, EB1, A1, (B, C)] =
    both(that)

  /**
   * Transforms elements enqueued into this queue with a pure function.
   */
  def contramap[C](f: C => A): Queue2[RA, EA, RB, EB, C, B] =
    new Queue2[RA, EA, RB, EB, C, B] {
      def capacity: Int = self.capacity

      def offer(c: C): ZIO[RA, EA, Boolean] =
        self.offer(f(c))

      def offerAll(as: Iterable[C]): ZIO[RA, EA, Boolean] = self.offerAll(as.map(f))

      def awaitShutdown: UIO[Unit]                 = self.awaitShutdown
      def size: UIO[Int]                           = self.size
      def shutdown: UIO[Unit]                      = self.shutdown
      def take: ZIO[RB, EB, B]                     = self.take
      def takeAll: ZIO[RB, EB, List[B]]            = self.takeAll
      def takeUpTo(max: Int): ZIO[RB, EB, List[B]] = self.takeUpTo(max)
    }

  /**
   * Transforms elements enqueued into this queue with an effectful function.
   */
  def contramapM[RA2 <: RA, EA2 >: EA, C](f: C => ZIO[RA2, EA2, A]): Queue2[RA2, EA2, RB, EB, C, B] =
    new Queue2[RA2, EA2, RB, EB, C, B] {
      def capacity: Int = self.capacity

      def offer(c: C): ZIO[RA2, EA2, Boolean] =
        f(c).flatMap(self.offer)

      def offerAll(as: Iterable[C]): ZIO[RA2, EA2, Boolean] =
        ZIO.foreach(as)(f).flatMap(self.offerAll)

      def awaitShutdown: UIO[Unit]                 = self.awaitShutdown
      def size: UIO[Int]                           = self.size
      def shutdown: UIO[Unit]                      = self.shutdown
      def take: ZIO[RB, EB, B]                     = self.take
      def takeAll: ZIO[RB, EB, List[B]]            = self.takeAll
      def takeUpTo(max: Int): ZIO[RB, EB, List[B]] = self.takeUpTo(max)
    }
}

object Queue2 {
  implicit class InvariantQueue2Ops[RA, EA, RB, EB, A, B](private val self: Queue2[RA, EA, RB, EB, A, B]) {

    /**
     * Applies a filter to elements enqueued into this queue. Elements that do not
     * pass the filter will be immediately dropped.
     */
    def filterInput(f: A => Boolean): Queue2[RA, EA, RB, EB, A, B] =
      new Queue2[RA, EA, RB, EB, A, B] {
        def capacity: Int = self.capacity

        def offer(a: A): ZIO[RA, EA, Boolean] =
          if (f(a)) self.offer(a)
          else IO.succeed(false)

        def offerAll(as: Iterable[A]): ZIO[RA, EA, Boolean] = {
          val filtered = as filter f

          if (filtered.isEmpty) ZIO.succeed(false)
          else self.offerAll(filtered)
        }

        def awaitShutdown: UIO[Unit]                 = self.awaitShutdown
        def size: UIO[Int]                           = self.size
        def shutdown: UIO[Unit]                      = self.shutdown
        def take: ZIO[RB, EB, B]                     = self.take
        def takeAll: ZIO[RB, EB, List[B]]            = self.takeAll
        def takeUpTo(max: Int): ZIO[RB, EB, List[B]] = self.takeUpTo(max)
      }

    /**
     * Like `filterInput`, but uses an effectful function to filter the elements.
     */
    def filterInputM[R2 <: RA, E2 >: EA](f: A => ZIO[R2, E2, Boolean]): Queue2[R2, E2, RB, EB, A, B] =
      new Queue2[R2, E2, RB, EB, A, B] {
        def capacity: Int = self.capacity

        def offer(a: A): ZIO[R2, E2, Boolean] =
          f(a) flatMap {
            if (_) self.offer(a)
            else IO.succeed(false)
          }

        def offerAll(as: Iterable[A]): ZIO[R2, E2, Boolean] =
          ZIO.foreach(as)(a => f(a).map(if (_) Some(a) else None)).flatMap { maybeAs =>
            val filtered = maybeAs.flatten
            if (filtered.isEmpty) ZIO.succeed(false)
            else self.offerAll(filtered)
          }

        def awaitShutdown: UIO[Unit]                 = self.awaitShutdown
        def size: UIO[Int]                           = self.size
        def shutdown: UIO[Unit]                      = self.shutdown
        def take: ZIO[RB, EB, B]                     = self.take
        def takeAll: ZIO[RB, EB, List[B]]            = self.takeAll
        def takeUpTo(max: Int): ZIO[RB, EB, List[B]] = self.takeUpTo(max)
      }
  }

  private def unsafeCreate[A](
    queue: MutableConcurrentQueue[A],
    takers: MutableConcurrentQueue[Promise[Nothing, A]],
    shutdownHook: Promise[Nothing, Unit],
    strategy: Strategy[A]
  ): Queue2[Any, Nothing, Any, Nothing, A, A] = new Queue2[Any, Nothing, Any, Nothing, A, A] {

    private final val checkShutdownState: UIO[Unit] =
      shutdownHook.poll.flatMap(_.fold[UIO[Unit]](IO.unit)(_ => IO.interrupt))

    @tailrec
    private final def pollTakersThenQueue(): Option[(Promise[Nothing, A], A)] =
      // check if there is both a taker and an item in the queue, starting by the taker
      if (!queue.isEmpty()) {
        val nullTaker = null.asInstanceOf[Promise[Nothing, A]]
        val taker     = takers.poll(nullTaker)
        if (taker == nullTaker) {
          None
        } else {
          queue.poll(null.asInstanceOf[A]) match {
            case null =>
              unsafeOfferAll(takers, taker :: unsafePollAll(takers))
              pollTakersThenQueue()
            case a => Some((taker, a))
          }
        }
      } else None

    @tailrec
    private final def unsafeCompleteTakers(platform: Platform): Unit =
      pollTakersThenQueue() match {
        case None =>
        case Some((p, a)) =>
          unsafeCompletePromise(p, a, platform)
          strategy.unsafeOnQueueEmptySpace(queue, platform)
          unsafeCompleteTakers(platform)
      }

    private final def removeTaker(taker: Promise[Nothing, A]): UIO[Unit] = IO.effectTotal(unsafeRemove(takers, taker))

    final val capacity: Int = queue.capacity

    final def offer(a: A): UIO[Boolean] = offerAll(List(a))

    final def offerAll(as: Iterable[A]): UIO[Boolean] =
      for {
        _ <- checkShutdownState

        remaining <- IO.effectTotalWith { platform =>
                      val pTakers                = if (queue.isEmpty()) unsafePollN(takers, as.size) else List.empty
                      val (forTakers, remaining) = as.splitAt(pTakers.size)
                      (pTakers zip forTakers).foreach {
                        case (taker, item) => unsafeCompletePromise(taker, item, platform)
                      }
                      remaining
                    }

        added <- if (remaining.nonEmpty) {
                  // not enough takers, offer to the queue
                  for {
                    surplus <- IO.effectTotalWith { platform =>
                                val as = unsafeOfferAll(queue, remaining.toList)
                                unsafeCompleteTakers(platform)
                                as
                              }
                    res <- if (surplus.isEmpty) IO.succeed(true)
                          else
                            strategy.handleSurplus(surplus, queue) <* IO.effectTotalWith(
                              platform => unsafeCompleteTakers(platform)
                            )
                  } yield res
                } else IO.succeed(true)
      } yield added

    final val awaitShutdown: UIO[Unit] = shutdownHook.await

    final val size: UIO[Int] = checkShutdownState.map(_ => queue.size - takers.size + strategy.surplusSize)

    final val shutdown: UIO[Unit] =
      IO.whenM(shutdownHook.succeed(()))(
          IO.effectTotal(unsafePollAll(takers)) >>= (IO.foreachPar(_)(_.interrupt) *> strategy.shutdown)
        )
        .uninterruptible

    final val take: UIO[A] =
      for {
        _ <- checkShutdownState

        item <- IO.effectTotalWith { platform =>
                 val item = queue.poll(null.asInstanceOf[A])
                 if (item != null) strategy.unsafeOnQueueEmptySpace(queue, platform)
                 item
               }

        a <- if (item != null) IO.succeedLazy(item)
            else
              for {
                p <- Promise.make[Nothing, A]
                // add the promise to takers, then:
                // - try take again in case a value was added since
                // - wait for the promise to be completed
                // - clean up resources in case of interruption
                a <- (IO.effectTotalWith { platform =>
                      takers.offer(p)
                      unsafeCompleteTakers(platform)
                    } *> p.await).onInterrupt(removeTaker(p))
              } yield a
      } yield a

    final val takeAll: UIO[List[A]] =
      for {
        _ <- checkShutdownState

        as <- IO.effectTotalWith { platform =>
               val as = unsafePollAll(queue)
               strategy.unsafeOnQueueEmptySpace(queue, platform)
               as
             }
      } yield as

    final def takeUpTo(max: Int): UIO[List[A]] =
      for {
        _ <- checkShutdownState

        as <- IO.effectTotalWith { platform =>
               val as = unsafePollN(queue, max)
               strategy.unsafeOnQueueEmptySpace(queue, platform)
               as
             }
      } yield as
  }

  private[zio] object internal {

    /**
     * Poll all items from the queue
     */
    final def unsafePollAll[A](q: MutableConcurrentQueue[A]): List[A] = {
      @tailrec
      def poll(as: List[A]): List[A] =
        q.poll(null.asInstanceOf[A]) match {
          case null => as
          case a    => poll(a :: as)
        }
      poll(List.empty[A]).reverse
    }

    /**
     * Poll n items from the queue
     */
    final def unsafePollN[A](q: MutableConcurrentQueue[A], max: Int): List[A] = {
      @tailrec
      def poll(as: List[A], n: Int): List[A] =
        if (n < 1) as
        else
          q.poll(null.asInstanceOf[A]) match {
            case null => as
            case a    => poll(a :: as, n - 1)
          }
      poll(List.empty[A], max).reverse
    }

    /**
     * Offer items to the queue
     */
    final def unsafeOfferAll[A](q: MutableConcurrentQueue[A], as: List[A]): List[A] = {
      @tailrec
      def offerAll(as: List[A]): List[A] =
        as match {
          case Nil          => as
          case head :: tail => if (q.offer(head)) offerAll(tail) else as
        }
      offerAll(as)
    }

    /**
     * Remove an item from the queue
     */
    final def unsafeRemove[A](q: MutableConcurrentQueue[A], a: A): Unit = {
      unsafeOfferAll(q, unsafePollAll(q).filterNot(_ == a))
      ()
    }

    final def unsafeCompletePromise[A](p: Promise[Nothing, A], a: A, platform: Platform): Unit =
      p.unsafeDone(IO.succeed(a), platform.executor)

    sealed trait Strategy[A] {
      def handleSurplus(as: List[A], queue: MutableConcurrentQueue[A]): UIO[Boolean]

      def unsafeOnQueueEmptySpace(queue: MutableConcurrentQueue[A], platform: Platform): Unit

      def surplusSize: Int

      def shutdown: UIO[Unit]
    }

    case class Sliding[A]() extends Strategy[A] {
      final def handleSurplus(as: List[A], queue: MutableConcurrentQueue[A]): UIO[Boolean] = {
        @tailrec
        def unsafeSlidingOffer(as: List[A]): Unit =
          as match {
            case Nil                      =>
            case _ if queue.capacity == 0 => // early exit if the queue has 0 capacity
            case as @ head :: tail        =>
              // poll one, then try offering again
              queue.poll(null.asInstanceOf[A])
              if (queue.offer(head)) unsafeSlidingOffer(tail) else unsafeSlidingOffer(as)
          }
        val loss = queue.capacity - queue.size() < as.size
        IO.effectTotal(unsafeSlidingOffer(as)).map(_ => !loss)
      }

      final def unsafeOnQueueEmptySpace(queue: MutableConcurrentQueue[A], platform: Platform): Unit = ()

      final def surplusSize: Int = 0

      final def shutdown: UIO[Unit] = IO.unit
    }

    case class Dropping[A]() extends Strategy[A] {
      // do nothing, drop the surplus
      final def handleSurplus(as: List[A], queue: MutableConcurrentQueue[A]): UIO[Boolean] = IO.succeed(false)

      final def unsafeOnQueueEmptySpace(queue: MutableConcurrentQueue[A], platform: Platform): Unit = ()

      final def surplusSize: Int = 0

      final def shutdown: UIO[Unit] = IO.unit
    }

    case class BackPressure[A]() extends Strategy[A] {
      // A is an item to add
      // Promise[Nothing, Boolean] is the promise completing the whole offerAll
      // Boolean indicates if it's the last item to offer (promise should be completed once this item is added)
      private val putters = MutableConcurrentQueue.unbounded[(A, Promise[Nothing, Boolean], Boolean)]

      private final def unsafeRemove(p: Promise[Nothing, Boolean]): Unit = {
        unsafeOfferAll(putters, unsafePollAll(putters).filterNot(_._2 == p))
        ()
      }

      final def handleSurplus(as: List[A], queue: MutableConcurrentQueue[A]): UIO[Boolean] = {
        @tailrec
        def unsafeOffer(as: List[A], p: Promise[Nothing, Boolean]): Unit =
          as match {
            case Nil =>
            case head :: tail if tail.isEmpty =>
              putters.offer((head, p, true))
              ()
            case head :: tail =>
              putters.offer((head, p, false))
              unsafeOffer(tail, p)
          }

        for {
          p <- Promise.make[Nothing, Boolean]
          _ <- (IO.effectTotalWith { platform =>
                unsafeOffer(as, p)
                unsafeOnQueueEmptySpace(queue, platform)
              } *> p.await).onInterrupt(IO.effectTotal(unsafeRemove(p)))
        } yield true
      }

      final def unsafeOnQueueEmptySpace(queue: MutableConcurrentQueue[A], platform: Platform): Unit = {
        @tailrec
        def unsafeMovePutters(): Unit =
          if (!queue.isFull()) {
            putters.poll(null.asInstanceOf[(A, Promise[Nothing, Boolean], Boolean)]) match {
              case null =>
              case putter @ (a, p, lastItem) =>
                if (queue.offer(a)) {
                  if (lastItem) unsafeCompletePromise(p, true, platform)
                  unsafeMovePutters()
                } else {
                  unsafeOfferAll(putters, putter :: unsafePollAll(putters))
                  unsafeMovePutters()
                }
            }
          }

        unsafeMovePutters()
      }

      final def surplusSize: Int = putters.size()

      final def shutdown: UIO[Unit] =
        for {
          putters <- IO.effectTotal(unsafePollAll(putters))
          _       <- IO.foreachPar(putters) { case (_, p, lastItem) => if (lastItem) p.interrupt else IO.unit }
        } yield ()
    }
  }

  /**
   * Makes a new bounded queue.
   * When the capacity of the queue is reached, any additional calls to `offer` will be suspended
   * until there is more room in the queue.
   *
   * @note when possible use only power of 2 capacities; this will
   * provide better performance by utilising an optimised version of
   * the underlying [[scalaz.zio.internal.impls.RingBuffer]].
   */
  final def bounded[A](requestedCapacity: Int): UIO[Queue[A]] =
    IO.effectTotal(MutableConcurrentQueue.bounded[A](requestedCapacity)).flatMap(createQueue(_, BackPressure()))

  /**
   * Makes a new bounded queue with sliding strategy.
   * When the capacity of the queue is reached, new elements will be added and the old elements
   * will be dropped.
   *
   * @note when possible use only power of 2 capacities; this will
   * provide better performance by utilising an optimised version of
   * the underlying [[scalaz.zio.internal.impls.RingBuffer]].
   */
  final def sliding[A](requestedCapacity: Int): UIO[Queue[A]] =
    IO.effectTotal(MutableConcurrentQueue.bounded[A](requestedCapacity)).flatMap(createQueue(_, Sliding()))

  /**
   * Makes a new bounded queue with the dropping strategy.
   * When the capacity of the queue is reached, new elements will be dropped.
   *
   * @note when possible use only power of 2 capacities; this will
   * provide better performance by utilising an optimised version of
   * the underlying [[scalaz.zio.internal.impls.RingBuffer]].
   */
  final def dropping[A](requestedCapacity: Int): UIO[Queue[A]] =
    IO.effectTotal(MutableConcurrentQueue.bounded[A](requestedCapacity)).flatMap(createQueue(_, Dropping()))

  /**
   * Makes a new unbounded queue.
   */
  final def unbounded[A]: UIO[Queue[A]] =
    IO.effectTotal(MutableConcurrentQueue.unbounded[A]).flatMap(createQueue(_, Dropping()))

  private final def createQueue[A](queue: MutableConcurrentQueue[A], strategy: Strategy[A]): UIO[Queue[A]] =
    Promise
      .make[Nothing, Unit]
      .map(p => unsafeCreate(queue, MutableConcurrentQueue.unbounded[Promise[Nothing, A]], p, strategy))
}<|MERGE_RESOLUTION|>--- conflicted
+++ resolved
@@ -29,54 +29,8 @@
  * type `EA`. The dequeueing operations may utilize an environment of type `RB` and may fail
  * with errors of type `EB`.
  */
-<<<<<<< HEAD
-class Queue[A] private (
-  queue: MutableConcurrentQueue[A],
-  takers: MutableConcurrentQueue[Promise[Nothing, A]],
-  shutdownHook: Ref[Option[UIO[Unit]]],
-  strategy: Strategy[A]
-) extends Serializable {
-
-  private final val checkShutdownState: UIO[Unit] =
-    shutdownHook.get.flatMap(_.fold[UIO[Unit]](IO.interrupt)(_ => IO.unit))
-
-  final val isShutdown: UIO[Boolean] = checkShutdownState.map(_ => false) <> UIO.succeed(true)
-
-  @tailrec
-  private final def pollTakersThenQueue(): Option[(Promise[Nothing, A], A)] =
-    // check if there is both a taker and an item in the queue, starting by the taker
-    if (!queue.isEmpty()) {
-      val nullTaker = null.asInstanceOf[Promise[Nothing, A]]
-      val taker     = takers.poll(nullTaker)
-      if (taker == nullTaker) {
-        None
-      } else {
-        queue.poll(null.asInstanceOf[A]) match {
-          case null =>
-            unsafeOfferAll(takers, taker :: unsafePollAll(takers))
-            pollTakersThenQueue()
-          case a => Some((taker, a))
-        }
-      }
-    } else None
-
-  @tailrec
-  private final def unsafeCompleteTakers(platform: Platform): Unit =
-    pollTakersThenQueue() match {
-      case None =>
-      case Some((p, a)) =>
-        unsafeCompletePromise(p, a, platform)
-        strategy.unsafeOnQueueEmptySpace(queue, platform)
-        unsafeCompleteTakers(platform)
-    }
-
-  private final def removeTaker(taker: Promise[Nothing, A]): UIO[Unit] = IO.effectTotal(unsafeRemove(takers, taker))
-
-  final val capacity: Int = queue.capacity
-=======
 trait Queue2[-RA, +EA, -RB, +EB, -A, +B] extends Serializable { self =>
   def capacity: Int
->>>>>>> c24e3f08
 
   /**
    * Places one value in the queue.
@@ -121,6 +75,11 @@
    * Future calls to `offer*` and `take*` will be interrupted immediately.
    */
   def shutdown: UIO[Unit]
+
+  /**
+   * `true` if `shutdown` has been called.
+   */
+  def isShutdown: UIO[Boolean]
 
   /**
    * Removes the oldest value in the queue. If the queue is empty, this will
@@ -156,6 +115,7 @@
       def awaitShutdown: UIO[Unit]                        = self.awaitShutdown
       def size: UIO[Int]                                  = self.size
       def shutdown: UIO[Unit]                             = self.shutdown
+      def isShutdown: UIO[Boolean]                        = self.isShutdown
       def take: ZIO[RB, EB, C]                            = self.take.map(f)
       def takeAll: ZIO[RB, EB, List[C]]                   = self.takeAll.map(_.map(f))
       def takeUpTo(max: Int): ZIO[RB, EB, List[C]]        = self.takeUpTo(max).map(_.map(f))
@@ -172,6 +132,7 @@
       def awaitShutdown: UIO[Unit]                        = self.awaitShutdown
       def size: UIO[Int]                                  = self.size
       def shutdown: UIO[Unit]                             = self.shutdown
+      def isShutdown: UIO[Boolean]                        = self.isShutdown
       def take: ZIO[R2, E2, C]                            = self.take.flatMap(f)
       def takeAll: ZIO[R2, E2, List[C]]                   = self.takeAll.flatMap(ZIO.foreach(_)(f))
       def takeUpTo(max: Int): ZIO[R2, E2, List[C]]        = self.takeUpTo(max).flatMap(ZIO.foreach(_)(f))
@@ -198,6 +159,7 @@
       def awaitShutdown: UIO[Unit] = self.awaitShutdown *> that.awaitShutdown
       def size: UIO[Int]           = self.size.zipWithPar(that.size)(math.max)
       def shutdown: UIO[Unit]      = self.shutdown.zipWithPar(that.shutdown)((_, _) => ())
+      def isShutdown: UIO[Boolean] = self.isShutdown
       def take: ZIO[R3, E3, D]     = self.take.zipPar(that.take).flatMap(f.tupled)
 
       def takeAll: ZIO[R3, E3, List[D]] =
@@ -258,6 +220,7 @@
       def awaitShutdown: UIO[Unit]                 = self.awaitShutdown
       def size: UIO[Int]                           = self.size
       def shutdown: UIO[Unit]                      = self.shutdown
+      def isShutdown: UIO[Boolean]                 = self.isShutdown
       def take: ZIO[RB, EB, B]                     = self.take
       def takeAll: ZIO[RB, EB, List[B]]            = self.takeAll
       def takeUpTo(max: Int): ZIO[RB, EB, List[B]] = self.takeUpTo(max)
@@ -279,6 +242,7 @@
       def awaitShutdown: UIO[Unit]                 = self.awaitShutdown
       def size: UIO[Int]                           = self.size
       def shutdown: UIO[Unit]                      = self.shutdown
+      def isShutdown: UIO[Boolean]                 = self.isShutdown
       def take: ZIO[RB, EB, B]                     = self.take
       def takeAll: ZIO[RB, EB, List[B]]            = self.takeAll
       def takeUpTo(max: Int): ZIO[RB, EB, List[B]] = self.takeUpTo(max)
@@ -310,6 +274,7 @@
         def awaitShutdown: UIO[Unit]                 = self.awaitShutdown
         def size: UIO[Int]                           = self.size
         def shutdown: UIO[Unit]                      = self.shutdown
+        def isShutdown: UIO[Boolean]                 = self.isShutdown
         def take: ZIO[RB, EB, B]                     = self.take
         def takeAll: ZIO[RB, EB, List[B]]            = self.takeAll
         def takeUpTo(max: Int): ZIO[RB, EB, List[B]] = self.takeUpTo(max)
@@ -338,6 +303,7 @@
         def awaitShutdown: UIO[Unit]                 = self.awaitShutdown
         def size: UIO[Int]                           = self.size
         def shutdown: UIO[Unit]                      = self.shutdown
+        def isShutdown: UIO[Boolean]                 = self.isShutdown
         def take: ZIO[RB, EB, B]                     = self.take
         def takeAll: ZIO[RB, EB, List[B]]            = self.takeAll
         def takeUpTo(max: Int): ZIO[RB, EB, List[B]] = self.takeUpTo(max)
@@ -428,6 +394,8 @@
         )
         .uninterruptible
 
+    final val isShutdown: UIO[Boolean] = checkShutdownState.map(_ => false) <> UIO.succeed(true)
+
     final val take: UIO[A] =
       for {
         _ <- checkShutdownState
