/*
 * Copyright 2017-2019 John A. De Goes and the ZIO Contributors
 *
 * Licensed under the Apache License, Version 2.0 (the "License");
 * you may not use this file except in compliance with the License.
 * You may obtain a copy of the License at
 *
 *     http://www.apache.org/licenses/LICENSE-2.0
 *
 * Unless required by applicable law or agreed to in writing, software
 * distributed under the License is distributed on an "AS IS" BASIS,
 * WITHOUT WARRANTIES OR CONDITIONS OF ANY KIND, either express or implied.
 * See the License for the specific language governing permissions and
 * limitations under the License.
 */

package scalaz.zio

import scalaz.zio.Exit.Cause
import scalaz.zio.clock.Clock
import scalaz.zio.duration._
import scalaz.zio.internal.{ Executor, Platform }

import scala.concurrent.ExecutionContext
import scala.util.{ Failure, Success }

/**
 * A `ZIO[R, E, A]` ("Zee-Oh of Are Eeh Aye") is an immutable data structure
 * that models an effectful program. The effect requires an environment `R`,
 * and the effect may fail with an error `E` or produce a single `A`.
 *
 * Conceptually, this structure is equivalent to `ReaderT[R, EitherT[UIO, E, ?]]`
 * for some infallible effect monad `UIO`, but because monad transformers
 * perform poorly in Scala, this data structure bakes in the reader effect of
 * `ReaderT` with the recoverable error effect of `EitherT` without runtime
 * overhead.
 *
 * `ZIO` values are ordinary immutable values, and may be used like any other
 * value in purely functional code. Because `ZIO` values just *model* effects
 * (like input / output), which must be interpreted by a separate runtime system,
 * `ZIO` values are entirely pure and do not violate referential transparency.
 *
 * `ZIO` values can efficiently describe the following classes of effects:
 *
 *  - '''Pure Values''' &mdash; `ZIO.succeed`
 *  - ```Error Effects``` &mdash; `ZIO.fail`
 *  - '''Synchronous Effects''' &mdash; `IO.effect`
 *  - '''Asynchronous Effects''' &mdash; `IO.effectAsync`
 *  - '''Concurrent Effects''' &mdash; `IO#fork`
 *  - '''Resource Effects''' &mdash; `IO#bracket`
 *  - ```Contextual Effects``` &mdash; `ZIO.access`
 *
 * The concurrency model is based on ''fibers'', a user-land lightweight thread,
 * which permit cooperative multitasking, fine-grained interruption, and very
 * high performance with large numbers of concurrently executing fibers.
 *
 * `ZIO` values compose with other `ZIO` values in a variety of ways to build
 * complex, rich, interactive applications. See the methods on `ZIO` for more
 * details about how to compose `ZIO` values.
 *
 * In order to integrate with Scala, `ZIO` values must be interpreted into the
 * Scala runtime. This process of interpretation executes the effects described
 * by a given immutable `ZIO` value. For more information on interpreting `ZIO`
 * values, see the default interpreter in `DefaultRuntime` or the safe main function in
 * `App`.
 */
sealed trait ZIO[-R, +E, +A] extends Serializable { self =>

  /**
   * Provides some of the environment required to run this effect,
   * leaving the remainder `R0`.
   *
   * {{{
   * val effect: ZIO[Console with Logging, Nothing, Unit] = ???
   *
   * effect.provideSome[Console](console =>
   *   new Console with Logging {
   *     val console = console
   *     val logging = new Logging
   *       def log(line: String) = console.putStrLn(line)
   *     }
   *   }
   * )
   * }}}
   */
  final def provideSome[R0](f: R0 => R): ZIO[R0, E, A] =
    ZIO.accessM(r0 => self.provide(f(r0)))

  /**
   * An effectful version of `provideSome`, useful when the act of partial
   * provision requires an effect.
   */
  final def provideSomeM[R0, R1 >: R0, E1 >: E](f: R1 => ZIO[R0, E1, R]): ZIO[R0, E1, A] =
    ZIO.accessM(r0 => f(r0).flatMap(self.provide))

  /**
   * Returns an effect whose success is mapped by the specified `f` function.
   */
  def map[B](f: A => B): ZIO[R, E, B] = new ZIO.FlatMap(self, (a: A) => new ZIO.Succeed(f(a)))

  /**
   * Returns an effect whose failure and success channels have been mapped by
   * the specified pair of functions, `f` and `g`.
   */
  final def bimap[E2, B](f: E => E2, g: A => B): ZIO[R, E2, B] = mapError(f).map(g)

  /**
   * Returns an effect that models the execution of this effect, followed by
   * the passing of its value to the specified continuation function `k`,
   * followed by the effect that it returns.
   *
   * {{{
   * val parsed = readFile("foo.txt").flatMap(file => parseFile(file))
   * }}}
   */
  def flatMap[R1 <: R, E1 >: E, B](k: A => ZIO[R1, E1, B]): ZIO[R1, E1, B] =
    new ZIO.FlatMap(self, k)

  /**
   * Alias for `flatMap`.
   *
   * {{{
   * val parsed = readFile("foo.txt") >>= parseFile
   * }}}
   */
  final def >>=[R1 <: R, E1 >: E, B](k: A => ZIO[R1, E1, B]): ZIO[R1, E1, B] = flatMap(k)

  /**
   * Returns an effect that forks this effect into its own separate fiber,
   * returning the fiber immediately, without waiting for it to compute its
   * value.
   *
   * The returned fiber can be used to interrupt the forked fiber, await its
   * result, or join the fiber. See [[scalaz.zio.Fiber]] for more information.
   *
   * {{{
   * for {
   *   fiber <- subtask.fork
   *   // Do stuff...
   *   a <- fiber.join
   * } yield a
   * }}}
   */
  final def fork: ZIO[R, Nothing, Fiber[E, A]] = new ZIO.Fork(self)

  /**
   * Returns an effect that executes both this effect and the specified effect,
   * in parallel, combining their results with the specified `f` function. If
   * either side fails, then the other side will be interrupted.
   */
  final def zipWithPar[R1 <: R, E1 >: E, B, C](that: ZIO[R1, E1, B])(f: (A, B) => C): ZIO[R1, E1, C] = {
    def coordinate[A, B](f: (A, B) => C)(winner: Exit[E1, A], loser: Fiber[E1, B]): ZIO[R1, E1, C] =
      winner match {
        case Exit.Success(a) => loser.join.map(f(a, _))
        case Exit.Failure(cause) =>
          loser.interrupt.flatMap {
            case Exit.Success(_)          => ZIO.halt(cause)
            case Exit.Failure(loserCause) => ZIO.halt(cause && loserCause)
          }
      }
    val g = (b: B, a: A) => f(a, b)
    (self raceWith that)(coordinate(f), coordinate(g))
  }

  /**
   * Returns an effect that executes both this effect and the specified effect,
   * in parallel, combining their results into a tuple. If either side fails,
   * then the other side will be interrupted, interrupted the result.
   */
  final def <&>[R1 <: R, E1 >: E, B](that: ZIO[R1, E1, B]): ZIO[R1, E1, (A, B)] =
    self.zipWithPar(that)((a, b) => (a, b))

  /**
   * A named alias for `<&>`.
   */
  final def zipPar[R1 <: R, E1 >: E, B](that: ZIO[R1, E1, B]): ZIO[R1, E1, (A, B)] =
    self <&> that

  /**
   * Returns an effect that executes both this effect and the specified effect,
   * in parallel, this effect result returned. If either side fails,
   * then the other side will be interrupted, interrupted the result.
   */
  final def <&[R1 <: R, E1 >: E, B](that: ZIO[R1, E1, B]): ZIO[R1, E1, A] =
    self.zipWithPar(that)((a, b) => (a, b)).map(_._1)

  /**
   * A named alias for `<&`.
   */
  final def zipParLeft[R1 <: R, E1 >: E, B](that: ZIO[R1, E1, B]): ZIO[R1, E1, A] =
    self <& that

  /**
   * Returns an effect that executes both this effect and the specified effect,
   * in parallel, specified effect result returned. If either side fails,
   * then the other side will be interrupted, interrupted the result.
   */
  final def &>[R1 <: R, E1 >: E, B](that: ZIO[R1, E1, B]): ZIO[R1, E1, B] =
    self.zipWithPar(that)((a, b) => (a, b)).map(_._2)

  /**
   * A named alias for `&>`.
   */
  final def zipParRight[R1 <: R, E1 >: E, B](that: ZIO[R1, E1, B]): ZIO[R1, E1, B] =
    self &> that

  /**
   * Returns an effect that races this effect with the specified effect,
   * returning the first successful `A` from the faster side. If one effect
   * succeeds, the other will be interrupted. If neither succeeds, then the
   * effect will fail with some error.
   */
  final def race[R1 <: R, E1 >: E, A1 >: A](that: ZIO[R1, E1, A1]): ZIO[R1, E1, A1] =
    raceEither(that).map(_.merge)

  /**
   * Returns an effect that races this effect with the specified effect,
   * yielding the first result to succeed. If neither effect succeeds, then the
   * composed effect will fail with some error.
   */
  final def raceEither[R1 <: R, E1 >: E, B](that: ZIO[R1, E1, B]): ZIO[R1, E1, Either[A, B]] =
    raceWith(that)(
      (exit, right) =>
        exit.foldM[E1, Either[A, B]](
          _ => right.join.map(Right(_)),
          a => ZIO.succeedLeft(a) <* right.interrupt
      ),
      (exit, left) =>
        exit.foldM[E1, Either[A, B]](
          _ => left.join.map(Left(_)),
          b => ZIO.succeedRight(b) <* left.interrupt
      )
    )

  /**
   * Returns an effect that races this effect with the specified effect,
   * yielding the first result to complete, whether by success or failure. If
   * neither effect completes, then the composed effect will not complete.
   */
  final def raceAttempt[R1 <: R, E1 >: E, A1 >: A](that: ZIO[R1, E1, A1]): ZIO[R1, E1, A1] =
    raceWith(that)(
      { case (l, f) => l.fold(f.interrupt *> ZIO.halt(_), ZIO.succeed) },
      { case (r, f) => r.fold(f.interrupt *> ZIO.halt(_), ZIO.succeed) }
    )

  /**
   * Returns an effect that races this effect with the specified effect, calling
   * the specified finisher as soon as one result or the other has been computed.
   */
  final def raceWith[R1 <: R, E1, E2, B, C](
    that: ZIO[R1, E1, B]
  )(
    leftDone: (Exit[E, A], Fiber[E1, B]) => ZIO[R1, E2, C],
    rightDone: (Exit[E1, B], Fiber[E, A]) => ZIO[R1, E2, C]
  ): ZIO[R1, E2, C] = {
    def arbiter[E0, E1, A, B](
      f: (Exit[E0, A], Fiber[E1, B]) => ZIO[R1, E2, C],
      loser: Fiber[E1, B],
      race: Ref[Int],
      done: Promise[E2, C]
    )(res: Exit[E0, A]): ZIO[R1, Nothing, _] =
      ZIO.flatten(race.modify((c: Int) => (if (c > 0) ZIO.unit else f(res, loser).to(done).unit) -> (c + 1)))

    for {
      done <- Promise.make[E2, C]
      race <- Ref.make[Int](0)
      c <- ZIO.uninterruptibleMask { restore =>
            for {
              left  <- self.fork
              right <- that.fork
              _     <- left.await.flatMap(arbiter(leftDone, right, race, done)).fork
              _     <- right.await.flatMap(arbiter(rightDone, left, race, done)).fork
              c     <- restore(done.await).onInterrupt(left.interrupt *> right.interrupt)
            } yield c
          }
    } yield c
  }

  /**
   * Returns an effect that races this effect with all the specified effects,
   * yielding the value of the first effect to succeed with a value.
   * Losers of the race will be interrupted immediately
   */
  def raceAll[R1 <: R, E1 >: E, A1 >: A](ios: Iterable[ZIO[R1, E1, A1]]): ZIO[R1, E1, A1] = ZIO.raceAll(self, ios)

  /**
   * Executes this effect and returns its value, if it succeeds, but
   * otherwise executes the specified effect.
   */
  final def orElse[R1 <: R, E2, A1 >: A](that: => ZIO[R1, E2, A1]): ZIO[R1, E2, A1] =
    tryOrElse(that, ZIO.succeed)

  /**
   * Operator alias for `orElse`.
   */
  final def <>[R1 <: R, E2, A1 >: A](that: => ZIO[R1, E2, A1]): ZIO[R1, E2, A1] =
    orElse(that)

  /**
   * Returns an effect that will produce the value of this effect, unless it
   * fails, in which case, it will produce the value of the specified effect.
   */
  final def orElseEither[R1 <: R, E2, B](that: => ZIO[R1, E2, B]): ZIO[R1, E2, Either[A, B]] =
    tryOrElse(that.map(Right(_)), ZIO.succeedLeft)

  private final def tryOrElse[R1 <: R, E2, B](that: => ZIO[R1, E2, B], succ: A => ZIO[R1, E2, B]): ZIO[R1, E2, B] =
    new ZIO.Fold[R1, E, E2, A, B](
      self,
      _.stripFailures match {
        case None    => that
        case Some(c) => ZIO.halt(c)
      },
      succ
    )

  /**
   * Returns an effect that performs the outer effect first, followed by the
   * inner effect, yielding the value of the inner effect.
   *
   * This method can be used to "flatten" nested effects.
   **/
  final def flatten[R1 <: R, E1 >: E, B](implicit ev1: A <:< ZIO[R1, E1, B]): ZIO[R1, E1, B] =
    self.flatMap(a => ev1(a))

  /**
   * Returns an effect with its error channel mapped using the specified
   * function. This can be used to lift a "smaller" error into a "larger"
   * error.
   */
  final def mapError[E2](f: E => E2): ZIO[R, E2, A] =
    self.foldM(f.andThen(ZIO.fail), ZIO.succeed)

  /**
   * Creates a composite effect that represents this effect followed by another
   * one that may depend on the error produced by this one.
   *
   * {{{
   * val parsed = readFile("foo.txt").flatMapError(error => logErrorToFile(error))
   * }}}
   */
  final def flatMapError[R1 <: R, E2](f: E => ZIO[R1, Nothing, E2]): ZIO[R1, E2, A] =
    flipWith(_ flatMap f)

  /**
   *  Swaps the error/value parameters, applies the function `f` and flips the parameters back
   */
  final def flipWith[R1, A1, E1](f: ZIO[R, A, E] => ZIO[R1, A1, E1]): ZIO[R1, E1, A1] = f(self.flip).flip

  /**
   * Returns an effect that swaps the error/success cases. This allows you to
   * use all methods on the error channel, possibly before flipping back.
   */
  final def flip: ZIO[R, A, E] =
    self.foldM(ZIO.succeed, ZIO.fail)

  /**
   * Recovers from errors by accepting one effect to execute for the case of an
   * error, and one effect to execute for the case of success.
   *
   * This method has better performance than `either` since no intermediate
   * value is allocated and does not require subsequent calls to `flatMap` to
   * define the next effect.
   *
   * The error parameter of the returned `IO` may be chosen arbitrarily, since
   * it will depend on the `IO`s returned by the given continuations.
   */
  final def foldM[R1 <: R, E2, B](failure: E => ZIO[R1, E2, B], success: A => ZIO[R1, E2, B]): ZIO[R1, E2, B] =
    foldCauseM(_.failureOrCause.fold(failure, ZIO.halt), success)

  /**
   * A more powerful version of `foldM` that allows recovering from any kind of failure except interruptions.
   */
  def foldCauseM[R1 <: R, E2, B](failure: Cause[E] => ZIO[R1, E2, B], success: A => ZIO[R1, E2, B]): ZIO[R1, E2, B] =
    new ZIO.Fold(self, failure, success)

  /**
   * Folds over the failure value or the success value to yield an effect that
   * does not fail, but succeeds with the value returned by the left or right
   * function passed to `fold`.
   */
  final def fold[B](err: E => B, succ: A => B): ZIO[R, Nothing, B] =
    foldM(err.andThen(ZIO.succeed), succ.andThen(ZIO.succeed))

  /**
   * Returns an effect whose failure and success have been lifted into an
   * `Either`.The resulting effect cannot fail, because the failure case has
   * been exposed as part of the `Either` success case.
   *
   * This method is useful for recovering from `ZIO` effects that may fail.
   *
   * The error parameter of the returned `ZIO` is `Nothing`, since it is
   * guaranteed the `ZIO` effect does not model failure.
   */
  final def either: ZIO[R, Nothing, Either[E, A]] =
    self.foldM(ZIO.succeedLeft, ZIO.succeedRight)

  /**
   * Returns an effect that submerges the error case of an `Either` into the
   * `ZIO`. The inverse operation of `ZIO.either`.
   */
  final def absolve[R1 <: R, E1, B](implicit ev1: ZIO[R, E, A] <:< ZIO[R1, E1, Either[E1, B]]): ZIO[R1, E1, B] =
    ZIO.absolve[R1, E1, B](ev1(self))

  /**
   * Unwraps the optional success of this effect, but can fail with unit value.
   */
  final def get[E1 >: E, B](implicit ev1: E1 =:= Nothing, ev2: A <:< Option[B]): ZIO[R, Unit, B] =
    ZIO.absolve(self.mapError(ev1).map(ev2(_).toRight(())))

  /**
   * Executes this effect, skipping the error but returning optionally the success.
   */
  final def option: ZIO[R, Nothing, Option[A]] =
    self.foldCauseM(_ => IO.succeed(None), a => IO.succeed(Some(a)))

  /**
   * A less powerful variant of `bracket` where the resource acquired by this
   * effect is not needed.
   */
  final def bracket_[R1 <: R, E1 >: E]: ZIO.BracketAcquire_[R1, E1] =
    new ZIO.BracketAcquire_(self)

  /**
   * Uncurried version. Doesn't offer curried syntax and has worse
   * type-inference characteristics, but it doesn't allocate intermediate
   * [[scalaz.zio.ZIO.BracketAcquire_]] and [[scalaz.zio.ZIO.BracketRelease_]] objects.
   */
  final def bracket_[R1 <: R, E1 >: E, B](
    release: ZIO[R1, Nothing, _],
    use: ZIO[R1, E1, B]
  ): ZIO[R1, E1, B] =
    ZIO.bracket(self, (_: A) => release, (_: A) => use)

  /**
   * Shorthand for the curried version of `ZIO.bracketExit`.
   */
  final def bracketExit[R1 <: R, E1 >: E, A1 >: A]: ZIO.BracketExitAcquire[R1, E1, A1] = ZIO.bracketExit(self)

  /**
   * Shorthand for the uncurried version of `ZIO.bracketExit`.
   */
  final def bracketExit[R1 <: R, E1 >: E, B](
    release: (A, Exit[E1, B]) => ZIO[R1, Nothing, _],
    use: A => ZIO[R1, E1, B]
  ): ZIO[R1, E1, B] = ZIO.bracketExit(self, release, use)

  /**
   * Returns an effect that, if this effect _starts_ execution, then the
   * specified `finalizer` is guaranteed to begin execution, whether this effect
   * succeeds, fails, or is interrupted.
   *
   * Finalizers offer very powerful guarantees, but they are low-level, and
   * should generally not be used for releasing resources. For higher-level
   * logic built on `ensuring`, see `ZIO#bracket`.
   */
  final def ensuring[R1 <: R](finalizer: ZIO[R1, Nothing, _]): ZIO[R1, E, A] =
    ZIO.uninterruptibleMask(
      restore =>
        restore(self)
          .foldCauseM(
            cause1 =>
              finalizer.foldCauseM[R1, E, Nothing](
                cause2 => ZIO.halt(cause1 ++ cause2),
                _ => ZIO.halt(cause1)
              ),
            value =>
              finalizer.foldCauseM[R1, E, A](
                cause1 => ZIO.halt(cause1),
                _ => ZIO.succeed(value)
              )
          )
    )

  /**
   * Executes the effect on the specified `ExecutionContext` and then shifts back
   * to the default one.
   */
  final def on(ec: ExecutionContext): ZIO[R, E, A] =
    self.lock(Executor.fromExecutionContext(Int.MaxValue)(ec))

  /**
   * Forks an effect that will be executed on the specified `ExecutionContext`.
   */
  final def forkOn(ec: ExecutionContext): ZIO[R, E, Fiber[E, A]] =
    self.on(ec).fork

  /**
   * Executes the release effect only if there was an error.
   */
  final def bracketOnError[R1 <: R, E1 >: E, B](
    release: A => ZIO[R1, Nothing, _]
  )(use: A => ZIO[R1, E1, B]): ZIO[R1, E1, B] =
    ZIO.bracketExit(self)(
      (a: A, eb: Exit[E1, B]) =>
        eb match {
          case Exit.Failure(_) => release(a)
          case _               => ZIO.unit
      }
    )(use)

  /**
   * Converts this ZIO to [[scalaz.zio.Managed]].
   */
  final def toManaged[R1 <: R](release: A => ZIO[R1, Nothing, _]): ZManaged[R1, E, A] =
    ZManaged.make[R1, E, A](this)(release)

  /**
   * Runs the specified effect if this effect fails, providing the error to the
   * effect if it exists. The provided effect will not be interrupted.
   */
  final def onError[R1 <: R](cleanup: Cause[E] => ZIO[R1, Nothing, _]): ZIO[R1, E, A] =
    ZIO.bracketExit(ZIO.unit)(
      (_, eb: Exit[E, A]) =>
        eb match {
          case Exit.Success(_)     => ZIO.unit
          case Exit.Failure(cause) => cleanup(cause)
      }
    )(_ => self)

  /**
   * Runs the specified effect if this effect is interrupted.
   */
  final def onInterrupt[R1 <: R](cleanup: ZIO[R1, Nothing, _]): ZIO[R1, E, A] =
    self.ensuring(
      ZIO.descriptorWith(descriptor => if (descriptor.interrupted) cleanup else ZIO.unit)
    )

  /**
   * Runs the specified effect if this effect is terminated, either because of
   * a defect or because of interruption.
   */
  final def onTermination[R1 <: R](cleanup: Cause[Nothing] => ZIO[R1, Nothing, _]): ZIO[R1, E, A] =
    ZIO.bracketExit(ZIO.unit)(
      (_, eb: Exit[E, A]) =>
        eb match {
          case Exit.Failure(cause) => cause.failureOrCause.fold(_ => ZIO.unit, cleanup)
          case _                   => ZIO.unit
      }
    )(_ => self)

  /**
   * Enables supervision for this effect. This will cause fibers forked by
   * this effect to be tracked and will enable their inspection via [[ZIO.children]].
   */
  final def supervised: ZIO[R, E, A] = ZIO.supervised(self)

  /**
   * Supervises this effect, which ensures that any fibers that are forked by
   * the effect are interrupted when this effect completes.
   */
  final def supervise: ZIO[R, E, A] = ZIO.supervise(self)

  /**
   * Supervises this effect, which ensures that any fibers that are forked by
   * the effect are handled by the provided supervisor.
   */
  final def superviseWith[R1 <: R](supervisor: Iterable[Fiber[_, _]] => ZIO[R1, Nothing, _]): ZIO[R1, E, A] =
    ZIO.superviseWith[R1, E, A](self)(supervisor)

  /**
   * Performs this effect uninterruptibly. This will prevent the effect from
   * being terminated externally, but the effect may fail for internal reasons
   * (e.g. an uncaught error) or terminate due to defect.
   *
   * Uninterruptible effects may recover from all failure causes (including
   * interruption of an inner effect that has been made interruptible).
   */
  final def uninterruptible: ZIO[R, E, A] = interruptStatus(false)

  /**
   * Performs this effect interruptibly. Because this is the default, this
   * operation only has additional meaning if the effect is located within
   * an uninterruptible section.
   */
  final def interruptible: ZIO[R, E, A] = interruptStatus(true)

  /**
   * Switches the interrupt status for this effect. If `true` is used, then the
   * effect becomes interruptible (the default), while if `false` is used, then
   * the effect becomes uninterruptible. These changes are compositional, so
   * they only affect regions of the effect.
   */
  final def interruptStatus(flag: Boolean): ZIO[R, E, A] = new ZIO.InterruptStatus(self, flag)

  /**
   * Recovers from all errors.
   *
   * {{{
   * openFile("config.json").catchAll(_ => IO.succeed(defaultConfig))
   * }}}
   */
  final def catchAll[R1 <: R, E2, A1 >: A](h: E => ZIO[R1, E2, A1]): ZIO[R1, E2, A1] =
    self.foldM[R1, E2, A1](h, ZIO.succeed)

  /**
   * Recovers from some or all of the error cases.
   *
   * {{{
   * openFile("data.json").catchSome {
   *   case FileNotFoundException(_) => openFile("backup.json")
   * }
   * }}}
   */
  final def catchSome[R1 <: R, E1 >: E, A1 >: A](pf: PartialFunction[E, ZIO[R1, E1, A1]]): ZIO[R1, E1, A1] = {
    def tryRescue(t: E): ZIO[R1, E1, A1] = pf.applyOrElse(t, (_: E) => ZIO.fail[E1](t))

    self.foldM[R1, E1, A1](tryRescue, ZIO.succeed)
  }

  /**
   * Keeps some of the errors, and terminates the fiber with the rest.
   */
  final def refineOrDie[E1](pf: PartialFunction[E, E1])(implicit ev: E <:< Throwable): ZIO[R, E1, A] =
    refineOrDieWith(pf)(ev)

  /**
   * Keeps some of the errors, and terminates the fiber with the rest, using
   * the specified function to convert the `E` into a `Throwable`.
   */
  final def refineOrDieWith[E1](pf: PartialFunction[E, E1])(f: E => Throwable): ZIO[R, E1, A] =
    self catchAll (err => (pf lift err).fold[ZIO[R, E1, A]](ZIO.die(f(err)))(ZIO.fail(_)))

  /**
   * Translates effect failure into death of the fiber, making all failures unchecked and
   * not a part of the type of the effect.
   */
  final def orDie[E1 >: E](implicit ev: E1 <:< Throwable): ZIO[R, Nothing, A] =
    orDieWith(ev)

  /**
   * Keeps none of the errors, and terminates the fiber with them, using
   * the specified function to convert the `E` into a `Throwable`.
   */
  final def orDieWith(f: E => Throwable): ZIO[R, Nothing, A] =
    (self mapError f) catchAll (IO.die)

  /**
   * Returns an effect that, if evaluated, will return the lazily computed result
   * of this effect.
   */
  final def memoize: ZIO[R, Nothing, IO[E, A]] =
    for {
      r <- ZIO.environment[R]
      p <- Promise.make[E, A]
      l <- Promise.make[Nothing, Unit]
      _ <- (l.await *> ((self provide r) to p)).fork
    } yield l.succeed(()) *> p.await

  /**
   * Maps this effect to the specified constant while preserving the
   * effects of this effect.
   */
  final def const[B](b: => B): ZIO[R, E, B] = self map (_ => b)

  final def <<<[R1, E1 >: E](that: ZIO[R1, E1, R]): ZIO[R1, E1, A] =
    for {
      r1 <- ZIO.environment[R1]
      r  <- that provide r1
      a  <- self provide r
    } yield a

  final def compose[R1, E1 >: E](that: ZIO[R1, E1, R]): ZIO[R1, E1, A] = self <<< that

  final def >>>[R1 >: A, E1 >: E, B](that: ZIO[R1, E1, B]): ZIO[R, E1, B] =
    for {
      r1 <- ZIO.environment[R]
      r  <- self provide r1
      a  <- that provide r
    } yield a

  final def |||[R1, E1 >: E, A1 >: A](that: ZIO[R1, E1, A1]): ZIO[Either[R, R1], E1, A1] =
    for {
      either <- ZIO.environment[Either[R, R1]]
      a1     <- either.fold(self.provide, that.provide)
    } yield a1

  final def join[R1, E1 >: E, A1 >: A](that: ZIO[R1, E1, A1]): ZIO[Either[R, R1], E1, A1] = self ||| that

  final def +++[R1, B, E1 >: E](that: ZIO[R1, E1, B]): ZIO[Either[R, R1], E1, Either[A, B]] =
    for {
      e <- ZIO.environment[Either[R, R1]]
      r <- e.fold(self.map(Left(_)) provide _, that.map(Right(_)) provide _)
    } yield r

  final def andThen[R1 >: A, E1 >: E, B](that: ZIO[R1, E1, B]): ZIO[R, E1, B] =
    self >>> that

  final def first[R1 <: R, A1 >: A]: ZIO[R1, E, (A1, R1)] = self &&& ZIO.identity[R1]

  final def second[R1 <: R, A1 >: A]: ZIO[R1, E, (R1, A1)] = ZIO.identity[R1] &&& self

  final def left[R1 <: R, C]: ZIO[Either[R1, C], E, Either[A, C]] = self +++ ZIO.identity[C]

  final def right[R1 <: R, C]: ZIO[Either[C, R1], E, Either[C, A]] = ZIO.identity[C] +++ self

  /**
   * A variant of `flatMap` that ignores the value produced by this effect.
   */
  final def *>[R1 <: R, E1 >: E, B](that: => ZIO[R1, E1, B]): ZIO[R1, E1, B] = self flatMap (_ => that)

  /**
   * A named alias for `*>`.
   */
  final def zipRight[R1 <: R, E1 >: E, B](that: => ZIO[R1, E1, B]): ZIO[R1, E1, B] = self *> that

  /**
   * Sequences the specified effect after this effect, but ignores the
   * value produced by the effect.
   */
  final def <*[R1 <: R, E1 >: E, B](that: => ZIO[R1, E1, B]): ZIO[R1, E1, A] = self flatMap (that const (_))

  /**
   * A named alias for `<*`.
   */
  final def zipLeft[R1 <: R, E1 >: E, B](that: => ZIO[R1, E1, B]): ZIO[R1, E1, A] =
    self <* that

  /**
   * Sequentially zips this effect with the specified effect using the
   * specified combiner function.
   */
  final def zipWith[R1 <: R, E1 >: E, B, C](that: ZIO[R1, E1, B])(f: (A, B) => C): ZIO[R1, E1, C] =
    self.flatMap(a => that.map(b => f(a, b)))

  /**
   * Sequentially zips this effect with the specified effect, combining the
   * results into a tuple.
   */
  final def &&&[R1 <: R, E1 >: E, B](that: ZIO[R1, E1, B]): ZIO[R1, E1, (A, B)] =
    self.zipWith(that)((a, b) => (a, b))

  /**
   * Alias for `&&&`.
   */
  final def <*>[R1 <: R, E1 >: E, B](that: ZIO[R1, E1, B]): ZIO[R1, E1, (A, B)] =
    self &&& that

  /**
   * A named alias for `&&&` or `<*>`.
   */
  final def zip[R1 <: R, E1 >: E, B](that: ZIO[R1, E1, B]): ZIO[R1, E1, (A, B)] =
    self &&& that

  /**
   * The moral equivalent of `if (p) exp`
   */
  final def when[R1 <: R, E1 >: E](b: Boolean): ZIO[R1, E1, Unit] =
    ZIO.when(b)(self)

  /**
   * The moral equivalent of `if (p) exp` when `p` has side-effects
   */
  final def whenM[R1 <: R, E1 >: E](
    b: ZIO[R1, Nothing, Boolean]
  ): ZIO[R1, E1, Unit] =
    ZIO.whenM(b)(self)

  /**
   * Repeats this effect forever (until the first error). For more sophisticated
   * schedules, see the `repeat` method.
   */
  final def forever: ZIO[R, E, Nothing] = self *> self.forever

  /**
   * Repeats this effect with the specified schedule until the schedule
   * completes, or until the first failure.
   * Repeats are done in addition to the first execution so that
   * `io.repeat(Schedule.once)` means "execute io and in case of success repeat `io` once".
   */
  final def repeat[R1 <: R, B](schedule: ZSchedule[R1, A, B]): ZIO[R1 with Clock, E, B] =
    repeatOrElse[R1, E, B](schedule, (e, _) => ZIO.fail(e))

  /**
   * Repeats this effect with the specified schedule until the schedule
   * completes, or until the first failure. In the event of failure the progress
   * to date, together with the error, will be passed to the specified handler.
   */
  final def repeatOrElse[R1 <: R, E2, B](
    schedule: ZSchedule[R1, A, B],
    orElse: (E, Option[B]) => ZIO[R1, E2, B]
  ): ZIO[R1 with Clock, E2, B] =
    repeatOrElseEither[R1, B, E2, B](schedule, orElse).map(_.merge)

  /**
   * Repeats this effect with the specified schedule until the schedule
   * completes, or until the first failure. In the event of failure the progress
   * to date, together with the error, will be passed to the specified handler.
   */
  final def repeatOrElseEither[R1 <: R, B, E2, C](
    schedule: ZSchedule[R1, A, B],
    orElse: (E, Option[B]) => ZIO[R1 with Clock, E2, C]
  ): ZIO[R1 with Clock, E2, Either[C, B]] = {
    def loop(last: Option[() => B], state: schedule.State): ZIO[R1 with Clock, E2, Either[C, B]] =
      self.foldM(
        e => orElse(e, last.map(_())).map(Left(_)),
        a =>
          schedule.update(a, state).flatMap { step =>
            if (!step.cont) ZIO.succeedRight(step.finish())
            else ZIO.succeed(step.state).delay(step.delay).flatMap(s => loop(Some(step.finish), s))
        }
      )

    schedule.initial.flatMap(loop(None, _))
  }

  /**
   * Retries with the specified retry policy.
   * Retries are done following the failure of the original `io` (up to a fixed maximum with
   * `once` or `recurs` for example), so that that `io.retry(Schedule.once)` means
   * "execute `io` and in case of failure, try again once".
   */
  final def retry[R1 <: R, E1 >: E, S](policy: ZSchedule[R1, E1, S]): ZIO[R1 with Clock, E1, A] =
    retryOrElse[R1, A, E1, S, E1](policy, (e: E1, _: S) => ZIO.fail(e))

  /**
   * Retries with the specified schedule, until it fails, and then both the
   * value produced by the schedule together with the last error are passed to
   * the recovery function.
   */
  final def retryOrElse[R1 <: R, A2 >: A, E1 >: E, S, E2](
    policy: ZSchedule[R1, E1, S],
    orElse: (E1, S) => ZIO[R1, E2, A2]
  ): ZIO[R1 with Clock, E2, A2] =
    retryOrElseEither(policy, orElse).map(_.merge)

  /**
   * Retries with the specified schedule, until it fails, and then both the
   * value produced by the schedule together with the last error are passed to
   * the recovery function.
   */
  final def retryOrElseEither[R1 <: R, E1 >: E, S, E2, B](
    policy: ZSchedule[R1, E1, S],
    orElse: (E1, S) => ZIO[R1, E2, B]
  ): ZIO[R1 with Clock, E2, Either[B, A]] = {
    def loop(state: policy.State): ZIO[R1 with Clock, E2, Either[B, A]] =
      self.foldM(
        err =>
          policy
            .update(err, state)
            .flatMap(
              decision =>
                if (decision.cont) clock.sleep(decision.delay) *> loop(decision.state)
                else orElse(err, decision.finish()).map(Left(_))
          ),
        succ => ZIO.succeedRight(succ)
      )

    policy.initial.flatMap(loop)
  }

  /**
   * Returns the effect resulting from mapping the success of this effect to unit.
   */
  @deprecated("use unit", "1.0.0")
  final def void: ZIO[R, E, Unit] = unit

  /**
   * Returns the effect resulting from mapping the success of this effect to unit.
   */
  final def unit: ZIO[R, E, Unit] = const(())

  /**
   * Returns an effect that effectfully "peeks" at the success of this effect.
   *
   * {{{
   * readFile("data.json").tap(putStrLn)
   * }}}
   */
  final def tap[R1 <: R, E1 >: E](f: A => ZIO[R1, E1, _]): ZIO[R1, E1, A] = self.flatMap(a => f(a).const(a))

  /**
   * Returns an effect that effectfully "peeks" at the failure or success or
   * this effect.
   * {{{
   * readFile("data.json").tapBoth(logError(_), logData(_))
   * }}}
   */
  final def tapBoth[R1 <: R, E1 >: E, A1 >: A](f: E => ZIO[R1, E1, _], g: A => ZIO[R1, E1, _]): ZIO[R1, E1, A] =
    self.foldM(
      e => f(e) *> ZIO.fail(e),
      a => g(a) *> ZIO.succeed(a)
    )

  /**
   * Provides the `ZIO` effect with its required environment, which eliminates
   * its dependency on `R`.
   */
  final def provide(r: R): IO[E, A] = ZIO.provide(r)(self)

  /**
   * Returns an effect that will timeout this effect, returning `None` if the
   * timeout elapses before the effect has produced a value; and returning
   * `Some` of the produced value otherwise.
   *
   * If the timeout elapses without producing a value, the running effect
   * will be safely interrupted
   *
   */
  final def timeout(d: Duration): ZIO[R with Clock, E, Option[A]] = timeoutTo(None)(Some(_))(d)

  /**
   * Returns an effect that will timeout this effect, returning either the
   * default value if the timeout elapses before the effect has produced a
   * value; and or returning the result of applying the function `f` to the
   * success value of the effect.
   *
   * If the timeout elapses without producing a value, the running effect
   * will be safely interrupted
   *
   * {{{
   * IO.succeed(1).timeoutTo(None)(Some(_))(1.second)
   * }}}
   */
  final def timeoutTo[R1 <: R, E1 >: E, A1 >: A, B](b: B): ZIO.TimeoutTo[R1, E1, A1, B] =
    new ZIO.TimeoutTo(self, b)

  /**
   * The same as [[timeout]], but instead of producing a `None` in the event
   * of timeout, it will produce the specified error.
   */
  final def timeoutFail[E1 >: E](e: E1)(d: Duration): ZIO[R with Clock, E1, A] =
    ZIO.flatten(timeoutTo(ZIO.fail(e))(ZIO.succeed)(d))

  /**
   * Returns a new effect that executes this one and times the execution.
   */
  final def timed: ZIO[R with Clock, E, (Duration, A)] = timedWith(clock.nanoTime)

  /**
   * A more powerful variation of `timed` that allows specifying the clock.
   */
  final def timedWith[R1 <: R, E1 >: E](nanoTime: ZIO[R1, E1, Long]): ZIO[R1, E1, (Duration, A)] =
    summarized[R1, E1, Long, Duration]((start, end) => Duration.fromNanos(end - start))(nanoTime)

  /**
   * Summarizes a effect by computing some value before and after execution, and
   * then combining the values to produce a summary, together with the result of
   * execution.
   */
  final def summarized[R1 <: R, E1 >: E, B, C](f: (B, B) => C)(summary: ZIO[R1, E1, B]): ZIO[R1, E1, (C, A)] =
    for {
      start <- summary
      value <- self
      end   <- summary
    } yield (f(start, end), value)

  /**
   * Returns an effect that is delayed from this effect by the specified
   * [[scalaz.zio.duration.Duration]].
   */
  final def delay(duration: Duration): ZIO[R with Clock, E, A] =
    clock.sleep(duration) *> self

  /**
   * Returns an effect whose execution is locked to the specified executor.
   * This is useful when an effect must be executued somewhere, for example:
   * on a UI thread, inside a client library's thread pool, inside a blocking
   * thread pool, inside a low-latency thread pool, or elsewhere.
   *
   * Use of this method does not alter the execution semantics of other effects
   * composed with this one, making it easy to compositionally reason about
   * where effects are running.
   */
  final def lock(executor: Executor): ZIO[R, E, A] =
    ZIO.lock(executor)(self)

  /**
   * Returns an effect that semantically runs the effect on a fiber,
   * producing an [[scalaz.zio.Exit]] for the completion value of the fiber.
   */
  final def run: ZIO[R, Nothing, Exit[E, A]] =
    new ZIO.Fold[R, E, Nothing, A, Exit[E, A]](
      self,
      cause => ZIO.succeed(Exit.halt(cause)),
      succ => ZIO.succeed(Exit.succeed(succ))
    )

  /**
   * Exposes the full cause of failure of this effect.
   *
   * {{{
   * case class DomainError()
   *
   * val veryBadIO: IO[DomainError, Unit] =
   *   IO.effectTotal(5 / 0) *> IO.fail(DomainError())
   *
   * val caught: UIO[Unit] =
   *   veryBadIO.sandbox.catchAll {
   *     case Cause.Die(_: ArithmeticException) =>
   *       // Caught defect: divided by zero!
   *       IO.succeed(0)
   *     case Cause.Fail(e) =>
   *       // Caught error: DomainError!
   *       IO.succeed(0)
   *     case cause =>
   *       // Caught unknown defects, shouldn't recover!
   *       IO.halt(cause)
   *    *
   *   }
   * }}}
   */
  final def sandbox: ZIO[R, Cause[E], A] = foldCauseM(ZIO.fail, ZIO.succeed)

  /**
   * The inverse operation to `sandbox`. Submerges the full cause of failure.
   */
  final def unsandbox[R1 <: R, E1, A1 >: A](implicit ev1: ZIO[R, E, A] <:< ZIO[R1, Cause[E1], A1]): ZIO[R1, E1, A1] =
    ZIO.unsandbox(ev1(self))

  /**
   * Companion helper to `sandbox`. Allows recovery, and partial recovery, from
   * errors and defects alike, as in:
   *
   * {{{
   * case class DomainError()
   *
   * val veryBadIO: IO[DomainError, Unit] =
   *   IO.effectTotal(5 / 0) *> IO.fail(DomainError())
   *
   * val caught: IO[DomainError, Unit] =
   *   veryBadIO.sandboxWith(_.catchSome {
   *     case Cause.Die(_: ArithmeticException)=>
   *       // Caught defect: divided by zero!
   *       IO.succeed(0)
   *   })
   * }}}
   *
   * Using `sandboxWith` with `catchSome` is better than using
   * `io.sandbox.catchAll` with a partial match, because in
   * the latter, if the match fails, the original defects will
   * be lost and replaced by a `MatchError`
   */
  final def sandboxWith[R1 <: R, E2, B](f: ZIO[R1, Cause[E], A] => ZIO[R1, Cause[E2], B]): ZIO[R1, E2, B] =
    ZIO.unsandbox(f(self.sandbox))

  /**
   * Attempts to convert defects into a failure, throwing away all information
   * about the cause of the failure.
   */
  final def absorb(implicit ev: E <:< Throwable): ZIO[R, Throwable, A] =
    absorbWith(ev)

  /**
   * Attempts to convert defects into a failure, throwing away all information
   * about the cause of the failure.
   */
  final def absorbWith(f: E => Throwable): ZIO[R, Throwable, A] =
    self.sandbox
      .foldM(
        cause => ZIO.fail(cause.squashWith(f)),
        ZIO.succeed(_)
      )

  /**
   * Returns an effect that keeps or breaks a promise based on the result of
   * this effect. Synchronizes interruption, so if this effect is interrupted,
   * the specified promise will be interrupted, too.
   */
  final def to[E1 >: E, A1 >: A](p: Promise[E1, A1]): ZIO[R, Nothing, Boolean] =
    self.run.flatMap(x => p.done(ZIO.done(x))).onInterrupt(p.interrupt)

  /**
   * Converts the effect to a [[scala.concurrent.Future]].
   */
  final def toFuture(implicit ev2: E <:< Throwable): ZIO[R, Nothing, scala.concurrent.Future[A]] =
    self toFutureWith ev2

  /**
   * Converts the effect into a [[scala.concurrent.Future]].
   */
  final def toFutureWith(f: E => Throwable): ZIO[R, Nothing, scala.concurrent.Future[A]] =
    self.fork >>= (_.toFutureWith(f))

  /**
   * An integer that identifies the term in the `ZIO` sum type to which this
   * instance belongs (e.g. `IO.Tags.Succeed`).
   */
  def tag: Int
}

private[zio] trait ZIOFunctions extends Serializable {
  // ALL error types in this trait must be a subtype of `UpperE`.
  type UpperE
  // ALL environment types in this trait must be a supertype of `LowerR`.
  type LowerR

  /**
   * Returns an effect that models failure with the specified error.
   * The moral equivalent of `throw` for pure code.
   */
  final def fail[E <: UpperE](error: E): IO[E, Nothing] = halt(Cause.fail(error))

  /**
   * Returns an effect that models failure with the specified `Cause`.
   */
  final def halt[E <: UpperE](cause: Cause[E]): IO[E, Nothing] = new ZIO.Fail(cause)

  /**
   * Returns an effect that models success with the specified strictly-
   * evaluated value.
   */
  final def succeed[A](a: A): UIO[A] = new ZIO.Succeed(a)

  /**
   * Returns an effect that models success with the specified lazily-evaluated
   * value. This method should not be used to capture effects. See
   * `[[ZIO.effectTotal]]` for capturing total effects, and `[[ZIO.effect]]` for capturing
   * partial effects.
   */
  final def succeedLazy[A](a: => A): UIO[A] = new ZIO.EffectTotal(() => a)

  /**
   * Accesses the whole environment of the effect.
   */
  final def environment[R >: LowerR]: ZIO[R, Nothing, R] = access(ZIO.identityFn[R])

  /**
   * Accesses the environment of the effect.
   * {{{
   * val portNumber = effect.access(_.config.portNumber)
   * }}}
   */
  final def access[R >: LowerR]: ZIO.AccessPartiallyApplied[R] =
    new ZIO.AccessPartiallyApplied[R]

  /**
   * Effectfully accesses the environment of the effect.
   */
  final def accessM[R >: LowerR]: ZIO.AccessMPartiallyApplied[R] =
    new ZIO.AccessMPartiallyApplied[R]

  /**
   * Given an environment `R`, returns a function that can supply the
   * environment to programs that require it, removing their need for any
   * specific environment.
   *
   * This is similar to dependency injection, and the `provide` function can be
   * thought of as `inject`.
   */
  final def provide[R >: LowerR, E <: UpperE, A](r: R): ZIO[R, E, A] => IO[E, A] =
    (zio: ZIO[R, E, A]) => new ZIO.Provide(r, zio)

  /**
   * Returns an effect that accesses the runtime, which can be used to
   * (unsafely) execute tasks. This is useful for integration with
   * non-functional code that must call back into functional code.
   */
  final def runtime[R >: LowerR]: ZIO[R, Nothing, Runtime[R]] =
    for {
      environment <- environment[R]
      platform    <- effectTotalWith(ZIO.identityFn[Platform])
    } yield Runtime(environment, platform)

  /**
   * Returns an effect that is interrupted.
   */
  final val interrupt: UIO[Nothing] = halt(Cause.interrupt)

  /**
   * Returns a effect that will never produce anything. The moral
   * equivalent of `while(true) {}`, only without the wasted CPU cycles.
   */
  final val never: UIO[Nothing] = effectAsync[Any, Nothing, Nothing](_ => ())

  /**
   * Returns an effect that dies with the specified `Throwable`.
   * This method can be used for terminating a fiber because a defect has been
   * detected in the code.
   */
  final def die(t: Throwable): UIO[Nothing] = halt(Cause.die(t))

  /**
   * Returns an effect that dies with a [[java.lang.RuntimeException]] having the
   * specified text message. This method can be used for terminating a fiber
   * because a defect has been detected in the code.
   */
  final def dieMessage(message: String): UIO[Nothing] = die(new RuntimeException(message))

  /**
   * Imports a total synchronous effect into a pure `ZIO` value.
   * The effect must not throw any exceptions. If you wonder if the effect
   * throws exceptions, then do not use this method, use [[Task.effect]],
   * [[IO.effect]], or [[ZIO.effect]].
   *
   * {{{
   * val nanoTime: UIO[Long] = IO.effectTotal(System.nanoTime())
   * }}}
   */
  final def effectTotal[A](effect: => A): UIO[A] = new ZIO.EffectTotal(() => effect)

  /**
   * Imports a total synchronous effect into a pure `ZIO` value. This variant
   * of `effectTotal` lets the impure code use the platform capabilities.
   *
   * The effect must not throw any exceptions. If you wonder if the effect
   * throws exceptions, then do not use this method, use [[Task.effect]],
   * [[IO.effect]], or [[ZIO.effect]].
   *
   * {{{
   * val nanoTime: UIO[Long] = IO.effectTotal(System.nanoTime())
   * }}}
   */
  final def effectTotalWith[A](effect: Platform => A): UIO[A] = new ZIO.EffectTotalWith[A](effect)

  /**
   * Returns an effect that yields to the runtime system, starting on a fresh
   * stack. Manual use of this method can improve fairness, at the cost of
   * overhead.
   */
  final val yieldNow: UIO[Unit] = ZIO.Yield

  /**
   * Returns an effect that forks all of the specified values, and returns a
   * composite fiber that produces a list of their results, in order.
   */
  final def forkAll[R >: LowerR, E <: UpperE, A](as: Iterable[ZIO[R, E, A]]): ZIO[R, Nothing, Fiber[E, List[A]]] =
    as.foldRight[ZIO[R, Nothing, Fiber[E, List[A]]]](succeed(Fiber.succeedLazy[E, List[A]](List()))) {
      (aIO, asFiberIO) =>
        asFiberIO.zip(aIO.fork).map {
          case (asFiber, aFiber) =>
            asFiber.zipWith(aFiber)((as, a) => a :: as)
        }
    }

  /**
   * Returns an effect that forks all of the specified values, and returns a
   * composite fiber that produces unit. This version is faster than [[forkAll]]
   * in cases where the results of the forked fibers are not needed.
   */
  final def forkAll_[R >: LowerR, E <: UpperE, A](as: Iterable[ZIO[R, E, A]]): ZIO[R, Nothing, Unit] =
    as.foldRight[ZIO[R, Nothing, Unit]](ZIO.unit)(_.fork *> _)

  /**
   * Returns an effect from a [[scalaz.zio.Exit]] value.
   */
  final def done[E <: UpperE, A](r: Exit[E, A]): IO[E, A] = r match {
    case Exit.Success(b)     => succeed(b)
    case Exit.Failure(cause) => halt(cause)
  }

  /**
   * Enables supervision for this effect. This will cause fibers forked by
   * this effect to be tracked and will enable their inspection via [[ZIO.children]].
   */
  final def supervised[R >: LowerR, E <: UpperE, A](zio: ZIO[R, E, A]): ZIO[R, E, A] =
    new ZIO.Supervised(zio)

  /**
   * Returns an effect that supervises the specified effect, ensuring that all
   * fibers that it forks are interrupted as soon as the supervised effect
   * completes.
   */
  final def supervise[R >: LowerR, E <: UpperE, A](zio: ZIO[R, E, A]): ZIO[R, E, A] =
    superviseWith(zio)(Fiber.interruptAll)

  /**
   * Returns an effect that supervises the specified effect, ensuring that all
   * fibers that it forks are passed to the specified supervisor as soon as the
   * supervised effect completes.
   */
  final def superviseWith[R >: LowerR, E <: UpperE, A](
    zio: ZIO[R, E, A]
  )(supervisor: IndexedSeq[Fiber[_, _]] => ZIO[R, Nothing, _]): ZIO[R, E, A] =
    zio.ensuring(children.flatMap(supervisor(_))).supervised

  /**
   * Returns an effect that first executes the outer effect, and then executes
   * the inner effect, returning the value from the inner effect, and effectively
   * flattening a nested effect.
   */
  final def flatten[R >: LowerR, E <: UpperE, A](zio: ZIO[R, E, ZIO[R, E, A]]): ZIO[R, E, A] =
    zio.flatMap(ZIO.identityFn[ZIO[R, E, A]])

  /**
   * Returns a lazily constructed effect, whose construction may itself require
   * effects. This is a shortcut for `flatten(effectTotal(io))`.
   */
  final def suspend[R >: LowerR, E <: UpperE, A](io: => ZIO[R, E, A]): ZIO[R, E, A] =
    flatten(effectTotal(io))

  /**
   * Returns an effect that will execute the specified effect fully on the
   * provided executor, before returning to the default executor.
   */
  final def lock[R >: LowerR, E <: UpperE, A](executor: Executor)(zio: ZIO[R, E, A]): ZIO[R, E, A] =
    new ZIO.Lock(executor, zio)

  /**
   * Imports an asynchronous effect into a pure `ZIO` value. See `effectAsyncMaybe` for
   * the more expressive variant of this function that can return a value
   * synchronously.
   */
  final def effectAsync[R >: LowerR, E <: UpperE, A](register: (ZIO[R, E, A] => Unit) => Unit): ZIO[R, E, A] =
    effectAsyncMaybe((callback: ZIO[R, E, A] => Unit) => {
      register(callback)

      None
    })

  /**
   * Imports an asynchronous effect into a pure `ZIO` value, possibly returning
   * the value synchronously.
   */
  final def effectAsyncMaybe[R >: LowerR, E <: UpperE, A](
    register: (ZIO[R, E, A] => Unit) => Option[ZIO[R, E, A]]
  ): ZIO[R, E, A] =
    new ZIO.EffectAsync(register)

  /**
   * Imports an asynchronous effect into a pure `ZIO` value. This formulation is
   * necessary when the effect is itself expressed in terms of `ZIO`.
   */
  final def effectAsyncM[R >: LowerR, E <: UpperE, A](
    register: (ZIO[R, E, A] => Unit) => ZIO[R, E, _]
  ): ZIO[R, E, A] =
    for {
      p <- Promise.make[E, A]
      r <- ZIO.runtime[R]
      a <- ZIO.uninterruptibleMask { restore =>
            register(k => r.unsafeRunAsync_(k.to(p)))
              .catchAll(p.fail)
              .fork
              .flatMap { f =>
                restore(p.await).onInterrupt(f.interrupt)
              }
          }
    } yield a

  /**
   * Imports an asynchronous effect into a pure `IO` value. The effect has the
   * option of returning the value synchronously, which is useful in cases
   * where it cannot be determined if the effect is synchronous or asynchronous
   * until the effect is actually executed. The effect also has the option of
   * returning a canceler, which will be used by the runtime to cancel the
   * asynchronous effect if the fiber executing the effect is interrupted.
   */
  final def effectAsyncInterrupt[R >: LowerR, E <: UpperE, A](
    register: (ZIO[R, E, A] => Unit) => Either[Canceler, ZIO[R, E, A]]
  ): ZIO[R, E, A] = {
    import java.util.concurrent.atomic.AtomicBoolean
    import internal.OneShot

    effectTotal((new AtomicBoolean(false), OneShot.make[UIO[Any]])).flatMap {
      case (started, cancel) =>
        flatten {
          effectAsyncMaybe((k: UIO[ZIO[R, E, A]] => Unit) => {
            started.set(true)

            try register(io => k(ZIO.succeed(io))) match {
              case Left(canceler) =>
                cancel.set(canceler)
                None
              case Right(io) => Some(ZIO.succeed(io))
            } finally if (!cancel.isSet) cancel.set(ZIO.unit)
          })
        }.onInterrupt(flatten(effectTotal(if (started.get) cancel.get() else ZIO.unit)))
    }
  }

  /**
   * Submerges the error case of an `Either` into the `ZIO`. The inverse
   * operation of `IO.either`.
   */
  final def absolve[R >: LowerR, E <: UpperE, A](v: ZIO[R, E, Either[E, A]]): ZIO[R, E, A] =
    v.flatMap(fromEither(_))

  /**
   * The inverse operation `IO.sandboxed`
   *
   * Terminates with exceptions on the `Left` side of the `Either` error, if it
   * exists. Otherwise extracts the contained `IO[E, A]`
   */
  final def unsandbox[R >: LowerR, E <: UpperE, A](v: ZIO[R, Cause[E], A]): ZIO[R, E, A] = v.catchAll[R, E, A](halt)

  /**
   * Returns the identity effectful function, which performs no effects
   */
  final def identity[R >: LowerR]: ZIO[R, Nothing, R] = fromFunction[R, R](ZIO.identityFn[R])

  /**
   * Returns an effectful function that merely swaps the elements in a `Tuple2`.
   */
  final def swap[R >: LowerR, E <: UpperE, A, B](implicit ev: R <:< (A, B)): ZIO[R, E, (B, A)] =
    fromFunction[R, (B, A)](_.swap)

  /**
   * Returns an effectful function that extracts out the first element of a
   * tuple.
   */
  final def _1[R >: LowerR, E <: UpperE, A, B](implicit ev: R <:< (A, B)): ZIO[R, E, A] = fromFunction[R, A](_._1)

  /**
   * Returns an effectful function that extracts out the second element of a
   * tuple.
   */
  final def _2[R >: LowerR, E <: UpperE, A, B](implicit ev: R <:< (A, B)): ZIO[R, E, B] = fromFunction[R, B](_._2)

  /**
   * Lifts a function `R => A` into a `ZIO[R, Nothing, A]`.
   */
  final def fromFunction[R >: LowerR, A](f: R => A): ZIO[R, Nothing, A] =
    environment[R].map(f)

  /**
   * Lifts an effectful function whose effect requires no environment into
   * an effect that requires the input to the function.
   */
  final def fromFunctionM[R >: LowerR, E, A](f: R => IO[E, A]): ZIO[R, E, A] =
    environment[R].flatMap(f)

  /**
   * Lifts an `Either` into a `ZIO` value.
   */
  final def fromEither[E <: UpperE, A](v: => Either[E, A]): IO[E, A] =
    effectTotal(v).flatMap(_.fold(fail, succeed))

  /**
   * Creates a `ZIO` value that represents the exit value of the specified
   * fiber.
   */
  final def fromFiber[E <: UpperE, A](fiber: => Fiber[E, A]): IO[E, A] =
    effectTotal(fiber).flatMap(_.join)

  /**
   * Creates a `ZIO` value that represents the exit value of the specified
   * fiber.
   */
  final def fromFiberM[E <: UpperE, A](fiber: IO[E, Fiber[E, A]]): IO[E, A] =
    fiber.flatMap(_.join)

  /**
   * Requires that the given `IO[E, Option[A]]` contain a value. If there is no
   * value, then the specified error will be raised.
   */
  final def require[E <: UpperE, A](error: E): IO[E, Option[A]] => IO[E, A] =
    (io: IO[E, Option[A]]) => io.flatMap(_.fold[IO[E, A]](fail[E](error))(succeed[A]))

  /**
   * When this effect represents acquisition of a resource (for example,
   * opening a file, launching a thread, etc.), `bracket` can be used to ensure
   * the acquisition is not interrupted and the resource is always released.
   *
   * The function does two things:
   *
   * 1. Ensures this effect, which acquires the resource, will not be
   * interrupted. Of course, acquisition may fail for internal reasons (an
   * uncaught exception).
   * 2. Ensures the `release` effect will not be interrupted, and will be
   * executed so long as this effect successfully acquires the resource.
   *
   * In between acquisition and release of the resource, the `use` effect is
   * executed.
   *
   * If the `release` effect fails, then the entire effect will fail even
   * if the `use` effect succeeds. If this fail-fast behavior is not desired,
   * errors produced by the `release` effect can be caught and ignored.
   *
   * {{{
   * openFile("data.json").bracket(closeFile) { file =>
   *   for {
   *     header <- readHeader(file)
   *     ...
   *   } yield result
   * }
   * }}}
   */
  final def bracket[R >: LowerR, E <: UpperE, A](acquire: ZIO[R, E, A]): ZIO.BracketAcquire[R, E, A] =
    new ZIO.BracketAcquire[R, E, A](acquire)

  /**
   * Uncurried version. Doesn't offer curried syntax and have worse type-inference
   * characteristics, but guarantees no extra allocations of intermediate
   * [[scalaz.zio.ZIO.BracketAcquire]] and [[scalaz.zio.ZIO.BracketRelease]] objects.
   */
  final def bracket[R >: LowerR, E <: UpperE, A, B](
    acquire: ZIO[R, E, A],
    release: A => ZIO[R, Nothing, _],
    use: A => ZIO[R, E, B]
  ): ZIO[R, E, B] =
    bracketExit(acquire, (a: A, _: Exit[E, B]) => release(a), use)

  /**
   * Acquires a resource, uses the resource, and then releases the resource.
   * Neither the acquisition nor the release will be interrupted, and the
   * resource is guaranteed to be released, so long as the `acquire` effect
   * succeeds. If `use` fails, then after release, the returned effect will fail
   * with the same error.
   */
  final def bracketExit[R >: LowerR, E <: UpperE, A](acquire: ZIO[R, E, A]): ZIO.BracketExitAcquire[R, E, A] =
    new ZIO.BracketExitAcquire(acquire)

  /**
   * Uncurried version. Doesn't offer curried syntax and have worse type-inference
   * characteristics, but guarantees no extra allocations of intermediate
   * [[scalaz.zio.ZIO.BracketExitAcquire]] and [[scalaz.zio.ZIO.BracketExitRelease]] objects.
   */
  final def bracketExit[R >: LowerR, E <: UpperE, A, B](
    acquire: ZIO[R, E, A],
    release: (A, Exit[E, B]) => ZIO[R, Nothing, _],
    use: A => ZIO[R, E, B]
  ): ZIO[R, E, B] =
    ZIO.uninterruptibleMask[R, E, B](
      restore =>
        for {
          a <- acquire
          e <- restore(use(a)).run.flatMap(e => release(a, e).const(e))
          b <- ZIO.done(e)
        } yield b
    )

  /**
   * Applies the function `f` to each element of the `Iterable[A]` and
   * returns the results in a new `List[B]`.
   *
   * For a parallel version of this method, see `foreachPar`.
   */
  final def foreach[R >: LowerR, E <: UpperE, A, B](in: Iterable[A])(f: A => ZIO[R, E, B]): ZIO[R, E, List[B]] =
    in.foldRight[ZIO[R, E, List[B]]](effectTotal(Nil)) { (a, io) =>
      f(a).zipWith(io)((b, bs) => b :: bs)
    }

  /**
   * Applies the function `f` to each element of the `Iterable[A]` in parallel,
   * and returns the results in a new `List[B]`.
   *
   * For a sequential version of this method, see `foreach`.
   */
  final def foreachPar[R >: LowerR, E <: UpperE, A, B](as: Iterable[A])(fn: A => ZIO[R, E, B]): ZIO[R, E, List[B]] =
    as.foldRight[ZIO[R, E, List[B]]](effectTotal(Nil)) { (a, io) =>
      fn(a).zipWithPar(io)((b, bs) => b :: bs)
    }

  /**
   * Applies the function `f` to each element of the `Iterable[A]` in parallel,
   * and returns the results in a new `List[B]`.
   *
   * Unlike `foreachPar`, this method will use at most up to `n` fibers.
   */
  final def foreachParN[R >: LowerR, E <: UpperE, A, B](
    n: Long
  )(as: Iterable[A])(fn: A => ZIO[R, E, B]): ZIO[R, E, List[B]] =
    for {
      semaphore <- Semaphore.make(n)
      bs <- foreachPar[R, E, A, B](as) { a =>
             semaphore.withPermit(fn(a))
           }
    } yield bs

  /**
   * Applies the function `f` to each element of the `Iterable[A]` and runs
   * produced effects sequentially.
   *
   * Equivalent to `foreach(as)(f).void`, but without the cost of building
   * the list of results.
   */
  final def foreach_[R >: LowerR, E <: UpperE, A](as: Iterable[A])(f: A => ZIO[R, E, _]): ZIO[R, E, Unit] =
    ZIO.succeedLazy(as.iterator).flatMap { i =>
      def loop: ZIO[R, E, Unit] =
        if (i.hasNext) f(i.next) *> loop
        else ZIO.unit
      loop
    }

  /**
   * Applies the function `f` to each element of the `Iterable[A]` and runs
   * produced effects in parallel, discarding the results.
   *
   * For a sequential version of this method, see `foreach_`.
   */
  final def foreachPar_[R >: LowerR, E <: UpperE, A, B](as: Iterable[A])(f: A => ZIO[R, E, _]): ZIO[R, E, Unit] =
    ZIO.succeedLazy(as.iterator).flatMap { i =>
      def loop(a: A): ZIO[R, E, Unit] =
        if (i.hasNext) f(a).zipWithPar(loop(i.next))((_, _) => ())
        else f(a).unit
      if (i.hasNext) loop(i.next)
      else ZIO.unit
    }

  /**
   * Applies the function `f` to each element of the `Iterable[A]` and runs
   * produced effects in parallel, discarding the results.
   *
   * Unlike `foreachPar_`, this method will use at most up to `n` fibers.
   */
  final def foreachParN_[R >: LowerR, E <: UpperE, A, B](
    n: Long
  )(as: Iterable[A])(f: A => ZIO[R, E, _]): ZIO[R, E, Unit] =
    Semaphore.make(n).flatMap { semaphore =>
      ZIO.foreachPar_(as) { a =>
        semaphore.withPermit(f(a))
      }
    }

  /**
   * Evaluate each effect in the structure from left to right, and collect
   * the results. For a parallel version, see `collectAllPar`.
   */
  final def collectAll[R >: LowerR, E <: UpperE, A](in: Iterable[ZIO[R, E, A]]): ZIO[R, E, List[A]] =
    foreach[R, E, ZIO[R, E, A], A](in)(ZIO.identityFn)

  /**
   * Evaluate each effect in the structure in parallel, and collect
   * the results. For a sequential version, see `collectAll`.
   */
  final def collectAllPar[R >: LowerR, E <: UpperE, A](as: Iterable[ZIO[R, E, A]]): ZIO[R, E, List[A]] =
    foreachPar[R, E, ZIO[R, E, A], A](as)(ZIO.identityFn)

  /**
   * Evaluate each effect in the structure in parallel, and collect
   * the results. For a sequential version, see `collectAll`.
   *
   * Unlike `foreachAllPar`, this method will use at most `n` fibers.
   */
  final def collectAllParN[R >: LowerR, E <: UpperE, A](n: Long)(as: Iterable[ZIO[R, E, A]]): ZIO[R, E, List[A]] =
    foreachParN[R, E, ZIO[R, E, A], A](n)(as)(ZIO.identityFn)

  /**
   * Races an `IO[E, A]` against zero or more other effects. Yields either the
   * first success or the last failure.
   */
  final def raceAll[R >: LowerR, R1 >: LowerR <: R, E <: UpperE, A](
    zio: ZIO[R, E, A],
    ios: Iterable[ZIO[R1, E, A]]
  ): ZIO[R1, E, A] =
    ios.foldLeft[ZIO[R1, E, A]](zio)(_ race _)

  /**
   * Reduces an `Iterable[IO]` to a single `IO`, working sequentially.
   */
  final def reduceAll[R >: LowerR, R1 >: LowerR <: R, E <: UpperE, A](a: ZIO[R, E, A], as: Iterable[ZIO[R1, E, A]])(
    f: (A, A) => A
  ): ZIO[R1, E, A] =
    as.foldLeft[ZIO[R1, E, A]](a) { (l, r) =>
      l.zip(r).map(f.tupled)
    }

  /**
   * Reduces an `Iterable[IO]` to a single `IO`, working in parallel.
   */
  final def reduceAllPar[R >: LowerR, R1 >: LowerR <: R, E <: UpperE, A](a: ZIO[R, E, A], as: Iterable[ZIO[R1, E, A]])(
    f: (A, A) => A
  ): ZIO[R1, E, A] =
    as.foldLeft[ZIO[R1, E, A]](a) { (l, r) =>
      l.zipPar(r).map(f.tupled)
    }

  /**
   * Merges an `Iterable[IO]` to a single IO, working sequentially.
   */
  final def mergeAll[R >: LowerR, E <: UpperE, A, B](
    in: Iterable[ZIO[R, E, A]]
  )(zero: B)(f: (B, A) => B): ZIO[R, E, B] =
    in.foldLeft[ZIO[R, E, B]](succeedLazy[B](zero))((acc, a) => acc.zip(a).map(f.tupled))

  /**
   * Merges an `Iterable[IO]` to a single IO, working in parallel.
   */
  final def mergeAllPar[R >: LowerR, E <: UpperE, A, B](
    in: Iterable[ZIO[R, E, A]]
  )(zero: B)(f: (B, A) => B): ZIO[R, E, B] =
    in.foldLeft[ZIO[R, E, B]](succeedLazy[B](zero))((acc, a) => acc.zipPar(a).map(f.tupled))

  /**
   * Strictly-evaluated unit lifted into the `ZIO` monad.
   */
  final val unit: ZIO[Any, Nothing, Unit] = succeed(())

  /**
   * The moral equivalent of `if (p) exp`
   */
  final def when[R >: LowerR, E <: UpperE](b: Boolean)(zio: ZIO[R, E, _]): ZIO[R, E, Unit] =
    if (b) zio.unit else unit

  /**
   * The moral equivalent of `if (p) exp` when `p` has side-effects
   */
  final def whenM[R >: LowerR, E <: UpperE](b: ZIO[R, E, Boolean])(zio: ZIO[R, E, _]): ZIO[R, E, Unit] =
    b.flatMap(b => if (b) zio.unit else unit)

  /**
   * Folds an `Iterable[A]` using an effectful function `f`, working sequentially.
   */
  final def foldLeft[R >: LowerR, E <: UpperE, S, A](
    in: Iterable[A]
  )(zero: S)(f: (S, A) => ZIO[R, E, S]): ZIO[R, E, S] =
    in.foldLeft(IO.succeed(zero): ZIO[R, E, S]) { (acc, el) =>
      acc.flatMap(f(_, el))
    }

  /**
   * Returns information about the current fiber, such as its identity.
   */
  final def descriptor: UIO[Fiber.Descriptor] = descriptorWith(succeed(_))

  /**
   * Constructs an effect based on information about the current fiber, such as
   * its identity.
   */
  final def descriptorWith[R >: LowerR, E <: UpperE, A](f: Fiber.Descriptor => ZIO[R, E, A]): ZIO[R, E, A] =
    new ZIO.Descriptor(f)

  /**
   * Checks the interrupt status, and produces the effect returned by the
   * specified callback.
   */
  final def checkInterruptible[R >: LowerR, E <: UpperE, A](f: Boolean => ZIO[R, E, A]): ZIO[R, E, A] =
    new ZIO.CheckInterrupt(f)

  /**
   * Makes an explicit check to see if the fiber has been interrupted, and if
   * so, performs self-interruption.
   */
  final def allowInterrupt: UIO[Unit] =
    descriptorWith(d => if (d.interrupted) interrupt else unit)

  /**
   * Makes the effect uninterruptible, but passes it a restore function that
   * can be used to restore the inherited interruptibility from whatever region
   * the effect is composed into.
   */
  final def uninterruptibleMask[R >: LowerR, E <: UpperE, A](
    k: ZIO.InterruptStatusRestore => ZIO[R, E, A]
  ): ZIO[R, E, A] =
    checkInterruptible(flag => k(new ZIO.InterruptStatusRestore(flag)).uninterruptible)

  /**
   * Makes the effect interruptible, but passes it a restore function that
   * can be used to restore the inherited interruptibility from whatever region
   * the effect is composed into.
   */
  final def interruptibleMask[R >: LowerR, E <: UpperE, A](
    k: ZIO.InterruptStatusRestore => ZIO[R, E, A]
  ): ZIO[R, E, A] =
    checkInterruptible(flag => k(new ZIO.InterruptStatusRestore(flag)).interruptible)

  /**
   * Prefix form of `ZIO#uninterruptible`.
   */
  final def uninterruptible[R >: LowerR, E <: UpperE, A](zio: ZIO[R, E, A]): ZIO[R, E, A] =
    zio.uninterruptible

  /**
   * Prefix form of `ZIO#interruptible`.
   */
  final def interruptible[R >: LowerR, E <: UpperE, A](zio: ZIO[R, E, A]): ZIO[R, E, A] =
    zio.interruptible

  /**
   * Provides access to the list of child fibers supervised by this fiber.
   *
   * '''Note:''' supervision must be enabled (via [[ZIO#supervised]]) on the
   * current fiber for this operation to return non-empty lists.
   */
<<<<<<< HEAD
  final def children: UIO[IndexedSeq[Fiber[_, _]]] = descriptor.flatMap(_.children)

  final def inheritLocals(that: Fiber[_, _]): UIO[Unit] = new ZIO.InheritLocals(that)
=======
  final def children: UIO[IndexedSeq[Fiber[_, _]]] = descriptorWith(_.children)

  /**
   * Acquires a resource, uses the resource, and then releases the resource.
   * However, unlike `bracket`, the separation of these phases allows
   * the acquisition to be interruptible.
   *
   * Useful for concurrent data structures and other cases where the
   * 'deallocator' can tell if the allocation succeeded or not just by
   * inspecting internal / external state.
   */
  def reserve[R, E, A, B](reservation: ZIO[R, E, Reservation[R, E, A]])(use: A => ZIO[R, E, B]): ZIO[R, E, B] =
    ZManaged(reservation).use(use)

>>>>>>> 8d397b81
}

private[zio] trait ZIO_E_Any extends ZIO_E_Throwable {
  type UpperE = Any

  /**
   * Lifts an `Option` into a `ZIO`.
   */
  final def fromOption[A](v: => Option[A]): IO[Unit, A] =
    effectTotal(v).flatMap(_.fold[IO[Unit, A]](fail(()))(succeed(_)))
}

private[zio] trait ZIO_E_Throwable extends ZIOFunctions {
  type UpperE >: Throwable

  /**
   *
   * Imports a synchronous effect into a pure `ZIO` value, translating any
   * throwables into a `Throwable` failure in the returned value.
   *
   * {{{
   * def putStrLn(line: String): Task[Unit] = Task.effect(println(line))
   * }}}
   */
<<<<<<< HEAD
  final def effect[A](effect: => A): Task[A] =
    effectTotalWith(
      platform =>
        try Right(effect)
        catch {
          case t: Throwable if platform.nonFatal(t) => Left(t)
      }
    ).absolve
=======
  final def effect[A](effect: => A): Task[A] = new ZIO.EffectPartial(() => effect)
>>>>>>> 8d397b81

  /**
   * Lifts a `Try` into a `ZIO`.
   */
  final def fromTry[A](value: => scala.util.Try[A]): Task[A] =
    effect(value).flatMap {
      case scala.util.Success(v) => ZIO.succeed(v)
      case scala.util.Failure(t) => ZIO.fail(t)
    }

  /**
   * Imports a function that creates a [[scala.concurrent.Future]] from an
   * [[scala.concurrent.ExecutionContext]] into a `ZIO`.
   */
  final def fromFuture[A](make: ExecutionContext => scala.concurrent.Future[A]): Task[A] =
    Task.descriptorWith { d =>
      val ec = d.executor.asEC
      val f  = make(ec)
      f.value
        .fold(
          Task.effectAsync { (cb: Task[A] => Unit) =>
            f.onComplete {
              case Success(a) => cb(Task.succeed(a))
              case Failure(t) => cb(Task.fail(t))
            }(ec)
          }
        )(Task.fromTry(_))

    }
}
private[zio] trait ZIO_R_Any extends ZIO_E_Any {
  type LowerR = Nothing

  /**
   * Sleeps for the specified duration. This method is asynchronous, and does
   * not actually block the fiber.
   */
  final def sleep(duration: Duration): ZIO[Clock, Nothing, Unit] =
    clock.sleep(duration)
}

object IO extends ZIO_E_Any {
  type LowerR = Any

  def apply[A](a: => A): Task[A] = effect(a)
}
object Task extends ZIO_E_Throwable {
  type UpperE = Throwable
  type LowerR = Any

  def apply[A](a: => A): Task[A] = effect(a)
}
object TaskR extends ZIO_E_Throwable {
  type UpperE = Throwable
  type LowerR = Nothing

  def apply[A](a: => A): Task[A] = effect(a)
}
object UIO extends ZIOFunctions {
  type UpperE = Nothing
  type LowerR = Any

  def apply[A](a: => A): UIO[A] = effectTotal(a)
}

object ZIO extends ZIO_R_Any {
  def apply[A](a: => A): Task[A] = effect(a)

  private val _IdentityFn: Any => Any    = (a: Any) => a
  private[zio] def identityFn[A]: A => A = _IdentityFn.asInstanceOf[A => A]

  implicit class ZIOInvariant[R, E, A](val self: ZIO[R, E, A]) extends AnyVal {
    final def bracket: ZIO.BracketAcquire[R, E, A] =
      new ZIO.BracketAcquire(self)

    final def bracketExit: ZIO.BracketExitAcquire[R, E, A] =
      new ZIO.BracketExitAcquire(self)
  }

  class InterruptStatusRestore(val flag: Boolean) extends AnyVal {
    def apply[R, E, A](zio: ZIO[R, E, A]): ZIO[R, E, A] =
      zio.interruptStatus(flag)
  }

  class TimeoutTo[R, E, A, B](self: ZIO[R, E, A], b: B) {
    def apply[B1 >: B](f: A => B1)(duration: Duration): ZIO[R with Clock, E, B1] =
      self
        .map(f)
        .sandboxWith[R with Clock, E, B1](io => ZIO.absolve(io.either race ZIO.succeedRight(b).delay(duration)))
  }

  class BracketAcquire_[R, E](acquire: ZIO[R, E, _]) {
    def apply[R1 <: R](release: ZIO[R1, Nothing, _]): BracketRelease_[R1, E] =
      new BracketRelease_(acquire, release)
  }
  class BracketRelease_[R, E](acquire: ZIO[R, E, _], release: ZIO[R, Nothing, _]) {
    def apply[R1 <: R, E1 >: E, B](use: ZIO[R1, E1, B]): ZIO[R1, E1, B] =
      ZIO.bracket(acquire, (_: Any) => release, (_: Any) => use)
  }

  class BracketAcquire[R, E, A](acquire: ZIO[R, E, A]) {
    def apply[R1 <: R](release: A => ZIO[R1, Nothing, _]): BracketRelease[R1, E, A] =
      new BracketRelease[R1, E, A](acquire, release)
  }
  class BracketRelease[R, E, A](acquire: ZIO[R, E, A], release: A => ZIO[R, Nothing, _]) {
    def apply[R1 <: R, E1 >: E, B](use: A => ZIO[R1, E1, B]): ZIO[R1, E1, B] =
      ZIO.bracket(acquire, release, use)
  }

  class BracketExitAcquire[R, E, A](acquire: ZIO[R, E, A]) {
    def apply[R1 <: R, E1 >: E, B](
      release: (A, Exit[E1, B]) => ZIO[R1, Nothing, _]
    ): BracketExitRelease[R1, E, E1, A, B] =
      new BracketExitRelease(acquire, release)
  }
  class BracketExitRelease[R, E, E1 >: E, A, B](
    acquire: ZIO[R, E, A],
    release: (A, Exit[E1, B]) => ZIO[R, Nothing, _]
  ) {
    def apply[R1 <: R, E2 >: E <: E1, B1 <: B](use: A => ZIO[R1, E2, B1]): ZIO[R1, E2, B1] =
      ZIO.bracketExit(acquire, release, use)
  }

  class AccessPartiallyApplied[R >: LowerR] {
    def apply[A](f: R => A): ZIO[R, Nothing, A] =
      new ZIO.Read(r => succeed(f(r)))
  }

  class AccessMPartiallyApplied[R >: LowerR] {
    def apply[E <: UpperE, A](f: R => ZIO[R, E, A]): ZIO[R, E, A] =
      new ZIO.Read(f)
  }

  @inline
  private final def succeedLeft[E, A]: E => UIO[Either[E, A]] =
    _succeedLeft.asInstanceOf[E => UIO[Either[E, A]]]

  private val _succeedLeft: Any => IO[Any, Either[Any, Any]] =
    e2 => succeed[Either[Any, Any]](Left(e2))

  @inline
  private final def succeedRight[E, A]: A => UIO[Either[E, A]] =
    _succeedRight.asInstanceOf[A => UIO[Either[E, A]]]

  private val _succeedRight: Any => IO[Any, Either[Any, Any]] =
    a => succeed[Either[Any, Any]](Right(a))

  private[zio] object Tags {
    final val FlatMap         = 0
    final val Succeed         = 1
    final val EffectTotal     = 2
    final val Fail            = 3
<<<<<<< HEAD
    final val EffectAsync     = 4
    final val Fold            = 5
    final val Fork            = 6
    final val Uninterruptible = 7
    final val Supervised      = 8
    final val Ensuring        = 9
    final val Descriptor      = 10
    final val Lock            = 11
    final val Yield           = 12
    final val Access          = 13
    final val Provide         = 14
    final val InheritLocals   = 15
    final val GetLocal        = 16
    final val SetLocal        = 17
=======
    final val Fold            = 4
    final val InterruptStatus = 5
    final val CheckInterrupt  = 6
    final val EffectPartial   = 7
    final val EffectTotalWith = 8
    final val EffectAsync     = 9
    final val Fork            = 10
    final val Supervised      = 11
    final val Descriptor      = 12
    final val Lock            = 13
    final val Yield           = 14
    final val Access          = 15
    final val Provide         = 16
>>>>>>> 8d397b81
  }
  private[zio] final class FlatMap[R, E, A0, A](val zio: ZIO[R, E, A0], val k: A0 => ZIO[R, E, A])
      extends ZIO[R, E, A] {
    override def tag = Tags.FlatMap
  }

  private[zio] final class Succeed[A](val value: A) extends UIO[A] {
    override def tag = Tags.Succeed
  }

  private[zio] final class EffectTotalWith[A](val effect: Platform => A) extends UIO[A] {
    override def tag = Tags.EffectTotalWith
  }

  private[zio] final class EffectTotal[A](val effect: () => A) extends UIO[A] {
    override def tag = Tags.EffectTotal
  }

  private[zio] final class EffectPartial[A](val effect: () => A) extends Task[A] {
    override def tag = Tags.EffectPartial
  }

  private[zio] final class EffectAsync[R, E, A](val register: (ZIO[R, E, A] => Unit) => Option[ZIO[R, E, A]])
      extends ZIO[R, E, A] {
    override def tag = Tags.EffectAsync
  }

  private[zio] final class Fold[R, E, E2, A, B](
    val value: ZIO[R, E, A],
    val failure: Cause[E] => ZIO[R, E2, B],
    val success: A => ZIO[R, E2, B]
  ) extends ZIO[R, E2, B]
      with Function[A, ZIO[R, E2, B]] {

    override def tag = Tags.Fold

    final def apply(v: A): ZIO[R, E2, B] = success(v)
  }

  private[zio] final class Fork[R, E, A](val value: ZIO[R, E, A]) extends ZIO[R, Nothing, Fiber[E, A]] {
    override def tag = Tags.Fork
  }

  private[zio] final class InterruptStatus[R, E, A](val zio: ZIO[R, E, A], val flag: Boolean) extends ZIO[R, E, A] {
    override def tag = Tags.InterruptStatus
  }

  private[zio] final class CheckInterrupt[R, E, A](val k: Boolean => ZIO[R, E, A]) extends ZIO[R, E, A] {
    override def tag = Tags.CheckInterrupt
  }

  private[zio] final class Supervised[R, E, A](val value: ZIO[R, E, A]) extends ZIO[R, E, A] {
    override def tag = Tags.Supervised
  }

  private[zio] final class Fail[E, A](val cause: Cause[E]) extends IO[E, A] { self =>
    override def tag = Tags.Fail

    override final def map[B](f: A => B): IO[E, B] =
      self.asInstanceOf[IO[E, B]]

    override final def flatMap[R1 <: Any, E1 >: E, B](k: A => ZIO[R1, E1, B]): ZIO[R1, E1, B] =
      self.asInstanceOf[ZIO[R1, E1, B]]

    override final def foldCauseM[R1 <: Any, E2, B](
      failure: Cause[E] => ZIO[R1, E2, B],
      success: A => ZIO[R1, E2, B]
    ): ZIO[R1, E2, B] =
      failure(cause)
  }

  private[zio] final class Descriptor[R, E, A](val k: Fiber.Descriptor => ZIO[R, E, A]) extends ZIO[R, E, A] {
    override def tag = Tags.Descriptor
  }

  private[zio] final class Lock[R, E, A](val executor: Executor, val zio: ZIO[R, E, A]) extends ZIO[R, E, A] {
    override def tag = Tags.Lock
  }

  private[zio] object Yield extends UIO[Unit] {
    override def tag = Tags.Yield
  }

  private[zio] final class Read[R, E, A](val k: R => ZIO[R, E, A]) extends ZIO[R, E, A] {
    override def tag = Tags.Access
  }

  private[zio] final class Provide[R, E, A](val r: R, val next: ZIO[R, E, A]) extends IO[E, A] {
    override def tag = Tags.Provide
  }

  final class InheritLocals(val fiber: Fiber[_, _]) extends UIO[Unit] {
    override def tag = Tags.InheritLocals
  }

  final class GetLocal(val fiberLocal: FiberLocal[_]) extends UIO[Option[FiberId]] {
    override def tag: Int = Tags.GetLocal
  }

  final class SetLocal(val fiberLocal: FiberLocal[_]) extends UIO[FiberId] {
    override def tag: Int = Tags.SetLocal

  }
}<|MERGE_RESOLUTION|>--- conflicted
+++ resolved
@@ -1751,11 +1751,6 @@
    * '''Note:''' supervision must be enabled (via [[ZIO#supervised]]) on the
    * current fiber for this operation to return non-empty lists.
    */
-<<<<<<< HEAD
-  final def children: UIO[IndexedSeq[Fiber[_, _]]] = descriptor.flatMap(_.children)
-
-  final def inheritLocals(that: Fiber[_, _]): UIO[Unit] = new ZIO.InheritLocals(that)
-=======
   final def children: UIO[IndexedSeq[Fiber[_, _]]] = descriptorWith(_.children)
 
   /**
@@ -1770,7 +1765,6 @@
   def reserve[R, E, A, B](reservation: ZIO[R, E, Reservation[R, E, A]])(use: A => ZIO[R, E, B]): ZIO[R, E, B] =
     ZManaged(reservation).use(use)
 
->>>>>>> 8d397b81
 }
 
 private[zio] trait ZIO_E_Any extends ZIO_E_Throwable {
@@ -1795,18 +1789,7 @@
    * def putStrLn(line: String): Task[Unit] = Task.effect(println(line))
    * }}}
    */
-<<<<<<< HEAD
-  final def effect[A](effect: => A): Task[A] =
-    effectTotalWith(
-      platform =>
-        try Right(effect)
-        catch {
-          case t: Throwable if platform.nonFatal(t) => Left(t)
-      }
-    ).absolve
-=======
   final def effect[A](effect: => A): Task[A] = new ZIO.EffectPartial(() => effect)
->>>>>>> 8d397b81
 
   /**
    * Lifts a `Try` into a `ZIO`.
@@ -1959,22 +1942,6 @@
     final val Succeed         = 1
     final val EffectTotal     = 2
     final val Fail            = 3
-<<<<<<< HEAD
-    final val EffectAsync     = 4
-    final val Fold            = 5
-    final val Fork            = 6
-    final val Uninterruptible = 7
-    final val Supervised      = 8
-    final val Ensuring        = 9
-    final val Descriptor      = 10
-    final val Lock            = 11
-    final val Yield           = 12
-    final val Access          = 13
-    final val Provide         = 14
-    final val InheritLocals   = 15
-    final val GetLocal        = 16
-    final val SetLocal        = 17
-=======
     final val Fold            = 4
     final val InterruptStatus = 5
     final val CheckInterrupt  = 6
@@ -1988,7 +1955,6 @@
     final val Yield           = 14
     final val Access          = 15
     final val Provide         = 16
->>>>>>> 8d397b81
   }
   private[zio] final class FlatMap[R, E, A0, A](val zio: ZIO[R, E, A0], val k: A0 => ZIO[R, E, A])
       extends ZIO[R, E, A] {
