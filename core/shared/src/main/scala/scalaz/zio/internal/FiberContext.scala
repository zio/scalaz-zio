--- conflicted
+++ resolved
@@ -20,6 +20,7 @@
 import java.util.concurrent.atomic.{ AtomicLong, AtomicReference }
 
 import scalaz.zio
+import scalaz.zio.Fiber.Descriptor
 import scalaz.zio.internal.FiberContext.FiberRefLocals
 import scalaz.zio.{ UIO, _ }
 
@@ -291,7 +292,11 @@
 
                   curIo = push.bracket_(pop, io.next)
 
-<<<<<<< HEAD
+                case ZIO.Tags.SuspendWith =>
+                  val io = curIo.asInstanceOf[ZIO.SuspendWith[Any, E, Any]]
+
+                  curIo = io.f(platform)
+
                 case ZIO.Tags.FiberRefNew =>
                   val io = curIo.asInstanceOf[ZIO.FiberRefNew[Any]]
 
@@ -314,12 +319,6 @@
 
                   curIo = nextInstr(())
 
-=======
-                case ZIO.Tags.SuspendWith =>
-                  val io = curIo.asInstanceOf[ZIO.SuspendWith[Any, E, Any]]
-
-                  curIo = io.f(platform)
->>>>>>> 7f8a304a
               }
             }
           } else {
@@ -403,30 +402,31 @@
     observe0(x => k(ZIO.done(x)))
   }
 
-<<<<<<< HEAD
-  final def poll: UIO[Option[Exit[E, A]]] = IO.effectTotal(poll0)
-  import scala.collection.JavaConverters._
+  final def poll: UIO[Option[Exit[E, A]]] = ZIO.effectTotal(poll0)
 
   final def inheritLocals: UIO[Unit] =
     for {
-      descriptor  <- ZIO.descriptor
-      fiberLocals <- UIO.effectTotal(fiberRefLocals.synchronized(fiberRefLocals.asScala.toMap))
-      _ <- UIO.foreach_(fiberLocals) {
+      descriptor <- ZIO.descriptor
+      locals     <- copyFiberLocals(descriptor)
+      _ <- ZIO.foreach_(locals) {
             case (fiberRef, (value, updateFiberId)) =>
-              if (updateFiberId == descriptor.id) {
-                ZIO.unit
-              } else {
+              if (updateFiberId != descriptor.id) {
                 new zio.ZIO.FiberRefSet[Any](
                   fiberRef.asInstanceOf[FiberRef[Any]],
                   value,
                   descriptor.id
                 )
+              } else {
+                ZIO.unit
               }
           }
     } yield ()
-=======
-  final def poll: UIO[Option[Exit[E, A]]] = ZIO.effectTotal(poll0)
->>>>>>> 7f8a304a
+
+  private def copyFiberLocals(descriptor: Descriptor) =
+    UIO.effectTotal {
+      import scala.collection.JavaConverters._
+      fiberRefLocals.synchronized(fiberRefLocals.asScala)
+    }
 
   private[this] final def enterSupervision: IO[E, Unit] = ZIO.effectTotal {
     supervising += 1
