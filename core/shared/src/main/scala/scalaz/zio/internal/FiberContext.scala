--- conflicted
+++ resolved
@@ -57,11 +57,7 @@
     final def apply(v: Any): IO[E, Any] = {
       noInterrupt += 0x10000
 
-<<<<<<< HEAD
-      finalizer.flatMap(_ => IO.sync { noInterrupt -= 0x10000; v })
-=======
-      finalizer.flatMap(_ => IO.effectTotal { noInterrupt -= 1; v })
->>>>>>> 4e9f6296
+      finalizer.flatMap(_ => IO.effectTotal { noInterrupt -= 0x10000; v })
     }
   }
 
@@ -192,20 +188,15 @@
                   // Enter suspended state:
                   curIo = if (enterAsync()) {
                     io.register(resumeAsync) match {
-<<<<<<< HEAD
-                      case Async.Now(io) if exitAsync() =>
-                        if (io.tag == IO.Tags.Point) {
-                          val point = io.asInstanceOf[IO.Point[Any]]
+                      case Some(io) if exitAsync() =>
+                        if (io.tag == ZIO.Tags.Succeed) {
+                          val point = io.asInstanceOf[ZIO.Succeed[Any]]
                           nextInstr(point.value)
                         } else {
                           io
                         }
-                      case Async.Later =>
+                      case _ =>
                         null
-=======
-                      case Some(io) => if (exitAsync()) io else null
-                      case None     => null
->>>>>>> 4e9f6296
                     }
                   } else IO.interrupt
 
@@ -285,12 +276,6 @@
 
                   curIo = null
 
-<<<<<<< HEAD
-                case IO.Tags.Interruptible =>
-                  val io = curIo.asInstanceOf[IO.Interruptible[E, Any]]
-
-                  curIo = enterInterruptible(io.io)
-=======
                 case ZIO.Tags.Access =>
                   val io = curIo.asInstanceOf[ZIO.Read[Any, E, Any]]
 
@@ -302,7 +287,11 @@
                   environment = io.r
 
                   curIo = io.next
->>>>>>> 4e9f6296
+
+                case ZIO.Tags.Interruptible =>
+                  val io = curIo.asInstanceOf[ZIO.Interruptible[Any, E, Any]]
+
+                  curIo = enterInterruptible(io.zio)
               }
             }
           } else {
@@ -353,9 +342,9 @@
   private[this] final val resumeAsync: IO[E, Any] => Unit =
     io =>
       if (exitAsync()) {
-        if (io.tag == IO.Tags.Point) {
+        if (io.tag == ZIO.Tags.Succeed) {
           executor.submitOrThrow { () =>
-            val point = io.asInstanceOf[IO.Point[Any]]
+            val point = io.asInstanceOf[ZIO.Succeed[Any]]
             evaluateNow(nextInstr(point.value))
           }
         } else {
@@ -472,7 +461,7 @@
     io.ensuring(exitUninterruptible)
   }
 
-  private[this] final val exitInterruptible: IO[Nothing, Unit] = IO.sync { noInterrupt += 1 }
+  private[this] final val exitInterruptible: UIO[Unit] = IO.effectTotal { noInterrupt += 1 }
 
   private[this] final def enterInterruptible[E, A](io: IO[E, A]): IO[E, A] =
     if ((this.noInterrupt & 0xFFFF) == 1) {
@@ -483,7 +472,7 @@
       io
     }
 
-  private[this] final val exitFinalizer: IO[Nothing, Unit] = IO.sync { noInterrupt -= 0x10000 }
+  private[this] final val exitFinalizer: UIO[Unit] = IO.effectTotal { noInterrupt -= 0x10000 }
 
   private[this] final def doNotInterruptFinalizer[E, A](io: IO[E, A]): IO[E, A] = {
     this.noInterrupt += 0x10000
