/*
 * Copyright 2017-2019 John A. De Goes and the ZIO Contributors
 *
 * Licensed under the Apache License, Version 2.0 (the "License");
 * you may not use this file except in compliance with the License.
 * You may obtain a copy of the License at
 *
 *     http://www.apache.org/licenses/LICENSE-2.0
 *
 * Unless required by applicable law or agreed to in writing, software
 * distributed under the License is distributed on an "AS IS" BASIS,
 * WITHOUT WARRANTIES OR CONDITIONS OF ANY KIND, either express or implied.
 * See the License for the specific language governing permissions and
 * limitations under the License.
 */

package zio

<<<<<<< HEAD
import java.time.temporal.ChronoField
import java.time.{ LocalDate, LocalTime }
import java.util.concurrent.TimeUnit

import zio.ZSchedule.Decision
=======
>>>>>>> 6e2589a7
import zio.clock.Clock
import zio.delay.Delay
import zio.duration.Duration
import zio.random.{ nextDouble, Random }
import zio.random.Random

/**
 * Defines a stateful, possibly effectful, recurring schedule of actions.
 *
 * A `ZSchedule[R, A, B]` consumes `A` values, and based on the inputs and the
 * internal state, decides whether to continue or halt. Every decision is
 * accompanied by a (possibly zero) delay, and an output value of type `B`.
 *
 * Schedules compose in each of the following ways:
 *
 * 1. Intersection, using the `&&` operator, which requires that both schedules
 *    continue, using the longer of the two durations.
 * 2. Union, using the `||` operator, which requires that only one schedule
 *    continues, using the shorter of the two durations.
 * 3. Sequence, using the `<||>` operator, which runs the first schedule until
 *    it ends, and then switches over to the second schedule.
 *
 * `Schedule[R, A, B]` forms a profunctor on `[A, B]`, an applicative functor on
 * `B`, and a monoid, allowing rich composition of different schedules.
 */
trait ZSchedule[-R, -A, +B] extends Serializable { self =>

  /**
   * The internal state type of the schedule.
   */
  type State

  /**
   * The initial state of the schedule.
   */
  val initial: ZIO[R, Nothing, (Delay, State)]

  /**
   * Updates the schedule based on a new input and the current state.
   */
  val update: (A, State) => ZIO[R, Nothing, ZSchedule.Decision[State, B]]

  /**
   * Returns a new schedule that continues only as long as both schedules
   * continue, using the maximum of the delays of the two schedules.
   */
  final def &&[R1 <: R, A1 <: A, C](that: ZSchedule[R1, A1, C]): ZSchedule[R1, A1, (B, C)] =
    combineWith(that)(_ && _, _ max _, _ max _)

  /**
   * Split the input
   */
  final def ***[R1 <: R, C, D](that: ZSchedule[R1, C, D]): ZSchedule[R1, (A, C), (B, D)] =
    new ZSchedule[R1, (A, C), (B, D)] {
      type State = (self.State, that.State)
      val initial = for {
        selfInitial <- self.initial
        thatInitial <- that.initial
      } yield (selfInitial._1 max thatInitial._1, (selfInitial._2, thatInitial._2))
      val update = (a: (A, C), s: State) =>
        self.update(a._1, s._1).zipWith(that.update(a._2, s._2))(_.combineWith(_)(_ && _, _ max _))
    }

  /**
   * The same as `&&`, but ignores the left output.
   */
  final def *>[R1 <: R, A1 <: A, C](that: ZSchedule[R1, A1, C]): ZSchedule[R1, A1, C] =
    (self && that).map(_._2)

  /**
   * Chooses between two schedules with different outputs.
   */
  final def +++[R1 <: R, C, D](that: ZSchedule[R1, C, D]): ZSchedule[R1, Either[A, C], Either[B, D]] =
    new ZSchedule[R1, Either[A, C], Either[B, D]] {
      type State = (self.State, that.State)
      val initial = for {
        selfInitial <- self.initial
        thatInitial <- that.initial
      } yield (selfInitial._1 min thatInitial._1, (selfInitial._2, thatInitial._2))
      val update = (a: Either[A, C], s: State) =>
        a match {
          case Left(a)  => self.update(a, s._1).map(_.leftMap((_, s._2)).rightMap(Left(_)))
          case Right(c) => that.update(c, s._2).map(_.leftMap((s._1, _)).rightMap(Right(_)))
        }
    }

  /**
   * The same as `&&`, but ignores the right output.
   */
  final def <*[R1 <: R, A1 <: A, C](that: ZSchedule[R1, A1, C]): ZSchedule[R1, A1, B] =
    (self && that).map(_._1)

  /**
   * Returns a new schedule that continues only as long as both schedules
   * continue, using the maximum of the delays of the two schedules.
   */
  final def <*>[R1 <: R, A1 <: A, C](that: ZSchedule[R1, A1, C]): ZSchedule[R1, A1, (B, C)] = self zip that

  /**
   * A backwards version of `>>>`.
   */
  final def <<<[R1 <: R, C](that: ZSchedule[R1, C, A]): ZSchedule[R1, C, B] = that >>> self

  /**
   * Returns the composition of this schedule and the specified schedule,
   * by piping the output of this one into the input of the other, and summing
   * delays produced by both.
   */
  final def >>>[R1 <: R, C](that: ZSchedule[R1, B, C]): ZSchedule[R1, A, C] =
    new ZSchedule[R1, A, C] {
      type State = (self.State, that.State)
      val initial = for {
        selfInitial <- self.initial
        thatInitial <- that.initial
      } yield (selfInitial._1 + thatInitial._1, (selfInitial._2, thatInitial._2))
      val update = (a: A, s: State) =>
        self.update(a, s._1).flatMap { step1 =>
          that.update(step1.finish(), s._2).map { step2 =>
            step1.combineWith(step2)(_ && _, _ + _).rightMap(_._2)
          }
        }
    }

  /**
   * Returns a new schedule that continues as long as either schedule continues,
   * using the minimum of the delays of the two schedules.
   */
  final def ||[R1 <: R, A1 <: A, C](that: ZSchedule[R1, A1, C]): ZSchedule[R1, A1, (B, C)] =
    combineWith(that)(_ || _, _ min _, _ min _)

  /**
   * Chooses between two schedules with a common output.
   */
  final def |||[R1 <: R, B1 >: B, C](that: ZSchedule[R1, C, B1]): ZSchedule[R1, Either[A, C], B1] =
    (self +++ that).map(_.merge)

  /**
   * Returns a new schedule that inverts the decision to continue.
   */
  final def unary_! : ZSchedule[R, A, B] =
    updated(update => (a, s) => update(a, s).map(!_))

  ////
  // Concrete members

  /**
   * The same as `andThenEither`, but merges the output.
   */
  final def andThen[R1 <: R, A1 <: A, B1 >: B](that: ZSchedule[R1, A1, B1]): ZSchedule[R1, A1, B1] =
    andThenEither(that).map(_.merge)

  /**
   * Returns a new schedule that first executes this schedule to completion,
   * and then executes the specified schedule to completion.
   */
  final def andThenEither[R1 <: R, A1 <: A, C](that: ZSchedule[R1, A1, C]): ZSchedule[R1, A1, Either[B, C]] =
    new ZSchedule[R1, A1, Either[B, C]] {
      type State = Either[self.State, that.State]

      val initial = self.initial.map(ini => (ini._1, Left(ini._2)))

      val update = (a: A1, state: State) =>
        state match {
          case Left(v) =>
            self.update(a, v).flatMap { step =>
              if (step.cont) IO.succeed(step.bimap(Left(_), Left(_)))
              else
                for {
                  state <- that.initial
                  step  <- that.update(a, state._2)
                } yield step.bimap(Right(_), Right(_))
            }
          case Right(v) =>
            that.update(a, v).map(_.bimap(Right(_), Right(_)))
        }
    }

  /**
   * A named alias for `&&`.
   */
  final def both[R1 <: R, A1 <: A, C](that: ZSchedule[R1, A1, C]): ZSchedule[R1, A1, (B, C)] = self && that

  /**
   * The same as `both` followed by `map`.
   */
  final def bothWith[R1 <: R, A1 <: A, C, D](that: ZSchedule[R1, A1, C])(f: (B, C) => D): ZSchedule[R1, A1, D] =
    (self && that).map(f.tupled)

  /**
   * Peeks at the state produced by this schedule, executes some action, and
   * then continues the schedule or not based on the specified state predicate.
   */
  final def check[A1 <: A](test: (A1, B) => UIO[Boolean]): ZSchedule[R, A1, B] =
    updated(
      update =>
        (a, s) =>
          update(a, s).flatMap { d =>
            if (d.cont) test(a, d.finish()).map(b => d.copy(cont = b))
            else IO.succeed(d)
          }
    )

  /**
   * Returns a new schedule that collects the outputs of this one into a list.
   */
  final def collectAll: ZSchedule[R, A, List[B]] =
    fold(List.empty[B])((xs, x) => x :: xs).map(_.reverse)

  /**
   * Creates a new schedule that outputs elements of both underlying schedules pair-wie.
   * The decision to continue is a function of the two underlying decisions, as is the delay.
   */
  final def combineWith[R1 <: R, A1 <: A, C](
    that: ZSchedule[R1, A1, C]
  )(
    g: (Boolean, Boolean) => Boolean,
    f: (Delay, Delay) => Delay,
    h: (Delay, Delay) => Delay
  ): ZSchedule[R1, A1, (B, C)] =
    new ZSchedule[R1, A1, (B, C)] {
      type State = (self.State, that.State)
      val initial = for {
        selfInitial  <- self.initial
        otherInitial <- that.initial
      } yield (h(selfInitial._1, otherInitial._1), (selfInitial._2, otherInitial._2))
      val update = (a: A1, s: State) => self.update(a, s._1).zipWith(that.update(a, s._2))(_.combineWith(_)(g, f))
    }

  /**
   * An alias for `<<<`
   */
  final def compose[R1 <: R, C](that: ZSchedule[R1, C, A]): ZSchedule[R1, C, B] = self <<< that

  /**
   * Returns a new schedule that maps this schedule to a constant output.
   */
  final def const[C](c: => C): ZSchedule[R, A, C] = map(_ => c)

  /**
   * Returns a new schedule that deals with a narrower class of inputs than
   * this schedule.
   */
  final def contramap[A1](f: A1 => A): ZSchedule[R, A1, B] =
    new ZSchedule[R, A1, B] {
      type State = self.State
      val initial = self.initial
      val update  = (a: A1, s: State) => self.update(f(a), s)
    }

  /**
   * Returns a new schedule with the specified pure modification
   * applied to each delay produced by this schedule.
   */
  final def delayed(f: Delay => Delay): ZSchedule[R, A, B] =
    modifyDelay((_, d) => IO.succeed(f(d)))

  /**
   * Returns a new schedule that contramaps the input and maps the output.
   */
  final def dimap[A1, C](f: A1 => A, g: B => C): ZSchedule[R, A1, C] =
    contramap(f).map(g)

  /**
   * A named alias for `||`.
   */
  final def either[R1 <: R, A1 <: A, C](that: ZSchedule[R1, A1, C]): ZSchedule[R1, A1, (B, C)] = self || that

  /**
   * The same as `either` followed by `map`.
   */
  final def eitherWith[R1 <: R, A1 <: A, C, D](that: ZSchedule[R1, A1, C])(f: (B, C) => D): ZSchedule[R1, A1, D] =
    (self || that).map(f.tupled)

  /**
   * Runs the specified finalizer as soon as the schedule is complete. Note
   * that unlike `ZIO#ensuring`, this method does not guarantee the finalizer
   * will be run. The `Schedule` may not initialize or the driver of the
   * schedule may not run to completion. However, if the `Schedule` ever
   * decides not to continue, then the finalizer will be run.
   */
  final def ensuring(finalizer: UIO[_]): ZSchedule[R, A, B] =
    reconsiderM(
      (_, decision) =>
        (if (decision.cont) UIO.unit else finalizer) *>
          UIO.succeed(decision)
    )

  /**
   * Puts this schedule into the first element of a tuple, and passes along
   * another value unchanged as the second element of the tuple.
   */
  final def first[R1 <: R, C]: ZSchedule[R1, (A, C), (B, C)] = self *** ZSchedule.identity[C]

  /**
   * Returns a new schedule that folds over the outputs of this one.
   */
  final def fold[Z](z: Z)(f: (Z, B) => Z): ZSchedule[R, A, Z] =
    foldM[Z](IO.succeed(z))((z, b) => IO.succeed(f(z, b)))

  /**
   * Returns a new schedule that effectfully folds over the outputs of this one.
   */
  final def foldM[Z](z: UIO[Z])(f: (Z, B) => UIO[Z]): ZSchedule[R, A, Z] =
    new ZSchedule[R, A, Z] {
      type State = (self.State, Z)

      val initial = self.initial.zip(z).map { case (selfInitial, that) => (selfInitial._1, (selfInitial._2, that)) }

      val update = (a: A, s0: State) =>
        for {
          step <- self.update(a, s0._1)
          z    <- f(s0._2, step.finish())
        } yield step.bimap(s => (s, z), _ => z)
    }

  /**
   * Returns a new schedule that loops this one forever, resetting the state
   * when this schedule is done.
   */
  final def forever: ZSchedule[R, A, B] =
    updated(
      update =>
        (a, s) =>
          update(a, s).flatMap { decision =>
            if (decision.cont) IO.succeed(decision)
            else self.initial.map(state => decision.copy(cont = true, state = state._2))
          }
    )

  /**
   * Returns a new schedule with the specified initial state transformed
   * by the specified initial transformer.
   */
  final def initialized[R1 <: R, A1 <: A](
    f: ZIO[R1, Nothing, (Delay, State)] => ZIO[R1, Nothing, (Delay, State)]
  ): ZSchedule[R1, A1, B] =
    new ZSchedule[R1, A1, B] {
      type State = self.State
      val initial = f(self.initial)
      val update  = self.update
    }

  /**
   * Applies random jitter to the schedule bounded by the factors 0.0 and 1.0.
   */
  final def jittered: ZSchedule[R with Random, A, B] = jittered(0.0, 1.0)

  /**
   * Applies random jitter to the schedule bounded by the specified factors, with a given random generator.
   */
  final def jittered(min: Double, max: Double): ZSchedule[R with Random, A, B] =
    modifyDelay((_, d) => nextDouble.map(random => d * min * (1 - random) + d * max * random))

  /**
   * Puts this schedule into the first element of a either, and passes along
   * another value unchanged as the second element of the either.
   */
  final def left[C]: ZSchedule[R, Either[A, C], Either[B, C]] = self +++ ZSchedule.identity[C]

  /**
   * Sends every input value to the specified sink.
   */
  final def logInput[R1 <: R, A1 <: A](f: A1 => ZIO[R1, Nothing, Unit]): ZSchedule[R1, A1, B] =
    updated[R1, A1, B](update => (a, s) => f(a) *> update(a, s))

  /**
   * Sends every output value to the specified sink.
   */
  final def logOutput[R1 <: R](f: B => ZIO[R1, Nothing, Unit]): ZSchedule[R1, A, B] =
    updated[R1, A, B](update => (a, s) => update(a, s).flatMap(step => f(step.finish()) *> IO.succeed(step)))

  /**
   * Returns a new schedule that maps over the output of this one.
   */
  final def map[A1 <: A, C](f: B => C): ZSchedule[R, A1, C] =
    new ZSchedule[R, A1, C] {
      type State = self.State
      val initial = self.initial
      val update  = (a: A1, s: State) => self.update(a, s).map(_.rightMap(f))
    }

  final def mapM[R1 <: R, A1 <: A, C](f: B => ZIO[R1, Nothing, C]): ZSchedule[R1, A1, C] =
    new ZSchedule[R1, A, C] {
      type State = self.State
      val initial = self.initial
      val update = (a: A, s: State) =>
        for {
          step <- self.update(a, s)
          z    <- f(step.finish())
        } yield step.rightMap(_ => z)
    }

  /**
   * Returns a new schedule with the specified effectful modification
   * applied to each delay produced by this schedule.
   */
  final def modifyDelay[R1 <: R](f: (B, Delay) => ZIO[R1, Nothing, Delay]): ZSchedule[R1, A, B] =
    updated(
      update =>
        (a, s) =>
          update(a, s).flatMap { step =>
            f(step.finish(), step.delay).map(d => step.delayed(_ => d))
          }
    )

  /**
   * A new schedule that applies the current one but runs the specified effect
   * for every decision of this schedule. This can be used to create schedules
   * that log failures, decisions, or computed values.
   */
  final def onDecision[A1 <: A](f: (A1, ZSchedule.Decision[State, B]) => UIO[Unit]): ZSchedule[R, A1, B] =
    updated(update => (a, s) => update(a, s).tap(step => f(a, step)))

  /**
   * Returns a new schedule that reconsiders the decision made by this schedule.
   */
  final def reconsider[A1 <: A, C](
    f: (A1, ZSchedule.Decision[State, B]) => ZSchedule.Decision[State, C]
  ): ZSchedule[R, A1, C] =
    reconsiderM((a, s) => IO.succeed(f(a, s)))

  /**
   * Returns a new schedule that effectfully reconsiders the decision made by
   * this schedule.
   */
  final def reconsiderM[A1 <: A, C](
    f: (A1, ZSchedule.Decision[State, B]) => UIO[ZSchedule.Decision[State, C]]
  ): ZSchedule[R, A1, C] =
    updated(
      update =>
        (a: A1, s: State) =>
          for {
            step  <- update(a, s)
            step2 <- f(a, step)
          } yield step2
    )

  /**
   * Puts this schedule into the second element of a either, and passes along
   * another value unchanged as the first element of the either.
   */
  final def right[C]: ZSchedule[R, Either[C, A], Either[C, B]] = ZSchedule.identity[C] +++ self

  /**
   * Runs the schedule on the provided list of inputs, returning a list of
   * durations and outputs. This method is useful for testing complicated
   * schedules. Only as many inputs will be used as necessary to run the
   * schedule to completion, and additional inputs will be discarded.
   */
  final def run(as: Iterable[A]): ZIO[R, Nothing, List[(Delay, B)]] = {
    def run0(as: List[A], s: State, acc: List[(Delay, B)]): ZIO[R, Nothing, List[(Delay, B)]] =
      as match {
        case Nil => IO.succeed(acc)
        case a :: as =>
          self.update(a, s).flatMap {
            case ZSchedule.Decision(cont, delay, s, finish) =>
              val acc2 = (delay -> finish()) :: acc

              if (cont) run0(as, s, acc2)
              else IO.succeed(acc2)
          }
      }

    self.initial.flatMap(s => run0(as.toList, s._2, Nil)).map(_.reverse)
  }

  /**
   * Puts this schedule into the second element of a tuple, and passes along
   * another value unchanged as the first element of the tuple.
   */
  final def second[C]: ZSchedule[R, (C, A), (C, B)] = ZSchedule.identity[C] *** self

  /**
   * Returns a new schedule with the update function transformed by the
   * specified update transformer.
   */
  final def updated[R1 <: R, A1 <: A, B1](
    f: (
      (A, State) => ZIO[R, Nothing, ZSchedule.Decision[State, B]]
    ) => (A1, State) => ZIO[R1, Nothing, ZSchedule.Decision[State, B1]]
  ): ZSchedule[R1, A1, B1] =
    new ZSchedule[R1, A1, B1] {
      type State = self.State
      val initial = self.initial
      val update  = f(self.update)
    }

  /**
   * Returns a new schedule that maps this schedule to a Unit output.
   */
  final def unit: ZSchedule[R, A, Unit] = const(())

  /**
   * Returns a new schedule that continues the schedule only until the predicate
   * is satisfied on the input of the schedule.
   */
  final def untilInput[A1 <: A](f: A1 => Boolean): ZSchedule[R, A1, B] = !whileInput(f)

  /**
   * Returns a new schedule that continues the schedule only until the predicate
   * is satisfied on the output value of the schedule.
   */
  final def untilOutput(f: B => Boolean): ZSchedule[R, A, B] = !whileOutput(f)

  /**
   * Returns a new schedule that maps this schedule to a Unit output.
   */
  @deprecated("use unit", "1.0.0")
  final def void: ZSchedule[R, A, Unit] = unit

  /**
   * Returns a new schedule that continues this schedule so long as the
   * predicate is satisfied on the input of the schedule.
   */
  final def whileInput[A1 <: A](f: A1 => Boolean): ZSchedule[R, A1, B] =
    check((a, _) => IO.succeed(f(a)))

  /**
   * Returns a new schedule that continues this schedule so long as the predicate
   * is satisfied on the output value of the schedule.
   */
  final def whileOutput(f: B => Boolean): ZSchedule[R, A, B] =
    check((_, b) => IO.succeed(f(b)))

  /**
   * Named alias for `<*>`.
   */
  final def zip[R1 <: R, A1 <: A, C](that: ZSchedule[R1, A1, C]): ZSchedule[R1, A1, (B, C)] = self && that

  /**
   * Named alias for `<*`.
   */
  final def zipLeft[R1 <: R, A1 <: A, C](that: ZSchedule[R1, A1, C]): ZSchedule[R1, A1, B] =
    self <* that

  /**
   * Named alias for `*>`.
   */
  final def zipRight[R1 <: R, A1 <: A, C](that: ZSchedule[R1, A1, C]): ZSchedule[R1, A1, C] =
    self *> that

  /**
   * Returns a new schedule with an initial delay
   */
  final def startingOn(initialDelay: Delay): ZSchedule[R, A, (Delay, B)] =
    self.map(res => (initialDelay, res))

  /**
   * Shorthand for startingOn with no initial delay
   */
  final def immediately: ZSchedule[R, A, (Delay, B)] =
    self.startingOn(Delay.none)
}

object ZSchedule {

  /**
   * A schedule that recurs forever, producing a count of inputs.
   * Not in alphabetic order because other vals below depend on it.
   */
  final val forever: Schedule[Any, Int] = unfold(0)(_ + 1)

  /**
   * A schedule that will recur forever with no delay, returning the decision
   * from the steps. You can chain this onto the end of schedules to find out
   * what their decision is, e.g. `Schedule.recurs(5) >>> Schedule.decision`.
   */
  final val decision: Schedule[Any, Boolean] =
    forever.reconsider[Any, Boolean]((_, d) => d.copy(finish = () => d.cont))

  /**
   * A schedule that will recur forever with no delay, returning the duration
   * between steps. You can chain this onto the end of schedules to find out
   * what their delay is, e.g. `Schedule.spaced(1.second) >>> Schedule.delay`.
   */
  final val delay: Schedule[Any, Delay] =
    forever.reconsider[Any, Delay]((_, d) => d.copy(finish = () => d.delay))

  final val duration: ZSchedule[Clock, Delay, (Delay, Duration)] =
    forever
      .reconsider[Delay, Delay]((s, d) => {
        d.rightMap(_ => s)
      })
      .mapM(_.run)
      .immediately

  /**
   * A schedule that never executes. Note that negating this schedule does not
   * produce a schedule that executes.
   */
  final val never: Schedule[Any, Nothing] =
    ZSchedule[Any, Nothing, Any, Nothing](UIO.never, (_, _) => UIO.never)

  /**
   * A schedule that executes once.
   */
  final val once: Schedule[Any, Unit] = recurs(1).unit

<<<<<<< HEAD
  final def apply[R: ConformsR, S, A, B](
    initial0: ZIO[R, Nothing, (Delay, S)],
=======
  final def apply[R, S, A, B](
    initial0: ZIO[R, Nothing, S],
>>>>>>> 6e2589a7
    update0: (A, S) => ZIO[R, Nothing, ZSchedule.Decision[S, B]]
  ): ZSchedule[R, A, B] =
    new ZSchedule[R, A, B] {
      type State = S
      val initial = initial0
      val update  = update0
    }

  /**
   * A schedule that recurs forever, collecting all inputs into a list.
   */
  final def collectAll[A]: Schedule[A, List[A]] = identity[A].collectAll

  /**
   * A new schedule derived from the specified schedule which adds the delay
   * specified as output to the existing duration.
   */
<<<<<<< HEAD
  final def delayed[R: ConformsR, A](s: ZSchedule[R, A, Delay]): ZSchedule[R, A, Delay] = {
    val delayed = s.modifyDelay((b, d) => IO.succeed(b + d))
    delayed.reconsider((_, step) => step.copy(finish = () => step.delay)) // TODO: Dotty doesn't infer this properly
  }
=======
  final def delayed[R, A](s: ZSchedule[R, A, Duration]): ZSchedule[R, A, Duration] =
    s.modifyDelay((b, d) => IO.succeed(b + d)).reconsider((_, step) => step.copy(finish = () => step.delay))
>>>>>>> 6e2589a7

  /**
   * A schedule that recurs for as long as the predicate evaluates to true.
   */
  final def doWhile[A](f: A => Boolean): Schedule[A, A] =
    identity[A].whileInput(f)

  /**
   * A schedule that recurs for until the predicate evaluates to true.
   */
  final def doUntil[A](f: A => Boolean): Schedule[A, A] =
    identity[A].untilInput(f)

  /**
   * A schedule that recurs for until the input value becomes applicable to partial function
   * and then map that value with given function.
   * */
  final def doUntil[A, B](pf: PartialFunction[A, B]): Schedule[A, Option[B]] =
    identity[A].reconsider { (a, decision) =>
      pf.lift(a).fold(Decision.cont(decision.delay, decision.state, Option.empty[B])) { b =>
        Decision.done(decision.delay, decision.state, Some(b))
      }
    }

  /**
   * A schedule that always recurs, but will wait a certain amount between
   * repetitions, given by `base * factor.pow(n)`, where `n` is the number of
   * repetitions so far. Returns the current duration between recurrences.
   */
  final def exponential(base: Duration, factor: Double = 2.0): ZSchedule[Clock, Any, (Delay, Duration)] =
    (delayed[Any, Any](forever.map(i => base.relative * math.pow(factor, i.doubleValue))) >>> duration)
      .contramap(_ => Delay.none)

  /**
   * A schedule that always recurs, increasing delays by summing the
   * preceding two delays (similar to the fibonacci sequence). Returns the
   * current duration between recurrences.
   */
  final def fibonacci(one: Duration): ZSchedule[Clock, Any, (Delay, Duration)] =
    (delayed[Any, Any](unfold[(Duration, Duration)]((Duration.Zero, one)) {
      case (a1, a2) => (a2, a1 + a2)
    }.map(_._1.relative)) >>> duration).contramap(_ => Delay.none)

  /**
   * A schedule that recurs forever, mapping input values through the
   * specified function.
   */
  final def fromFunction[A, B](f: A => B): Schedule[A, B] = identity[A].map(f)

  /**
   * A schedule that recurs forever, returning each input as the output.
   */
  final def identity[A]: Schedule[A, A] =
    ZSchedule[Any, Unit, A, A](
      ZIO.unit.map(res => (Delay.none, res)),
      (a, s) => IO.succeed(Decision.cont(Delay.none, s, a))
    )

  /**
   * A schedule that always recurs, but will repeat on a linear time
   * interval, given by `base * n` where `n` is the number of
   * repetitions so far. Returns the current duration between recurrences.
   */
  final def linear(base: Duration): ZSchedule[Clock, Any, (Delay, Duration)] =
    (delayed[Any, Any](forever.map(i => base.relative * i.doubleValue())) >>> duration).contramap(_ => Delay.none)

  /**
   * A schedule that recurs forever, dumping input values to the specified
   * sink, and returning those same values unmodified.
   */
  final def logInput[R, A](f: A => ZIO[R, Nothing, Unit]): ZSchedule[R, A, A] =
    identity[A].logInput(f)

  /**
   * A schedule that recurs the specified number of times. Returns the number
   * of repetitions so far.
   *
   * If 0 or negative numbers are given, the operation is not done at all so
   * that in `(op: IO[E, A]).repeat(Schedule.recurs(0)) `, op is not done at all.
   */
  final def recurs(n: Int): Schedule[Any, Int] = forever.whileOutput(_ <= n)

  /**
   * A schedule that waits for the specified amount of time between each
   * input. Returns the number of inputs so far.
   *
   * <pre>
   * |action|-----interval-----|action|-----interval-----|action|
   * </pre>
   */
  final def spaced(interval: Duration): Schedule[Any, Int] =
    forever.delayed(_ + interval.relative)

  /**
   * A schedule that recurs forever, returning the constant for every output.
   */
  final def succeed[A](a: A): Schedule[Any, A] = forever.const(a)

  /**
   * A schedule that recurs forever, returning the constant for every output (by-name version).
   */
  final def succeedLazy[A](a: => A): Schedule[Any, A] = forever.const(a)

  /**
   * A schedule that always recurs without delay, and computes the output
   * through recured application of a function to a base value.
   */
  final def unfold[A](a: => A)(f: A => A): Schedule[Any, A] =
    unfoldM(IO.succeedLazy(a))(f.andThen(IO.succeedLazy[A](_)))

  /**
   * A schedule that always recurs without delay, and computes the output
   * through recured application of a function to a base value.
   */
<<<<<<< HEAD
  final def unfoldM[R: ConformsR, A](a: ZIO[R, Nothing, A])(f: A => ZIO[R, Nothing, A]): ZSchedule[R, Any, A] =
    ZSchedule[R, A, Any, A](a.map(res => (Delay.none, res)), (_, a) => f(a).map(a => Decision.cont(Delay.none, a, a)))
}

object Schedule extends Schedule_Functions {
  @implicitNotFound(
    "The environment type of all Schedule methods must be Any. If you want to use an environment, please use ZSchedule."
  )
  sealed trait ConformsR1[A]

  type ConformsR[A] = ConformsR1[A]
  implicit val ConformsAnyProof: ConformsR1[Any]     = new ConformsR1[Any]   {}
  implicit val ConformsClockProof: ConformsR1[Clock] = new ConformsR1[Clock] {}

}

object ZSchedule extends Schedule_Functions {
  sealed trait ConformsR1[A]

  private val _ConformsR1: ConformsR1[Any] = new ConformsR1[Any] {}

  type ConformsR[A] = ConformsR1[A]
  implicit def ConformsRProof[A]: ConformsR[A] = _ConformsR1.asInstanceOf[ConformsR1[A]]

  implicit val ConformsAnyProof: ConformsR[Any] = _ConformsR1
=======
  final def unfoldM[R, A](a: ZIO[R, Nothing, A])(f: A => ZIO[R, Nothing, A]): ZSchedule[R, Any, A] =
    ZSchedule[R, A, Any, A](a, (_, a) => f(a).map(a => Decision.cont(Duration.Zero, a, a)))
>>>>>>> 6e2589a7

  sealed case class Decision[+A, +B] private[zio] (cont: Boolean, delay: Delay, state: A, finish: () => B) { self =>
    final def bimap[C, D](f: A => C, g: B => D): Decision[C, D] = copy(state = f(state), finish = () => g(finish()))
    final def leftMap[C](f: A => C): Decision[C, B]             = copy(state = f(state))
    final def rightMap[C](f: B => C): Decision[A, C]            = copy(finish = () => f(finish()))

    final def unary_! = copy(cont = !cont)

    final def delayed(f: Delay => Delay): Decision[A, B] = copy(delay = f(delay))

    final def combineWith[C, D](
      that: Decision[C, D]
    )(
      g: (Boolean, Boolean) => Boolean,
      f: (Delay, Delay) => Delay
    ): Decision[(A, C), (B, D)] =
      Decision(
        g(self.cont, that.cont),
        f(self.delay, that.delay),
        (self.state, that.state),
        () => (self.finish(), that.finish())
      )
  }
  object Decision {
    final def cont[A, B](d: Delay, a: A, b: => B): Decision[A, B] =
      Decision(true, d, a, () => b)
    final def done[A, B](d: Delay, a: A, b: => B): Decision[A, B] = Decision(false, d, a, () => b)
  }

  /**
   * A schedule that recurs forever without delay. Returns the elapsed time
   * since the schedule began.
   */
  final val elapsed: ZSchedule[Clock, Any, Duration] = {
    ZSchedule[Clock, Long, Any, Duration](
      clock.nanoTime.map(nt => (Delay.none, nt)),
      (_, start) =>
        clock.nanoTime.map(
          currentTime => Decision.cont(Delay.none, start, Duration.fromNanos(currentTime - start))
        )
    )
  }

  /**
   * A schedule that will recur until the specified duration elapses. Returns
   * the total elapsed time.
   */
  final def duration(duration: Duration): ZSchedule[Clock, Any, Duration] =
    elapsed.untilOutput(_ >= duration)

  /**
   * A schedule that recurs on a fixed interval. Returns the number of
   * repetitions of the schedule so far.
   *
   * If the action run between updates takes longer than the interval, then the
   * action will be run immediately, but re-runs will not "pile up".
   *
   * <pre>
   * |---------interval---------|---------interval---------|
   * |action|                   |action|
   * </pre>
   */
  final def fixed(interval: Duration): ZSchedule[Clock, Any, Int] = interval match {
    case Duration.Infinity                    => once >>> never
    case Duration.Finite(nanos) if nanos == 0 => forever
    case Duration.Finite(nanos) =>
      ZSchedule[Clock, (Long, Int, Int), Any, Int](
        clock.nanoTime.map(nt => (Delay.none, (nt, 1, 0))),
        (_, t) =>
          t match {
            case (start, n0, i) =>
              clock.nanoTime.map { now =>
                val await = (start + n0 * nanos) - now
                val n = 1 +
                  (if (await < 0) ((now - start) / nanos).toInt else n0)

                Decision.cont(Duration.fromNanos(await.max(0L)).relative, (start, n, i + 1), i + 1)
              }
          }
      )
  }

  /**
   * Builds an Schedule capable of running an effect at a given minute and hour, every day
   */
  final def everyDay(minute: Int, hour: Int): ZSchedule[Clock, Nothing, (Long, Long)] = {
    def calculateDelay: Delay = {
      val today        = LocalDate.now()
      val scheduleTime = LocalTime.of(hour, minute)
      val time         = LocalTime.now()

      val scheduleMillis = today.toEpochDay * 24 * 60 * 60 * 1000 + scheduleTime.toNanoOfDay / 1000000

      val delay =
        if (time.get(ChronoField.HOUR_OF_DAY) <= hour && time.get(ChronoField.MINUTE_OF_HOUR) <= minute)
          scheduleMillis
        else
          scheduleMillis + 86400000

      Delay.absolute(delay)
    }

    ZSchedule[Clock, Long, Nothing, (Long, Long)](
      initial0 = clock.currentTime(unit = TimeUnit.MILLISECONDS).map(_ => (calculateDelay, 0L)),
      update0 = (_, timesRan) =>
        clock.currentTime(unit = TimeUnit.MILLISECONDS).map { now =>
          Decision.cont(
            calculateDelay,
            timesRan + 1,
            (timesRan + 1, now)
          )
        }
    )
  }

}<|MERGE_RESOLUTION|>--- conflicted
+++ resolved
@@ -16,18 +16,14 @@
 
 package zio
 
-<<<<<<< HEAD
 import java.time.temporal.ChronoField
 import java.time.{ LocalDate, LocalTime }
 import java.util.concurrent.TimeUnit
 
-import zio.ZSchedule.Decision
-=======
->>>>>>> 6e2589a7
 import zio.clock.Clock
 import zio.delay.Delay
 import zio.duration.Duration
-import zio.random.{ nextDouble, Random }
+import zio.random.nextDouble
 import zio.random.Random
 
 /**
@@ -602,13 +598,17 @@
   final val delay: Schedule[Any, Delay] =
     forever.reconsider[Any, Delay]((_, d) => d.copy(finish = () => d.delay))
 
-  final val duration: ZSchedule[Clock, Delay, (Delay, Duration)] =
+  /**
+   * A schedule that will recur forever with no delay, receiving a delay as input
+   * returning the duration You can chain this onto the end of schedules to find out
+   * what their delay is, e.g. `Schedule.spaced(1.second) >>> Schedule.duration`.
+   */
+  final val duration: ZSchedule[Clock, Delay, Duration] =
     forever
       .reconsider[Delay, Delay]((s, d) => {
         d.rightMap(_ => s)
       })
       .mapM(_.run)
-      .immediately
 
   /**
    * A schedule that never executes. Note that negating this schedule does not
@@ -622,13 +622,8 @@
    */
   final val once: Schedule[Any, Unit] = recurs(1).unit
 
-<<<<<<< HEAD
-  final def apply[R: ConformsR, S, A, B](
+  final def apply[R, S, A, B](
     initial0: ZIO[R, Nothing, (Delay, S)],
-=======
-  final def apply[R, S, A, B](
-    initial0: ZIO[R, Nothing, S],
->>>>>>> 6e2589a7
     update0: (A, S) => ZIO[R, Nothing, ZSchedule.Decision[S, B]]
   ): ZSchedule[R, A, B] =
     new ZSchedule[R, A, B] {
@@ -646,15 +641,8 @@
    * A new schedule derived from the specified schedule which adds the delay
    * specified as output to the existing duration.
    */
-<<<<<<< HEAD
-  final def delayed[R: ConformsR, A](s: ZSchedule[R, A, Delay]): ZSchedule[R, A, Delay] = {
-    val delayed = s.modifyDelay((b, d) => IO.succeed(b + d))
-    delayed.reconsider((_, step) => step.copy(finish = () => step.delay)) // TODO: Dotty doesn't infer this properly
-  }
-=======
-  final def delayed[R, A](s: ZSchedule[R, A, Duration]): ZSchedule[R, A, Duration] =
+  final def delayed[R, A](s: ZSchedule[R, A, Delay]): ZSchedule[R, A, Delay] =
     s.modifyDelay((b, d) => IO.succeed(b + d)).reconsider((_, step) => step.copy(finish = () => step.delay))
->>>>>>> 6e2589a7
 
   /**
    * A schedule that recurs for as long as the predicate evaluates to true.
@@ -685,8 +673,7 @@
    * repetitions so far. Returns the current duration between recurrences.
    */
   final def exponential(base: Duration, factor: Double = 2.0): ZSchedule[Clock, Any, (Delay, Duration)] =
-    (delayed[Any, Any](forever.map(i => base.relative * math.pow(factor, i.doubleValue))) >>> duration)
-      .contramap(_ => Delay.none)
+    (delayed[Any, Any](forever.map(i => base.relative * math.pow(factor, i.doubleValue))) >>> duration).immediately
 
   /**
    * A schedule that always recurs, increasing delays by summing the
@@ -696,7 +683,7 @@
   final def fibonacci(one: Duration): ZSchedule[Clock, Any, (Delay, Duration)] =
     (delayed[Any, Any](unfold[(Duration, Duration)]((Duration.Zero, one)) {
       case (a1, a2) => (a2, a1 + a2)
-    }.map(_._1.relative)) >>> duration).contramap(_ => Delay.none)
+    }.map(_._1.relative)) >>> duration).immediately
 
   /**
    * A schedule that recurs forever, mapping input values through the
@@ -719,7 +706,7 @@
    * repetitions so far. Returns the current duration between recurrences.
    */
   final def linear(base: Duration): ZSchedule[Clock, Any, (Delay, Duration)] =
-    (delayed[Any, Any](forever.map(i => base.relative * i.doubleValue())) >>> duration).contramap(_ => Delay.none)
+    (delayed[Any, Any](forever.map(i => base.relative * i.doubleValue())) >>> duration).immediately
 
   /**
    * A schedule that recurs forever, dumping input values to the specified
@@ -769,36 +756,8 @@
    * A schedule that always recurs without delay, and computes the output
    * through recured application of a function to a base value.
    */
-<<<<<<< HEAD
-  final def unfoldM[R: ConformsR, A](a: ZIO[R, Nothing, A])(f: A => ZIO[R, Nothing, A]): ZSchedule[R, Any, A] =
+  final def unfoldM[R, A](a: ZIO[R, Nothing, A])(f: A => ZIO[R, Nothing, A]): ZSchedule[R, Any, A] =
     ZSchedule[R, A, Any, A](a.map(res => (Delay.none, res)), (_, a) => f(a).map(a => Decision.cont(Delay.none, a, a)))
-}
-
-object Schedule extends Schedule_Functions {
-  @implicitNotFound(
-    "The environment type of all Schedule methods must be Any. If you want to use an environment, please use ZSchedule."
-  )
-  sealed trait ConformsR1[A]
-
-  type ConformsR[A] = ConformsR1[A]
-  implicit val ConformsAnyProof: ConformsR1[Any]     = new ConformsR1[Any]   {}
-  implicit val ConformsClockProof: ConformsR1[Clock] = new ConformsR1[Clock] {}
-
-}
-
-object ZSchedule extends Schedule_Functions {
-  sealed trait ConformsR1[A]
-
-  private val _ConformsR1: ConformsR1[Any] = new ConformsR1[Any] {}
-
-  type ConformsR[A] = ConformsR1[A]
-  implicit def ConformsRProof[A]: ConformsR[A] = _ConformsR1.asInstanceOf[ConformsR1[A]]
-
-  implicit val ConformsAnyProof: ConformsR[Any] = _ConformsR1
-=======
-  final def unfoldM[R, A](a: ZIO[R, Nothing, A])(f: A => ZIO[R, Nothing, A]): ZSchedule[R, Any, A] =
-    ZSchedule[R, A, Any, A](a, (_, a) => f(a).map(a => Decision.cont(Duration.Zero, a, a)))
->>>>>>> 6e2589a7
 
   sealed case class Decision[+A, +B] private[zio] (cont: Boolean, delay: Delay, state: A, finish: () => B) { self =>
     final def bimap[C, D](f: A => C, g: B => D): Decision[C, D] = copy(state = f(state), finish = () => g(finish()))
