--- conflicted
+++ resolved
@@ -44,11 +44,7 @@
    * Combines this layer with the specified layer, producing a new layer that
    * has the inputs of both layers, and the outputs of both layers.
    */
-<<<<<<< HEAD
-  final def ++[E1 >: E, RIn2, ROut1 >: ROut, ROut2](that: ZLayer[RIn2, E1, ROut2])(implicit ev: Has.AreHas[ROut1, ROut2], tagged: Tagged[ROut2]): ZLayer[RIn with RIn2, E1, ROut1 with ROut2] =
-=======
-  def ++[E1 >: E, RIn2, ROut1 >: ROut, ROut2](that: ZLayer[RIn2, E1, ROut2])(implicit ev: Has.AreHas[ROut1, ROut2], tagged: Tag[ROut2]): ZLayer[RIn with RIn2, E1, ROut1 with ROut2] =
->>>>>>> 30efff58
+  final def ++[E1 >: E, RIn2, ROut1 >: ROut, ROut2](that: ZLayer[RIn2, E1, ROut2])(implicit ev: Has.AreHas[ROut1, ROut2], tag: Tag[ROut2]): ZLayer[RIn with RIn2, E1, ROut1 with ROut2] =
     self.zipWithPar(that)(ev.union[ROut1, ROut2])
 
   /**
@@ -189,11 +185,7 @@
   /**
    * Updates one of the services output by this layer.
    */
-<<<<<<< HEAD
-  final def update[A: Tagged](f: A => A)(implicit ev1: Has.IsHas[ROut], ev2: ROut <:< Has[A]): ZLayer[RIn, E, ROut] =
-=======
-  def update[A: Tag](f: A => A)(implicit ev1: Has.IsHas[ROut], ev2: ROut <:< Has[A]): ZLayer[RIn, E, ROut] =
->>>>>>> 30efff58
+  final def update[A: Tag](f: A => A)(implicit ev1: Has.IsHas[ROut], ev2: ROut <:< Has[A]): ZLayer[RIn, E, ROut] =
     self >>> ZLayer.fromFunctionMany(ev1.update[ROut, A](_, f))
 
   /**
@@ -300,11 +292,7 @@
    * Constructs a layer from the environment using the specified effectful
    * resourceful function.
    */
-<<<<<<< HEAD
-  def fromFunctionManaged[A, E, B: Tagged](f: A => ZManaged[Any, E, B]): ZLayer[A, E, Has[B]] =
-=======
-  def fromFunctionManaged[A, E, B: Tag](f: A => Managed[E, B]): ZLayer[A, E, Has[B]] =
->>>>>>> 30efff58
+  def fromFunctionManaged[A, E, B: Tag](f: A => ZManaged[Any, E, B]): ZLayer[A, E, Has[B]] =
     fromManaged(ZManaged.fromFunctionM(f))
 
   /**
