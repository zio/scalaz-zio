/*
 * Copyright 2020-2021 John A. De Goes and the ZIO Contributors
 *
 * Licensed under the Apache License, Version 2.0 (the "License");
 * you may not use this file except in compliance with the License.
 * You may obtain a copy of the License at
 *
 *     http://www.apache.org/licenses/LICENSE-2.0
 *
 * Unless required by applicable law or agreed to in writing, software
 * distributed under the License is distributed on an "AS IS" BASIS,
 * WITHOUT WARRANTIES OR CONDITIONS OF ANY KIND, either express or implied.
 * See the License for the specific language governing permissions and
 * limitations under the License.
 */

package zio

import zio.Exit._
import zio.stacktracer.TracingImplicits.disableAutoTrace

import java.util.concurrent.atomic.{AtomicReference, LongAdder}
import scala.collection.immutable.SortedSet

/**
 * A `Supervisor[A]` is allowed to supervise the launching and termination of
 * fibers, producing some visible value of type `A` from the supervision.
 */
abstract class Supervisor[+A] { self =>

  /**
   * Maps this supervisor to another one, which has the same effect, but whose
   * value has been transformed by the specified function.
   */
  def map[B](f: A => B): Supervisor[B] =
    new Supervisor.ProxySupervisor(trace => value(trace).map(f)(trace), self)

  /**
   * Returns an effect that succeeds with the value produced by this
   * supervisor. This value may change over time, reflecting what the
   * supervisor produces as it supervises fibers.
   */
  def value(implicit trace: ZTraceElement): UIO[A]

  /**
   * Returns a new supervisor that performs the function of this supervisor,
   * and the function of the specified supervisor, producing a tuple of the
   * outputs produced by both supervisors.
   */
  final def ++[B](that0: Supervisor[B]): Supervisor[(A, B)] =
    new Supervisor[(A, B)] {
      lazy val that = that0

      def value(implicit trace: ZTraceElement) = self.value zip that.value

      def unsafeOnStart[R, E, A](
        environment: R,
        effect: ZIO[R, E, A],
        parent: Option[Fiber.Runtime[Any, Any]],
        fiber: Fiber.Runtime[E, A]
      ): Unit =
        try self.unsafeOnStart(environment, effect, parent, fiber)
        finally that.unsafeOnStart(environment, effect, parent, fiber)

      def unsafeOnEnd[R, E, A](value: Exit[E, A], fiber: Fiber.Runtime[E, A]): Unit = {
        self.unsafeOnEnd(value, fiber)
        that.unsafeOnEnd(value, fiber)
      }
    }

  private[zio] def unsafeOnStart[R, E, A](
    environment: R,
    effect: ZIO[R, E, A],
    parent: Option[Fiber.Runtime[Any, Any]],
    fiber: Fiber.Runtime[E, A]
  ): Unit

  private[zio] def unsafeOnEnd[R, E, A](value: Exit[E, A], fiber: Fiber.Runtime[E, A]): Unit
}
object Supervisor {
  import zio.internal._

  final case class RuntimeStats(
    milliLifetimes: Seq[Long],
    secondLifetimes: Seq[Long],
    minuteLifetimes: Seq[Long],
    fiberFailures: Map[_, Long],
    started: Long,
    ended: Long,
    successes: Long,
    failures: Long,
    defects: Long
  )

  /**
   * Returns a supervisor that tracks statistics on fibers.
   */
  def runtimeStats: Supervisor[RuntimeStats] =
    new Supervisor[RuntimeStats] {
      val milliLifetimes  = LongHistogram.make(1, 1000)
      val secondLifetimes = LongHistogram.make(1, 60)
      val minuteLifetimes = LongHistogram.make(1, 60)
      val fiberFailures   = FiniteHistogram.make[Class[_]]()
      val started         = new LongAdder()
      val ended           = new LongAdder()
      val successes       = new LongAdder()
      val failures        = new LongAdder()
      val defects         = new LongAdder()

<<<<<<< HEAD
      def value(implicit trace: ZTraceElement): UIO[RuntimeStats] = UIO(RuntimeStats())
=======
      def value: UIO[RuntimeStats] =
        UIO(
          RuntimeStats(
            milliLifetimes.snapshot(),
            secondLifetimes.snapshot(),
            minuteLifetimes.snapshot(),
            fiberFailures.snapshot(),
            started.sum(),
            ended.sum(),
            successes.sum(),
            failures.sum(),
            defects.sum()
          )
        )
>>>>>>> 25faa649

      def unsafeOnStart[R, E, A](
        environment: R,
        effect: ZIO[R, E, A],
        parent: Option[Fiber.Runtime[Any, Any]],
        fiber: Fiber.Runtime[E, A]
      ): Unit = started.increment()

      def unsafeOnEnd[R, E, A](value: Exit[E, A], fiber: Fiber.Runtime[E, A]): Unit = {
        val startTime = fiber.id.startTimeMillis
        val endTime   = java.lang.System.currentTimeMillis()

        val millis  = endTime - startTime
        val seconds = millis / 1000
        val minutes = seconds / 60

        ended.increment()

        milliLifetimes.add(millis)
        secondLifetimes.add(seconds)
        minuteLifetimes.add(minutes)

        value match {
          case Success(_) => successes.increment()
          case Failure(cause) =>
            failures.increment()

            cause.failureOption match {
              case Some(error) =>
                defects.increment()
                fiberFailures.add(error.getClass())

              case None =>
                cause.defects.headOption.foreach(error => fiberFailures.add(error.getClass()))
            }
        }
      }
    }

  /**
   * Creates a new supervisor that tracks children in a set.
   *
   * @param weak Whether or not to track the children in a weak set, if
   *             possible (platform-dependent).
   */
  def track(weak: Boolean)(implicit trace: ZTraceElement): UIO[Supervisor[Chunk[Fiber.Runtime[Any, Any]]]] = UIO {
    val set: java.util.Set[Fiber.Runtime[Any, Any]] =
      if (weak) Platform.newWeakSet[Fiber.Runtime[Any, Any]]()
      else new java.util.HashSet[Fiber.Runtime[Any, Any]]()

    new Supervisor[Chunk[Fiber.Runtime[Any, Any]]] {
      def value(implicit trace: ZTraceElement): UIO[Chunk[Fiber.Runtime[Any, Any]]] =
        UIO.succeed(
          Sync(set)(Chunk.fromArray(set.toArray[Fiber.Runtime[Any, Any]](Array[Fiber.Runtime[Any, Any]]())))
        )

      def unsafeOnStart[R, E, A](
        environment: R,
        effect: ZIO[R, E, A],
        parent: Option[Fiber.Runtime[Any, Any]],
        fiber: Fiber.Runtime[E, A]
      ): Unit = {
        Sync(set)(set.add(fiber))
        ()
      }

      def unsafeOnEnd[R, E, A](value: Exit[E, A], fiber: Fiber.Runtime[E, A]): Unit = {
        Sync(set)(set.remove(fiber))
        ()
      }
    }
  }

  @deprecated("use fromZIO", "2.0.0")
  def fromEffect[A](value: UIO[A]): Supervisor[A] = new ConstSupervisor(_ => value)

  def fromZIO[A](value: UIO[A]): Supervisor[A] = new ConstSupervisor(_ => value)

  /**
   * Creates a new supervisor that tracks children in a set.
   */
  def fibersIn(
    ref: AtomicReference[SortedSet[Fiber.Runtime[Any, Any]]]
  )(implicit trace: ZTraceElement): UIO[Supervisor[SortedSet[Fiber.Runtime[Any, Any]]]] =
    UIO {

      new Supervisor[SortedSet[Fiber.Runtime[Any, Any]]] {
        def value(implicit trace: ZTraceElement): UIO[SortedSet[Fiber.Runtime[Any, Any]]] =
          ZIO.succeed(ref.get)

        def unsafeOnStart[R, E, A](
          environment: R,
          effect: ZIO[R, E, A],
          parent: Option[Fiber.Runtime[Any, Any]],
          fiber: Fiber.Runtime[E, A]
        ): Unit = {
          var loop = true
          while (loop) {
            val set = ref.get
            loop = !ref.compareAndSet(set, set + fiber)
          }
        }

        def unsafeOnEnd[R, E, A](value: Exit[E, A], fiber: Fiber.Runtime[E, A]): Unit = {
          var loop = true
          while (loop) {
            val set = ref.get
            loop = !ref.compareAndSet(set, set - fiber)
          }
        }
      }
    }

  /**
   * A supervisor that doesn't do anything in response to supervision events.
   */
  val none: Supervisor[Unit] = new ConstSupervisor(_ => ZIO.unit)

  private class ConstSupervisor[A](value0: ZTraceElement => UIO[A]) extends Supervisor[A] {
    def value(implicit trace: ZTraceElement): UIO[A] = value0(trace)

    def unsafeOnStart[R, E, A](
      environment: R,
      effect: ZIO[R, E, A],
      parent: Option[Fiber.Runtime[Any, Any]],
      fiber: Fiber.Runtime[E, A]
    ): Unit = ()

    def unsafeOnEnd[R, E, A](value: Exit[E, A], fiber: Fiber.Runtime[E, A]): Unit = ()
  }

  private class ProxySupervisor[A](value0: ZTraceElement => UIO[A], underlying: Supervisor[Any]) extends Supervisor[A] {
    def value(implicit trace: ZTraceElement): UIO[A] = value0(trace)

    def unsafeOnStart[R, E, A](
      environment: R,
      effect: ZIO[R, E, A],
      parent: Option[Fiber.Runtime[Any, Any]],
      fiber: Fiber.Runtime[E, A]
    ): Unit = underlying.unsafeOnStart(environment, effect, parent, fiber)

    def unsafeOnEnd[R, E, A](value: Exit[E, A], fiber: Fiber.Runtime[E, A]): Unit =
      underlying.unsafeOnEnd(value, fiber)
  }
}<|MERGE_RESOLUTION|>--- conflicted
+++ resolved
@@ -107,10 +107,7 @@
       val failures        = new LongAdder()
       val defects         = new LongAdder()
 
-<<<<<<< HEAD
-      def value(implicit trace: ZTraceElement): UIO[RuntimeStats] = UIO(RuntimeStats())
-=======
-      def value: UIO[RuntimeStats] =
+      def value(implicit trace: ZTraceElement): UIO[RuntimeStats] =
         UIO(
           RuntimeStats(
             milliLifetimes.snapshot(),
@@ -124,7 +121,6 @@
             defects.sum()
           )
         )
->>>>>>> 25faa649
 
       def unsafeOnStart[R, E, A](
         environment: R,
