/*
 * Copyright 2017-2022 John A. De Goes and the ZIO Contributors
 *
 * Licensed under the Apache License, Version 2.0 (the "License");
 * you may not use this file except in compliance with the License.
 * You may obtain a copy of the License at
 *
 *     http://www.apache.org/licenses/LICENSE-2.0
 *
 * Unless required by applicable law or agreed to in writing, software
 * distributed under the License is distributed on an "AS IS" BASIS,
 * WITHOUT WARRANTIES OR CONDITIONS OF ANY KIND, either express or implied.
 * See the License for the specific language governing permissions and
 * limitations under the License.
 */

import zio.TagVersionSpecific
import zio.internal.stacktracer.Tracer
import zio.stacktracer.TracingImplicits.disableAutoTrace

import scala.reflect.ClassTag

package object zio
    extends BuildFromCompat
    with EitherCompat
    with IntersectionTypeCompat
    with VersionSpecific
    with DurationModule {

  type ZEnv = Clock with Console with System with Random

  type ZNothing <: Nothing

  type IO[+E, +A]   = ZIO[Any, E, A]         // Succeed with an `A`, may fail with `E`        , no requirements.
  type Task[+A]     = ZIO[Any, Throwable, A] // Succeed with an `A`, may fail with `Throwable`, no requirements.
  type RIO[-R, +A]  = ZIO[R, Throwable, A]   // Succeed with an `A`, may fail with `Throwable`, requires an `R`.
  type UIO[+A]      = ZIO[Any, Nothing, A]   // Succeed with an `A`, cannot fail              , no requirements.
  type URIO[-R, +A] = ZIO[R, Nothing, A]     // Succeed with an `A`, cannot fail              , requires an `R`.

  val IO: ZIO.type   = ZIO
  val Task: ZIO.type = ZIO
  val RIO: ZIO.type  = ZIO
  val UIO: ZIO.type  = ZIO
  val URIO: ZIO.type = ZIO

  type RLayer[-RIn, +ROut]  = ZLayer[RIn, Throwable, ROut]
  type URLayer[-RIn, +ROut] = ZLayer[RIn, Nothing, ROut]
  type Layer[+E, +ROut]     = ZLayer[Any, E, ROut]
  type ULayer[+ROut]        = ZLayer[Any, Nothing, ROut]
  type TaskLayer[+ROut]     = ZLayer[Any, Throwable, ROut]

  type ZTraceElement = Tracer.instance.Type with Tracer.Traced

  trait Tag[A] extends EnvironmentTag[A] {
    def tag: LightTypeTag
  }

  object Tag extends TagVersionSpecific {
    def apply[A](implicit tag0: EnvironmentTag[A]): Tag[A] =
      new Tag[A] {
        def tag: zio.LightTypeTag           = tag0.tag
        override def closestClass: Class[_] = tag0.closestClass
      }
  }

<<<<<<< HEAD
  trait IsNotIntersection[A] extends Serializable

  object IsNotIntersection extends IsNotIntersectionVersionSpecific {
    def apply[A: IsNotIntersection]: IsNotIntersection[A] = implicitly[IsNotIntersection[A]]
  }

  private[zio] type Callback[E, A] = (Exit[E, A], FiberRefs) => Any
=======
  private[zio] type Callback[E, A] = Exit[E, A] => Any
>>>>>>> 3d67af5f
}<|MERGE_RESOLUTION|>--- conflicted
+++ resolved
@@ -63,15 +63,5 @@
       }
   }
 
-<<<<<<< HEAD
-  trait IsNotIntersection[A] extends Serializable
-
-  object IsNotIntersection extends IsNotIntersectionVersionSpecific {
-    def apply[A: IsNotIntersection]: IsNotIntersection[A] = implicitly[IsNotIntersection[A]]
-  }
-
   private[zio] type Callback[E, A] = (Exit[E, A], FiberRefs) => Any
-=======
-  private[zio] type Callback[E, A] = Exit[E, A] => Any
->>>>>>> 3d67af5f
 }