package zio

import zio.clock.Clock
import zio.duration.Duration
import zio.Exit.Cause
import zio.internal.{ Executor, Platform }

import scala.concurrent.ExecutionContext

object TaskR {

  /**
   * See [[zio.ZIO.absolve]]
   */
  final def absolve[R, A](v: TaskR[R, Either[Throwable, A]]): TaskR[R, A] =
    ZIO.absolve(v)

  /**
   * See [[zio.ZIO.allowInterrupt]]
   */
  final def allowInterrupt: UIO[Unit] =
    ZIO.allowInterrupt

  /**
   * See [[zio.ZIO.apply]] 
   */
  def apply[A](a: => A): Task[A] = ZIO.apply(a)

  /**
   * See [[zio.ZIO.access]]
   */
  final def access[R]: ZIO.AccessPartiallyApplied[R] =
    ZIO.access

  /**
   * See [[zio.ZIO.accessM]]
   */
  final def accessM[R]: ZIO.AccessMPartiallyApplied[R] =
    ZIO.accessM

  /**
   * See [[zio.ZIO.bracket]]
   */
  final def bracket[R, A](acquire: TaskR[R, A]): ZIO.BracketAcquire[R, Throwable, A] =
    ZIO.bracket(acquire)

  /**
   * See [[zio.ZIO.bracket]]
   */
  final def bracket[R, A, B](
    acquire: TaskR[R, A],
    release: A => ZIO[R, Nothing, _],
    use: A => TaskR[R, B]
  ): TaskR[R, B] = ZIO.bracket(acquire, release, use)

  /**
   * See [[zio.ZIO.bracketExit]]
   */
  final def bracketExit[R, A](acquire: TaskR[R, A]): ZIO.BracketExitAcquire[R, Throwable, A] =
    ZIO.bracketExit(acquire)

  /**
   * See [[zio.ZIO.bracketExit]]
   */
  final def bracketExit[R, A, B](
    acquire: TaskR[R, A],
    release: (A, Exit[Throwable, B]) => ZIO[R, Nothing, _],
    use: A => TaskR[R, B]
  ): TaskR[R, B] =
    ZIO.bracketExit(acquire, release, use)

  /**
   * See [[zio.ZIO.checkInterruptible]]
   */
  final def checkInterruptible[R, A](f: InterruptStatus => TaskR[R, A]): TaskR[R, A] =
    ZIO.checkInterruptible(f)

  /**
   * See [[zio.ZIO.children]]
   */
  final def children: UIO[IndexedSeq[Fiber[_, _]]] = ZIO.children

  /**
   * See [[zio.ZIO.collectAll]]
   */
  final def collectAll[R, A](in: Iterable[TaskR[R, A]]): TaskR[R, List[A]] =
    ZIO.collectAll(in)

  /**
   * See [[zio.ZIO.collectAllPar]]
   */
  final def collectAllPar[R, A](as: Iterable[TaskR[R, A]]): TaskR[R, List[A]] =
    ZIO.collectAllPar(as)

  /**
   * See [[zio.ZIO.collectAllParN]]
   */
  final def collectAllParN[R, A](n: Long)(as: Iterable[TaskR[R, A]]): TaskR[R, List[A]] =
    ZIO.collectAllParN(n)(as)

  /**
   * See [[zio.ZIO.descriptor]]
   */
  final def descriptor: UIO[Fiber.Descriptor] = ZIO.descriptor

  /**
   * See [[zio.ZIO.descriptorWith]]
   */
  final def descriptorWith[R, A](f: Fiber.Descriptor => TaskR[R, A]): TaskR[R, A] =
    ZIO.descriptorWith(f)

  /**
   * See [[zio.ZIO.die]]
   */
  final def die(t: Throwable): UIO[Nothing] = ZIO.die(t)

  /**
   * See [[zio.ZIO.dieMessage]]
   */
  final def dieMessage(message: String): UIO[Nothing] = ZIO.dieMessage(message)

  /**
   * See [[zio.ZIO.done]]
   */
  final def done[A](r: Exit[Throwable, A]): Task[A] = ZIO.done(r)

  /**
   * See [[zio.ZIO.effect]]
   */
  final def effect[A](effect: => A): Task[A] = ZIO.effect(effect)

  /**
   * See [[zio.ZIO.effectAsync]]
   */
  final def effectAsync[R, A](register: (TaskR[R, A] => Unit) => Unit): TaskR[R, A] =
    ZIO.effectAsync(register)

  /**
   * See [[zio.ZIO.effectAsyncMaybe]]
   */
  final def effectAsyncMaybe[A](register: (Task[A] => Unit) => Option[Task[A]]): Task[A] =
    ZIO.effectAsyncMaybe(register)

  /**
   * See [[zio.ZIO.effectAsyncM]]
   */
  final def effectAsyncM[R, A](register: (TaskR[R, A] => Unit) => ZIO[R, Nothing, _]): TaskR[R, A] =
    ZIO.effectAsyncM(register)

  /**
   * See [[zio.ZIO.effectAsyncInterrupt]]
   */
  final def effectAsyncInterrupt[R, A](register: (TaskR[R, A] => Unit) => Either[Canceler, TaskR[R, A]]): TaskR[R, A] =
    ZIO.effectAsyncInterrupt(register)

  /**
   * See [[zio.ZIO.effectTotal]]
   */
  final def effectTotal[A](effect: => A): UIO[A] = ZIO.effectTotal(effect)

  /**
   * See [[zio.ZIO.environment]]
   */
  final def environment[R]: ZIO[R, Nothing, R] = ZIO.environment

  /**
   * See [[zio.ZIO.fail]]
   */
  final def fail(error: Throwable): Task[Nothing] = ZIO.fail(error)

  /**
   * See [[zio.ZIO.flatten]]
   */
  final def flatten[R, A](taskr: TaskR[R, TaskR[R, A]]): TaskR[R, A] =
    ZIO.flatten(taskr)

  /**
   * See [[zio.ZIO.foldLeft]]
   */
  final def foldLeft[R, S, A](in: Iterable[A])(zero: S)(f: (S, A) => TaskR[R, S]): TaskR[R, S] =
    ZIO.foldLeft(in)(zero)(f)

  /**
   * See [[zio.ZIO.foreach]]
   */
  final def foreach[R, A, B](in: Iterable[A])(f: A => TaskR[R, B]): TaskR[R, List[B]] =
    ZIO.foreach(in)(f)

  /**
   * See [[zio.ZIO.foreachPar]]
   */
  final def foreachPar[R, A, B](as: Iterable[A])(fn: A => TaskR[R, B]): TaskR[R, List[B]] =
    ZIO.foreachPar(as)(fn)

  /**
   * See [[zio.ZIO.foreachParN]]
   */
  final def foreachParN[R, A, B](n: Long)(as: Iterable[A])(fn: A => TaskR[R, B]): TaskR[R, List[B]] =
    ZIO.foreachParN(n)(as)(fn)

  /**
   * See [[zio.ZIO.foreach_]]
   */
  final def foreach_[R, A](as: Iterable[A])(f: A => TaskR[R, _]): TaskR[R, Unit] =
    ZIO.foreach_(as)(f)

  /**
   * See [[zio.ZIO.foreachPar_]]
   */
  final def foreachPar_[R, A, B](as: Iterable[A])(f: A => TaskR[R, _]): TaskR[R, Unit] =
    ZIO.foreachPar_(as)(f)

  /**
   * See [[zio.ZIO.foreachParN_]]
   */
  final def foreachParN_[R, A, B](n: Long)(as: Iterable[A])(f: A => TaskR[R, _]): TaskR[R, Unit] =
    ZIO.foreachParN_(n)(as)(f)

  /**
   * See [[zio.ZIO.forkAll]]
   */
  final def forkAll[R, A](as: Iterable[TaskR[R, A]]): ZIO[R, Nothing, Fiber[Throwable, List[A]]] =
    ZIO.forkAll(as)

  /**
   * See [[zio.ZIO.forkAll_]]
   */
  final def forkAll_[R, A](as: Iterable[TaskR[R, A]]): ZIO[R, Nothing, Unit] =
    ZIO.forkAll_(as)

  /**
   * See [[zio.ZIO.fromEither]]
   */
  final def fromEither[A](v: => Either[Throwable, A]): Task[A] =
    ZIO.fromEither(v)

  /**
   * See [[zio.ZIO.fromFiber]]
   */
  final def fromFiber[A](fiber: => Fiber[Throwable, A]): Task[A] =
    ZIO.fromFiber(fiber)

  /**
   * See [[zio.ZIO.fromFiberM]]
   */
  final def fromFiberM[A](fiber: Task[Fiber[Throwable, A]]): Task[A] =
    ZIO.fromFiberM(fiber)

  /**
   * See [[zio.ZIO.fromFunction]]
   */
  final def fromFunction[R, A](f: R => A): ZIO[R, Nothing, A] =
    ZIO.fromFunction(f)

  /**
   * See [[zio.ZIO.fromFunctionM]]
   */
  final def fromFunctionM[R, A](f: R => Task[A]): TaskR[R, A] =
    ZIO.fromFunctionM(f)

  /**
   * See [[zio.ZIO.fromFuture]]
   */
  final def fromFuture[A](make: ExecutionContext => scala.concurrent.Future[A]): Task[A] =
    ZIO.fromFuture(make)

  /**
   * See [[zio.ZIO.fromTry]]
   */
  final def fromTry[A](value: => scala.util.Try[A]): Task[A] =
    ZIO.fromTry(value)

  /**
   * See [[zio.ZIO.halt]]
   */
  final def halt(cause: Cause[Throwable]): Task[Nothing] = ZIO.halt(cause)

  /**
   * See [[zio.ZIO.identity]]
   */
  final def identity[R]: ZIO[R, Nothing, R] = ZIO.identity

  /**
   * See [[zio.ZIO.interrupt]]
   */
  final val interrupt: UIO[Nothing] = ZIO.interrupt

  /**
<<<<<<< HEAD
   * See [[zio.ZIO.halt]] 
   */
  final def interruptChildren[R, A](taskr: TaskR[R, A]): TaskR[R, A] = ZIO.interruptChildren(taskr)

  /**
=======
>>>>>>> 566d353d
   * See [[zio.ZIO.interruptible]]
   */
  final def interruptible[R, A](taskr: TaskR[R, A]): TaskR[R, A] =
    ZIO.interruptible(taskr)

  /**
   * See [[zio.ZIO.interruptibleMask]]
   */
  final def interruptibleMask[R, A](k: ZIO.InterruptStatusRestore => TaskR[R, A]): TaskR[R, A] =
    ZIO.interruptibleMask(k)

  /**
   * See [[zio.ZIO.lock]]
   */
  final def lock[R, A](executor: Executor)(taskr: TaskR[R, A]): TaskR[R, A] =
    ZIO.lock(executor)(taskr)

  /**
   * See [[zio.ZIO.mergeAll]]
   */
  final def mergeAll[R, A, B](in: Iterable[TaskR[R, A]])(zero: B)(f: (B, A) => B): TaskR[R, B] =
    ZIO.mergeAll(in)(zero)(f)

  /**
   * See [[zio.ZIO.mergeAllPar]]
   */
  final def mergeAllPar[R, A, B](in: Iterable[TaskR[R, A]])(zero: B)(f: (B, A) => B): TaskR[R, B] =
    ZIO.mergeAllPar(in)(zero)(f)

  /**
   * See [[zio.ZIO.never]]
   */
  final val never: UIO[Nothing] = ZIO.never

  /**
   * See [[zio.ZIO.provide]]
   */
  final def provide[R, A](r: R): TaskR[R, A] => Task[A] =
    ZIO.provide(r)

  /**
   * See [[zio.ZIO.raceAll]]
   */
  final def raceAll[R, R1 <: R, A](taskr: TaskR[R, A], taskrs: Iterable[TaskR[R1, A]]): TaskR[R1, A] =
    ZIO.raceAll(taskr, taskrs)

  /**
   * See [[zio.ZIO.reduceAll]]
   */
  final def reduceAll[R, R1 <: R, A](a: TaskR[R, A], as: Iterable[TaskR[R1, A]])(f: (A, A) => A): TaskR[R1, A] =
    ZIO.reduceAll(a, as)(f)

  /**
   * See [[zio.ZIO.reduceAllPar]]
   */
  final def reduceAllPar[R, R1 <: R, A](a: TaskR[R, A], as: Iterable[TaskR[R1, A]])(f: (A, A) => A): TaskR[R1, A] =
    ZIO.reduceAllPar(a, as)(f)

  /**
   * See [[zio.ZIO.require]]
   */
  final def require[R, A](error: Throwable): IO[Throwable, Option[A]] => IO[Throwable, A] =
    ZIO.require(error)

  /**
   * See [[zio.ZIO.reserve]]
   */
  def reserve[R, A, B](reservation: TaskR[R, Reservation[R, Throwable, A]])(use: A => TaskR[R, B]): TaskR[R, B] =
    ZIO.reserve(reservation)(use)

  /**
   * See [[zio.ZIO.runtime]]
   */
  final def runtime[R]: ZIO[R, Nothing, Runtime[R]] = ZIO.runtime

  /**
   * See [[zio.ZIO.sleep]]
   */
  final def sleep(duration: Duration): TaskR[Clock, Unit] =
    ZIO.sleep(duration)

  /**
   * See [[zio.ZIO.succeed]]
   */
  final def succeed[A](a: A): UIO[A] = ZIO.succeed(a)

  /**
   * See [[zio.ZIO.succeedLazy]]
   */
  final def succeedLazy[A](a: => A): UIO[A] = ZIO.succeedLazy(a)

<<<<<<< HEAD
  // /**
  //  * See [[zio.ZIO.supervise]]
  //  */
  // final def supervise[R, A](taskr: TaskR[R, A]): TaskR[R, A] =
  //   ZIO.supervise(taskr)
  //
  // /**
  //  * See [[zio.ZIO.superviseWith]]
  //  */
  // final def superviseWith[R, A](taskr: TaskR[R, A])(supervisor: IndexedSeq[Fiber[_, _]] => ZIO[R, Nothing, _]): TaskR[R, A] =
  //   ZIO.superviseWith(taskr)(supervisor)
=======
  /**
   * See [[zio.ZIO.interruptChildren]]
   */
  final def interruptChildren[R, A](taskr: TaskR[R, A]): TaskR[R, A] =
    ZIO.interruptChildren(taskr)

  /**
   * See [[zio.ZIO.handleChildrenWith]]
   */
  final def handleChildrenWith[R, A](
    taskr: TaskR[R, A]
  )(supervisor: IndexedSeq[Fiber[_, _]] => ZIO[R, Nothing, _]): TaskR[R, A] =
    ZIO.handleChildrenWith(taskr)(supervisor)
>>>>>>> 566d353d

  /**
   * See [[zio.ZIO.supervised]]
   */
  final def supervised[R, A](taskr: TaskR[R, A]): TaskR[R, A] =
    ZIO.supervised(taskr)

  /**
   * See [[zio.ZIO.suspend]]
   */
  final def suspend[R, A](taskr: => TaskR[R, A]): TaskR[R, A] =
    ZIO.suspend(taskr)

  /**
   * [[zio.ZIO.suspendWith]]
   */
  final def suspendWith[A](io: Platform => UIO[A]): UIO[A] =
    new ZIO.SuspendWith(io)

  /**
   * See [[zio.ZIO.swap]]
   */
  final def swap[R, A, B](implicit ev: R <:< (A, B)): TaskR[R, (B, A)] =
    ZIO.swap

  /**
   * See [[zio.ZIO.trace]]
   * */
  final def trace: UIO[ZTrace] = ZIO.trace

  /**
   * See [[zio.ZIO.traced]]
   */
  final def traced[R, A](zio: TaskR[R, A]): TaskR[R, A] = ZIO.traced(zio)

  /**
   * See [[zio.ZIO.unit]]
   */
  final val unit: UIO[Unit] = ZIO.unit

  /**
   * See [[zio.ZIO.uninterruptible]]
   */
  final def uninterruptible[R, A](taskr: TaskR[R, A]): TaskR[R, A] =
    ZIO.uninterruptible(taskr)

  /**
   * See [[zio.ZIO.uninterruptibleMask]]
   */
  final def uninterruptibleMask[R, A](k: ZIO.InterruptStatusRestore => TaskR[R, A]): TaskR[R, A] =
    ZIO.uninterruptibleMask(k)

  /**
   * See [[zio.ZIO.untraced]]
   */
  final def untraced[R, A](zio: TaskR[R, A]): TaskR[R, A] = ZIO.untraced(zio)

  /**
   * See [[zio.ZIO.yieldNow]]
   */
  final val yieldNow: UIO[Unit] = ZIO.yieldNow

  /**
   * See [[zio.ZIO._1]]
   */
  final def _1[R, A, B](implicit ev: R <:< (A, B)): TaskR[R, A] = ZIO._1

  /**
   * See [[zio.ZIO._2]]
   */
  final def _2[R, A, B](implicit ev: R <:< (A, B)): TaskR[R, B] = ZIO._2

}<|MERGE_RESOLUTION|>--- conflicted
+++ resolved
@@ -286,14 +286,6 @@
   final val interrupt: UIO[Nothing] = ZIO.interrupt
 
   /**
-<<<<<<< HEAD
-   * See [[zio.ZIO.halt]] 
-   */
-  final def interruptChildren[R, A](taskr: TaskR[R, A]): TaskR[R, A] = ZIO.interruptChildren(taskr)
-
-  /**
-=======
->>>>>>> 566d353d
    * See [[zio.ZIO.interruptible]]
    */
   final def interruptible[R, A](taskr: TaskR[R, A]): TaskR[R, A] =
@@ -385,19 +377,6 @@
    */
   final def succeedLazy[A](a: => A): UIO[A] = ZIO.succeedLazy(a)
 
-<<<<<<< HEAD
-  // /**
-  //  * See [[zio.ZIO.supervise]]
-  //  */
-  // final def supervise[R, A](taskr: TaskR[R, A]): TaskR[R, A] =
-  //   ZIO.supervise(taskr)
-  //
-  // /**
-  //  * See [[zio.ZIO.superviseWith]]
-  //  */
-  // final def superviseWith[R, A](taskr: TaskR[R, A])(supervisor: IndexedSeq[Fiber[_, _]] => ZIO[R, Nothing, _]): TaskR[R, A] =
-  //   ZIO.superviseWith(taskr)(supervisor)
-=======
   /**
    * See [[zio.ZIO.interruptChildren]]
    */
@@ -411,7 +390,6 @@
     taskr: TaskR[R, A]
   )(supervisor: IndexedSeq[Fiber[_, _]] => ZIO[R, Nothing, _]): TaskR[R, A] =
     ZIO.handleChildrenWith(taskr)(supervisor)
->>>>>>> 566d353d
 
   /**
    * See [[zio.ZIO.supervised]]
