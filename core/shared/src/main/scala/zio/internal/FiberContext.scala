/*
 * Copyright 2017-2022 John A. De Goes and the ZIO Contributors
 *
 * Licensed under the Apache License, Version 2.0 (the "License");
 * you may not use this file except in compliance with the License.
 * You may obtain a copy of the License at
 *
 *     http://www.apache.org/licenses/LICENSE-2.0
 *
 * Unless required by applicable law or agreed to in writing, software
 * distributed under the License is distributed on an "AS IS" BASIS,
 * WITHOUT WARRANTIES OR CONDITIONS OF ANY KIND, either express or implied.
 * See the License for the specific language governing permissions and
 * limitations under the License.
 */

package zio.internal

import zio.Fiber.Status
import zio.FiberRef._
import zio.ZIO.{FlatMap, TracedCont}
import zio._
import zio.internal.FiberContext.FiberRefLocals
import zio.internal.stacktracer.Tracer
import zio.stacktracer.TracingImplicits.disableAutoTrace

import java.util.{Set => JavaSet}
import java.util.concurrent.atomic.{AtomicBoolean, AtomicReference}
import scala.annotation.{switch, tailrec}
import izumi.reflect.macrortti.LightTypeTag

/**
 * An implementation of Fiber that maintains context necessary for evaluation.
 */
private[zio] final class FiberContext[E, A](
  val fiberId: FiberId.Runtime,
  val interruptStatus: StackBool,
  val fiberRefLocals: FiberRefLocals,
  val _children: JavaSet[FiberContext[_, _]]
) extends Fiber.Runtime.Internal[E, A]
    with FiberRunnable { self =>
  import FiberContext.{erase, eraseK, eraseR, Erased, ErasedCont, ErasedTracedCont}

  import FiberContext._
  import FiberState._

  if (trackMetrics) fibersStarted.unsafeUpdate(1)
  if (trackMetrics) fiberForkLocations.unsafeUpdate(location.toString)

  // Accessed from multiple threads:
  private val state = new AtomicReference[FiberState[E, A]](FiberState.initial)

  @volatile
  private[this] var asyncEpoch: Long = 0L

  private[this] val stack = Stack[ErasedTracedCont]()

  @volatile private[zio] var nextEffect: ZIO[_, _, _] = null

  final def await(implicit trace: Trace): UIO[Exit[E, A]] =
    ZIO.asyncInterrupt[Any, Nothing, Exit[E, A]](
      { k =>
        val cb: Callback[Nothing, Exit[E, A]] = (x, _) => k(ZIO.done(x))
        val result                            = unsafeAddObserverMaybe(cb)

        if (result eq null) Left(ZIO.succeed(unsafeRemoveObserver(cb)))
        else Right(ZIO.succeedNow(result))
      },
      fiberId
    )

  final def children(implicit trace: Trace): UIO[Chunk[Fiber.Runtime[_, _]]] =
    evalOnZIO(
      ZIO.succeed {
        val chunkBuilder = ChunkBuilder.make[Fiber.Runtime[_, _]](_children.size)

        val iterator = _children.iterator()

        while (iterator.hasNext()) {
          chunkBuilder += iterator.next()
        }

        chunkBuilder.result()
      },
      ZIO.succeed(Chunk.empty)
    )

  final def evalOn(effect: zio.UIO[Any], orElse: UIO[Any])(implicit trace: Trace): UIO[Unit] =
    UIO.suspendSucceed {
      if (unsafeEvalOn(effect)) ZIO.unit else orElse.unit
    }

  final def id: FiberId.Runtime = fiberId

  final def inheritRefs(implicit trace: Trace): UIO[Unit] = UIO.suspendSucceed {
    val childFiberRefs = FiberRefs(fiberRefLocals.get)

    if (childFiberRefs.fiberRefLocals.isEmpty) UIO.unit
    else
      ZIO.updateFiberRefs { (parentFiberId, parentFiberRefs) =>
        parentFiberRefs.join(parentFiberId)(childFiberRefs)
      }
  }

  final def interruptAs(fiberId: FiberId)(implicit trace: Trace): UIO[Exit[E, A]] = unsafeInterruptAs(fiberId)

  final def location: Trace = fiberId.location

  final def poll(implicit trace: Trace): UIO[Option[Exit[E, A]]] = ZIO.succeed(unsafePoll)

  override final def run(): Unit = runUntil(unsafeGetExecutor().yieldOpCount)

  /**
   * The main evaluator loop for the fiber. For purely synchronous effects, this
   * will run either to completion, or for the specified maximum operation
   * count. For effects with asynchronous callbacks, the loop will proceed no
   * further than the first asynchronous boundary.
   */
  override final def runUntil(maxOpCount: Int): Unit =
    try {
      // Do NOT accidentally capture `curZio` in a closure, or Scala will wrap
      // it in `ObjectRef` and performance will plummet.
      var curZio = erase(nextEffect)

      val flags = unsafeGetRuntimeConfigFlags()

      val logRuntime = flags(RuntimeConfigFlag.LogRuntime)

      nextEffect = null

      // Put the stack reference on the stack:
      val stack = this.stack

      val emptyTraceElement = Trace.empty

      // Store the trace of the immediate future flatMap during evaluation
      // of a 1-hop left bind, to show a stack trace closer to the point of failure
      var extraTrace: Trace = emptyTraceElement

      val supervisors = unsafeGetSupervisors()

      import RuntimeConfigFlag._
      val superviseOps =
        flags(SuperviseOperations) &&
          (supervisors.nonEmpty)

      if (flags(EnableCurrentFiber)) Fiber._currentFiber.set(this)
      if (supervisors.nonEmpty) supervisors.foreach(_.unsafeOnResume(self))

      while (curZio ne null) {
        try {
          var opCount: Int = 0

          while ({
            val tag = curZio.tag

            // Check to see if the fiber should continue executing or not:
            if (!unsafeShouldInterrupt()) {
              // Fiber does not need to be interrupted, but might need to yield:
              val message = unsafeDrainMailbox()

              if (message ne null) {
                val oldZio = curZio

                curZio = message.flatMap(_ => oldZio)(oldZio.trace)
              } else if (opCount == maxOpCount) {
                unsafeRunLater(curZio)
                curZio = null
              } else {
                if (logRuntime) {
                  val trace = curZio.trace

                  unsafeLog(ZLogger.stringTag, curZio.unsafeLog)(trace)
                }
                if (superviseOps) {
                  val supervisors = unsafeGetSupervisors()
                  supervisors.foreach(_.unsafeOnEffect(self, curZio))
                }

                // Fiber is neither being interrupted nor needs to yield. Execute
                // the next instruction in the program:
                (tag: @switch) match {
                  case ZIO.Tags.FlatMap =>
                    val zio = curZio.asInstanceOf[ZIO.FlatMap[Any, Any, Any, Any]]

                    val nested = zio.zio
                    val k      = zio.k

                    // A mini interpreter for the left side of FlatMap that evaluates
                    // anything that is 1-hop away. This eliminates heap usage for the
                    // happy path.
                    (nested.tag: @switch) match {
                      case ZIO.Tags.SucceedNow =>
                        val io2 = nested.asInstanceOf[ZIO.SucceedNow[Any]]

                        curZio = k(io2.value)

                      case ZIO.Tags.Succeed =>
                        val io2 = nested.asInstanceOf[ZIO.Succeed[Any]]

                        extraTrace = zio.trace
                        val value = io2.effect()
                        extraTrace = emptyTraceElement

                        curZio = k(value)

                      case ZIO.Tags.SucceedWith =>
                        val io2    = nested.asInstanceOf[ZIO.SucceedWith[Any]]
                        val effect = io2.effect

                        val blockingExecutor = unsafeGetRef(currentBlockingExecutor)
                        val executor         = unsafeGetRef(currentExecutor)
                        val fatal            = unsafeGetFatal()
                        val reportFatal      = unsafeGetReportFatal()
                        val supervisors      = unsafeGetSupervisors()
                        val loggers          = unsafeGetLoggers()
                        val flags            = unsafeGetRuntimeConfigFlags()

                        val runtimeConfig =
                          RuntimeConfig(blockingExecutor, executor, fatal, reportFatal, supervisors, loggers, flags)

                        extraTrace = zio.trace
                        val value = effect(runtimeConfig, fiberId)
                        extraTrace = emptyTraceElement

                        curZio = k(value)

                      case ZIO.Tags.Yield =>
                        extraTrace = zio.trace
                        unsafeRunLater(k(()))
                        extraTrace = emptyTraceElement

                        curZio = null

                      case _ =>
                        // Fallback case. We couldn't evaluate the LHS so we have to
                        // use the stack:
                        curZio = nested

                        stack.push(zio)
                    }

                  case ZIO.Tags.SucceedNow =>
                    val zio = curZio.asInstanceOf[ZIO.SucceedNow[Any]]

                    val value = zio.value

                    curZio = unsafeNextEffect(value)

                  case ZIO.Tags.Succeed =>
                    val zio    = curZio.asInstanceOf[ZIO.Succeed[Any]]
                    val effect = zio.effect

                    curZio = unsafeNextEffect(effect())

                  case ZIO.Tags.SucceedWith =>
                    val zio    = curZio.asInstanceOf[ZIO.SucceedWith[Any]]
                    val effect = zio.effect

                    val blockingExecutor = unsafeGetRef(currentBlockingExecutor)
                    val executor         = unsafeGetRef(currentExecutor)
                    val fatal            = unsafeGetFatal()
                    val reportFatal      = unsafeGetReportFatal()
                    val supervisors      = unsafeGetSupervisors()
                    val loggers          = unsafeGetLoggers()
                    val flags            = unsafeGetRuntimeConfigFlags()

                    val runtimeConfig =
                      RuntimeConfig(blockingExecutor, executor, fatal, reportFatal, supervisors, loggers, flags)

                    curZio = unsafeNextEffect(effect(runtimeConfig, fiberId))

                  case ZIO.Tags.Fail =>
                    val zio = curZio.asInstanceOf[ZIO.Fail[Any]]

                    val fastPathTrace = if (extraTrace == emptyTraceElement) Nil else extraTrace :: Nil
                    extraTrace = emptyTraceElement

                    val cause = zio.cause
                    val tracedCause =
                      if (cause.isTraced) cause
                      else cause.traced(unsafeCaptureTrace(zio.trace :: fastPathTrace))

                    val discardedFolds = unsafeUnwindStack()
                    val strippedCause =
                      if (discardedFolds)
                        // We threw away some error handlers while unwinding the stack because
                        // we got interrupted during this instruction. So it's not safe to return
                        // typed failures from cause0, because they might not be typed correctly.
                        // Instead, we strip the typed failures, and return the remainders and
                        // the interruption.
                        tracedCause.stripFailures
                      else
                        tracedCause
                    val suppressed = unsafeClearSuppressed()
                    val fullCause =
                      if (strippedCause.contains(suppressed)) strippedCause else strippedCause ++ suppressed

                    curZio = if (stack.isEmpty) {
                      // Error not caught, stack is empty:
                      unsafeSetInterrupting(true)

                      unsafeTryDone(Exit.failCause(fullCause.asInstanceOf[Cause[E]]))(zio.trace)
                    } else {
                      unsafeSetInterrupting(false)

                      // Error caught, next continuation on the stack will deal
                      // with it, so we just have to compute it here:
                      unsafeNextEffect(fullCause)
                    }

                  case ZIO.Tags.Fold =>
                    val zio = curZio.asInstanceOf[ZIO.Fold[Any, Any, Any, Any, Any]]

                    curZio = zio.zio

                    stack.push(zio)

                  case ZIO.Tags.Suspend =>
                    val zio = curZio.asInstanceOf[ZIO.Suspend[Any, Any, Any]]

                    curZio = zio.make()

                  case ZIO.Tags.SuspendWith =>
                    val zio = curZio.asInstanceOf[ZIO.SuspendWith[Any, Any, Any]]

                    val blockingExecutor = unsafeGetRef(currentBlockingExecutor)
                    val executor         = unsafeGetRef(currentExecutor)
                    val fatal            = unsafeGetFatal()
                    val reportFatal      = unsafeGetReportFatal()
                    val supervisors      = unsafeGetSupervisors()
                    val loggers          = unsafeGetLoggers()
                    val flags            = unsafeGetRuntimeConfigFlags()

                    val runtimeConfig =
                      RuntimeConfig(blockingExecutor, executor, fatal, reportFatal, supervisors, loggers, flags)

                    curZio = zio.make(runtimeConfig, fiberId)

                  case ZIO.Tags.InterruptStatus =>
                    val zio = curZio.asInstanceOf[ZIO.InterruptStatus[Any, Any, Any]]

                    val boolFlag = zio.flag.toBoolean

                    if (interruptStatus.peekOrElse(true) != boolFlag) {
                      interruptStatus.push(boolFlag)

                      unsafeRestoreInterrupt()(zio.trace)
                    }

                    curZio = zio.zio

                  case ZIO.Tags.CheckInterrupt =>
                    val zio = curZio.asInstanceOf[ZIO.CheckInterrupt[Any, Any, Any]]

                    curZio = zio.k(InterruptStatus.fromBoolean(unsafeIsInterruptible()))

                  case ZIO.Tags.Async =>
                    val zio                   = curZio.asInstanceOf[ZIO.Async[Any, Any, Any]]
                    implicit val trace: Trace = zio.trace

                    val epoch = asyncEpoch
                    asyncEpoch = epoch + 1

                    // Enter suspended state:
                    unsafeEnterAsync(epoch, zio.register, zio.blockingOn)

                    val k = zio.register

                    curZio = k(unsafeCreateAsyncResume(epoch)) match {
                      case Left(canceler) =>
                        unsafeSetAsyncCanceler(epoch, canceler)
                        if (unsafeShouldInterrupt()) {
                          if (unsafeExitAsync(epoch)) {
                            unsafeSetInterrupting(true)
                            canceler *> ZIO.failCause(unsafeClearSuppressed())
                          } else null
                        } else null
                      case Right(zio) =>
                        if (!unsafeExitAsync(epoch)) null else zio.asInstanceOf[Erased]
                    }

                  case ZIO.Tags.Fork =>
                    val zio = curZio.asInstanceOf[ZIO.Fork[Any, Any, Any]]

                    curZio = unsafeNextEffect(unsafeFork(zio.zio, zio.scope)(zio.trace))

                  case ZIO.Tags.Descriptor =>
                    val zio = curZio.asInstanceOf[ZIO.Descriptor[Any, Any, Any]]

                    val k = zio.k

                    curZio = k(unsafeGetDescriptor(zio.trace))

                  case ZIO.Tags.Shift =>
                    val zio      = curZio.asInstanceOf[ZIO.Shift]
                    val executor = zio.executor

<<<<<<< HEAD
                    def doShift(implicit trace: ZTraceElement): UIO[Unit] =
                      ZIO.succeed(unsafeSetRef(overrideExecutor, Some(executor))) *> ZIO.yieldNow
=======
                    def doShift(implicit trace: Trace): UIO[Unit] =
                      ZIO.succeed(unsafeSetRef(currentExecutor, Some(executor))) *> ZIO.yieldNow
>>>>>>> 8180b5eb

                    curZio = if (executor eq null) {
                      unsafeSetRef(overrideExecutor, None)
                      ZIO.unit
                    } else {
                      unsafeGetRef(overrideExecutor) match {
                        case None =>
                          doShift(zio.trace)

                        case Some(currentExecutor) =>
                          if (executor eq currentExecutor) ZIO.unit
                          else doShift(zio.trace)
                      }
                    }

                  case ZIO.Tags.Yield =>
                    unsafeRunLater(ZIO.unit)

                    curZio = null

                  case ZIO.Tags.CaptureTrace =>
                    val zio = curZio.asInstanceOf[ZIO.CaptureTrace]

                    curZio = unsafeNextEffect(unsafeCaptureTrace(zio.trace :: Nil))

                  case ZIO.Tags.FiberRefModifyAll =>
                    val zio = curZio.asInstanceOf[ZIO.FiberRefModifyAll[Any]]

                    val (result, newValue) = zio.f(fiberId, FiberRefs(fiberRefLocals.get))
                    fiberRefLocals.set(newValue.fiberRefLocals)

                    curZio = unsafeNextEffect(result)

                  case ZIO.Tags.FiberRefModify =>
                    val zio = curZio.asInstanceOf[ZIO.FiberRefModify[Any, Any]]

                    val (result, newValue) = zio.f(unsafeGetRef(zio.fiberRef))
                    unsafeSetRef(zio.fiberRef, newValue)

                    curZio = unsafeNextEffect(result)

                  case ZIO.Tags.FiberRefLocally =>
                    val zio = curZio.asInstanceOf[ZIO.FiberRefLocally[Any, Any, E, Any]]

                    val fiberRef = zio.fiberRef

                    val oldValue = unsafeGetRef(fiberRef)

                    unsafeSetRef(fiberRef, zio.localValue)

                    curZio = zio.zio.ensuring(ZIO.succeed(unsafeSetRef(fiberRef, oldValue))(zio.trace))(zio.trace)

                  case ZIO.Tags.FiberRefDelete =>
                    val zio = curZio.asInstanceOf[ZIO.FiberRefDelete]

                    val fiberRef = zio.fiberRef

                    unsafeDeleteRef(fiberRef)

                    curZio = unsafeNextEffect(())

                  case ZIO.Tags.FiberRefWith =>
                    val zio = curZio.asInstanceOf[ZIO.FiberRefWith[Any, Any, Any, Any]]
                    curZio = zio.f(unsafeGetRef(zio.fiberRef))

                  case ZIO.Tags.RaceWith =>
                    val zio = curZio.asInstanceOf[ZIO.RaceWith[Any, Any, Any, Any, Any, Any, Any]]
                    curZio = unsafeRace(zio)(zio.trace).asInstanceOf[Erased]

                  case ZIO.Tags.Supervise =>
                    val zio = curZio.asInstanceOf[ZIO.Supervise[Any, Any, Any]]

                    val oldSupervisors = unsafeGetSupervisors()
                    val newSupervisors = oldSupervisors + zio.supervisor

                    unsafeSetRef(currentSupervisors, newSupervisors)

                    unsafeAddFinalizer(ZIO.succeed {
                      unsafeSetRef(currentSupervisors, oldSupervisors)
                    }(zio.trace))

                    curZio = zio.zio

                  case ZIO.Tags.GetForkScope =>
                    val zio = curZio.asInstanceOf[ZIO.GetForkScope[Any, Any, Any]]

                    curZio = zio.f(unsafeGetRef(forkScopeOverride).getOrElse(scope))

                  case ZIO.Tags.OverrideForkScope =>
                    val zio = curZio.asInstanceOf[ZIO.OverrideForkScope[Any, Any, Any]]

                    val oldForkScopeOverride = unsafeGetRef(forkScopeOverride)

                    unsafeSetRef(forkScopeOverride, zio.forkScope)

                    unsafeAddFinalizer(ZIO.succeed(unsafeSetRef(forkScopeOverride, oldForkScopeOverride))(zio.trace))

                    curZio = zio.zio

                  case ZIO.Tags.Ensuring =>
                    val zio = curZio.asInstanceOf[ZIO.Ensuring[Any, Any, Any]]

                    unsafeAddFinalizer(zio.finalizer)

                    curZio = zio.zio

                  case ZIO.Tags.Logged =>
                    val zio = curZio.asInstanceOf[ZIO.Logged]

                    unsafeLog(
                      zio.message,
                      zio.cause,
                      zio.overrideLogLevel,
                      zio.overrideRef1,
                      zio.overrideValue1,
                      zio.trace
                    )

                    curZio = unsafeNextEffect(())
                }
              }
            } else {
              // Fiber was interrupted
              val trace = curZio.trace

              curZio = ZIO.failCause(unsafeClearSuppressed())(trace)

              // Prevent interruption of interruption:
              unsafeSetInterrupting(true)
            }

            opCount = opCount + 1

            (curZio ne null)
          }) {}
        } catch {
          case _: InterruptedException =>
            // Reset thread interrupt status:
            Thread.interrupted()

            val trace = curZio.trace

            curZio = ZIO.interruptAs(FiberId.None)(trace)

            // Prevent interruption of interruption:
            unsafeSetInterrupting(true)

          case ZIO.ZioError(exit, trace) =>
            exit match {
              case Exit.Success(value) =>
                curZio = unsafeNextEffect(value)

              case Exit.Failure(cause) =>
                val trace = curZio.trace

                curZio = ZIO.failCause(cause)(trace)
            }

          // Catastrophic error handler. Any error thrown inside the interpreter is
          // either a bug in the interpreter or a bug in the user's code. Let the
          // fiber die but attempt finalization & report errors.
          case t: Throwable =>
            val fatal = unsafeGetFatal()

            curZio = if (fatal.exists(_.isAssignableFrom(t.getClass))) {
              catastrophicFailure.set(true)
              val reportFatal = unsafeGetReportFatal()
              reportFatal(t)
            } else {
              unsafeSetInterrupting(true)

              ZIO.die(t)(Tracer.newTrace)
            }
        }
      }
    } finally {
      import RuntimeConfigFlag._

      val flags       = unsafeGetRuntimeConfigFlags()
      val supervisors = unsafeGetSupervisors()

      // FIXME: Race condition on fiber resumption
      if (flags(EnableCurrentFiber)) Fiber._currentFiber.remove()
      supervisors.foreach { supervisor =>
        supervisor.unsafeOnSuspend(self)
      }
    }

  override def toString(): String =
    s"FiberContext($fiberId)"

  final def scope: FiberScope = FiberScope.unsafeMake(self)

  final def status(implicit trace: Trace): UIO[Fiber.Status] = ZIO.succeed(state.get.status)

  final def trace(implicit trace0: Trace): UIO[StackTrace] = ZIO.succeed(unsafeCaptureTrace(Nil))

  private[zio] def unsafeAddChild(child: FiberContext[_, _])(implicit trace: Trace): Boolean =
    unsafeEvalOn(ZIO.succeed(_children.add(child)))

  private def unsafeAddFinalizer(finalizer: UIO[Any]): Unit = stack.push(new Finalizer(finalizer))

  @tailrec
  private def unsafeAddObserverMaybe(k: Callback[Nothing, Exit[E, A]]): Exit[E, A] = {
    val oldState = state.get

    oldState match {
      case executing @ Executing(_, observers0, _, _, _, _) =>
        val observers = k :: observers0

        if (!state.compareAndSet(oldState, executing.copy(observers = observers)))
          unsafeAddObserverMaybe(k)
        else null

      case Done(v) => v
    }
  }

  @tailrec
  private def unsafeAddSuppressed(cause: Cause[Nothing]): Unit =
    if (!cause.isEmpty) {
      val oldState = state.get

      oldState match {
        case executing @ Executing(_, _, suppressed, _, _, _) =>
          val newState = executing.copy(suppressed = suppressed ++ cause)

          if (!state.compareAndSet(oldState, newState)) unsafeAddSuppressed(cause)

        case _ =>
      }
    }

  private def unsafeCaptureTrace(prefix: List[Trace]): StackTrace = {
    val builder = StackTraceBuilder.unsafeMake()

    prefix.foreach(builder += _)
    stack.foreach(k => builder += k.trace)

    StackTrace(fiberId, builder.result())
  }

  @tailrec
  private def unsafeClearSuppressed(): Cause[Nothing] = {
    val oldState = state.get

    oldState match {
      case executing @ Executing(_, _, suppressed, _, _, _) =>
        val newState = executing.copy(suppressed = Cause.empty)

        if (!state.compareAndSet(oldState, newState)) unsafeClearSuppressed()
        else {
          val interruptorsCause = oldState.interruptorsCause
          if (suppressed.contains(interruptorsCause)) suppressed
          else suppressed ++ interruptorsCause
        }

      case _ => oldState.interruptorsCause
    }
  }

  private def unsafeCreateAsyncResume(epoch: Long)(implicit trace: Trace): Erased => Unit = { zio =>
    if (unsafeExitAsync(epoch)) unsafeRunLater(zio)
  }

  @tailrec
  private[zio] def unsafeDeleteRef[A](fiberRef: FiberRef[A]): Unit = {
    val oldState = fiberRefLocals.get

    if (!fiberRefLocals.compareAndSet(oldState, oldState - fiberRef)) unsafeDeleteRef(fiberRef)
    else ()
  }

  /**
   * Disables interruption for the fiber.
   */
  private def unsafeDisableInterrupting(): Unit = interruptStatus.push(false)

  @tailrec
  private def unsafeEnterAsync(
    epoch: Long,
    register: AnyRef,
    blockingOn: FiberId
  )(implicit trace: Trace): Unit = {
    val oldState = state.get

    oldState match {
      case executing @ Executing(Status.Running(interrupting), _, _, _, CancelerState.Empty, _) =>
        val asyncTrace = trace

        val newStatus =
          Status.Suspended(
            interrupting,
            unsafeIsInterruptible() && !unsafeIsInterrupting(),
            epoch,
            blockingOn,
            asyncTrace
          )

        val newState = executing.copy(status = newStatus, asyncCanceler = CancelerState.Pending)

        if (!state.compareAndSet(oldState, newState)) unsafeEnterAsync(epoch, register, blockingOn)

      case _ => throw new IllegalStateException(s"Fiber $fiberId is not running")
    }
  }

  @tailrec
  def unsafeDrainMailbox(): UIO[Any] = {
    val oldState = state.get

    oldState match {
      case executing @ Executing(_, _, _, _, _, mailbox) =>
        val newState = executing.copy(mailbox = null.asInstanceOf[UIO[Any]])

        if (!state.compareAndSet(oldState, newState)) unsafeDrainMailbox()
        else mailbox

      case _ => null
    }
  }

  @tailrec
  def unsafeEvalOn(effect: UIO[Any])(implicit trace: Trace): Boolean = {
    val oldState = state.get

    oldState match {
      case executing @ Executing(_, _, _, _, _, mailbox) =>
        val newMailbox = if (mailbox eq null) effect else mailbox.flatMap(_ => effect)
        val newState   = executing.copy(mailbox = newMailbox)

        if (!state.compareAndSet(oldState, newState)) unsafeEvalOn(effect)
        else true

      case Done(_) => false
    }
  }

  @tailrec
  private def unsafeExitAsync(epoch: Long)(implicit trace: Trace): Boolean = {
    val oldState = state.get

    oldState match {
      case executing @ Executing(Status.Suspended(interrupting, _, oldEpoch, _, _), _, _, _, _, _)
          if epoch == oldEpoch =>
        val newState =
          executing.copy(status = Status.Running(interrupting), asyncCanceler = CancelerState.Empty)

        if (!state.compareAndSet(oldState, newState)) unsafeExitAsync(epoch)
        else true

      case _ => false
    }
  }

  /**
   * Forks an `IO` with the specified failure handler.
   */
  def unsafeFork[E, A](
    zio: IO[E, A],
    forkScope: Option[FiberScope] = None
  )(implicit trace: Trace): FiberContext[E, A] = {
    val childId = FiberId.unsafeMake(trace)

    val childFiberRefLocals: Map[FiberRef[_], ::[(FiberId.Runtime, Any)]] =
      fiberRefLocals.get.transform { case (fiberRef, stack) =>
        ::(childId -> fiberRef.patch(fiberRef.fork)(stack.head._2.asInstanceOf[fiberRef.Value]), stack)
      }

    val parentScope = (forkScope orElse unsafeGetRef(forkScopeOverride)).getOrElse(scope)

    val grandChildren = Platform.newWeakSet[FiberContext[_, _]]()

    val childContext = new FiberContext[E, A](
      childId,
      StackBool(interruptStatus.peekOrElse(true)),
      new AtomicReference(childFiberRefLocals),
      grandChildren
    )

    val supervisors = unsafeGetSupervisors()

    supervisors.foreach { supervisor =>
      supervisor.unsafeOnStart(unsafeGetRef((currentEnvironment)), zio, Some(self), childContext)

      childContext.unsafeOnDone((exit, _) => supervisor.unsafeOnEnd(exit.flatten, childContext))
    }

    val flags = unsafeGetRuntimeConfigFlags()

    val childZio =
      if (!parentScope.unsafeAdd(flags(RuntimeConfigFlag.EnableFiberRoots), childContext))
        ZIO.interruptAs(parentScope.fiberId)
      else zio

    childContext.nextEffect = childZio
    if (stack.isEmpty) unsafeGetExecutor().unsafeSubmitAndYieldOrThrow(childContext)
    else unsafeGetExecutor().unsafeSubmitOrThrow(childContext)

    childContext
  }

  private def unsafeGetDescriptor(implicit trace: Trace): Fiber.Descriptor =
    Fiber.Descriptor(
      fiberId,
      state.get.status,
      state.get.interruptors,
      InterruptStatus.fromBoolean(unsafeIsInterruptible()),
      unsafeGetExecutor(),
      unsafeGetRef(overrideExecutor).isDefined
    )

  private def unsafeGetExecutor(): Executor =
    unsafeGetRef(overrideExecutor).getOrElse(unsafeGetRef(currentExecutor))

  private def unsafeGetFatal(): Set[Class[_ <: Throwable]] =
    unsafeGetRef(currentFatal)

  private def unsafeGetLoggers(): Set[ZLogger[String, Any]] =
    unsafeGetRef(currentLoggers)

  private def unsafeGetReportFatal(): Throwable => Nothing =
    unsafeGetRef(currentReportFatal)

  private def unsafeGetRuntimeConfigFlags(): Set[RuntimeConfigFlag] =
    unsafeGetRef(currentRuntimeConfigFlags)

  private def unsafeGetSupervisors(): Set[Supervisor[Any]] =
    unsafeGetRef(currentSupervisors)

  private[zio] final def unsafeGetRef[A](fiberRef: FiberRef[A]): A =
    fiberRefLocals.get.get(fiberRef).map(_.head._2).asInstanceOf[Option[A]].getOrElse(fiberRef.initial)

  private[zio] def unsafeGetRefs(fiberRefLocals: FiberRefLocals): Map[FiberRef[_], Any] =
    fiberRefLocals.get.transform { case (_, stack) => stack.head._2 }

  private def unsafeInterruptAs(fiberId: FiberId)(implicit trace: Trace): UIO[Exit[E, A]] = {
    val interruptedCause = Cause.interrupt(fiberId)

    @tailrec
    def setInterruptedLoop(): Unit = {
      val oldState = state.get

      oldState match {
        case executing @ Executing(
              Status.Suspended(oldStatus, true, _, _, _),
              _,
              _,
              interruptors,
              CancelerState.Registered(asyncCanceler),
              _
            ) =>
          val newState =
            executing.copy(
              status = Status.Running(true),
              interruptors = interruptors + fiberId,
              asyncCanceler = CancelerState.Empty
            )

          if (!state.compareAndSet(oldState, newState)) setInterruptedLoop()
          else {
            val interrupt = ZIO.failCause(interruptedCause)

            val effect =
              if (asyncCanceler eq ZIO.unit) interrupt else asyncCanceler *> interrupt

            // if we are in this critical section of code then we return
            unsafeRunLater(effect)
          }

        case executing @ Executing(_, _, interrupted, interruptors, _, _) =>
          val newCause = interrupted ++ interruptedCause

          if (
            !state.compareAndSet(
              oldState,
              executing.copy(suppressed = newCause, interruptors = interruptors + fiberId)
            )
          )
            setInterruptedLoop()

        case _ =>
      }
    }

    UIO.suspendSucceed {
      setInterruptedLoop()

      await
    }
  }

  @inline
  private def unsafeIsInterrupted(): Boolean = state.get.interruptors.nonEmpty

  @inline
  private def unsafeIsInterruptible(): Boolean = interruptStatus.peekOrElse(true)

  @inline
  private def unsafeIsInterrupting(): Boolean = state.get().isInterrupting

  private def unsafeLog(tag: LightTypeTag, message: () => String)(implicit trace: Trace): Unit = {
    val logLevel    = unsafeGetRef(FiberRef.currentLogLevel)
    val spans       = unsafeGetRef(FiberRef.currentLogSpan)
    val annotations = unsafeGetRef(FiberRef.currentLogAnnotations)

    val contextMap = unsafeGetRefs(fiberRefLocals)

    val loggers = unsafeGetLoggers()

    loggers.foreach { logger =>
      logger(trace, fiberId, logLevel, message, Cause.empty, contextMap, spans, annotations)
    }
  }

  private def unsafeLog(
    message: () => String,
    cause: Cause[Any],
    overrideLogLevel: Option[LogLevel],
    overrideRef1: FiberRef[_] = null,
    overrideValue1: AnyRef = null,
    trace: Trace
  ): Unit = {
    val logLevel = overrideLogLevel match {
      case Some(level) => level
      case _           => unsafeGetRef(FiberRef.currentLogLevel)
    }

    val spans = unsafeGetRef(FiberRef.currentLogSpan)

    val annotations = unsafeGetRef(FiberRef.currentLogAnnotations)

    val contextMap =
      if (overrideRef1 ne null) {
        val map = unsafeGetRefs(fiberRefLocals)

        if (overrideValue1 eq null) map - overrideRef1
        else map.updated(overrideRef1, overrideValue1)
      } else unsafeGetRefs(fiberRefLocals)

    val loggers = unsafeGetLoggers()

    loggers.foreach { logger =>
      logger(trace, fiberId, logLevel, message, cause, contextMap, spans, annotations)
    }
  }

  @inline
  private def unsafeNextEffect(previousSuccess: Any): Erased =
    if (!stack.isEmpty) {
      val k = stack.pop()

      erase(k(previousSuccess))
    } else unsafeTryDone(Exit.succeed(previousSuccess.asInstanceOf[A]))(Tracer.newTrace)

  private[this] def unsafeNotifyObservers(
    v: Exit[E, A],
    observers: List[Callback[Nothing, Exit[E, A]]]
  ): Unit =
    if (observers.nonEmpty) {
      val result    = Exit.succeed(v)
      val fiberRefs = FiberRefs(fiberRefLocals.get)
      observers.foreach(k => k(result, fiberRefs))
    }

  private[zio] def unsafeOnDone(k: Callback[Nothing, Exit[E, A]]): Unit =
    unsafeAddObserverMaybe(k) match {
      case null => ()
      case exit =>
        val result    = Exit.succeed(exit)
        val fiberRefs = FiberRefs(fiberRefLocals.get)
        k(Exit.succeed(exit), fiberRefs)
        ()
    }

  private[this] def unsafePoll: Option[Exit[E, A]] =
    state.get match {
      case Done(r) => Some(r)
      case _       => None
    }

  private def unsafeRace[R, EL, ER, E, A, B, C](
    race: ZIO.RaceWith[R, EL, ER, E, A, B, C]
  )(implicit trace: Trace): ZIO[R, E, C] = {
    @inline def complete[E0, E1, A, B](
      winner: Fiber[E0, A],
      loser: Fiber[E1, B],
      cont: (Fiber[E0, A], Fiber[E1, B]) => ZIO[R, E, C],
      ab: AtomicBoolean,
      cb: ZIO[R, E, C] => Any
    ): Any =
      if (ab.compareAndSet(true, false)) {
        cb(cont(winner, loser))
      }

    val raceIndicator = new AtomicBoolean(true)

    val left  = unsafeFork[EL, A](eraseR(race.left))
    val right = unsafeFork[ER, B](eraseR(race.right))

    ZIO
      .async[R, E, C](
        { cb =>
          val leftRegister = left.unsafeAddObserverMaybe { (_, _) =>
            complete(left, right, race.leftWins, raceIndicator, cb)
          }

          if (leftRegister ne null)
            complete(left, right, race.leftWins, raceIndicator, cb)
          else {
            val rightRegister = right.unsafeAddObserverMaybe { (_, _) =>
              complete(right, left, race.rightWins, raceIndicator, cb)
            }

            if (rightRegister ne null)
              complete(right, left, race.rightWins, raceIndicator, cb)
          }
        },
        FiberId.combineAll(Set(left.fiberId, right.fiberId))
      )
  }

  @tailrec
  private def unsafeRemoveObserver(k: Callback[Nothing, Exit[E, A]]): Unit = {
    val oldState = state.get
    oldState match {
      case executing @ Executing(_, observers0, _, _, _, _) =>
        val observers = observers0.filter(_ ne k)
        if (!state.compareAndSet(oldState, executing.copy(observers = observers)))
          unsafeRemoveObserver(k)
      case _ =>
    }
  }
  private def unsafeReportUnhandled(v: Exit[E, A], trace: Trace): Unit = v match {
    case Exit.Failure(cause) =>
      try {
        unsafeLog(() => s"Fiber ${fiberId} did not handle an error", cause, ZIO.someDebug, trace = trace)
      } catch {
        case t: Throwable =>
          val fatal = unsafeGetFatal()
          if (fatal.exists(_.isAssignableFrom(t.getClass))) {
            val reportFatal = unsafeGetReportFatal()
            reportFatal(t)
          } else {
            println("An exception was thrown by a logger:")
            t.printStackTrace
          }
      }
    case _ =>
  }

  private def unsafeRestoreInterrupt()(implicit trace: Trace): Unit =
    stack.push(new InterruptExit())

  private def unsafeRunLater(zio: Erased): Unit = {
    nextEffect = zio
    if (stack.isEmpty) unsafeGetExecutor().unsafeSubmitAndYieldOrThrow(this)
    else unsafeGetExecutor().unsafeSubmitOrThrow(this)
  }

  @tailrec
  private def unsafeSetAsyncCanceler(epoch: Long, asyncCanceler0: ZIO[Any, Any, Any]): Unit = {
    val oldState      = state.get
    val asyncCanceler = if (asyncCanceler0 eq null) ZIO.unit else asyncCanceler0

    oldState match {
      case executing @ Executing(
            status @ Status.Suspended(_, _, oldEpoch, _, _),
            _,
            _,
            _,
            CancelerState.Pending,
            _
          ) if epoch == oldEpoch =>
        val newState = executing.copy(status = status, asyncCanceler = CancelerState.Registered(asyncCanceler))

        if (!state.compareAndSet(oldState, newState)) unsafeSetAsyncCanceler(epoch, asyncCanceler)

      case Executing(_, _, _, _, CancelerState.Empty, _) =>

      case Executing(
            Status.Suspended(_, _, oldEpoch, _, _),
            _,
            _,
            _,
            CancelerState.Registered(_),
            _
          ) if epoch == oldEpoch =>
        throw new Exception("inconsistent state in unsafeSetAsyncCanceler")

      case _ =>
    }
  }

  @tailrec
  private def unsafeSetInterrupting(value: Boolean): Unit = {
    val oldState = state.get

    oldState match {
      case Executing(
            status,
            observers,
            interrupted,
            interruptors,
            asyncCanceler,
            mailbox
          ) => // TODO: Dotty doesn't infer this properly
        if (
          !state.compareAndSet(
            oldState,
            Executing(status.withInterrupting(value), observers, interrupted, interruptors, asyncCanceler, mailbox)
          )
        )
          unsafeSetInterrupting(value)

      case _ =>
    }
  }

  @tailrec
  private[zio] def unsafeSetRef[A](fiberRef: FiberRef[A], value: A): Unit = {
    val oldState = fiberRefLocals.get
    val oldStack = oldState.get(fiberRef).getOrElse(List.empty)
    val newStack =
      if (oldStack.isEmpty) ::((fiberId, value.asInstanceOf[Any]), Nil)
      else ::((fiberId, value.asInstanceOf[Any]), oldStack.tail)
    val newState = oldState.updated(fiberRef, newStack)
    if (!fiberRefLocals.compareAndSet(oldState, newState))
      unsafeSetRef(fiberRef, value)
    else ()
  }

  @inline
  private def unsafeShouldInterrupt(): Boolean =
    unsafeIsInterrupted() && unsafeIsInterruptible() && !unsafeIsInterrupting()

  @tailrec
  private def unsafeTryDone(exit: Exit[E, A])(implicit trace: Trace): IO[E, Any] = {
    val oldState = state.get

    oldState match {
      case executing @ Executing(
            _,
            observers,
            _,
            _,
            _,
            mailbox
          ) => // TODO: Dotty doesn't infer this properly

        if (mailbox ne null) {
          // Not done because the mailbox isn't empty:
          val newState = executing.copy(mailbox = null)

          if (!state.compareAndSet(oldState, newState)) unsafeTryDone(exit)
          else {
            unsafeSetInterrupting(true)

            mailbox *> ZIO.done(exit)
          }
        } else if (_children.isEmpty()) {
          // The mailbox is empty and the _children are shut down:
          val interruptorsCause = oldState.interruptorsCause

          val newExit =
            if (interruptorsCause eq Cause.empty) exit
            else
              exit.mapErrorCause { cause =>
                if (cause.contains(interruptorsCause)) cause
                else cause ++ interruptorsCause
              }

          //  We are truly "unsafeTryDone" because the scope has been closed.
          if (!state.compareAndSet(oldState, Done(newExit))) unsafeTryDone(exit)
          else {
            unsafeReportUnhandled(newExit, trace)
            unsafeNotifyObservers(newExit, observers.asInstanceOf[List[Callback[Nothing, Exit[E, A]]]])

            val startTimeSeconds = fiberId.startTimeSeconds
            val endTimeSeconds   = java.lang.System.currentTimeMillis() / 1000

            val lifetime = endTimeSeconds - startTimeSeconds

            if (trackMetrics) fiberLifetimes.unsafeUpdate(lifetime.toDouble)

            newExit match {
              case Exit.Success(_) => if (trackMetrics) fiberSuccesses.unsafeUpdate(1)

              case Exit.Failure(cause) =>
                if (trackMetrics) fiberFailures.unsafeUpdate(1)

                cause.fold[Unit](
                  fiberFailureCauses.unsafeUpdate("<empty>"),
                  (failure, _) => {
                    observeFailure(failure.getClass())
                  },
                  (defect, _) => {
                    observeFailure(defect.getClass)
                  },
                  (fiberId, _) => {
                    observeFailure(classOf[InterruptedException])
                  }
                )(combineUnit, combineUnit, leftUnit)
            }

            null
          }
        } else {
          // Not done because there are _children left to close:
          import collection.JavaConverters._

          unsafeSetInterrupting(true)

          var interruptChildren: UIO[Any] = UIO.unit
          val iterator                    = _children.iterator()
          while (iterator.hasNext()) {
            val next = iterator.next()

            interruptChildren =
              if (next eq null) interruptChildren
              else interruptChildren *> next.interruptAs(fiberId)
          }
          _children.clear()

          interruptChildren *> ZIO.done(exit)
        }

      case Done(_) => null // Already unsafeTryDone
    }
  }

  /**
   * Unwinds the stack, leaving the first error handler on the top of the stack
   * (assuming one is found), and returning whether or not some folds had to be
   * discarded (indicating a change in the error type).
   */
  private def unsafeUnwindStack(): Boolean = {
    var unwinding      = true
    var discardedFolds = false

    // Unwind the stack, looking for an error handler:
    while (unwinding && !stack.isEmpty) {
      stack.pop() match {
        case _: InterruptExit =>
          interruptStatus.popDrop(())

        case finalizer: Finalizer =>
          implicit val trace: Trace = finalizer.trace

          // We found a finalizer, we have to immediately disable interruption
          // so the runloop will continue and not abort due to interruption:
          unsafeDisableInterrupting()

          stack.push(
            TracedCont(cause =>
              finalizer.finalizer.foldCauseZIO(
                finalizerCause => {
                  interruptStatus.popDrop(null)

                  unsafeAddSuppressed(finalizerCause)

                  ZIO.failCause(coerceCause(cause))
                },
                _ => {
                  interruptStatus.popDrop(null)

                  ZIO.failCause(coerceCause(cause))
                }
              )
            )
          )

          unwinding = false

        case fold: ZIO.Fold[_, _, _, _, _] if !unsafeShouldInterrupt() =>
          // Push error handler back onto the stack and halt iteration:
          val k = eraseK(fold.failure)

          stack.push(TracedCont(k)(fold.trace))

          unwinding = false

        case _: ZIO.Fold[_, _, _, _, _] =>
          discardedFolds = true

        case _ =>
      }
    }

    discardedFolds
  }

  @inline
  private def trackMetrics: Boolean = {
    val flags = unsafeGetRuntimeConfigFlags()
    flags(RuntimeConfigFlag.TrackRuntimeMetrics)
  }

  @inline
  private def observeFailure(clzz: Class[_]): Unit =
    if (trackMetrics) fiberFailureCauses.unsafeUpdate(clzz.getName)

  private[this] class Finalizer(val finalizer: UIO[Any]) extends ErasedTracedCont {
    def apply(v: Any): Erased = {
      unsafeDisableInterrupting()
      unsafeRestoreInterrupt()(finalizer.trace)
      finalizer.map(_ => v)(finalizer.trace)
    }
    override val trace: Trace = finalizer.trace
  }

  private[this] class InterruptExit(implicit val trace: Trace) extends TracedCont[Any, Any, E, Any] {
    def apply(v: Any): IO[E, Any] =
      if (unsafeIsInterruptible()) {
        interruptStatus.popDrop(())

        ZIO.succeedNow(v)
      } else { // TODO: Delete this 'else' branch
        ZIO.succeed(interruptStatus.popDrop(v))
      }
  }
}
private[zio] object FiberContext {
  sealed abstract class FiberState[+E, +A] extends Serializable with Product {
    def suppressed: Cause[Nothing]
    def status: Fiber.Status
    def isInterrupting: Boolean = status.isInterrupting
    def interruptors: Set[FiberId]
    def interruptorsCause: Cause[Nothing] =
      interruptors.foldLeft[Cause[Nothing]](Cause.empty) { case (acc, interruptor) =>
        acc ++ Cause.interrupt(interruptor)
      }
  }
  object FiberState extends Serializable {
    final case class Executing[E, A](
      status: Fiber.Status,
      observers: List[Callback[Nothing, Exit[E, A]]],
      suppressed: Cause[Nothing],
      interruptors: Set[FiberId],
      asyncCanceler: CancelerState,
      mailbox: UIO[Any]
    ) extends FiberState[E, A]
    final case class Done[E, A](value: Exit[E, A]) extends FiberState[E, A] {
      def suppressed: Cause[Nothing] = Cause.empty
      def status: Fiber.Status       = Status.Done
      def interruptors: Set[FiberId] = Set.empty
    }

    def initial[E, A]: Executing[E, A] =
      Executing[E, A](
        Status.Running(false),
        Nil,
        Cause.empty,
        Set.empty[FiberId],
        CancelerState.Empty,
        null.asInstanceOf[UIO[Any]]
      )
  }

  sealed abstract class CancelerState

  object CancelerState {
    case object Empty                                              extends CancelerState
    case object Pending                                            extends CancelerState
    final case class Registered(asyncCanceler: ZIO[Any, Any, Any]) extends CancelerState
  }

  type FiberRefLocals = AtomicReference[Map[FiberRef[_], ::[(FiberId.Runtime, Any)]]]

  val catastrophicFailure: AtomicBoolean =
    new AtomicBoolean(false)

  import zio.metrics._

  lazy val fiberFailureCauses = Metric.frequency("zio_fiber_failure_causes")
  lazy val fiberForkLocations = Metric.frequency("zio_fiber_fork_locations")

  lazy val fibersStarted  = Metric.counter("zio_fiber_started")
  lazy val fiberSuccesses = Metric.counter("zio_fiber_successes")
  lazy val fiberFailures  = Metric.counter("zio_fiber_failures")
  lazy val fiberLifetimes = Metric.histogram("zio_fiber_lifetimes", fiberLifetimeBoundaries)

  lazy val fiberLifetimeBoundaries = MetricKeyType.Histogram.Boundaries.exponential(1.0, 2.0, 100)

  val combineUnit = (a: Unit, b: Unit) => ()
  val leftUnit    = (a: Unit, b: Any) => a

  type Erased           = ZIO[Any, Any, Any]
  type ErasedCont       = Any => Erased
  type ErasedTracedCont = TracedCont[Any, Any, Any, Any]

  final def eraseR[R, E, A](zio: ZIO[R, E, A]): ZIO[Any, E, A]   = zio.asInstanceOf[ZIO[Any, E, A]]
  final def erase(zio: ZIO[_, _, _]): Erased                     = zio.asInstanceOf[Erased]
  final def eraseK[R, E, A, B](f: A => ZIO[R, E, B]): ErasedCont = f.asInstanceOf[ErasedCont]
  final def coerceCause[E](cause: Any): Cause[E]                 = cause.asInstanceOf[Cause[E]]
}<|MERGE_RESOLUTION|>--- conflicted
+++ resolved
@@ -396,13 +396,8 @@
                     val zio      = curZio.asInstanceOf[ZIO.Shift]
                     val executor = zio.executor
 
-<<<<<<< HEAD
-                    def doShift(implicit trace: ZTraceElement): UIO[Unit] =
+                    def doShift(implicit trace: Trace): UIO[Unit] =
                       ZIO.succeed(unsafeSetRef(overrideExecutor, Some(executor))) *> ZIO.yieldNow
-=======
-                    def doShift(implicit trace: Trace): UIO[Unit] =
-                      ZIO.succeed(unsafeSetRef(currentExecutor, Some(executor))) *> ZIO.yieldNow
->>>>>>> 8180b5eb
 
                     curZio = if (executor eq null) {
                       unsafeSetRef(overrideExecutor, None)
