/*
 * Copyright 2017-2021 John A. De Goes and the ZIO Contributors
 *
 * Licensed under the Apache License, Version 2.0 (the "License");
 * you may not use this file except in compliance with the License.
 * You may obtain a copy of the License at
 *
 *     http://www.apache.org/licenses/LICENSE-2.0
 *
 * Unless required by applicable law or agreed to in writing, software
 * distributed under the License is distributed on an "AS IS" BASIS,
 * WITHOUT WARRANTIES OR CONDITIONS OF ANY KIND, either express or implied.
 * See the License for the specific language governing permissions and
 * limitations under the License.
 */

package zio.internal

import zio.Fiber.Status
import zio.ZIO.{FlatMap, TracedCont}
import zio._
import zio.internal.FiberContext.FiberRefLocals
import zio.internal.stacktracer.Tracer
import zio.stacktracer.TracingImplicits.disableAutoTrace

import java.util.concurrent.atomic.{AtomicBoolean, AtomicReference}
import scala.annotation.{switch, tailrec}

/**
 * An implementation of Fiber that maintains context necessary for evaluation.
 */
private[zio] final class FiberContext[E, A](
<<<<<<< HEAD
  private val fiberIdCompact: Long,
=======
  val fiberId: FiberId.Runtime,
>>>>>>> e672d7f6
  var runtimeConfig: RuntimeConfig,
  val interruptStatus: StackBool,
  val fiberRefLocals: FiberRefLocals,
  openScope: ZScope.Open[Exit[E, A]]
) extends Fiber.Runtime.Internal[E, A]
    with FiberRunnable { self =>
  type Erased           = ZIO[Any, Any, Any]
  type Cont             = Any => Erased
  type ErasedTracedCont = TracedCont[Any, Any, Any, Any]

  import FiberContext._
  import FiberState._

  fibersStarted.unsafeCount()

  // Accessed from multiple threads:
  private val state = new AtomicReference[FiberState[E, A]](FiberState.initial)

  protected def fiberId: FiberId.Runtime =
    FiberId.Runtime(fiberIdFromCompact, fiberStartTimeFromCompact)

  private def fiberIdFromCompact: Int = (fiberIdCompact >> 32).toInt

  private def fiberStartTimeFromCompact: Int = fiberIdCompact.toInt

  @volatile
  private[this] var asyncEpoch: Long = 0L

  private[this] val stack = Stack[ErasedTracedCont]()

  var scopeKey: ZScope.Key = null

  @volatile var nextEffect: Erased = null

  private[internal] def unsafeLog(logLevel: LogLevel, message: () => String)(implicit trace: ZTraceElement): Unit = {
    val spans = getFiberRefValue(FiberRef.currentLogSpan)

    runtimeConfig.logger(trace, fiberId, logLevel, message, fiberRefLocals.get, spans)
    ()
  }

  private[internal] def unsafeCurrentLogLevel(): LogLevel =
    getFiberRefValue(FiberRef.currentLogLevel)

  private[this] def captureTrace(prefix: List[ZTraceElement]): ZTrace = {
    val chunkBuilder = ChunkBuilder.make[ZTraceElement]()

    chunkBuilder ++= prefix

    stack.foreach(k => chunkBuilder += k.trace)

    ZTrace(fiberId, chunkBuilder.result().dedupe)
  }

  private[zio] def awaitAsync(k: Callback[E, A]): Any =
    register0(xx => k(Exit.flatten(xx))) match {
      case null =>
      case v    => k(v)
    }

  private[this] class InterruptExit(implicit val trace: ZTraceElement) extends TracedCont[Any, Any, E, Any] {
    def apply(v: Any): IO[E, Any] =
      if (isInterruptible()) {
        interruptStatus.popDrop(())

        ZIO.succeedNow(v)
      } else { // TODO: Delete this 'else' branch
        ZIO.succeed(interruptStatus.popDrop(v))
      }
  }

  private[this] class Finalizer(val finalizer: UIO[Any]) extends ErasedTracedCont {
    def apply(v: Any): Erased = {
      disableInterrupt()
      restoreInterrupt()(finalizer.trace)
      finalizer.map(_ => v)(finalizer.trace)
    }
    override val trace: ZTraceElement = finalizer.trace
  }

  private[this] def disableInterrupt(): Unit =
    interruptStatus.push(false)

  /**
   * Unwinds the stack, looking for the first error handler, and exiting
   * interruptible / uninterruptible regions.
   */
  private[this] def unwindStack(): Boolean = {
    var unwinding      = true
    var discardedFolds = false

    // Unwind the stack, looking for an error handler:
    while (unwinding && !stack.isEmpty) {
      stack.pop() match {
        case _: InterruptExit =>
          interruptStatus.popDrop(())

        case finalizer: Finalizer =>
          implicit val trace: ZTraceElement = finalizer.trace
          disableInterrupt()

          stack.push(
            TracedCont(cause =>
              finalizer.finalizer.foldCauseZIO(
                finalizerCause => {
                  interruptStatus.popDrop(null)

                  addSuppressedCause(finalizerCause)

                  ZIO.failCause(cause.asInstanceOf[Cause[Any]])
                },
                _ => {
                  interruptStatus.popDrop(null)

                  ZIO.failCause(cause.asInstanceOf[Cause[Any]])
                }
              )
            )
          )

          unwinding = false

        case fold: ZIO.Fold[_, _, _, _, _] if !shouldInterrupt() =>
          // Push error handler back onto the stack and halt iteration:
          val k = fold.failure.asInstanceOf[Cont]

          stack.push(TracedCont(k)(fold.trace))

          unwinding = false

        case _: ZIO.Fold[_, _, _, _, _] =>
          discardedFolds = true

        case _ =>
      }
    }

    discardedFolds
  }

  private[this] def executor: zio.Executor =
    getFiberRefValue(currentExecutor).getOrElse(runtimeConfig.executor)

  @inline private[this] def raceWithImpl[R, EL, ER, E, A, B, C](
    race: ZIO.RaceWith[R, EL, ER, E, A, B, C]
  )(implicit trace: ZTraceElement): ZIO[R, E, C] = {
    @inline def complete[E0, E1, A, B](
      winner: Fiber[E0, A],
      loser: Fiber[E1, B],
      cont: (Exit[E0, A], Fiber[E1, B]) => ZIO[R, E, C],
      winnerExit: Exit[E0, A],
      ab: AtomicBoolean,
      cb: ZIO[R, E, C] => Any
    ): Any =
      if (ab.compareAndSet(true, false)) {
        winnerExit match {
          case exit: Exit.Success[_] =>
            cb(winner.inheritRefs.flatMap(_ => cont(exit, loser)))
          case exit: Exit.Failure[_] =>
            cb(cont(exit, loser))
        }
      }

    val raceIndicator = new AtomicBoolean(true)

    val scope = race.scope()
    val left  = fork[EL, A](race.left().asInstanceOf[IO[EL, A]], scope)
    val right = fork[ER, B](race.right().asInstanceOf[IO[ER, B]], scope)

    ZIO
      .async[R, E, C](
        { cb =>
          val leftRegister = left.register0 {
            case exit0: Exit.Success[Exit[EL, A]] =>
              complete[EL, ER, A, B](left, right, race.leftWins, exit0.value, raceIndicator, cb)
            case exit: Exit.Failure[_] => complete(left, right, race.leftWins, exit, raceIndicator, cb)
          }

          if (leftRegister ne null)
            complete(left, right, race.leftWins, leftRegister, raceIndicator, cb)
          else {
            val rightRegister = right.register0 {
              case exit0: Exit.Success[Exit[_, _]] =>
                complete(right, left, race.rightWins, exit0.value, raceIndicator, cb)
              case exit: Exit.Failure[_] => complete(right, left, race.rightWins, exit, raceIndicator, cb)
            }

            if (rightRegister ne null)
              complete(right, left, race.rightWins, rightRegister, raceIndicator, cb)
          }
        },
        left.fiberId // FIXME with composite fiber id: right.fiberId
      )
  }

  override final def run(): Unit = runUntil(executor.yieldOpCount)

  /**
   * The main evaluator loop for the fiber. For purely synchronous effects,
   * this will run either to completion, or for the specified maximum
   * operation count. For effects with asynchronous callbacks, the loop will
   * proceed no further than the first asynchronous boundary.
   */
  override final def runUntil(maxOpCount: Int): Unit =
    try {
      val logLevel   = unsafeCurrentLogLevel()
      val logRuntime = runtimeConfig.logRuntime

      // Do NOT accidentally capture `curZio` in a closure, or Scala will wrap
      // it in `ObjectRef` and performance will plummet.
      var curZio = nextEffect

      nextEffect = null

      // Put the stack reference on the stack:
      val stack = this.stack

      // Store the trace of the immediate future flatMap during evaluation
      // of a 1-hop left bind, to show a stack trace closer to the point of failure
      var extraTrace: ZTraceElement = null.asInstanceOf[ZTraceElement]

      if (runtimeConfig.enableCurrentFiber) Fiber._currentFiber.set(this)
      if (runtimeConfig.superviseOperations && (runtimeConfig.supervisor ne null))
        runtimeConfig.supervisor.unsafeOnResume(self)

      while (curZio ne null) {
        try {
          var opCount: Int = 0

          while ({
            val tag = curZio.tag

            if (logRuntime) {
              val trace = curZio.trace

              unsafeLog(logLevel, curZio.unsafeLog)(trace)
            }

            // Check to see if the fiber should continue executing or not:
            if (!shouldInterrupt()) {
              // Fiber does not need to be interrupted, but might need to yield:
              if (opCount == maxOpCount) {
                evaluateLater(curZio)
                curZio = null
              } else {
                // Fiber is neither being interrupted nor needs to yield. Execute
                // the next instruction in the program:
                if (runtimeConfig.superviseOperations && (runtimeConfig.supervisor ne null))
                  runtimeConfig.supervisor.unsafeOnEffect(self, curZio)
                (tag: @switch) match {
                  case ZIO.Tags.FlatMap =>
                    val zio = curZio.asInstanceOf[ZIO.FlatMap[Any, Any, Any, Any]]

                    val nested = zio.zio
                    val k      = zio.k

                    // A mini interpreter for the left side of FlatMap that evaluates
                    // anything that is 1-hop away. This eliminates heap usage for the
                    // happy path.
                    (nested.tag: @switch) match {
                      case ZIO.Tags.SucceedNow =>
                        val io2 = nested.asInstanceOf[ZIO.SucceedNow[Any]]

                        curZio = k(io2.value)

                      case ZIO.Tags.Succeed =>
                        val io2 = nested.asInstanceOf[ZIO.Succeed[Any]]

                        extraTrace = zio.trace
                        val value = io2.effect()
                        extraTrace = null.asInstanceOf[ZTraceElement]

                        curZio = k(value)

                      case ZIO.Tags.SucceedWith =>
                        val io2    = nested.asInstanceOf[ZIO.SucceedWith[Any]]
                        val effect = io2.effect

                        extraTrace = zio.trace
                        val value = effect(runtimeConfig, fiberId)
                        extraTrace = null.asInstanceOf[ZTraceElement]

                        curZio = k(value)

                      case ZIO.Tags.Yield =>
                        extraTrace = zio.trace
                        evaluateLater(k(()))
                        extraTrace = null.asInstanceOf[ZTraceElement]

                        curZio = null

                      case _ =>
                        // Fallback case. We couldn't evaluate the LHS so we have to
                        // use the stack:
                        curZio = nested
                        stack.push(zio)
                    }

                  case ZIO.Tags.SucceedNow =>
                    val zio = curZio.asInstanceOf[ZIO.SucceedNow[Any]]

                    val value = zio.value

                    curZio = nextInstr(value)

                  case ZIO.Tags.Succeed =>
                    val zio    = curZio.asInstanceOf[ZIO.Succeed[Any]]
                    val effect = zio.effect

                    curZio = nextInstr(effect())

                  case ZIO.Tags.SucceedWith =>
                    val zio    = curZio.asInstanceOf[ZIO.SucceedWith[Any]]
                    val effect = zio.effect

                    curZio = nextInstr(effect(runtimeConfig, fiberId))

                  case ZIO.Tags.Fail =>
                    val zio = curZio.asInstanceOf[ZIO.Fail[Any]]

                    val fastPathTrace = if (extraTrace == null) Nil else extraTrace :: Nil
                    extraTrace = null.asInstanceOf[ZTraceElement]

                    val cause = zio.cause()
                    val tracedCause =
                      if (cause.isTraced) cause
                      else cause.traced(captureTrace(zio.trace :: fastPathTrace))

                    val discardedFolds = unwindStack()
                    val fullCause =
                      (if (discardedFolds)
                         // We threw away some error handlers while unwinding the stack because
                         // we got interrupted during this instruction. So it's not safe to return
                         // typed failures from cause0, because they might not be typed correctly.
                         // Instead, we strip the typed failures, and return the remainders and
                         // the interruption.
                         tracedCause.stripFailures
                       else
                         tracedCause) ++ clearSuppressedCause()

                    if (stack.isEmpty) {
                      // Error not caught, stack is empty:
                      setInterrupting(true)

                      curZio = done(Exit.failCause(fullCause.asInstanceOf[Cause[E]]))(zio.trace)
                    } else {
                      setInterrupting(false)

                      // Error caught, next continuation on the stack will deal
                      // with it, so we just have to compute it here:
                      curZio = nextInstr(fullCause)
                    }

                  case ZIO.Tags.Fold =>
                    val zio = curZio.asInstanceOf[ZIO.Fold[Any, Any, Any, Any, Any]]

                    curZio = zio.value

                    stack.push(zio)

                  case ZIO.Tags.Suspend =>
                    val zio = curZio.asInstanceOf[ZIO.Suspend[Any, Any, Any]]

                    curZio = zio.make()

                  case ZIO.Tags.SuspendWith =>
                    val zio = curZio.asInstanceOf[ZIO.SuspendWith[Any, Any, Any]]

                    curZio = zio.make(runtimeConfig, fiberId)

                  case ZIO.Tags.InterruptStatus =>
                    val zio = curZio.asInstanceOf[ZIO.InterruptStatus[Any, Any, Any]]

                    val boolFlag = zio.flag().toBoolean

                    if (interruptStatus.peekOrElse(true) != boolFlag) {
                      interruptStatus.push(boolFlag)

                      restoreInterrupt()(zio.trace)
                    }

                    curZio = zio.zio

                  case ZIO.Tags.CheckInterrupt =>
                    val zio = curZio.asInstanceOf[ZIO.CheckInterrupt[Any, Any, Any]]

                    curZio = zio.k(InterruptStatus.fromBoolean(isInterruptible()))

                  case ZIO.Tags.Async =>
                    val zio                           = curZio.asInstanceOf[ZIO.Async[Any, Any, Any]]
                    implicit val trace: ZTraceElement = zio.trace

                    val epoch = asyncEpoch
                    asyncEpoch = epoch + 1

                    // Enter suspended state:
                    enterAsync(epoch, zio.register, zio.blockingOn())

                    val k = zio.register

                    curZio = k(resumeAsync(epoch)) match {
                      case Left(canceler) =>
                        setAsyncCanceler(epoch, canceler)
                        if (shouldInterrupt()) {
                          if (exitAsync(epoch)) {
                            setInterrupting(true)
                            canceler *> ZIO.failCause(clearSuppressedCause())
                          } else null
                        } else null
                      case Right(zio) =>
                        if (!exitAsync(epoch)) null else zio.asInstanceOf[Erased]
                    }

                  case ZIO.Tags.Fork =>
                    val zio = curZio.asInstanceOf[ZIO.Fork[Any, Any, Any]]

                    curZio = nextInstr(fork(zio.value, zio.scope())(zio.trace))

                  case ZIO.Tags.Descriptor =>
                    val zio = curZio.asInstanceOf[ZIO.Descriptor[Any, Any, Any]]

                    val k = zio.k

                    curZio = k(getDescriptor())

                  case ZIO.Tags.Shift =>
                    val zio = curZio.asInstanceOf[ZIO.Shift]

                    val executor = zio.executor()

                    curZio = if (executor eq null) {
                      setFiberRefValue(currentExecutor, None)
                      ZIO.unit
                    } else {
                      getFiberRefValue(currentExecutor) match {
                        case None =>
                          setFiberRefValue(currentExecutor, Some(executor))

                          shift(executor)(zio.trace)

                        case Some(currentExecutor) =>
                          if (executor eq currentExecutor) ZIO.unit
                          else shift(executor)(zio.trace)
                      }
                    }

                  case ZIO.Tags.Yield =>
                    evaluateLater(ZIO.unit)

                    curZio = null

                  case ZIO.Tags.Access =>
                    val zio = curZio.asInstanceOf[ZIO.Read[Any, Any, Any]]

                    val k = zio.k

                    curZio = k(getFiberRefValue(currentEnvironment))

                  case ZIO.Tags.Provide =>
                    val zio = curZio.asInstanceOf[ZIO.Provide[Any, Any, Any]]

                    val oldEnvironment = getFiberRefValue(currentEnvironment)

                    setFiberRefValue(currentEnvironment, zio.r())

                    ensure(ZIO.succeed(setFiberRefValue(currentEnvironment, oldEnvironment))(zio.trace))

                    curZio = zio.zio

                  case ZIO.Tags.Trace =>
                    val zio = curZio.asInstanceOf[ZIO.Trace]

                    curZio = nextInstr(captureTrace(zio.trace :: Nil))

                  case ZIO.Tags.FiberRefGetAll =>
                    val zio = curZio.asInstanceOf[ZIO.FiberRefGetAll[Any, Any, Any]]

                    curZio = zio.make(fiberRefLocals.get)

                  case ZIO.Tags.FiberRefModify =>
                    val zio = curZio.asInstanceOf[ZIO.FiberRefModify[Any, Any]]

                    val (result, newValue) = zio.f(getFiberRefValue(zio.fiberRef))
                    setFiberRefValue(zio.fiberRef, newValue)

                    curZio = nextInstr(result)

                  case ZIO.Tags.FiberRefLocally =>
                    val zio = curZio.asInstanceOf[ZIO.FiberRefLocally[Any, Any, E, Any]]

                    val fiberRef = zio.fiberRef

                    val oldValue = getFiberRefValue(fiberRef)

                    setFiberRefValue(fiberRef, zio.localValue)

                    curZio = zio.zio.ensuring(ZIO.succeed(setFiberRefValue(fiberRef, oldValue))(zio.trace))(zio.trace)

                  case ZIO.Tags.FiberRefDelete =>
                    val zio = curZio.asInstanceOf[ZIO.FiberRefDelete]

                    val fiberRef = zio.fiberRef

                    removeFiberRef(fiberRef)

                    curZio = nextInstr(())

                  case ZIO.Tags.FiberRefWith =>
                    val zio = curZio.asInstanceOf[ZIO.FiberRefWith[Any, Any, Any, Any]]
                    curZio = zio.f(getFiberRefValue(zio.fiberRef))

                  case ZIO.Tags.RaceWith =>
                    val zio = curZio.asInstanceOf[ZIO.RaceWith[Any, Any, Any, Any, Any, Any, Any]]
                    curZio = raceWithImpl(zio)(zio.trace).asInstanceOf[Erased]

                  case ZIO.Tags.Supervise =>
                    val zio = curZio.asInstanceOf[ZIO.Supervise[Any, Any, Any]]

                    val oldSupervisor = runtimeConfig.supervisor
                    val newSupervisor = zio.supervisor() ++ oldSupervisor

                    runtimeConfig = runtimeConfig.copy(supervisor = newSupervisor)

                    ensure(ZIO.succeed { runtimeConfig = runtimeConfig.copy(supervisor = oldSupervisor) }(zio.trace))

                    curZio = zio.zio

                  case ZIO.Tags.GetForkScope =>
                    val zio = curZio.asInstanceOf[ZIO.GetForkScope[Any, Any, Any]]

                    curZio = zio.f(getFiberRefValue(forkScopeOverride).getOrElse(scope))

                  case ZIO.Tags.OverrideForkScope =>
                    val zio = curZio.asInstanceOf[ZIO.OverrideForkScope[Any, Any, Any]]

                    val oldForkScopeOverride = getFiberRefValue(forkScopeOverride)

                    setFiberRefValue(forkScopeOverride, zio.forkScope())

                    ensure(ZIO.succeed(setFiberRefValue(forkScopeOverride, oldForkScopeOverride))(zio.trace))

                    curZio = zio.zio

                  case ZIO.Tags.Ensuring =>
                    val zio = curZio.asInstanceOf[ZIO.Ensuring[Any, Any, Any]]

                    ensure(zio.finalizer())

                    curZio = zio.zio

                  case ZIO.Tags.Logged =>
                    val zio = curZio.asInstanceOf[ZIO.Logged]

                    log(zio.message, zio.overrideLogLevel, zio.overrideRef1, zio.overrideValue1, zio.trace)

                    curZio = nextInstr(())

                  case ZIO.Tags.SetRuntimeConfig =>
                    val zio = curZio.asInstanceOf[ZIO.SetRuntimeConfig]

                    runtimeConfig = zio.runtimeConfig()

                    curZio = ZIO.unit
                }
              }
            } else {
              // Fiber was interrupted
              val trace = curZio.trace

              curZio = ZIO.failCause(clearSuppressedCause())(trace)

              // Prevent interruption of interruption:
              setInterrupting(true)
            }

            opCount = opCount + 1

            (curZio ne null)
          }) {}
        } catch {
          case _: InterruptedException =>
            // Reset thread interrupt status and interrupt with zero fiber id:
            Thread.interrupted()

            val trace = curZio.trace

            curZio = ZIO.interruptAs(FiberId.None)(trace)

          case ZIO.ZioError(exit) =>
            exit match {
              case Exit.Success(value) =>
                curZio = nextInstr(value)

              case Exit.Failure(cause) =>
                val trace = curZio.trace

                curZio = ZIO.failCause(cause)(trace)
            }

          // Catastrophic error handler. Any error thrown inside the interpreter is
          // either a bug in the interpreter or a bug in the user's code. Let the
          // fiber die but attempt finalization & report errors.
          case t: Throwable =>
            curZio = if (runtimeConfig.fatal(t)) {
              fatal.set(true)
              runtimeConfig.reportFatal(t)
            } else {
              setInterrupting(true)

              ZIO.die(t)(Tracer.newTrace)
            }
        }
      }
    } finally {
      if (runtimeConfig.enableCurrentFiber) Fiber._currentFiber.remove()
      if (runtimeConfig.supervisor ne null) runtimeConfig.supervisor.unsafeOnSuspend(self)
    }

  private[this] def shift(executor: zio.Executor)(implicit trace: ZTraceElement): UIO[Unit] =
    ZIO.succeed(setFiberRefValue(currentExecutor, Some(executor))) *> ZIO.yieldNow

  private[this] def getDescriptor(): Fiber.Descriptor =
    Fiber.Descriptor(
      fiberId,
      state.get.status,
      state.get.interruptors,
      InterruptStatus.fromBoolean(isInterruptible()),
      executor,
      getFiberRefValue(currentExecutor).isDefined,
      scope
    )

  private[this] def ensure(finalizer: UIO[Any]): Unit =
    stack.push(new Finalizer(finalizer))

  private[this] def restoreInterrupt()(implicit trace: ZTraceElement): Unit =
    stack.push(new InterruptExit())

  /**
   * Forks an `IO` with the specified failure handler.
   */
  def fork[E, A](
    zio: IO[E, A],
    forkScope: Option[ZScope[Exit[Any, Any]]] = None
  )(implicit trace: ZTraceElement): FiberContext[E, A] = {
    val childFiberRefLocals: Map[FiberRef.Runtime[_], AnyRef] = fiberRefLocals.get.transform { case (fiberRef, value) =>
      fiberRef.fork(value.asInstanceOf[fiberRef.ValueType]).asInstanceOf[AnyRef]
    }

    val parentScope = (forkScope orElse getFiberRefValue(forkScopeOverride)).getOrElse(scope)

    val currentEnv = currentEnvironment

    val childId = Fiber.newFiberId()

    val childScope = ZScope.unsafeMake[Exit[E, A]]()

    val childContext = new FiberContext[E, A](
      childId,
      runtimeConfig,
      StackBool(interruptStatus.peekOrElse(true)),
      new AtomicReference(childFiberRefLocals),
      childScope
    )

    if (runtimeConfig.supervisor ne Supervisor.none) {
      runtimeConfig.supervisor.unsafeOnStart(currentEnv, zio, Some(self), childContext)

      childContext.onDone(exit => runtimeConfig.supervisor.unsafeOnEnd(exit.flatten, childContext))
    }

    val childZio = if (parentScope ne ZScope.global) {
      // Create a weak reference to the child fiber, so that we don't prevent it
      // from being garbage collected:
      val childContextRef = Platform.newWeakReference[FiberContext[E, A]](childContext)

      // Ensure that when the fiber's parent scope ends, the child fiber is
      // interrupted, but do so using a weak finalizer, which will be removed
      // as soon as the key is garbage collected:
      val exitOrKey = parentScope.unsafeEnsure(
        exit =>
          UIO.suspendSucceed {
            val childContext = childContextRef()

            if (childContext ne null) {
              val interruptors: Set[FiberId] = exit.fold(_.interruptors, _ => Set.empty)

              childContext.interruptAs(FiberId.combineAll(interruptors))
            } else ZIO.unit
          },
        ZScope.Mode.Weak
      )

      exitOrKey.fold(
        exit => {
          // If the parent scope is closed, then the child is immediate self-interruption.
          // We try to carry along the fiber who performed the interruption (whoever interrupted us,
          // or us, if that information is not available):
          val interruptor = exit match {
            case Exit.Failure(cause) => FiberId.combineAll(cause.interruptors)
            case Exit.Success(_)     => fiberId
          }
          ZIO.interruptAs(interruptor)
        },
        key => {
          // Add the finalizer key to the child fiber, so that if it happens to
          // be garbage collected, then its finalizer will be garbage collected
          // too:
          childContext.scopeKey = key

          // Remove the finalizer key from the parent scope when the child
          // fiber terminates:
          childContext.onDone(_ => parentScope.unsafeDeny(key))

          zio
        }
      )
    } else zio

    childContext.nextEffect = childZio
    if (stack.isEmpty) executor.unsafeSubmitAndYieldOrThrow(childContext)
    else executor.unsafeSubmitOrThrow(childContext)

    childContext
  }

  private[this] def evaluateLater(zio: Erased): Unit = {
    nextEffect = zio
    if (stack.isEmpty) executor.unsafeSubmitAndYieldOrThrow(this)
    else executor.unsafeSubmitOrThrow(this)
  }

  private[this] def resumeAsync(epoch: Long)(implicit trace: ZTraceElement): Erased => Unit = { zio =>
    if (exitAsync(epoch)) evaluateLater(zio)
  }

  final def interruptAs(fiberId: FiberId)(implicit trace: ZTraceElement): UIO[Exit[E, A]] = kill0(fiberId)

  def await(implicit trace: ZTraceElement): UIO[Exit[E, A]] =
    ZIO.asyncInterrupt[Any, Nothing, Exit[E, A]](
      { k =>
        val cb: Callback[Nothing, Exit[E, A]] = x => k(ZIO.done(x))
        val result                            = register0(cb)

        if (result eq null) Left(ZIO.succeed(interruptObserver(cb)))
        else Right(ZIO.succeedNow(result))
      },
      fiberId
    )

  @tailrec
  private[this] def interruptObserver(k: Callback[Nothing, Exit[E, A]]): Unit = {
    val oldState = state.get
    oldState match {
      case Executing(status, observers0, interrupted, interruptors, asyncCanceler) =>
        val observers = observers0.filter(_ ne k)
        if (!state.compareAndSet(oldState, Executing(status, observers, interrupted, interruptors, asyncCanceler)))
          interruptObserver(k)
      case _ =>
    }
  }

  def getRef[A](ref: FiberRef.Runtime[A])(implicit trace: ZTraceElement): UIO[A] = UIO {
    val oldValue = fiberRefLocals.get.get(ref).asInstanceOf[Option[A]]

    oldValue.getOrElse(ref.initial)
  }

  def getFiberRefValue[A](fiberRef: FiberRef.Runtime[A]): A =
    fiberRefLocals.get.get(fiberRef).asInstanceOf[Option[A]].getOrElse(fiberRef.initial)

  @tailrec
  def setFiberRefValue[A](fiberRef: FiberRef.Runtime[A], value: A): Unit = {
    val oldState = fiberRefLocals.get

    if (!fiberRefLocals.compareAndSet(oldState, oldState.updated(fiberRef, value.asInstanceOf[AnyRef])))
      setFiberRefValue(fiberRef, value)
    else ()
  }

  @tailrec
  def removeFiberRef[A](fiberRef: FiberRef.Runtime[A]): Unit = {
    val oldState = fiberRefLocals.get

    if (!fiberRefLocals.compareAndSet(oldState, oldState - fiberRef)) removeFiberRef(fiberRef)
    else ()
  }

  def poll(implicit trace: ZTraceElement): UIO[Option[Exit[E, A]]] = ZIO.succeed(poll0)

  def id: FiberId.Runtime = fiberId

  def inheritRefs(implicit trace: ZTraceElement): UIO[Unit] = UIO.suspendSucceed {
    val locals = fiberRefLocals.get

    if (locals.isEmpty) UIO.unit
    else
      UIO.foreachDiscard(locals) { case (fiberRef, value) =>
        val ref = fiberRef.asInstanceOf[FiberRef.Runtime[Any]]
        ref.update(old => ref.join(old, value))
      }
  }

  def scope: ZScope[Exit[E, A]] = openScope.scope

  def status(implicit trace: ZTraceElement): UIO[Fiber.Status] = UIO(state.get.status)

  def trace(implicit trace0: ZTraceElement): UIO[ZTrace] = UIO(captureTrace(Nil))

  @tailrec
  private[this] def enterAsync(
    epoch: Long,
    register: AnyRef,
    blockingOn: FiberId
  )(implicit trace: ZTraceElement): Unit = {
    val oldState = state.get

    oldState match {
      case Executing(status, observers, interrupt, interruptors, CancelerState.Empty) =>
        val asyncTrace = trace

        val newStatus = Status.Suspended(status, isInterruptible() && !isInterrupting(), epoch, blockingOn, asyncTrace)

        val newState = Executing(newStatus, observers, interrupt, interruptors, CancelerState.Pending)

        if (!state.compareAndSet(oldState, newState)) enterAsync(epoch, register, blockingOn)

      case _ =>
    }
  }

  @tailrec
  private[this] def exitAsync(epoch: Long)(implicit trace: ZTraceElement): Boolean = {
    val oldState = state.get

    oldState match {
      case Executing(Status.Suspended(status, _, oldEpoch, _, _), observers, suppressed, interruptors, _)
          if epoch == oldEpoch =>
        if (!state.compareAndSet(oldState, Executing(status, observers, suppressed, interruptors, CancelerState.Empty)))
          exitAsync(epoch)
        else true

      case _ => false
    }
  }

  @inline
  private def isInterrupted(): Boolean = state.get.interruptors.nonEmpty

  @inline
  private[this] def isInterruptible(): Boolean = interruptStatus.peekOrElse(true)

  @inline
  private[this] def isInterrupting(): Boolean = state.get().isInterrupting

  @inline
  private[this] final def shouldInterrupt(): Boolean =
    isInterrupted() && isInterruptible() && !isInterrupting()

  @tailrec
  private[this] def addSuppressedCause(cause: Cause[Nothing]): Unit =
    if (!cause.isEmpty) {
      val oldState = state.get

      oldState match {
        case Executing(status, observers, suppressed, interruptors, asyncCanceler) =>
          val newState = Executing(status, observers, suppressed ++ cause, interruptors, asyncCanceler)

          if (!state.compareAndSet(oldState, newState)) addSuppressedCause(cause)

        case _ =>
      }
    }

  @tailrec
  private[this] def clearSuppressedCause(): Cause[Nothing] = {
    val oldState = state.get

    oldState match {
      case Executing(status, observers, suppressed, interruptors, asyncCanceler) =>
        val newState = Executing(status, observers, Cause.empty, interruptors, asyncCanceler)

        if (!state.compareAndSet(oldState, newState)) clearSuppressedCause()
        else suppressed

      case _ => Cause.empty
    }
  }

  @inline
  private[this] def nextInstr(value: Any): Erased =
    if (!stack.isEmpty) {
      val k = stack.pop()

      k(value).asInstanceOf[IO[E, Any]]
    } else done(Exit.succeed(value.asInstanceOf[A]))(Tracer.newTrace)

  @tailrec
  private[this] def setInterrupting(value: Boolean): Unit = {
    val oldState = state.get

    oldState match {
      case Executing(
            status,
            observers: List[Callback[Nothing, Exit[E, A]]],
            interrupted,
            interruptors,
            asyncCanceler
          ) => // TODO: Dotty doesn't infer this properly
        if (
          !state.compareAndSet(
            oldState,
            Executing(status.withInterrupting(value), observers, interrupted, interruptors, asyncCanceler)
          )
        )
          setInterrupting(value)

      case _ =>
    }
  }

  def name: Option[String] = fiberRefLocals.get.get(Fiber.fiberName).map(_.asInstanceOf[String])

  override def toString(): String =
    s"FiberContext($fiberId, $name)"

  @tailrec
  private[this] def done(exit: Exit[E, A])(implicit trace: ZTraceElement): IO[E, Any] = {
    val oldState = state.get

    oldState match {
      case Executing(
            _,
            observers: List[Callback[Nothing, Exit[E, A]]],
            _,
            _,
            _
          ) => // TODO: Dotty doesn't infer this properly

        if (openScope.scope.unsafeIsClosed()) {
          val interruptorsCause = oldState.interruptorsCause

          val newExit =
            if (interruptorsCause eq Cause.empty) exit
            else
              exit.mapErrorCause { cause =>
                if (cause.contains(interruptorsCause)) cause
                else cause ++ interruptorsCause
              }

          //  We are truly "done" because the scope has been closed.
          if (!state.compareAndSet(oldState, Done(newExit))) done(exit)
          else {
            reportUnhandled(newExit, trace)
            notifyObservers(newExit, observers)

            val startTimeSeconds = fiberId.startTimeSeconds
            val endTimeSeconds   = java.lang.System.currentTimeMillis() / 1000

            val lifetime = endTimeSeconds - startTimeSeconds

            fiberLifetimes.observe(lifetime.toDouble)

            newExit match {
              case Exit.Success(_) => fiberSuccesses.unsafeCount()

              case Exit.Failure(cause) =>
                fiberFailures.unsafeCount()

                cause.fold[Unit](
                  "<empty>",
                  (failure, _) => {
                    fiberFailureCauses.observe(failure.getClass.getName)
                  },
                  (defect, _) => {
                    fiberFailureCauses.observe(defect.getClass.getName)
                  },
                  (fiberId, _) => {
                    fiberFailureCauses.observe(classOf[InterruptedException].getName)
                  }
                )(combineUnit, combineUnit, leftUnit)
            }

            null
          }
        } else {
          // We aren't quite done yet, because we have to close the fiber's scope:
          setInterrupting(true)
          openScope.close(exit) *> ZIO.done(exit)
        }

      case Done(_) => null // Already done
    }
  }

  private[this] def reportUnhandled(v: Exit[E, A], trace: ZTraceElement): Unit = v match {
    case Exit.Failure(cause) => log(() => cause.prettyPrint, ZIO.someDebug, trace = trace)
    case _                   =>
  }

  @tailrec
  private[this] def setAsyncCanceler(epoch: Long, asyncCanceler0: ZIO[Any, Any, Any]): Unit = {
    val oldState      = state.get
    val asyncCanceler = if (asyncCanceler0 eq null) ZIO.unit else asyncCanceler0

    oldState match {
      case Executing(
            status @ Status.Suspended(_, _, oldEpoch, _, _),
            observers,
            suppressed,
            interruptors,
            CancelerState.Pending
          ) if epoch == oldEpoch =>
        val newState = Executing(status, observers, suppressed, interruptors, CancelerState.Registered(asyncCanceler))

        if (!state.compareAndSet(oldState, newState)) setAsyncCanceler(epoch, asyncCanceler)

      case Executing(_, _, _, _, CancelerState.Empty) =>

      case Executing(
            Status.Suspended(_, _, oldEpoch, _, _),
            _,
            _,
            _,
            CancelerState.Registered(_)
          ) if epoch == oldEpoch =>
        throw new Exception("inconsistent state in setAsyncCanceler")

      case _ =>
    }
  }

  private[this] def kill0(fiberId: FiberId)(implicit trace: ZTraceElement): UIO[Exit[E, A]] = {
    val interruptedCause = Cause.interrupt(fiberId)

    @tailrec
    def setInterruptedLoop(): Unit = {
      val oldState = state.get

      oldState match {
        case Executing(
              Status.Suspended(oldStatus, true, _, _, _),
              observers,
              suppressed,
              interruptors,
              CancelerState.Registered(asyncCanceler)
            ) =>
          val newState =
            Executing(
              oldStatus.withInterrupting(true),
              observers,
              suppressed,
              interruptors + fiberId,
              CancelerState.Empty
            )

          if (!state.compareAndSet(oldState, newState)) setInterruptedLoop()
          else {
            val interrupt = ZIO.failCause(interruptedCause)

            val effect =
              if (asyncCanceler eq ZIO.unit) interrupt else asyncCanceler *> interrupt

            // if we are in this critical section of code then we return
            evaluateLater(effect)
          }

        case Executing(status, observers, interrupted, interruptors, asyncCanceler) =>
          val newCause = interrupted ++ interruptedCause

          if (
            !state.compareAndSet(
              oldState,
              Executing(status, observers, newCause, interruptors + fiberId, asyncCanceler)
            )
          )
            setInterruptedLoop()

        case _ =>
      }
    }

    UIO.suspendSucceed {
      setInterruptedLoop()

      await
    }
  }

  @tailrec
  private[zio] def onDone(k: Callback[Nothing, Exit[E, A]]): Unit = {
    val oldState = state.get

    oldState match {
      case Executing(status, observers0, interrupt, interruptors, asyncCanceler) =>
        val observers = k :: observers0

        if (!state.compareAndSet(oldState, Executing(status, observers, interrupt, interruptors, asyncCanceler)))
          onDone(k)

      case Done(v) => k(Exit.succeed(v)); ()
    }
  }

  @tailrec
  private def register0(k: Callback[Nothing, Exit[E, A]]): Exit[E, A] = {
    val oldState = state.get

    oldState match {
      case Executing(status, observers0, interrupt, interruptors, asyncCanceler) =>
        val observers = k :: observers0

        if (!state.compareAndSet(oldState, Executing(status, observers, interrupt, interruptors, asyncCanceler)))
          register0(k)
        else null

      case Done(v) => v
    }
  }

  private[this] def poll0: Option[Exit[E, A]] =
    state.get match {
      case Done(r) => Some(r)
      case _       => None
    }

  private[this] def notifyObservers(
    v: Exit[E, A],
    observers: List[Callback[Nothing, Exit[E, A]]]
  ): Unit =
    if (observers.nonEmpty) {
      val result = Exit.succeed(v)
      observers.foreach(k => k(result))
    }

  private[this] def log(
    message: () => String,
    overrideLogLevel: Option[LogLevel],
    overrideRef1: FiberRef.Runtime[_] = null,
    overrideValue1: AnyRef = null,
    trace: ZTraceElement
  ): Unit = {
    val logLevel = overrideLogLevel match {
      case Some(level) => level
      case _           => getFiberRefValue(FiberRef.currentLogLevel)
    }

    val spans = getFiberRefValue(FiberRef.currentLogSpan)

    val contextMap =
      if (overrideRef1 ne null) {
        val map = fiberRefLocals.get

        if (overrideValue1 eq null) map - overrideRef1
        else map.updated(overrideRef1, overrideValue1)
      } else fiberRefLocals.get

    runtimeConfig.logger(trace, fiberId, logLevel, message, contextMap, spans)

    ()
  }
}
private[zio] object FiberContext {
  sealed abstract class FiberState[+E, +A] extends Serializable with Product {
    def suppressed: Cause[Nothing]
    def status: Fiber.Status
    def isInterrupting: Boolean = status.isInterrupting
    def interruptors: Set[FiberId]
    def interruptorsCause: Cause[Nothing] =
      interruptors.foldLeft[Cause[Nothing]](Cause.empty) { case (acc, interruptor) =>
        acc ++ Cause.interrupt(interruptor)
      }
  }
  object FiberState extends Serializable {
    final case class Executing[E, A](
      status: Fiber.Status,
      observers: List[Callback[Nothing, Exit[E, A]]],
      suppressed: Cause[Nothing],
      interruptors: Set[FiberId],
      asyncCanceler: CancelerState
    ) extends FiberState[E, A]
    final case class Done[E, A](value: Exit[E, A]) extends FiberState[E, A] {
      def suppressed: Cause[Nothing] = Cause.empty
      def status: Fiber.Status       = Status.Done
      def interruptors: Set[FiberId] = Set.empty
    }

    def initial[E, A]: Executing[E, A] =
      Executing[E, A](Status.Running(false), Nil, Cause.empty, Set.empty[FiberId], CancelerState.Empty)
  }

  sealed abstract class CancelerState

  object CancelerState {
    case object Empty                                        extends CancelerState
    case object Pending                                      extends CancelerState
    case class Registered(asyncCanceler: ZIO[Any, Any, Any]) extends CancelerState
  }

  type FiberRefLocals = AtomicReference[Map[FiberRef.Runtime[_], AnyRef]]

  val fatal: AtomicBoolean =
    new AtomicBoolean(false)

  import zio.ZIOMetric

  lazy val forkScopeOverride: FiberRef.Runtime[Option[ZScope[Exit[Any, Any]]]] =
    FiberRef.unsafeMake(None, _ => None, (a, _) => a)

  lazy val currentExecutor: FiberRef.Runtime[Option[zio.Executor]] =
    FiberRef.unsafeMake(None, a => a, (a, _) => a)

  lazy val currentEnvironment: FiberRef.Runtime[Any] =
    FiberRef.unsafeMake((), a => a, (a, _) => a)

  lazy val fiberFailureCauses = ZIOMetric.occurrences("zio-fiber-failure-causes", "").setCount

  lazy val fibersStarted  = ZIOMetric.count("zio-fiber-started").counter
  lazy val fiberSuccesses = ZIOMetric.count("zio-fiber-successes").counter
  lazy val fiberFailures  = ZIOMetric.count("zio-fiber-failures").counter
  lazy val fiberLifetimes = ZIOMetric.observeHistogram("zio-fiber-lifetimes", fiberLifetimeBoundaries)

  lazy val fiberLifetimeBoundaries = ZIOMetric.Histogram.Boundaries.exponential(1.0, 2.0, 100)

  val combineUnit = (a: Unit, b: Unit) => ()
  val leftUnit    = (a: Unit, b: Any) => a
}<|MERGE_RESOLUTION|>--- conflicted
+++ resolved
@@ -30,11 +30,7 @@
  * An implementation of Fiber that maintains context necessary for evaluation.
  */
 private[zio] final class FiberContext[E, A](
-<<<<<<< HEAD
   private val fiberIdCompact: Long,
-=======
-  val fiberId: FiberId.Runtime,
->>>>>>> e672d7f6
   var runtimeConfig: RuntimeConfig,
   val interruptStatus: StackBool,
   val fiberRefLocals: FiberRefLocals,
