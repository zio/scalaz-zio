--- conflicted
+++ resolved
@@ -21,12 +21,9 @@
 import scala.annotation.tailrec
 import java.util.{Set => JavaSet}
 import java.util.concurrent.atomic.AtomicBoolean
+
 import zio._
 import zio.metrics.{Metric, MetricLabel}
-<<<<<<< HEAD
-
-=======
->>>>>>> ebd3dd77
 import zio.Exit.Failure
 import zio.Exit.Success
 import zio.internal.SpecializationHelpers.SpecializeInt
@@ -1384,19 +1381,11 @@
 }
 
 object FiberRuntime {
-<<<<<<< HEAD
-  private[zio] final val MaxTrampolinesBeforeYield = 5
-  private[zio] final val MaxForksBeforeYield       = 128
-  private[zio] final val MaxOperationsBeforeYield  = 1024 * 10
-  private[zio] final val MaxDepthBeforeTrampoline  = 300
-  private[zio] final val MaxWorkStealingDepth      = 150
-  private[zio] final val WorkStealingSafetyMargin  = 50
-=======
+  private[zio] final val MaxForksBeforeYield      = 128
   private[zio] final val MaxOperationsBeforeYield = 1024 * 10
   private[zio] final val MaxDepthBeforeTrampoline = 300
   private[zio] final val MaxWorkStealingDepth     = 150
   private[zio] final val WorkStealingSafetyMargin = 50
->>>>>>> ebd3dd77
 
   private[zio] final val IgnoreContinuation: Any => Unit = _ => ()
 
