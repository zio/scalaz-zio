package zio

import zio.Exit.Cause
import zio.internal.{ Executor, Platform }

object UIO {

  /**
   * See [[zio.ZIO.absolve]]
   */
  final def absolve[A](v: UIO[Either[Nothing, A]]): UIO[A] =
    ZIO.absolve(v)

  /**
   * See [[zio.ZIO.allowInterrupt]]
   */
  final def allowInterrupt: UIO[Unit] =
    ZIO.allowInterrupt

  /**
   * See [[zio.ZIO.apply]] 
   */
  def apply[A](a: => A): UIO[A] = ZIO.effectTotal(a)

  /**
   * See [[zio.ZIO.bracket]]
   */
  final def bracket[A](acquire: UIO[A]): ZIO.BracketAcquire[Any, Nothing, A] =
    ZIO.bracket(acquire)

  /**
   * See [[zio.ZIO.bracket]]
   */
  final def bracket[A, B](acquire: UIO[A], release: A => UIO[_], use: A => UIO[B]): UIO[B] =
    ZIO.bracket(acquire, release, use)

  /**
   * See [[zio.ZIO.bracketExit]]
   */
  final def bracketExit[A](acquire: UIO[A]): ZIO.BracketExitAcquire[Any, Nothing, A] =
    ZIO.bracketExit(acquire)

  /**
   * See [[zio.ZIO.bracketExit]]
   */
  final def bracketExit[A, B](acquire: UIO[A], release: (A, Exit[Nothing, B]) => UIO[_], use: A => UIO[B]): UIO[B] =
    ZIO.bracketExit(acquire, release, use)

  /**
   * See [[zio.ZIO.checkInterruptible]]
   */
  final def checkInterruptible[A](f: InterruptStatus => UIO[A]): UIO[A] =
    ZIO.checkInterruptible(f)

  /**
   * See [[zio.ZIO.children]]
   */
  final def children: UIO[IndexedSeq[Fiber[_, _]]] = ZIO.children

  /**
   * See [[zio.ZIO.collectAll]]
   */
  final def collectAll[A](in: Iterable[UIO[A]]): UIO[List[A]] =
    ZIO.collectAll(in)

  /**
   * See [[zio.ZIO.collectAllPar]]
   */
  final def collectAllPar[A](as: Iterable[UIO[A]]): UIO[List[A]] =
    ZIO.collectAllPar(as)

  /**
   * See [[zio.ZIO.collectAllParN]]
   */
  final def collectAllParN[A](n: Long)(as: Iterable[UIO[A]]): UIO[List[A]] =
    ZIO.collectAllParN(n)(as)

  /**
   * See [[zio.ZIO.descriptor]]
   */
  final def descriptor: UIO[Fiber.Descriptor] = ZIO.descriptor

  /**
   * See [[zio.ZIO.descriptorWith]]
   */
  final def descriptorWith[A](f: Fiber.Descriptor => UIO[A]): UIO[A] =
    ZIO.descriptorWith(f)

  /**
   * See [[zio.ZIO.die]]
   */
  final def die(t: Throwable): UIO[Nothing] = ZIO.die(t)

  /**
   * See [[zio.ZIO.dieMessage]]
   */
  final def dieMessage(message: String): UIO[Nothing] = ZIO.dieMessage(message)

  /**
   * See [[zio.ZIO.done]]
   */
  final def done[A](r: Exit[Nothing, A]): UIO[A] = ZIO.done(r)

  /**
   * See [[zio.ZIO.effectTotal]]
   */
  final def effectTotal[A](effect: => A): UIO[A] = ZIO.effectTotal(effect)

  /**
   * See [[zio.ZIO.effectAsync]]
   */
  final def effectAsync[A](register: (UIO[A] => Unit) => Unit): UIO[A] =
    ZIO.effectAsync(register)

  /**
   * See [[zio.ZIO.effectAsyncMaybe]]
   */
  final def effectAsyncMaybe[A](register: (UIO[A] => Unit) => Option[UIO[A]]): UIO[A] =
    ZIO.effectAsyncMaybe(register)

  /**
   * See [[zio.ZIO.effectAsyncM]]
   */
  final def effectAsyncM[A](register: (UIO[A] => Unit) => UIO[_]): UIO[A] =
    ZIO.effectAsyncM(register)

  /**
   * See [[zio.ZIO.effectAsyncInterrupt]]
   */
  final def effectAsyncInterrupt[A](register: (UIO[A] => Unit) => Either[Canceler, UIO[A]]): UIO[A] =
    ZIO.effectAsyncInterrupt(register)

  /**
   * See [[zio.ZIO.flatten]]
   */
  final def flatten[A](uio: UIO[UIO[A]]): UIO[A] =
    ZIO.flatten(uio)

  /**
   * See [[zio.ZIO.foldLeft]]
   */
  final def foldLeft[S, A](in: Iterable[A])(zero: S)(f: (S, A) => UIO[S]): UIO[S] =
    ZIO.foldLeft(in)(zero)(f)

  /**
   * See [[zio.ZIO.forkAll]]
   */
  final def forkAll[A](as: Iterable[UIO[A]]): UIO[Fiber[Nothing, List[A]]] =
    ZIO.forkAll(as)

  /**
   * See [[zio.ZIO.forkAll_]]
   */
  final def forkAll_[A](as: Iterable[UIO[A]]): UIO[Unit] =
    ZIO.forkAll_(as)

  /**
   * See [[zio.ZIO.foreach]]
   */
  final def foreach[A, B](in: Iterable[A])(f: A => UIO[B]): UIO[List[B]] =
    ZIO.foreach(in)(f)

  /**
   * See [[zio.ZIO.foreach_]]
   */
  final def foreach_[A](as: Iterable[A])(f: A => UIO[_]): UIO[Unit] =
    ZIO.foreach_(as)(f)

  /**
   * See [[zio.ZIO.foreachPar]]
   */
  final def foreachPar[A, B](as: Iterable[A])(fn: A => UIO[B]): UIO[List[B]] =
    ZIO.foreachPar(as)(fn)

  /**
   * See [[zio.ZIO.foreachPar_]]
   */
  final def foreachPar_[A](as: Iterable[A])(f: A => UIO[_]): UIO[Unit] =
    ZIO.foreachPar_(as)(f)

  /**
   * See [[zio.ZIO.foreachParN]]
   */
  final def foreachParN[A, B](n: Long)(as: Iterable[A])(fn: A => UIO[B]): UIO[List[B]] =
    ZIO.foreachParN(n)(as)(fn)

  /**
   * See [[zio.ZIO.foreachParN_]]
   */
  final def foreachParN_[A](n: Long)(as: Iterable[A])(f: A => UIO[_]): UIO[Unit] =
    ZIO.foreachParN_(n)(as)(f)

  /**
   * See [[zio.ZIO.fromFunction]]
   */
  final def fromFunction[A](f: Any => A): UIO[A] =
    ZIO.fromFunction(f)

  /**
   * See [[zio.ZIO.fromFunctionM]]
   */
  final def fromFunctionM[A](f: Any => UIO[A]): UIO[A] =
    ZIO.fromFunctionM(f)

  /**
   * See [[zio.ZIO.fromEither]]
   */
  final def fromEither[A](v: => Either[Nothing, A]): UIO[A] =
    ZIO.fromEither(v)

  /**
   * See [[zio.ZIO.fromFiber]]
   */
  final def fromFiber[A](fiber: => Fiber[Nothing, A]): UIO[A] =
    ZIO.fromFiber(fiber)

  /**
   * See [[zio.ZIO.fromFiberM]]
   */
  final def fromFiberM[A](fiber: UIO[Fiber[Nothing, A]]): UIO[A] =
    ZIO.fromFiberM(fiber)

  /**
   * See [[zio.ZIO.halt]]
   */
  final def halt(cause: Cause[Nothing]): UIO[Nothing] = ZIO.halt(cause)

  /**
<<<<<<< HEAD
   * See [[zio.ZIO.handleChildrenWith]]
   */
  final def handleChildrenWith[A](
    uio: UIO[A]
  )(supervisor: IndexedSeq[Fiber[_, _]] => UIO[_]): UIO[A] = ZIO.handleChildrenWith(uio)(supervisor)

  /**
=======
>>>>>>> 566d353d
   * See [[zio.ZIO.interrupt]]
   */
  final val interrupt: UIO[Nothing] = ZIO.interrupt

  /**
<<<<<<< HEAD
   * See [[zio.ZIO.halt]] 
   */
  final def interruptChildren[A](uio: UIO[A]): UIO[A] = ZIO.interruptChildren(uio)

  /**
=======
>>>>>>> 566d353d
   * See [[zio.ZIO.interruptible]]
   */
  final def interruptible[A](uio: UIO[A]): UIO[A] =
    ZIO.interruptible(uio)

  /**
   * See [[zio.ZIO.interruptibleMask]]
   */
  final def interruptibleMask[A](k: ZIO.InterruptStatusRestore => UIO[A]): UIO[A] =
    ZIO.interruptibleMask(k)

  /**
   * See [[zio.ZIO.lock]]
   */
  final def lock[A](executor: Executor)(uio: UIO[A]): UIO[A] =
    ZIO.lock(executor)(uio)

  /**
   * See [[zio.ZIO.mergeAll]]
   */
  final def mergeAll[A, B](in: Iterable[UIO[A]])(zero: B)(f: (B, A) => B): UIO[B] =
    ZIO.mergeAll(in)(zero)(f)

  /**
   * See [[zio.ZIO.mergeAllPar]]
   */
  final def mergeAllPar[A, B](in: Iterable[UIO[A]])(zero: B)(f: (B, A) => B): UIO[B] =
    ZIO.mergeAllPar(in)(zero)(f)

  /**
   * See [[zio.ZIO.never]]
   */
  final val never: UIO[Nothing] = ZIO.never

  /**
   * See [[zio.ZIO.raceAll]]
   */
  final def raceAll[A](uio: UIO[A], uios: Iterable[UIO[A]]): UIO[A] =
    ZIO.raceAll(uio, uios)

  /**
   * See [[zio.ZIO.reduceAll]]
   */
  final def reduceAll[A](a: UIO[A], as: Iterable[UIO[A]])(f: (A, A) => A): UIO[A] =
    ZIO.reduceAll(a, as)(f)

  /**
   * See [[zio.ZIO.reduceAllPar]]
   */
  final def reduceAllPar[A](a: UIO[A], as: Iterable[UIO[A]])(f: (A, A) => A): UIO[A] =
    ZIO.reduceAllPar(a, as)(f)

  /**
   * See [[zio.ZIO.reserve]]
   */
  def reserve[A, B](reservation: UIO[Reservation[Any, Nothing, A]])(use: A => UIO[B]): UIO[B] =
    ZIO.reserve(reservation)(use)

  /**
   * See [[zio.ZIO.runtime]]
   */
  final def runtime: UIO[Runtime[Any]] = ZIO.runtime

  /**
   * See [[zio.ZIO.succeed]]
   */
  final def succeed[A](a: A): UIO[A] = ZIO.succeed(a)

  /**
   * See [[zio.ZIO.succeedLazy]]
   */
  final def succeedLazy[A](a: => A): UIO[A] = ZIO.succeedLazy(a)

<<<<<<< HEAD
  // /**
  //  * See [[zio.ZIO.supervise]]
  //  */
  // final def supervise[A](uio: UIO[A]): UIO[A] =
  //   ZIO.supervise(uio)

  // /**
  //  * See [[zio.ZIO.superviseWith]]
  //  */
  // final def superviseWith[A](uio: UIO[A])(supervisor: IndexedSeq[Fiber[_, _]] => UIO[_]): UIO[A] =
  // ZIO.superviseWith(uio)(supervisor)
=======
  /**
   * See [[zio.ZIO.interruptChildren]]
   */
  final def interruptChildren[A](uio: UIO[A]): UIO[A] =
    ZIO.interruptChildren(uio)

  /**
   * See [[zio.ZIO.handleChildrenWith]]
   */
  final def handleChildrenWith[A](uio: UIO[A])(supervisor: IndexedSeq[Fiber[_, _]] => UIO[_]): UIO[A] =
    ZIO.handleChildrenWith(uio)(supervisor)
>>>>>>> 566d353d

  /**
   * See [[zio.ZIO.supervised]]
   */
  final def supervised[A](uio: UIO[A]): UIO[A] =
    ZIO.supervised(uio)

  /**
   * See [[zio.ZIO.suspend]]
   */
  final def suspend[A](uio: => UIO[A]): UIO[A] =
    ZIO.suspend(uio)

  /**
   * [[zio.ZIO.suspendWith]]
   */
  final def suspendWith[A](io: Platform => UIO[A]): UIO[A] =
    new ZIO.SuspendWith(io)

  /**
   * See [[zio.ZIO.trace]]
   * */
  final def trace: UIO[ZTrace] = ZIO.trace

  /**
   * See [[zio.ZIO.traced]]
   */
  final def traced[A](zio: UIO[A]): UIO[A] = ZIO.traced(zio)

  /**
   * See [[zio.ZIO.unit]]
   */
  final val unit: UIO[Unit] = ZIO.unit

  /**
   * See [[zio.ZIO.interruptibleMask]]
   */
  final def uninterruptible[A](uio: UIO[A]): UIO[A] =
    ZIO.uninterruptible(uio)

  /**
   * See [[zio.ZIO.uninterruptibleMask]]
   */
  final def uninterruptibleMask[A](k: ZIO.InterruptStatusRestore => UIO[A]): UIO[A] =
    ZIO.uninterruptibleMask(k)

  /**
   * See [[zio.ZIO.untraced]]
   */
  final def untraced[A](zio: UIO[A]): UIO[A] = ZIO.untraced(zio)

  /**
   * See [[zio.ZIO.when]]
   */
  final def when(b: Boolean)(uio: UIO[_]): UIO[Unit] =
    ZIO.when(b)(uio)

  /**
   * See [[zio.ZIO.whenM]]
   */
  final def whenM(b: UIO[Boolean])(uio: UIO[_]): UIO[Unit] =
    ZIO.whenM(b)(uio)

  /**
   * See [[zio.ZIO.yieldNow]]
   */
  final val yieldNow: UIO[Unit] = ZIO.yieldNow

}<|MERGE_RESOLUTION|>--- conflicted
+++ resolved
@@ -226,29 +226,11 @@
   final def halt(cause: Cause[Nothing]): UIO[Nothing] = ZIO.halt(cause)
 
   /**
-<<<<<<< HEAD
-   * See [[zio.ZIO.handleChildrenWith]]
-   */
-  final def handleChildrenWith[A](
-    uio: UIO[A]
-  )(supervisor: IndexedSeq[Fiber[_, _]] => UIO[_]): UIO[A] = ZIO.handleChildrenWith(uio)(supervisor)
-
-  /**
-=======
->>>>>>> 566d353d
    * See [[zio.ZIO.interrupt]]
    */
   final val interrupt: UIO[Nothing] = ZIO.interrupt
 
   /**
-<<<<<<< HEAD
-   * See [[zio.ZIO.halt]] 
-   */
-  final def interruptChildren[A](uio: UIO[A]): UIO[A] = ZIO.interruptChildren(uio)
-
-  /**
-=======
->>>>>>> 566d353d
    * See [[zio.ZIO.interruptible]]
    */
   final def interruptible[A](uio: UIO[A]): UIO[A] =
@@ -322,19 +304,6 @@
    */
   final def succeedLazy[A](a: => A): UIO[A] = ZIO.succeedLazy(a)
 
-<<<<<<< HEAD
-  // /**
-  //  * See [[zio.ZIO.supervise]]
-  //  */
-  // final def supervise[A](uio: UIO[A]): UIO[A] =
-  //   ZIO.supervise(uio)
-
-  // /**
-  //  * See [[zio.ZIO.superviseWith]]
-  //  */
-  // final def superviseWith[A](uio: UIO[A])(supervisor: IndexedSeq[Fiber[_, _]] => UIO[_]): UIO[A] =
-  // ZIO.superviseWith(uio)(supervisor)
-=======
   /**
    * See [[zio.ZIO.interruptChildren]]
    */
@@ -346,7 +315,6 @@
    */
   final def handleChildrenWith[A](uio: UIO[A])(supervisor: IndexedSeq[Fiber[_, _]] => UIO[_]): UIO[A] =
     ZIO.handleChildrenWith(uio)(supervisor)
->>>>>>> 566d353d
 
   /**
    * See [[zio.ZIO.supervised]]
