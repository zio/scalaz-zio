/*
 * Copyright 2017-2021 John A. De Goes and the ZIO Contributors
 *
 * Licensed under the Apache License, Version 2.0 (the "License");
 * you may not use this file except in compliance with the License.
 * You may obtain a copy of the License at
 *
 *     http://www.apache.org/licenses/LICENSE-2.0
 *
 * Unless required by applicable law or agreed to in writing, software
 * distributed under the License is distributed on an "AS IS" BASIS,
 * WITHOUT WARRANTIES OR CONDITIONS OF ANY KIND, either express or implied.
 * See the License for the specific language governing permissions and
 * limitations under the License.
 */

package zio

import zio.internal.{Executor, Platform}

import scala.reflect.ClassTag

object UIO {

  /**
   * @see See [[zio.ZIO.absolve]]
   */
  def absolve[A](v: UIO[Either[Nothing, A]]): UIO[A] =
    ZIO.absolve(v)

  /**
   * @see See acquireReleaseWith [[zio.ZIO]]
   */
  def acquireReleaseWith[A](acquire: UIO[A]): ZIO.BracketAcquire[Any, Nothing, A] =
    ZIO.acquireReleaseWith(acquire)

  /**
   * @see See acquireReleaseWith [[zio.ZIO]]
   */
  def acquireReleaseWith[A, B](acquire: UIO[A], release: A => UIO[Any], use: A => UIO[B]): UIO[B] =
    ZIO.acquireReleaseWith(acquire, release, use)

  /**
   * @see See acquireReleaseExitWith [[zio.ZIO]]
   */
  def acquireReleaseExitWith[A](acquire: UIO[A]): ZIO.BracketExitAcquire[Any, Nothing, A] =
    ZIO.acquireReleaseExitWith(acquire)

  /**
   * @see See acquireReleaseExitWith [[zio.ZIO]]
   */
  def acquireReleaseExitWith[A, B](
    acquire: UIO[A],
    release: (A, Exit[Nothing, B]) => UIO[Any],
    use: A => UIO[B]
  ): UIO[B] =
    ZIO.acquireReleaseExitWith(acquire, release, use)

  /**
   * @see See [[zio.ZIO.allowInterrupt]]
   */
  def allowInterrupt: UIO[Unit] =
    ZIO.allowInterrupt

  /**
   * @see See [[zio.ZIO.apply]]
   */
  def apply[A](a: => A): UIO[A] =
    ZIO.succeed(a)

  /**
   * @see See [[zio.ZIO.async]]
   */
  def async[A](register: (UIO[A] => Unit) => Any, blockingOn: Fiber.Id = Fiber.Id.None): UIO[A] =
    ZIO.async(register, blockingOn)

  /**
   * @see See [[zio.ZIO.asyncMaybe]]
   */
  def asyncMaybe[A](
    register: (UIO[A] => Unit) => Option[UIO[A]],
    blockingOn: Fiber.Id = Fiber.Id.None
  ): UIO[A] =
    ZIO.asyncMaybe(register, blockingOn)

  /**
   * @see See [[zio.ZIO.asyncZIO]]
   */
  def asyncZIO[A](register: (UIO[A] => Unit) => UIO[Any]): UIO[A] =
    ZIO.asyncZIO(register)

  /**
   * @see See [[zio.ZIO.asyncInterrupt]]
   */
  def asyncInterrupt[A](
    register: (UIO[A] => Unit) => Either[Canceler[Any], UIO[A]],
    blockingOn: Fiber.Id = Fiber.Id.None
  ): UIO[A] =
    ZIO.asyncInterrupt(register, blockingOn)

  /**
   * @see See [[zio.ZIO.blocking]]
   */
  def blocking[A](zio: UIO[A]): UIO[A] =
    ZIO.blocking(zio)

  /**
   * @see See [[zio.ZIO.blockingExecutor]]
   */
  def blockingExecutor: UIO[Executor] =
    ZIO.blockingExecutor

  /**
   * @see See bracket [[zio.ZIO]]
   */
  @deprecated("use acquireReleaseWith", "2.0.0")
  def bracket[A](acquire: UIO[A]): ZIO.BracketAcquire[Any, Nothing, A] =
    ZIO.bracket(acquire)

  /**
   * @see See bracket [[zio.ZIO]]
   */
  @deprecated("use acquireReleaseWith", "2.0.0")
  def bracket[A, B](acquire: UIO[A], release: A => UIO[Any], use: A => UIO[B]): UIO[B] =
    ZIO.bracket(acquire, release, use)

  /**
   * @see See bracketExit [[zio.ZIO]]
   */
  @deprecated("use acquireReleaseExitWith", "2.0.0")
  def bracketExit[A](acquire: UIO[A]): ZIO.BracketExitAcquire[Any, Nothing, A] =
    ZIO.bracketExit(acquire)

  /**
   * @see See bracketExit [[zio.ZIO]]
   */
  @deprecated("use acquireReleaseExitWith", "2.0.0")
  def bracketExit[A, B](acquire: UIO[A], release: (A, Exit[Nothing, B]) => UIO[Any], use: A => UIO[B]): UIO[B] =
    ZIO.bracketExit(acquire, release, use)

  /**
   * @see See [[zio.ZIO.checkInterruptible]]
   */
  def checkInterruptible[A](f: InterruptStatus => UIO[A]): UIO[A] =
    ZIO.checkInterruptible(f)

  /**
   * @see See [[zio.ZIO.checkTraced]]
   */
  def checkTraced[A](f: TracingStatus => UIO[A]): UIO[A] =
    ZIO.checkTraced(f)

  /**
   * @see See [[zio.ZIO.collect]]
   */
  def collect[A, B, Collection[+Element] <: Iterable[Element]](
    in: Collection[A]
  )(f: A => IO[Option[Nothing], B])(implicit bf: BuildFrom[Collection[A], B, Collection[B]]): UIO[Collection[B]] =
    ZIO.collect(in)(f)

  /**
   * @see See [[[zio.ZIO.collectAll[R,E,A,Collection[+Element]<:Iterable[Element]]*]]]
   */
  def collectAll[A, Collection[+Element] <: Iterable[Element]](
    in: Collection[UIO[A]]
  )(implicit bf: BuildFrom[Collection[UIO[A]], A, Collection[A]]): UIO[Collection[A]] =
    ZIO.collectAll(in)

  /**
   * @see See [[[zio.ZIO.collectAll[R,E,A](in:Set*]]]
   */
  def collectAll[A](in: Set[UIO[A]]): UIO[Set[A]] =
    ZIO.collectAll(in)

  /**
   * @see See [[[zio.ZIO.collectAll[R,E,A](in:Array*]]]
   */
  def collectAll[A: ClassTag](in: Array[UIO[A]]): UIO[Array[A]] =
    ZIO.collectAll(in)

  /**
   * @see See [[[zio.ZIO.collectAll[R,E,A](in:Option*]]]
   */
  def collectAll[A](in: Option[UIO[A]]): UIO[Option[A]] =
    ZIO.collectAll(in)

  /**
   * @see See [[[zio.ZIO.collectAll[R,E,A](in:zio\.NonEmptyChunk*]]]
   */
  def collectAll[A](in: NonEmptyChunk[UIO[A]]): UIO[NonEmptyChunk[A]] =
    ZIO.collectAll(in)

  /**
   * @see See [[[zio.ZIO.collectAll_[R,E,A](in:Iterable*]]]
   */
  @deprecated("use collectAllDiscard", "2.0.0")
  def collectAll_[A](in: Iterable[UIO[A]]): UIO[Unit] =
    ZIO.collectAll_(in)

  /**
   * @see See [[[zio.ZIO.collectAllDiscard[R,E,A](in:Iterable*]]]
   */
  def collectAllDiscard[A](in: Iterable[UIO[A]]): UIO[Unit] =
    ZIO.collectAllDiscard(in)

  /**
   * @see See [[[zio.ZIO.collectAllPar[R,E,A,Collection[+Element]<:Iterable[Element]]*]]]
   */
  def collectAllPar[A, Collection[+Element] <: Iterable[Element]](
    as: Collection[UIO[A]]
  )(implicit bf: BuildFrom[Collection[UIO[A]], A, Collection[A]]): UIO[Collection[A]] =
    ZIO.collectAllPar(as)

  /**
   * @see See [[[zio.ZIO.collectAllPar[R,E,A](as:Set*]]]
   */
  def collectAllPar[A](as: Set[UIO[A]]): UIO[Set[A]] =
    ZIO.collectAllPar(as)

  /**
   * @see See [[[zio.ZIO.collectAllPar[R,E,A](as:Array*]]]
   */
  def collectAllPar[A: ClassTag](as: Array[UIO[A]]): UIO[Array[A]] =
    ZIO.collectAllPar(as)

  /**
   * @see See [[[zio.ZIO.collectAllPar[R,E,A](as:zio\.NonEmptyChunk*]]]
   */
  def collectAllPar[A](as: NonEmptyChunk[UIO[A]]): UIO[NonEmptyChunk[A]] =
    ZIO.collectAllPar(as)

  /**
   * @see See [[[zio.ZIO.collectAllPar_[R,E,A](as:Iterable*]]]
   */
  @deprecated("use collectAllParDiscard", "2.0.0")
  def collectAllPar_[A](in: Iterable[UIO[A]]): UIO[Unit] =
    ZIO.collectAllPar_(in)

  /**
   * @see See [[[zio.ZIO.collectAllParDiscard[R,E,A](as:Iterable*]]]
   */
  def collectAllParDiscard[A](in: Iterable[UIO[A]]): UIO[Unit] =
    ZIO.collectAllParDiscard(in)

  /**
   * @see See [[zio.ZIO.collectAllParN]]
   */
  def collectAllParN[A, Collection[+Element] <: Iterable[Element]](
    n: Int
  )(as: Collection[UIO[A]])(implicit bf: BuildFrom[Collection[UIO[A]], A, Collection[A]]): UIO[Collection[A]] =
    ZIO.collectAllParN(n)(as)

  /**
   * @see See [[zio.ZIO.collectAllParN_]]
   */
  @deprecated("use collectAllParNDiscard", "2.0.0")
  def collectAllParN_[A](n: Int)(as: Iterable[UIO[A]]): UIO[Unit] =
    ZIO.collectAllParN_(n)(as)

  /**
   * @see See [[zio.ZIO.collectAllParNDiscard]]
   */
  def collectAllParNDiscard[A](n: Int)(as: Iterable[UIO[A]]): UIO[Unit] =
    ZIO.collectAllParNDiscard(n)(as)

  /**
   * @see See [[zio.ZIO.collectAllSuccesses]]
   */
  def collectAllSuccesses[A, Collection[+Element] <: Iterable[Element]](
    in: Collection[UIO[A]]
  )(implicit bf: BuildFrom[Collection[UIO[A]], A, Collection[A]]): UIO[Collection[A]] =
    ZIO.collectAllSuccesses(in)

  /**
   * @see See [[zio.ZIO.collectAllSuccessesPar]]
   */
  def collectAllSuccessesPar[A, Collection[+Element] <: Iterable[Element]](
    as: Collection[UIO[A]]
  )(implicit bf: BuildFrom[Collection[UIO[A]], A, Collection[A]]): UIO[Collection[A]] =
    ZIO.collectAllSuccessesPar(as)

  /**
   * @see See [[zio.ZIO.collectAllSuccessesParN]]
   */
  def collectAllSuccessesParN[A, Collection[+Element] <: Iterable[Element]](
    n: Int
  )(as: Collection[UIO[A]])(implicit bf: BuildFrom[Collection[UIO[A]], A, Collection[A]]): UIO[Collection[A]] =
    ZIO.collectAllSuccessesParN(n)(as)

  /**
   * @see See [[zio.ZIO.collectAllWith]]
   */
  def collectAllWith[A, B, Collection[+Element] <: Iterable[Element]](
    in: Collection[UIO[A]]
  )(f: PartialFunction[A, B])(implicit bf: BuildFrom[Collection[UIO[A]], B, Collection[B]]): UIO[Collection[B]] =
    ZIO.collectAllWith(in)(f)

  /**
   * @see See [[zio.ZIO.collectAllWithPar]]
   */
  def collectAllWithPar[A, B, Collection[+Element] <: Iterable[Element]](
    as: Collection[UIO[A]]
  )(f: PartialFunction[A, B])(implicit bf: BuildFrom[Collection[UIO[A]], B, Collection[B]]): UIO[Collection[B]] =
    ZIO.collectAllWithPar(as)(f)

  /**
   * @see See [[zio.ZIO.collectAllWithParN]]
   */
  def collectAllWithParN[A, B, Collection[+Element] <: Iterable[Element]](n: Int)(
    as: Collection[UIO[A]]
  )(f: PartialFunction[A, B])(implicit bf: BuildFrom[Collection[UIO[A]], B, Collection[B]]): UIO[Collection[B]] =
    ZIO.collectAllWithParN(n)(as)(f)

  /**
   * @see See [[zio.ZIO.collectFirst]]
   */
  def collectFirst[A, B](as: Iterable[A])(f: A => UIO[Option[B]]): UIO[Option[B]] =
    ZIO.collectFirst(as)(f)

  /**
   * @see See [[zio.ZIO.collectPar]]
   */
  def collectPar[A, B, Collection[+Element] <: Iterable[Element]](
    in: Collection[A]
  )(f: A => IO[Option[Nothing], B])(implicit bf: BuildFrom[Collection[A], B, Collection[B]]): UIO[Collection[B]] =
    ZIO.collectPar(in)(f)

  /**
   * @see See [[zio.ZIO.collectParN]]
   */
  def collectParN[A, B, Collection[+Element] <: Iterable[Element]](n: Int)(
    in: Collection[A]
  )(f: A => IO[Option[Nothing], B])(implicit bf: BuildFrom[Collection[A], B, Collection[B]]): UIO[Collection[B]] =
    ZIO.collectParN(n)(in)(f)

  /**
   * @see See [[zio.ZIO.debug]]
   */
  def debug(value: Any): UIO[Unit] =
    ZIO.debug(value)

  /**
   * @see See [[zio.ZIO.descriptor]]
   */
  def descriptor: UIO[Fiber.Descriptor] = ZIO.descriptor

  /**
   * @see See [[zio.ZIO.descriptorWith]]
   */
  def descriptorWith[A](f: Fiber.Descriptor => UIO[A]): UIO[A] =
    ZIO.descriptorWith(f)

  /**
   * @see See [[zio.ZIO.die]]
   */
  def die(t: => Throwable): UIO[Nothing] = ZIO.die(t)

  /**
   * @see See [[zio.ZIO.dieMessage]]
   */
  def dieMessage(message: => String): UIO[Nothing] = ZIO.dieMessage(message)

  /**
   * @see See [[zio.ZIO.done]]
   */
  def done[A](r: => Exit[Nothing, A]): UIO[A] = ZIO.done(r)

  /**
   * @see See [[zio.ZIO.effectAsync]]
   */
  @deprecated("use async", "2.0.0")
  def effectAsync[A](register: (UIO[A] => Unit) => Any, blockingOn: Fiber.Id = Fiber.Id.None): UIO[A] =
    ZIO.effectAsync(register, blockingOn)

  /**
   * @see See [[zio.ZIO.effectAsyncMaybe]]
   */
  @deprecated("use asyncMaybe", "2.0.0")
  def effectAsyncMaybe[A](
    register: (UIO[A] => Unit) => Option[UIO[A]],
    blockingOn: Fiber.Id = Fiber.Id.None
  ): UIO[A] =
    ZIO.effectAsyncMaybe(register, blockingOn)

  /**
   * @see See [[zio.ZIO.effectAsyncM]]
   */
  @deprecated("use asyncZIO", "2.0.0")
  def effectAsyncM[A](register: (UIO[A] => Unit) => UIO[Any]): UIO[A] =
    ZIO.effectAsyncM(register)

  /**
   * @see See [[zio.ZIO.effectAsyncInterrupt]]
   */
  @deprecated("use asyncInterrupt", "2.0.0")
  def effectAsyncInterrupt[A](
    register: (UIO[A] => Unit) => Either[Canceler[Any], UIO[A]],
    blockingOn: Fiber.Id = Fiber.Id.None
  ): UIO[A] =
    ZIO.effectAsyncInterrupt(register, blockingOn)

  /**
   * @see See [[zio.ZIO.effectSuspendTotal]]
   */
  @deprecated("use suspendSucceed", "2.0.0")
  def effectSuspendTotal[A](uio: => UIO[A]): UIO[A] =
    ZIO.effectSuspendTotal(uio)

  /**
   * @see See [[zio.ZIO.effectSuspendTotalWith]]
   */
  @deprecated("use suspendSucceedWith", "2.0.0")
  def effectSuspendTotalWith[A](p: (Platform, Fiber.Id) => UIO[A]): UIO[A] =
    ZIO.effectSuspendTotalWith(p)

  /**
   * @see See [[zio.ZIO.effectTotal]]
   */
  @deprecated("use succeed", "2.0.0")
  def effectTotal[A](effect: => A): UIO[A] =
    ZIO.succeed(effect)

  /**
   * @see See [[zio.ZIO.executor]]
   */
  def executor: UIO[Executor] =
    ZIO.executor

  /**
   * @see See [[zio.ZIO.exists]]
   */
  def exists[A](as: Iterable[A])(f: A => UIO[Boolean]): UIO[Boolean] =
    ZIO.exists(as)(f)

  /**
   * @see See [[zio.ZIO.failCause]]
   */
  def failCause(cause: => Cause[Nothing]): UIO[Nothing] =
    ZIO.failCause(cause)

  /**
   * @see [[zio.ZIO.failCauseWith]]
   */
  def failCauseWith(function: (() => ZTrace) => Cause[Nothing]): UIO[Nothing] =
    ZIO.failCauseWith(function)

  /**
   * @see [[zio.ZIO.fiberId]]
   */
  val fiberId: UIO[Fiber.Id] = ZIO.fiberId

  /**
   * @see [[zio.ZIO.filter[R,E,A,Collection*]]
   */
  def filter[A, Collection[+Element] <: Iterable[Element]](
    as: Collection[A]
  )(f: A => UIO[Boolean])(implicit bf: BuildFrom[Collection[A], A, Collection[A]]): UIO[Collection[A]] =
    ZIO.filter(as)(f)

  /**
   * @see [[[zio.ZIO.filter[R,E,A](as:Set*]]]
   */
  def filter[A](as: Set[A])(f: A => UIO[Boolean]): UIO[Set[A]] =
    ZIO.filter(as)(f)

  /**
   * @see [[zio.ZIO.filterPar[R,E,A,Collection*]]
   */
  def filterPar[A, Collection[+Element] <: Iterable[Element]](
    as: Collection[A]
  )(f: A => UIO[Boolean])(implicit bf: BuildFrom[Collection[A], A, Collection[A]]): UIO[Collection[A]] =
    ZIO.filterPar(as)(f)

  /**
   * @see [[[zio.ZIO.filterPar[R,E,A](as:Set*]]]
   */
  def filterPar[A](as: Set[A])(f: A => UIO[Boolean]): UIO[Set[A]] =
    ZIO.filterPar(as)(f)

  /**
   * @see [[zio.ZIO.filterNot[R,E,A,Collection*]]
   */
  def filterNot[A, Collection[+Element] <: Iterable[Element]](
    as: Collection[A]
  )(f: A => UIO[Boolean])(implicit bf: BuildFrom[Collection[A], A, Collection[A]]): UIO[Collection[A]] =
    ZIO.filterNot(as)(f)

  /**
   * @see [[[zio.ZIO.filterNot[R,E,A](as:Set*]]]
   */
  def filterNot[A](as: Set[A])(f: A => UIO[Boolean]): UIO[Set[A]] =
    ZIO.filterNot(as)(f)

  /**
   * @see [[zio.ZIO.filterNotPar[R,E,A,Collection*]]
   */
  def filterNotPar[A, Collection[+Element] <: Iterable[Element]](
    as: Collection[A]
  )(f: A => UIO[Boolean])(implicit bf: BuildFrom[Collection[A], A, Collection[A]]): UIO[Collection[A]] =
    ZIO.filterNotPar(as)(f)

  /**
   * @see [[[zio.ZIO.filterNotPar[R,E,A](as:Set*]]]
   */
  def filterNotPar[A](as: Set[A])(f: A => UIO[Boolean]): UIO[Set[A]] =
    ZIO.filterNotPar(as)(f)

  /**
   * @see [[zio.ZIO.firstSuccessOf]]
   */
  def firstSuccessOf[A](uio: UIO[A], rest: Iterable[UIO[A]]): UIO[A] = ZIO.firstSuccessOf(uio, rest)

  /**
   * @see See [[zio.ZIO.flatten]]
   */
  def flatten[A](uio: UIO[UIO[A]]): UIO[A] =
    ZIO.flatten(uio)

  /**
   * @see See [[zio.ZIO.foldLeft]]
   */
  def foldLeft[S, A](in: Iterable[A])(zero: S)(f: (S, A) => UIO[S]): UIO[S] =
    ZIO.foldLeft(in)(zero)(f)

  /**
   * @see See [[zio.ZIO.foldRight]]
   */
  def foldRight[S, A](in: Iterable[A])(zero: S)(f: (A, S) => UIO[S]): UIO[S] =
    ZIO.foldRight(in)(zero)(f)

  /**
   * @see See [[zio.ZIO.forall]]
   */
  def forall[A](as: Iterable[A])(f: A => UIO[Boolean]): UIO[Boolean] =
    ZIO.forall(as)(f)

  /**
   * @see See [[zio.ZIO.forkAll]]
   */
  def forkAll[A, Collection[+Element] <: Iterable[Element]](
    as: Collection[UIO[A]]
  )(implicit bf: BuildFrom[Collection[UIO[A]], A, Collection[A]]): UIO[Fiber[Nothing, Collection[A]]] =
    ZIO.forkAll(as)

  /**
   * @see See [[zio.ZIO.forkAll_]]
   */
  @deprecated("use forkAllDiscard", "2.0.0")
  def forkAll_[A](as: Iterable[UIO[A]]): UIO[Unit] =
    ZIO.forkAll_(as)

  /**
   * @see See [[zio.ZIO.forkAllDiscard]]
   */
  def forkAllDiscard[A](as: Iterable[UIO[A]]): UIO[Unit] =
    ZIO.forkAllDiscard(as)

  /**
   * @see See [[[zio.ZIO.foreach[R,E,A,B,Collection[+Element]<:Iterable[Element]]*]]]
   */
  def foreach[A, B, Collection[+Element] <: Iterable[Element]](
    in: Collection[A]
  )(f: A => UIO[B])(implicit bf: BuildFrom[Collection[A], B, Collection[B]]): UIO[Collection[B]] =
    ZIO.foreach(in)(f)

  /**
   * @see See [[[zio.ZIO.foreach[R,E,A,B](in:Set*]]]
   */
  def foreach[A, B](in: Set[A])(f: A => UIO[B]): UIO[Set[B]] =
    ZIO.foreach(in)(f)

  /**
   * @see See [[[zio.ZIO.foreach[R,E,A,B](in:Array*]]]
   */
  def foreach[A, B: ClassTag](in: Array[A])(f: A => UIO[B]): UIO[Array[B]] =
    ZIO.foreach(in)(f)

  /**
   * @see See [[[zio.ZIO.foreach[R,E,Key,Key2,Value,Value2](map:Map*]]]
   */
  def foreach[Key, Key2, Value, Value2](
    map: Map[Key, Value]
  )(f: (Key, Value) => UIO[(Key2, Value2)]): UIO[Map[Key2, Value2]] =
    ZIO.foreach(map)(f)

  /**
   * @see See [[[zio.ZIO.foreach[R,E,A,B](in:Option*]]]
   */
  def foreach[A, B](in: Option[A])(f: A => UIO[B]): UIO[Option[B]] =
    ZIO.foreach(in)(f)

  /**
   * @see See [[[zio.ZIO.foreach[R,E,A,B](in:zio\.NonEmptyChunk*]]]
   */
  def foreach[A, B](in: NonEmptyChunk[A])(f: A => UIO[B]): UIO[NonEmptyChunk[B]] =
    ZIO.foreach(in)(f)

  /**
   * @see See [[[zio.ZIO.foreach_[R,E,A](as:Iterable*]]]
   */
  @deprecated("use foreachDiscard", "2.0.0")
  def foreach_[A](as: Iterable[A])(f: A => UIO[Any]): UIO[Unit] =
    ZIO.foreach_(as)(f)

  /**
   * @see See [[[zio.ZIO.foreachDiscard[R,E,A](as:Iterable*]]]
   */
  def foreachDiscard[A](as: Iterable[A])(f: A => UIO[Any]): UIO[Unit] =
    ZIO.foreachDiscard(as)(f)

  /**
   * @see See [[zio.ZIO.foreachExec]]
   */
  final def foreachExec[A, B, Collection[+Element] <: Iterable[Element]](as: Collection[A])(
    exec: ExecutionStrategy
  )(f: A => UIO[B])(implicit bf: BuildFrom[Collection[A], B, Collection[B]]): UIO[Collection[B]] =
    ZIO.foreachExec(as)(exec)(f)

  /**
   * @see See [[[zio.ZIO.foreachPar[R,E,A,B,Collection[+Element]<:Iterable[Element]]*]]]
   */
  def foreachPar[A, B, Collection[+Element] <: Iterable[Element]](
    as: Collection[A]
  )(fn: A => UIO[B])(implicit bf: BuildFrom[Collection[A], B, Collection[B]]): UIO[Collection[B]] =
    ZIO.foreachPar(as)(fn)

  /**
   * @see See [[[zio.ZIO.foreachPar[R,E,A,B](as:Set*]]]
   */
  def foreachPar[A, B](as: Set[A])(fn: A => UIO[B]): UIO[Set[B]] =
    ZIO.foreachPar(as)(fn)

  /**
   * @see See [[[zio.ZIO.foreachPar[R,E,A,B](as:Array*]]]
   */
  def foreachPar[A, B: ClassTag](as: Array[A])(fn: A => UIO[B]): UIO[Array[B]] =
    ZIO.foreachPar(as)(fn)

  /**
   * @see See [[[zio.ZIO.foreachPar[R,E,Key,Key2,Value,Value2](map:Map*]]]
   */
  def foreachPar[Key, Key2, Value, Value2](
    map: Map[Key, Value]
  )(f: (Key, Value) => UIO[(Key2, Value2)]): UIO[Map[Key2, Value2]] =
    ZIO.foreachPar(map)(f)

  /**
   * @see See [[[zio.ZIO.foreachPar[R,E,A,B](as:zio\.NonEmptyChunk*]]]
   */
  def foreachPar[A, B](as: NonEmptyChunk[A])(fn: A => UIO[B]): UIO[NonEmptyChunk[B]] =
    ZIO.foreachPar(as)(fn)

  /**
   * @see See [[[zio.ZIO.foreachPar_[R,E,A](as:Iterable*]]]
   */
  @deprecated("use foreachParDiscard", "2.0.0")
  def foreachPar_[A](as: Iterable[A])(f: A => UIO[Any]): UIO[Unit] =
    ZIO.foreachPar_(as)(f)

  /**
   * @see See [[[zio.ZIO.foreachParDiscard[R,E,A](as:Iterable*]]]
   */
  def foreachParDiscard[A](as: Iterable[A])(f: A => UIO[Any]): UIO[Unit] =
    ZIO.foreachParDiscard(as)(f)

  /**
   * @see See [[zio.ZIO.foreachParN]]
   */
  def foreachParN[A, B, Collection[+Element] <: Iterable[Element]](
    n: Int
  )(as: Collection[A])(fn: A => UIO[B])(implicit bf: BuildFrom[Collection[A], B, Collection[B]]): UIO[Collection[B]] =
    ZIO.foreachParN(n)(as)(fn)

  /**
   * @see See [[zio.ZIO.foreachParN_]]
   */
  @deprecated("use foreachParNDiscard", "2.0.0")
  def foreachParN_[A](n: Int)(as: Iterable[A])(f: A => UIO[Any]): UIO[Unit] =
    ZIO.foreachParN_(n)(as)(f)

  /**
   * @see See [[zio.ZIO.foreachParNDiscard]]
   */
  def foreachParNDiscard[A](n: Int)(as: Iterable[A])(f: A => UIO[Any]): UIO[Unit] =
    ZIO.foreachParNDiscard(n)(as)(f)

  /**
   * Constructs a `UIO` value of the appropriate type for the specified input.
   */
  def from[Input](input: => Input)(implicit
    constructor: ZIO.ZIOConstructor[Any, Nothing, Input]
  ): ZIO[constructor.OutEnvironment, constructor.OutError, constructor.OutSuccess] =
    constructor.make(input)

  /**
   * @see See [[zio.ZIO.fromEither]]
   */
  def fromEither[A](v: => Either[Nothing, A]): UIO[A] =
    ZIO.fromEither(v)

  /**
   * @see See [[zio.ZIO.fromFiber]]
   */
  def fromFiber[A](fiber: => Fiber[Nothing, A]): UIO[A] =
    ZIO.fromFiber(fiber)

  /**
   * @see See [[zio.ZIO.fromFiberM]]
   */
  @deprecated("use fromFiberZIO", "2.0.0")
  def fromFiberM[A](fiber: UIO[Fiber[Nothing, A]]): UIO[A] =
    ZIO.fromFiberM(fiber)

  /**
   * @see See [[zio.ZIO.fromFiberZIO]]
   */
  def fromFiberZIO[A](fiber: UIO[Fiber[Nothing, A]]): UIO[A] =
    ZIO.fromFiberZIO(fiber)

  /**
<<<<<<< HEAD
=======
   * @see [[zio.ZIO.fromFunction]]
   */
  def fromFunction[A](f: Any => A): UIO[A] = ZIO.fromFunction(f)

  /**
   * @see [[zio.ZIO.fromFunctionEither]]
   */
  def fromFunctionEither[A](f: Any => Either[Nothing, A]): UIO[A] =
    ZIO.fromFunctionEither(f)

  /**
>>>>>>> 52cf1211
   * @see [[zio.ZIO.fromFunctionM]]
   */
  @deprecated("use accessZIO", "2.0.0")
  def fromFunctionM[A](f: Any => UIO[A]): UIO[A] =
    ZIO.accessZIO(f)

  /**
   * @see See [[zio.ZIO.halt]]
   */
  @deprecated("use failCause", "2.0.0")
  def halt(cause: => Cause[Nothing]): UIO[Nothing] =
    ZIO.failCause(cause)

  /**
   * @see [[zio.ZIO.haltWith]]
   */
  @deprecated("use failCauseWith", "2.0.0")
  def haltWith(function: (() => ZTrace) => Cause[Nothing]): UIO[Nothing] =
    ZIO.haltWith(function)

  /**
   * @see [[zio.ZIO.ifM]]
   */
  @deprecated("use ifZIO", "2.0.0")
  def ifM(b: UIO[Boolean]): ZIO.IfZIO[Any, Nothing] =
    ZIO.ifM(b)

  /**
   * @see [[zio.ZIO.ifZIO]]
   */
  def ifZIO(b: UIO[Boolean]): ZIO.IfZIO[Any, Nothing] =
    ZIO.ifZIO(b)

  /**
   * @see See [[zio.ZIO.interrupt]]
   */
  val interrupt: UIO[Nothing] = ZIO.interrupt

  /**
   * @see See [[zio.ZIO.interruptAs]]
   */
  def interruptAs(fiberId: => Fiber.Id): UIO[Nothing] = ZIO.interruptAs(fiberId)

  /**
   * @see See [[zio.ZIO.interruptible]]
   */
  def interruptible[A](uio: UIO[A]): UIO[A] =
    ZIO.interruptible(uio)

  /**
   * @see See [[zio.ZIO.interruptibleMask]]
   */
  def interruptibleMask[A](k: ZIO.InterruptStatusRestore => UIO[A]): UIO[A] =
    ZIO.interruptibleMask(k)

  /**
   * @see See [[zio.ZIO.iterate]]
   */
  def iterate[S](initial: S)(cont: S => Boolean)(body: S => UIO[S]): UIO[S] =
    ZIO.iterate(initial)(cont)(body)

  /**
   *  @see See [[zio.ZIO.left]]
   */
  def left[A](a: => A): UIO[Either[A, Nothing]] = ZIO.left(a)

  /**
   * @see See [[zio.ZIO.lock]]
   */
  def lock[A](executor: => Executor)(uio: UIO[A]): UIO[A] =
    ZIO.lock(executor)(uio)

  /**
   *  @see See [[zio.ZIO.loop]]
   */
  def loop[A, S](initial: S)(cont: S => Boolean, inc: S => S)(body: S => UIO[A]): UIO[List[A]] =
    ZIO.loop(initial)(cont, inc)(body)

  /**
   *  @see See [[zio.ZIO.loop_]]
   */
  @deprecated("use loopDiscard", "2.0.0")
  def loop_[S](initial: S)(cont: S => Boolean, inc: S => S)(body: S => UIO[Any]): UIO[Unit] =
    ZIO.loop_(initial)(cont, inc)(body)

  /**
   *  @see See [[zio.ZIO.loopDiscard]]
   */
  def loopDiscard[S](initial: S)(cont: S => Boolean, inc: S => S)(body: S => UIO[Any]): UIO[Unit] =
    ZIO.loopDiscard(initial)(cont, inc)(body)

  /**
   *  @see [[zio.ZIO.mapN[R,E,A,B,C]*]]
   */
  def mapN[A, B, C](uio1: UIO[A], uio2: UIO[B])(f: (A, B) => C): UIO[C] =
    ZIO.mapN(uio1, uio2)(f)

  /**
   *  @see [[zio.ZIO.mapN[R,E,A,B,C,D]*]]
   */
  def mapN[A, B, C, D](uio1: UIO[A], uio2: UIO[B], uio3: UIO[C])(f: (A, B, C) => D): UIO[D] =
    ZIO.mapN(uio1, uio2, uio3)(f)

  /**
   *  @see [[zio.ZIO.mapN[R,E,A,B,C,D,F]*]]
   */
  def mapN[A, B, C, D, F](uio1: UIO[A], uio2: UIO[B], uio3: UIO[C], uio4: UIO[D])(f: (A, B, C, D) => F): UIO[F] =
    ZIO.mapN(uio1, uio2, uio3, uio4)(f)

  /**
   *  @see [[zio.ZIO.mapParN[R,E,A,B,C]*]]
   */
  def mapParN[A, B, C](uio1: UIO[A], uio2: UIO[B])(f: (A, B) => C): UIO[C] =
    ZIO.mapParN(uio1, uio2)(f)

  /**
   *  @see [[zio.ZIO.mapParN[R,E,A,B,C,D]*]]
   */
  def mapParN[A, B, C, D](uio1: UIO[A], uio2: UIO[B], uio3: UIO[C])(f: (A, B, C) => D): UIO[D] =
    ZIO.mapParN(uio1, uio2, uio3)(f)

  /**
   *  @see [[zio.ZIO.mapParN[R,E,A,B,C,D,F]*]]
   */
  def mapParN[A, B, C, D, F](uio1: UIO[A], uio2: UIO[B], uio3: UIO[C], uio4: UIO[D])(
    f: (A, B, C, D) => F
  ): UIO[F] =
    ZIO.mapParN(uio1, uio2, uio3, uio4)(f)

  /**
   * @see See [[zio.ZIO.memoize]]
   */
  def memoize[A, B](f: A => UIO[B]): UIO[A => UIO[B]] =
    ZIO.memoize(f)

  /**
   * @see See [[zio.ZIO.mergeAll]]
   */
  def mergeAll[A, B](in: Iterable[UIO[A]])(zero: B)(f: (B, A) => B): UIO[B] =
    ZIO.mergeAll(in)(zero)(f)

  /**
   * @see See [[zio.ZIO.mergeAllPar]]
   */
  def mergeAllPar[A, B](in: Iterable[UIO[A]])(zero: B)(f: (B, A) => B): UIO[B] =
    ZIO.mergeAllPar(in)(zero)(f)

  /**
   * @see See [[zio.ZIO.none]]
   */
  val none: UIO[Option[Nothing]] = ZIO.none

  /**
   * @see See [[zio.ZIO.never]]
   */
  val never: UIO[Nothing] = ZIO.never

  /**
   *  @see See [[zio.ZIO.not]]
   */
  def not(effect: UIO[Boolean]): UIO[Boolean] =
    ZIO.not(effect)

  /**
   * @see See [[zio.ZIO.raceAll]]
   */
  def raceAll[A](uio: UIO[A], uios: Iterable[UIO[A]]): UIO[A] =
    ZIO.raceAll(uio, uios)

  /**
   * @see See [[zio.ZIO.reduceAll]]
   */
  def reduceAll[A](a: UIO[A], as: Iterable[UIO[A]])(f: (A, A) => A): UIO[A] =
    ZIO.reduceAll(a, as)(f)

  /**
   * @see See [[zio.ZIO.reduceAllPar]]
   */
  def reduceAllPar[A](a: UIO[A], as: Iterable[UIO[A]])(f: (A, A) => A): UIO[A] =
    ZIO.reduceAllPar(a, as)(f)

  /**
   * @see See [[zio.ZIO.replicate]]
   */
  def replicate[A](n: Int)(effect: UIO[A]): Iterable[UIO[A]] =
    ZIO.replicate(n)(effect)

  /**
   * @see See [[zio.ZIO.replicateM]]
   */
  @deprecated("use replicateZIO", "2.0.0")
  def replicateM[A](n: Int)(effect: UIO[A]): UIO[Iterable[A]] =
    ZIO.replicateM(n)(effect)

  /**
   * @see See [[zio.ZIO.replicateM_]]
   */
  @deprecated("use replicateZIODiscard", "2.0.0")
  def replicateM_[A](n: Int)(effect: UIO[A]): UIO[Unit] =
    ZIO.replicateM_(n)(effect)

  /**
   * @see See [[zio.ZIO.replicateZIO]]
   */
  def replicateZIO[A](n: Int)(effect: UIO[A]): UIO[Iterable[A]] =
    ZIO.replicateZIO(n)(effect)

  /**
   * @see See [[zio.ZIO.replicateZIODiscard]]
   */
  def replicateZIODiscard[A](n: Int)(effect: UIO[A]): UIO[Unit] =
    ZIO.replicateZIODiscard(n)(effect)

  /**
   * @see See [[zio.ZIO.reserve]]
   */
  def reserve[A, B](reservation: UIO[Reservation[Any, Nothing, A]])(use: A => UIO[B]): UIO[B] =
    ZIO.reserve(reservation)(use)

  /**
   *  @see [[zio.ZIO.right]]
   */
  def right[B](b: => B): UIO[Either[Nothing, B]] = ZIO.right(b)

  /**
   * @see See [[zio.ZIO.runtime]]
   */
  def runtime: UIO[Runtime[Any]] = ZIO.runtime

  /**
   *  @see [[zio.ZIO.some]]
   */
  def some[A](a: => A): UIO[Option[A]] = ZIO.some(a)

  /**
   * @see See [[zio.ZIO.succeed]]
   */
  def succeed[A](a: => A): UIO[A] = ZIO.succeed(a)

  /**
   * @see See [[zio.ZIO.succeedBlocking]]
   */
  def succeedBlocking[A](a: => A): UIO[A] =
    ZIO.succeedBlocking(a)

  /**
   * @see See [[zio.ZIO.suspendSucceed]]
   */
  def suspendSucceed[A](uio: => UIO[A]): UIO[A] =
    ZIO.suspendSucceed(uio)

  /**
   * @see See [[zio.ZIO.suspendSucceedWith]]
   */
  def suspendSucceedWith[A](p: (Platform, Fiber.Id) => UIO[A]): UIO[A] =
    ZIO.suspendSucceedWith(p)

  /**
   * @see See [[zio.ZIO.trace]]
   */
  def trace: UIO[ZTrace] = ZIO.trace

  /**
   * @see See [[zio.ZIO.traced]]
   */
  def traced[A](uio: UIO[A]): UIO[A] = ZIO.traced(uio)

  /**
   * @see See [[zio.ZIO.unit]]
   */
  val unit: UIO[Unit] = ZIO.unit

  /**
   * @see See [[zio.ZIO.interruptibleMask]]
   */
  def uninterruptible[A](uio: UIO[A]): UIO[A] =
    ZIO.uninterruptible(uio)

  /**
   * @see See [[zio.ZIO.uninterruptibleMask]]
   */
  def uninterruptibleMask[A](k: ZIO.InterruptStatusRestore => UIO[A]): UIO[A] =
    ZIO.uninterruptibleMask(k)

  /**
   * @see See [[zio.ZIO.unless]]
   */
  def unless(b: => Boolean)(zio: => UIO[Any]): UIO[Unit] =
    ZIO.unless(b)(zio)

  /**
   * @see See [[zio.ZIO.unlessM]]
   */
  @deprecated("use unlessZIO", "2.0.0")
  def unlessM(b: UIO[Boolean]): ZIO.UnlessZIO[Any, Nothing] =
    ZIO.unlessM(b)

  /**
   * @see See [[zio.ZIO.unlessZIO]]
   */
  def unlessZIO(b: UIO[Boolean]): ZIO.UnlessZIO[Any, Nothing] =
    ZIO.unlessZIO(b)

  /**
   * @see [[zio.ZIO.unsandbox]]
   */
  def unsandbox[A](v: IO[Cause[Nothing], A]): UIO[A] = ZIO.unsandbox(v)

  /**
   * @see See [[zio.ZIO.untraced]]
   */
  def untraced[A](uio: UIO[A]): UIO[A] = ZIO.untraced(uio)

  /**
   * @see See [[zio.ZIO.when]]
   */
  def when(b: => Boolean)(uio: => UIO[Any]): UIO[Unit] =
    ZIO.when(b)(uio)

  /**
   * @see See [[zio.ZIO.whenCase]]
   */
  def whenCase[A](a: => A)(pf: PartialFunction[A, UIO[Any]]): UIO[Unit] =
    ZIO.whenCase(a)(pf)

  /**
   * @see See [[zio.ZIO.whenCaseM]]
   */
  @deprecated("use whenCaseZIO", "2.0.0")
  def whenCaseM[A](a: UIO[A])(pf: PartialFunction[A, UIO[Any]]): UIO[Unit] =
    ZIO.whenCaseM(a)(pf)

  /**
   * @see See [[zio.ZIO.whenCaseZIO]]
   */
  def whenCaseZIO[A](a: UIO[A])(pf: PartialFunction[A, UIO[Any]]): UIO[Unit] =
    ZIO.whenCaseZIO(a)(pf)

  /**
   * @see See [[zio.ZIO.whenM]]
   */
  @deprecated("use whenZIO", "2.0.0")
  def whenM(b: UIO[Boolean]): ZIO.WhenZIO[Any, Nothing] =
    ZIO.whenM(b)

  /**
   * @see See [[zio.ZIO.whenZIO]]
   */
  def whenZIO(b: UIO[Boolean]): ZIO.WhenZIO[Any, Nothing] =
    ZIO.whenZIO(b)

  /**
   * @see See [[zio.ZIO.yieldNow]]
   */
  val yieldNow: UIO[Unit] = ZIO.yieldNow

  private[zio] def succeedNow[A](a: A): UIO[A] = ZIO.succeedNow(a)
}<|MERGE_RESOLUTION|>--- conflicted
+++ resolved
@@ -718,20 +718,6 @@
     ZIO.fromFiberZIO(fiber)
 
   /**
-<<<<<<< HEAD
-=======
-   * @see [[zio.ZIO.fromFunction]]
-   */
-  def fromFunction[A](f: Any => A): UIO[A] = ZIO.fromFunction(f)
-
-  /**
-   * @see [[zio.ZIO.fromFunctionEither]]
-   */
-  def fromFunctionEither[A](f: Any => Either[Nothing, A]): UIO[A] =
-    ZIO.fromFunctionEither(f)
-
-  /**
->>>>>>> 52cf1211
    * @see [[zio.ZIO.fromFunctionM]]
    */
   @deprecated("use accessZIO", "2.0.0")
