/*
 * Copyright 2017-2021 John A. De Goes and the ZIO Contributors
 *
 * Licensed under the Apache License, Version 2.0 (the "License");
 * you may not use this file except in compliance with the License.
 * You may obtain a copy of the License at
 *
 *     http://www.apache.org/licenses/LICENSE-2.0
 *
 * Unless required by applicable law or agreed to in writing, software
 * distributed under the License is distributed on an "AS IS" BASIS,
 * WITHOUT WARRANTIES OR CONDITIONS OF ANY KIND, either express or implied.
 * See the License for the specific language governing permissions and
 * limitations under the License.
 */

package zio

import zio.internal.{FiberContext, Platform, StackBool}
import zio.stacktracer.TracingImplicits.disableAutoTrace

import scala.concurrent.Future

/**
 * A `Runtime[R]` is capable of executing tasks within an environment `R`.
 */
trait Runtime[+R] {

  /**
   * The environment of the runtime.
   */
  def environment: R

  /**
   * The configuration of the runtime, which provides the essential capabilities
   * necessary to bootstrap execution of tasks.
   */
  def runtimeConfig: RuntimeConfig

  /**
   * Constructs a new `Runtime` with the specified new environment.
   */
  def as[R1](r1: R1): Runtime[R1] =
    map(_ => r1)

  /**
   * Constructs a new `Runtime` by mapping the environment.
   */
  def map[R1](f: R => R1): Runtime[R1] =
    Runtime(f(environment), runtimeConfig)

  /**
   * Constructs a new `Runtime` by mapping the platform.
   */
  @deprecated("use mapRuntimeConfig", "2.0.0")
  def mapPlatform(f: Platform => Platform): Runtime[R] =
    mapRuntimeConfig(f)

  /**
   * Constructs a new `Runtime` by mapping the runtime configuration.
   */
  def mapRuntimeConfig(f: RuntimeConfig => RuntimeConfig): Runtime[R] =
    Runtime(environment, f(runtimeConfig))

  /**
   * The platform of the runtime, which provides the essential capabilities
   * necessary to bootstrap execution of tasks.
   */
  @deprecated("use runtimeConfig", "2.0.0")
  def platform: Platform =
    runtimeConfig

  /**
   * Runs the effect "purely" through an async boundary. Useful for testing.
   */
  final def run[E, A](zio: ZIO[R, E, A])(implicit trace: ZTraceElement): IO[E, A] =
    IO.async[E, A] { callback =>
      unsafeRunAsyncWith(zio)(exit => callback(ZIO.done(exit)))
    }

  /**
   * Executes the effect synchronously, failing with [[zio.FiberFailure]] if
   * there are any errors. May fail on Scala.js if the effect cannot be entirely
   * run synchronously.
   *
   * This method is effectful and should only be done at the edges of your
   * program.
   */
  final def unsafeRun[E, A](zio: => ZIO[R, E, A])(implicit trace: ZTraceElement): A =
    unsafeRunSync(zio).getOrElse(c => throw FiberFailure(c))

  /**
   * Executes the effect asynchronously, discarding the result of execution.
   *
   * This method is effectful and should only be invoked at the edges of your
   * program.
   */
  final def unsafeRunAsync[E, A](zio: ZIO[R, E, A])(implicit trace: ZTraceElement): Unit =
    unsafeRunAsyncWith(zio)(_ => ())

  /**
   * Executes the effect asynchronously, eventually passing the exit value to
   * the specified callback. It returns a callback, which can be used to
   * interrupt the running execution.
   *
   * This method is effectful and should only be invoked at the edges of your
   * program.
   */
  final def unsafeRunSync[E, A](zio0: => ZIO[R, E, A])(implicit trace: ZTraceElement): Exit[E, A] =
    defaultUnsafeRunSync(zio0) // tryFastUnsafeRunSync(zio0, 0)

  protected final def defaultUnsafeRunSync[E, A](zio: => ZIO[R, E, A])(implicit trace: ZTraceElement): Exit[E, A] = {
    val result = internal.OneShot.make[Exit[E, A]]

    unsafeRunWith(zio)(result.set)

    result.get()
  }

  protected def tryFastUnsafeRunSync[E, A](zio: ZIO[R, E, A], stack: Int)(implicit trace: ZTraceElement): Exit[E, A] =
    if (stack >= 50) defaultUnsafeRunSync(zio)
    else {
      type Erased = ZIO[Any, Any, Any]
      def erase[R, E, A](zio: ZIO[R, E, A]): Erased = zio.asInstanceOf[ZIO[Any, Any, Any]]
      type K = Any => Erased
      def eraseK[R, E, A, B](f: A => ZIO[R, E, B]): K = f.asInstanceOf[K]

      val nullK = null.asInstanceOf[K]

      var curZio               = erase(zio)
      var x1, x2, x3, x4       = nullK
      var done: Exit[Any, Any] = null.asInstanceOf[Exit[Any, Any]]

      while (done eq null) {
        try {
          curZio.tag match {
            case ZIO.Tags.FlatMap =>
              val zio = curZio.asInstanceOf[ZIO.FlatMap[R, E, Any, A]]

              curZio = erase(zio.zio)

              val k = eraseK(zio.k)

              if (x1 eq null) x1 = k
              else if (x2 eq null) {
                x2 = x1; x1 = k
              } else if (x3 eq null) {
                x3 = x2; x2 = x1; x1 = k
              } else if (x4 eq null) {
                x4 = x3; x3 = x2; x2 = x1; x1 = k
              } else {
                // Our "register"-based stack can't handle it, try consuming more JVM stack:
                val exit = tryFastUnsafeRunSync(zio, stack + 1)

                curZio = exit match {
                  case Exit.Failure(cause) => ZIO.failCause(cause)
                  case Exit.Success(value) => ZIO.succeedNow(value)
                }
              }

            case ZIO.Tags.SucceedNow =>
              val zio = curZio.asInstanceOf[ZIO.SucceedNow[A]]

              if (x1 ne null) {
                val k = x1
                x1 = x2; x2 = x3; x3 = x4; x4 = nullK
                curZio = k(zio.value)
              } else {
                done = Exit.succeed(zio.value)
              }

            case ZIO.Tags.Fail =>
              val zio = curZio.asInstanceOf[ZIO.Fail[E]]

              done = Exit.failCause(zio.cause())

            case ZIO.Tags.Succeed =>
              val zio = curZio.asInstanceOf[ZIO.Succeed[A]]

              if (x1 ne null) {
                val k = x1
                x1 = x2; x2 = x3; x3 = x4; x4 = nullK
                curZio = k(zio.effect())
              } else {
                val value = zio.effect()

                done = Exit.succeed(value)
              }

            case _ =>
              val zio = curZio

              // Give up, the mini-interpreter can't handle it:
              curZio = defaultUnsafeRunSync(zio) match {
                case Exit.Failure(cause) => ZIO.failCause(cause)
                case Exit.Success(value) => ZIO.succeedNow(value)
              }
          }
        } catch {
          case ZIO.ZioError(e) =>
            done = Exit.fail(e)

          case t: Throwable if !runtimeConfig.fatal(t) =>
            done = Exit.die(t)
        }
      }

      done.asInstanceOf[Exit[E, A]]
    }

  /**
   * Executes the effect asynchronously, eventually passing the exit value to
   * the specified callback.
   *
   * This method is effectful and should only be invoked at the edges of your
   * program.
   */
  final def unsafeRunAsyncWith[E, A](
    zio: => ZIO[R, E, A]
  )(k: Exit[E, A] => Any)(implicit trace: ZTraceElement): Unit = {
    unsafeRunAsyncCancelable(zio)(k)
    ()
  }

  /**
   * Executes the effect asynchronously, eventually passing the exit value to
   * the specified callback. It returns a callback, which can be used to
   * interrupt the running execution.
   *
   * This method is effectful and should only be invoked at the edges of your
   * program.
   */
  final def unsafeRunAsyncCancelable[E, A](
    zio: => ZIO[R, E, A]
  )(k: Exit[E, A] => Any)(implicit trace: ZTraceElement): FiberId => Exit[E, A] = {
    lazy val curZio = zio
    val canceler    = unsafeRunWith(curZio)(k)
    fiberId => {
      val result = internal.OneShot.make[Exit[E, A]]
      canceler(fiberId)(result.set)
      result.get()
    }
  }

  /**
   * Executes the Task/RIO effect synchronously, failing with the original
   * `Throwable` on both [[Cause.Fail]] and [[Cause.Die]]. In addition, appends
   * a new element to the `Throwable`s "caused by" chain, with this `Cause`
   * "pretty printed" (in stackless mode) as the message. May fail on Scala.js
   * if the effect cannot be entirely run synchronously.
   *
   * This method is effectful and should only be done at the edges of your
   * program.
   */
  final def unsafeRunTask[A](task: => RIO[R, A])(implicit trace: ZTraceElement): A =
    unsafeRunSync(task).fold(cause => throw cause.squashTrace, identity)

  /**
   * Runs the IO, returning a Future that will be completed when the effect has
   * been executed.
   *
   * This method is effectful and should only be used at the edges of your
   * program.
   */
  final def unsafeRunToFuture[E <: Throwable, A](
    zio: ZIO[R, E, A]
  )(implicit trace: ZTraceElement): CancelableFuture[A] = {
    val p: scala.concurrent.Promise[A] = scala.concurrent.Promise[A]()

    val canceler = unsafeRunWith(zio)(_.fold(cause => p.failure(cause.squashTraceWith(identity)), p.success))

    new CancelableFuture[A](p.future) {
      def cancel(): Future[Exit[Throwable, A]] = {
        val p: scala.concurrent.Promise[Exit[Throwable, A]] = scala.concurrent.Promise[Exit[Throwable, A]]()
        canceler(FiberId.None)(p.success)
        p.future
      }
    }
  }

  /**
   * Constructs a new `Runtime` with the specified blocking executor.
   */
  def withBlockingExecutor(e: Executor): Runtime[R] = mapRuntimeConfig(_.copy(blockingExecutor = e))

  /**
   * Constructs a new `Runtime` with the specified executor.
   */
  def withExecutor(e: Executor): Runtime[R] = mapRuntimeConfig(_.copy(executor = e))

  /**
   * Constructs a new `Runtime` with the specified fatal predicate.
   */
  def withFatal(f: Throwable => Boolean): Runtime[R] = mapRuntimeConfig(_.copy(fatal = f))

  /**
   * Constructs a new `Runtime` with the fatal error reporter.
   */
  def withReportFatal(f: Throwable => Nothing): Runtime[R] = mapRuntimeConfig(_.copy(reportFatal = f))

  private final def unsafeRunWith[E, A](
    zio: => ZIO[R, E, A]
  )(k: Exit[E, A] => Any)(implicit trace: ZTraceElement): FiberId => (Exit[E, A] => Any) => Unit = {
    val fiberId = Fiber.newFiberId()

    val scope = ZScope.unsafeMake[Exit[E, A]]()

    val supervisor = runtimeConfig.supervisor

    lazy val context: FiberContext[E, A] = new FiberContext[E, A](
      fiberId,
      runtimeConfig,
      StackBool(InterruptStatus.Interruptible.toBoolean),
      new java.util.concurrent.atomic.AtomicReference(
        Map(FiberContext.currentEnvironment -> environment.asInstanceOf[AnyRef])
      ),
      scope
    )

    if (supervisor ne Supervisor.none) {
      supervisor.unsafeOnStart(environment, zio, None, context)

      context.unsafeOnDone(exit => supervisor.unsafeOnEnd(exit.flatten, context))
    }

    context.nextEffect = zio
    context.run()
    context.unsafeOnDone(exit => k(exit.flatten))

    fiberId =>
      k => unsafeRunAsyncWith(context.interruptAs(fiberId))((exit: Exit[Nothing, Exit[E, A]]) => k(exit.flatten))
  }
}

object Runtime {
  class Proxy[+R](underlying: Runtime[R]) extends Runtime[R] {
    def runtimeConfig = underlying.runtimeConfig
    def environment   = underlying.environment
  }

  /**
   * A runtime that can be shutdown to release resources allocated to it.
   */
  abstract class Managed[+R] extends Runtime[R] {

    /**
     * Shuts down this runtime and releases resources allocated to it. Once this
     * runtime has been shut down the behavior of methods on it is undefined and
     * it should be discarded.
     */
    def shutdown(): Unit

    override final def as[R1](r1: R1): Runtime.Managed[R1] =
      map(_ => r1)

    override final def map[R1](f: R => R1): Runtime.Managed[R1] =
      Managed(f(environment), runtimeConfig, () => shutdown())

    override final def mapRuntimeConfig(f: RuntimeConfig => RuntimeConfig): Runtime.Managed[R] =
      Managed(environment, f(runtimeConfig), () => shutdown())

    override final def withExecutor(e: Executor): Runtime.Managed[R] =
      mapRuntimeConfig(_.copy(executor = e))

    override final def withFatal(f: Throwable => Boolean): Runtime.Managed[R] =
      mapRuntimeConfig(_.copy(fatal = f))

    override final def withReportFatal(f: Throwable => Nothing): Runtime.Managed[R] =
      mapRuntimeConfig(_.copy(reportFatal = f))
  }

  object Managed {

    /**
     * Builds a new managed runtime given an environment `R`, a
     * [[zio.RuntimeConfig]], and a shut down action.
     */
    def apply[R](r: R, runtimeConfig0: RuntimeConfig, shutdown0: () => Unit): Runtime.Managed[R] =
      new Runtime.Managed[R] {
        val environment   = r
        val runtimeConfig = runtimeConfig0
        def shutdown()    = shutdown0()
      }
  }

  /**
   * Builds a new runtime given an environment `R` and a [[zio.RuntimeConfig]].
   */
  def apply[R](r: R, runtimeConfig0: RuntimeConfig): Runtime[R] = new Runtime[R] {
    val environment   = r
    val runtimeConfig = runtimeConfig0
  }

  /**
   * The default [[Runtime]] for most ZIO applications. This runtime is
   * configured with the default environment, containing standard services, as
   * well as the default runtime configuration, which is optimized for typical
   * ZIO applications.
   */
  lazy val default: Runtime[ZEnv] = Runtime(ZEnv.Services.live, RuntimeConfig.default)

  /**
   * The global [[Runtime]], which piggybacks atop the global execution context
   * available to Scala applications. Use of this runtime is not generally
   * recommended, unless the intention is to avoid creating any thread pools or
   * other resources.
   */
  lazy val global: Runtime[ZEnv] = Runtime(ZEnv.Services.live, RuntimeConfig.global)

  /**
<<<<<<< HEAD
   * Unsafely creates a `Runtime` from a `ZDeps` whose resources will be
   * allocated immediately, and not released until the `Runtime` is shut down
   * or the end of the application.
=======
   * Unsafely creates a `Runtime` from a `ZLayer` whose resources will be
   * allocated immediately, and not released until the `Runtime` is shut down or
   * the end of the application.
>>>>>>> b5c3a190
   *
   * This method is useful for small applications and integrating ZIO with
   * legacy code, but other applications should investigate using
   * [[ZIO.provideDeps]] directly in their application entry points.
   */
  def unsafeFromDeps[R](
    deps: Deps[Any, R],
    runtimeConfig: RuntimeConfig = RuntimeConfig.default
  )(implicit trace: ZTraceElement): Runtime.Managed[R] = {
    val runtime = Runtime((), runtimeConfig)
    val (environment, shutdown) = runtime.unsafeRun {
      ZManaged.ReleaseMap.make.flatMap { releaseMap =>
        deps.build.zio.provide(((), releaseMap)).flatMap { case (_, acquire) =>
          val finalizer = () =>
            runtime.unsafeRun {
              releaseMap.releaseAll(Exit.unit, ExecutionStrategy.Sequential).uninterruptible.unit
            }

          UIO.succeed(Platform.addShutdownHook(finalizer)).as((acquire, finalizer))
        }
      }
    }

    Runtime.Managed(environment, runtimeConfig, shutdown)
  }

  /**
   * Unsafely creates a `Runtime` from a `ZDeps` whose resources will be
   * allocated immediately, and not released until the `Runtime` is shut down
   * or the end of the application.
   *
   * This method is useful for small applications and integrating ZIO with
   * legacy code, but other applications should investigate using
   * [[ZIO.provideLayer]] directly in their application entry points.
   */
  @deprecated("Use unsafeFromDeps", "2.0.0")
  def unsafeFromLayer[R](
    layer: Layer[Any, R],
    runtimeConfig: RuntimeConfig = RuntimeConfig.default
  )(implicit trace: ZTraceElement): Runtime.Managed[R] =
    unsafeFromDeps(layer, runtimeConfig)
}<|MERGE_RESOLUTION|>--- conflicted
+++ resolved
@@ -408,15 +408,9 @@
   lazy val global: Runtime[ZEnv] = Runtime(ZEnv.Services.live, RuntimeConfig.global)
 
   /**
-<<<<<<< HEAD
    * Unsafely creates a `Runtime` from a `ZDeps` whose resources will be
-   * allocated immediately, and not released until the `Runtime` is shut down
-   * or the end of the application.
-=======
-   * Unsafely creates a `Runtime` from a `ZLayer` whose resources will be
    * allocated immediately, and not released until the `Runtime` is shut down or
    * the end of the application.
->>>>>>> b5c3a190
    *
    * This method is useful for small applications and integrating ZIO with
    * legacy code, but other applications should investigate using
@@ -445,8 +439,8 @@
 
   /**
    * Unsafely creates a `Runtime` from a `ZDeps` whose resources will be
-   * allocated immediately, and not released until the `Runtime` is shut down
-   * or the end of the application.
+   * allocated immediately, and not released until the `Runtime` is shut down or
+   * the end of the application.
    *
    * This method is useful for small applications and integrating ZIO with
    * legacy code, but other applications should investigate using
