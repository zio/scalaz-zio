/*
 * Copyright 2017-2020 John A. De Goes and the ZIO Contributors
 *
 * Licensed under the Apache License, Version 2.0 (the "License");
 * you may not use this file except in compliance with the License.
 * You may obtain a copy of the License at
 *
 *     http://www.apache.org/licenses/LICENSE-2.0
 *
 * Unless required by applicable law or agreed to in writing, software
 * distributed under the License is distributed on an "AS IS" BASIS,
 * WITHOUT WARRANTIES OR CONDITIONS OF ANY KIND, either express or implied.
 * See the License for the specific language governing permissions and
 * limitations under the License.
 */

package zio.clock

import java.time.{ Instant, OffsetDateTime, ZoneId }
import java.util.concurrent.TimeUnit

import zio.duration.Duration
<<<<<<< HEAD
import zio.scheduler.Scheduler
import zio.internal.{ Scheduler => IScheduler }
import zio.{ Has, IO, UIO, ZIO, ZLayer }
import java.time.{ Instant, OffsetDateTime, ZoneId }

=======
import zio.scheduler.SchedulerLive
import zio.{ IO, UIO, ZIO }

trait Clock extends Serializable {
  def clock: Clock.Service[Any]
}

>>>>>>> c677baf6
object Clock extends Serializable {
  trait Service extends Serializable {
    def currentTime(unit: TimeUnit): UIO[Long]
    def currentDateTime: UIO[OffsetDateTime]
    val nanoTime: UIO[Long]
    def sleep(duration: Duration): UIO[Unit]
  }

  val live: ZLayer[Scheduler, Nothing, Clock] = ZLayer.fromService { (scheduler: IScheduler) =>
    Has(new Service {
      def currentTime(unit: TimeUnit): UIO[Long] =
        IO.effectTotal(System.currentTimeMillis).map(l => unit.convert(l, TimeUnit.MILLISECONDS))

      val nanoTime: UIO[Long] = IO.effectTotal(System.nanoTime)

      def sleep(duration: Duration): UIO[Unit] =
        ZIO.effectAsyncInterrupt[Any, Nothing, Unit] { k =>
          val canceler = scheduler.schedule(() => k(ZIO.unit), duration)

          Left(ZIO.effectTotal(canceler()))
        }

      def currentDateTime: ZIO[Any, Nothing, OffsetDateTime] =
        for {
          millis <- currentTime(TimeUnit.MILLISECONDS)
          zone   <- ZIO.effectTotal(ZoneId.systemDefault)
        } yield OffsetDateTime.ofInstant(Instant.ofEpochMilli(millis), zone)

    })
  }
}<|MERGE_RESOLUTION|>--- conflicted
+++ resolved
@@ -17,24 +17,14 @@
 package zio.clock
 
 import java.time.{ Instant, OffsetDateTime, ZoneId }
+import java.time.{ Instant, OffsetDateTime, ZoneId }
 import java.util.concurrent.TimeUnit
 
 import zio.duration.Duration
-<<<<<<< HEAD
+import zio.internal.{ Scheduler => IScheduler }
 import zio.scheduler.Scheduler
-import zio.internal.{ Scheduler => IScheduler }
 import zio.{ Has, IO, UIO, ZIO, ZLayer }
-import java.time.{ Instant, OffsetDateTime, ZoneId }
 
-=======
-import zio.scheduler.SchedulerLive
-import zio.{ IO, UIO, ZIO }
-
-trait Clock extends Serializable {
-  def clock: Clock.Service[Any]
-}
-
->>>>>>> c677baf6
 object Clock extends Serializable {
   trait Service extends Serializable {
     def currentTime(unit: TimeUnit): UIO[Long]
