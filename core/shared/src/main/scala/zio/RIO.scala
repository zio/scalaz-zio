--- conflicted
+++ resolved
@@ -16,6 +16,8 @@
 
 package zio
 
+import zio.internal.Platform
+
 import scala.concurrent.ExecutionContext
 import scala.reflect.ClassTag
 
@@ -518,25 +520,15 @@
    * @see See [[zio.ZIO.effectSuspendTotalWith]]
    */
   @deprecated("use suspendSucceedWith", "2.0.0")
-<<<<<<< HEAD
-  def effectSuspendTotalWith[R, A](f: (RuntimeConfig, Fiber.Id) => RIO[R, A]): RIO[R, A] =
+  def effectSuspendTotalWith[R, A](f: (Platform, Fiber.Id) => RIO[R, A]): RIO[R, A] =
     ZIO.effectSuspendTotalWith(f)
-=======
-  def effectSuspendTotalWith[R, A](p: (Platform, FiberId) => RIO[R, A]): RIO[R, A] =
-    ZIO.effectSuspendTotalWith(p)
->>>>>>> e02403c7
 
   /**
    * @see See [[zio.ZIO.effectSuspendWith]]
    */
   @deprecated("use suspendWith", "2.0.0")
-<<<<<<< HEAD
-  def effectSuspendWith[R, A](f: (RuntimeConfig, Fiber.Id) => RIO[R, A]): RIO[R, A] =
+  def effectSuspendWith[R, A](f: (Platform, Fiber.Id) => RIO[R, A]): RIO[R, A] =
     ZIO.effectSuspendWith(f)
-=======
-  def effectSuspendWith[R, A](p: (Platform, FiberId) => RIO[R, A]): RIO[R, A] =
-    ZIO.effectSuspendWith(p)
->>>>>>> e02403c7
 
   /**
    * @see See [[zio.ZIO.effectTotal]]
@@ -1296,24 +1288,14 @@
   /**
    * @see See [[zio.ZIO.suspendSucceedWith]]
    */
-<<<<<<< HEAD
-  def suspendSucceedWith[R, A](f: (RuntimeConfig, Fiber.Id) => RIO[R, A]): RIO[R, A] =
-    ZIO.suspendSucceedWith(f)
-=======
-  def suspendSucceedWith[R, A](p: (Platform, FiberId) => RIO[R, A]): RIO[R, A] =
+  def suspendSucceedWith[R, A](p: (RuntimeConfig, FiberId) => RIO[R, A]): RIO[R, A] =
     ZIO.suspendSucceedWith(p)
->>>>>>> e02403c7
 
   /**
    * @see See [[zio.ZIO.suspendWith]]
    */
-<<<<<<< HEAD
-  def suspendWith[R, A](f: (RuntimeConfig, Fiber.Id) => RIO[R, A]): RIO[R, A] =
-    ZIO.suspendWith(f)
-=======
-  def suspendWith[R, A](p: (Platform, FiberId) => RIO[R, A]): RIO[R, A] =
+  def suspendWith[R, A](p: (RuntimeConfig, FiberId) => RIO[R, A]): RIO[R, A] =
     ZIO.suspendWith(p)
->>>>>>> e02403c7
 
   /**
    * @see See [[zio.ZIO.trace]]
