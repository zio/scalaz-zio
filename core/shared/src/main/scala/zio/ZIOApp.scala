--- conflicted
+++ resolved
@@ -52,11 +52,7 @@
    * that executes the logic of both applications.
    */
   final def <>(that: ZIOApp)(implicit trace: Trace): ZIOApp =
-<<<<<<< HEAD
-    ZIOApp(self.run.zipPar(that.run), self.environmentLayer +!+ that.environmentLayer)
-=======
-    ZIOApp(self.run.zipPar(that.run), self.bootstrap +!+ that.bootstrap, self.hook >>> that.hook)
->>>>>>> 868a26c2
+    ZIOApp(self.run.zipPar(that.run), self.bootstrap +!+ that.bootstrap)
 
   /**
    * A helper function to obtain access to the command-line arguments of the
@@ -83,7 +79,7 @@
     ZIO.suspendSucceed {
       val newLayer =
         Scope.default +!+ ZLayer.succeed(ZIOAppArgs(args)) >>>
-          environmentLayer +!+ ZLayer.environment[ZIOAppArgs with Scope]
+          bootstrap +!+ ZLayer.environment[ZIOAppArgs with Scope]
 
       (for {
         runtime <- ZIO.runtime[Environment with ZIOAppArgs with Scope]
@@ -107,23 +103,6 @@
         }
       }
     }.ignore
-<<<<<<< HEAD
-=======
-
-  protected def invokeWith(
-    runtime: Runtime[Any]
-  )(args: Chunk[String])(implicit trace: Trace): ZIO[Any, Any, Any] =
-    ZIO.suspendSucceed {
-      val newLayer =
-        Scope.default +!+ ZLayer.succeed(ZIOAppArgs(args)) >>>
-          bootstrap +!+ ZLayer.environment[ZIOAppArgs with Scope]
-
-      for {
-        _      <- installSignalHandlers(runtime)
-        result <- runtime.run(run.provideLayer(newLayer))
-      } yield result
-    }
->>>>>>> 868a26c2
 }
 
 object ZIOApp {
@@ -135,15 +114,8 @@
    */
   class Proxy(val app: ZIOApp) extends ZIOApp {
     type Environment = app.Environment
-<<<<<<< HEAD
-    final def environmentLayer: ZLayer[ZIOAppArgs with Scope, Any, Environment] =
-      app.environmentLayer
-=======
-    override final def hook: RuntimeConfigAspect =
-      app.hook
     final def bootstrap: ZLayer[ZIOAppArgs with Scope, Any, Environment] =
       app.bootstrap
->>>>>>> 868a26c2
     override final def run: ZIO[Environment with ZIOAppArgs with Scope, Any, Any] =
       app.run
     implicit final def environmentTag: EnvironmentTag[Environment] =
@@ -156,17 +128,12 @@
    */
   def apply[R](
     run0: ZIO[R with ZIOAppArgs with Scope, Any, Any],
-    layer0: ZLayer[ZIOAppArgs with Scope, Any, R]
+    bootstrap0: ZLayer[ZIOAppArgs with Scope, Any, R]
   )(implicit tagged: EnvironmentTag[R]): ZIOApp =
     new ZIOApp {
       type Environment = R
       def environmentTag: EnvironmentTag[Environment] = tagged
-<<<<<<< HEAD
-      def environmentLayer                            = layer0
-=======
-      override def hook                               = hook0
-      def bootstrap                                   = layer0
->>>>>>> 868a26c2
+      def bootstrap                                   = bootstrap0
       def run                                         = run0
     }
 
