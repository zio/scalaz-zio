/*
 * Copyright 2021 John A. De Goes and the ZIO Contributors
 *
 * Licensed under the Apache License, Version 2.0 (the "License");
 * you may not use this file except in compliance with the License.
 * You may obtain a copy of the License at
 *
 *     http://www.apache.org/licenses/LICENSE-2.0
 *
 * Unless required by applicable law or agreed to in writing, software
 * distributed under the License is distributed on an "AS IS" BASIS,
 * WITHOUT WARRANTIES OR CONDITIONS OF ANY KIND, either express or implied.
 * See the License for the specific language governing permissions and
 * limitations under the License.
 */
package zio

import zio.internal._

/**
 * An entry point for a ZIO application that allows sharing layers between
 * applications. For a simpler version that uses the default ZIO environment
 * see `ZIOAppDefault`.
 */
trait ZIOApp { self =>
  @volatile private var shuttingDown = false

  implicit def tag: Tag[Environment]

  type Environment <: Has[_]

  /**
   * A layer that manages the acquisition and release of services necessary for
   * the application to run.
   */
  def layer: ZLayer[Has[ZIOAppArgs], Any, Environment]

  /**
   * The main function of the application, which can access the command-line arguments through
   * the `args` helper method of this class. If the provided effect fails for any reason, the
   * cause will be logged, and the exit code of the application will be non-zero. Otherwise,
   * the exit code of the application will be zero.
   */
  def run: ZIO[Environment with ZEnv with Has[ZIOAppArgs], Any, Any]

  /**
   * Composes this [[ZIOApp]] with another [[ZIOApp]], to yield an application that
   * executes the logic of both applications.
   */
  final def <>(that: ZIOApp): ZIOApp =
    ZIOApp(self.run.zipPar(that.run), self.layer +!+ that.layer, self.hook >>> that.hook)

  /**
   * A helper function to obtain access to the command-line arguments of the
   * application. You may use this helper function inside your `run` function.
   */
  final def args: ZIO[Has[ZIOAppArgs], Nothing, Chunk[String]] = ZIO.service[ZIOAppArgs].map(_.args)

  /**
   * A helper function to exit the application with the specified exit code.
   */
  final def exit(code: ExitCode): UIO[Unit] =
    UIO {
      if (!shuttingDown) {
        shuttingDown = true
        try Platform.exit(code.code)
        catch { case _: SecurityException => }
      }
    }

  /**
   * A hook into the ZIO runtime configuration used for boostrapping the
   * application. This hook can be used to install low-level functionality into
   * the ZIO application, such as logging, profiling, and other similar
   * foundational pieces of infrastructure.
   */
  def hook: RuntimeConfigAspect = RuntimeConfigAspect.identity

  /**
   * Invokes the main app. Designed primarily for testing.
   */
  final def invoke(args: Chunk[String]): ZIO[ZEnv, Any, Any] =
    ZIO.runtime[ZEnv].flatMap { runtime =>
      val newRuntime = runtime.mapRuntimeConfig(hook)

      val newLayer =
        ZLayer.environment[ZEnv] +!+ ZLayer.succeed(ZIOAppArgs(args)) >>>
          layer +!+ ZLayer.environment[ZEnv with Has[ZIOAppArgs]]

<<<<<<< HEAD
      newRuntime.run(run.provideLayer(newLayer)).exitCode
=======
      newRuntime.run(run.provideLayer(newLayer))
>>>>>>> c71dc717
    }

  /**
   * The Scala main function, intended to be called only by the Scala runtime.
   */
  final def main(args0: Array[String]): Unit =
    runtime.unsafeRun {
      (for {
        fiber <- invoke(Chunk.fromIterable(args0)).provide(runtime.environment).fork
        _ <-
          IO.succeed(Platform.addShutdownHook { () =>
            shuttingDown = true

            if (FiberContext.fatal.get) {
              println(
                "**** WARNING ****\n" +
                  "Catastrophic JVM error encountered. " +
                  "Application not safely interrupted. " +
                  "Resources may be leaked. " +
                  "Check the logs for more details and consider overriding `RuntimeConfig.reportFatal` to capture context."
              )
            } else {
              try runtime.unsafeRunSync(fiber.interrupt)
              catch { case _: Throwable => }
            }

            ()
          })
        result <- fiber.join.tapErrorCause(ZIO.logErrorCause(_)).exitCode
        _      <- exit(result)
      } yield ())
    }

  def runtime: Runtime[ZEnv] = Runtime.default
}
object ZIOApp {

  /**
   * Creates a [[ZIOApp]] from an effect, which can consume the arguments of the program, as well
   * as a hook into the ZIO runtime configuration.
   */
  def apply[R <: Has[_]](
    run0: ZIO[R with ZEnv with Has[ZIOAppArgs], Any, Any],
    layer0: ZLayer[Has[ZIOAppArgs], Any, R],
    hook0: RuntimeConfigAspect
  )(implicit tagged: Tag[R]): ZIOApp =
    new ZIOApp {
      type Environment = R
      def tag: Tag[Environment] = tagged
      override def hook         = hook0
      def layer                 = layer0
      def run                   = run0
    }

  /**
   * Creates a [[ZIOApp]] from an effect, using the unmodified default runtime's configuration.
   */
  def fromZIO(run0: ZIO[ZEnv with Has[ZIOAppArgs], Any, Any]): ZIOApp =
    ZIOApp(run0, ZLayer.environment, RuntimeConfigAspect.identity)
}<|MERGE_RESOLUTION|>--- conflicted
+++ resolved
@@ -87,11 +87,7 @@
         ZLayer.environment[ZEnv] +!+ ZLayer.succeed(ZIOAppArgs(args)) >>>
           layer +!+ ZLayer.environment[ZEnv with Has[ZIOAppArgs]]
 
-<<<<<<< HEAD
-      newRuntime.run(run.provideLayer(newLayer)).exitCode
-=======
       newRuntime.run(run.provideLayer(newLayer))
->>>>>>> c71dc717
     }
 
   /**
