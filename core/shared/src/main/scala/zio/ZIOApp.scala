/*
 * Copyright 2021 John A. De Goes and the ZIO Contributors
 *
 * Licensed under the Apache License, Version 2.0 (the "License");
 * you may not use this file except in compliance with the License.
 * You may obtain a copy of the License at
 *
 *     http://www.apache.org/licenses/LICENSE-2.0
 *
 * Unless required by applicable law or agreed to in writing, software
 * distributed under the License is distributed on an "AS IS" BASIS,
 * WITHOUT WARRANTIES OR CONDITIONS OF ANY KIND, either express or implied.
 * See the License for the specific language governing permissions and
 * limitations under the License.
 */
package zio

import zio.internal._
import zio.stacktracer.TracingImplicits.disableAutoTrace

import java.util.concurrent.atomic.AtomicBoolean

/**
<<<<<<< HEAD
 * An entry point for a ZIO application that allows sharing dependencies
 * between applications. For a simpler version that uses the default ZIO
 * environment see `ZIOAppDefault`.
=======
 * An entry point for a ZIO application that allows sharing layers between
 * applications. For a simpler version that uses the default ZIO environment see
 * `ZIOAppDefault`.
>>>>>>> b5c3a190
 */
trait ZIOApp extends ZIOAppPlatformSpecific { self =>
  private[zio] val shuttingDown = new AtomicBoolean(false)

  implicit def tag: Tag[Environment]

  type Environment <: Has[_]

  /**
   * A set of dependencies that manages the acquisition and release of services
   * necessary for the application to run.
   */
  def deps: ZDeps[Has[ZIOAppArgs], Any, Environment]

  /**
   * The main function of the application, which can access the command-line
   * arguments through the `args` helper method of this class. If the provided
   * effect fails for any reason, the cause will be logged, and the exit code of
   * the application will be non-zero. Otherwise, the exit code of the
   * application will be zero.
   */
  def run: ZIO[Environment with ZEnv with Has[ZIOAppArgs], Any, Any]

  /**
   * Composes this [[ZIOApp]] with another [[ZIOApp]], to yield an application
   * that executes the logic of both applications.
   */
  final def <>(that: ZIOApp)(implicit trace: ZTraceElement): ZIOApp =
    ZIOApp(self.run.zipPar(that.run), self.deps +!+ that.deps, self.hook >>> that.hook)

  /**
   * A helper function to obtain access to the command-line arguments of the
   * application. You may use this helper function inside your `run` function.
   */
  final def getArgs(implicit trace: ZTraceElement): ZIO[Has[ZIOAppArgs], Nothing, Chunk[String]] =
    ZIOAppArgs.getArgs

  /**
   * A helper function to exit the application with the specified exit code.
   */
  final def exit(code: ExitCode)(implicit trace: ZTraceElement): UIO[Unit] =
    UIO {
      if (!shuttingDown.getAndSet(true)) {
        try Platform.exit(code.code)
        catch { case _: SecurityException => }
      }
    }

  /**
   * A hook into the ZIO runtime configuration used for boostrapping the
   * application. This hook can be used to install low-level functionality into
   * the ZIO application, such as logging, profiling, and other similar
   * foundational pieces of infrastructure.
   */
  def hook: RuntimeConfigAspect = RuntimeConfigAspect.identity

  /**
   * Invokes the main app. Designed primarily for testing.
   */
  final def invoke(args: Chunk[String])(implicit trace: ZTraceElement): ZIO[ZEnv, Any, Any] =
    ZIO.runtime[ZEnv].flatMap { runtime =>
      val newRuntime = runtime.mapRuntimeConfig(hook)

      val newDeps =
        ZDeps.environment[ZEnv] +!+ ZDeps.succeed(ZIOAppArgs(args)) >>>
          deps +!+ ZDeps.environment[ZEnv with Has[ZIOAppArgs]]

      newRuntime.run(run.provideDeps(newDeps))
    }

  def runtime: Runtime[ZEnv] = Runtime.default
}
object ZIOApp {

  /**
   * A class which can be extended by an object to convert a description of a
   * ZIO application as a value into a runnable application.
   */
  class Proxy(val app: ZIOApp) extends ZIOApp {
    type Environment = app.Environment
    override final def hook: RuntimeConfigAspect =
      app.hook
    final def deps: ZDeps[Has[ZIOAppArgs], Any, Environment] =
      app.deps
    override final def run: ZIO[Environment with ZEnv with Has[ZIOAppArgs], Any, Any] =
      app.run
    implicit final def tag: Tag[Environment] =
      app.tag
  }

  /**
   * Creates a [[ZIOApp]] from an effect, which can consume the arguments of the
   * program, as well as a hook into the ZIO runtime configuration.
   */
  def apply[R <: Has[_]](
    run0: ZIO[R with ZEnv with Has[ZIOAppArgs], Any, Any],
    deps0: ZDeps[Has[ZIOAppArgs], Any, R],
    hook0: RuntimeConfigAspect
  )(implicit tagged: Tag[R]): ZIOApp =
    new ZIOApp {
      type Environment = R
      def tag: Tag[Environment] = tagged
      override def hook         = hook0
      def deps                  = deps0
      def run                   = run0
    }

  /**
   * Creates a [[ZIOApp]] from an effect, using the unmodified default runtime's
   * configuration.
   */
  def fromZIO(run0: ZIO[ZEnv with Has[ZIOAppArgs], Any, Any])(implicit trace: ZTraceElement): ZIOApp =
    ZIOApp(run0, ZDeps.environment, RuntimeConfigAspect.identity)
}<|MERGE_RESOLUTION|>--- conflicted
+++ resolved
@@ -21,15 +21,9 @@
 import java.util.concurrent.atomic.AtomicBoolean
 
 /**
-<<<<<<< HEAD
- * An entry point for a ZIO application that allows sharing dependencies
- * between applications. For a simpler version that uses the default ZIO
- * environment see `ZIOAppDefault`.
-=======
- * An entry point for a ZIO application that allows sharing layers between
+ * An entry point for a ZIO application that allows sharing dependencies between
  * applications. For a simpler version that uses the default ZIO environment see
  * `ZIOAppDefault`.
->>>>>>> b5c3a190
  */
 trait ZIOApp extends ZIOAppPlatformSpecific { self =>
   private[zio] val shuttingDown = new AtomicBoolean(false)
