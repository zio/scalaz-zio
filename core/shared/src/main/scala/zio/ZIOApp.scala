/*
 * Copyright 2021-2022 John A. De Goes and the ZIO Contributors
 *
 * Licensed under the Apache License, Version 2.0 (the "License");
 * you may not use this file except in compliance with the License.
 * You may obtain a copy of the License at
 *
 *     http://www.apache.org/licenses/LICENSE-2.0
 *
 * Unless required by applicable law or agreed to in writing, software
 * distributed under the License is distributed on an "AS IS" BASIS,
 * WITHOUT WARRANTIES OR CONDITIONS OF ANY KIND, either express or implied.
 * See the License for the specific language governing permissions and
 * limitations under the License.
 */
package zio

import zio.internal._
import zio.stacktracer.TracingImplicits.disableAutoTrace

import java.util.concurrent.atomic.AtomicBoolean

/**
 * An entry point for a ZIO application that allows sharing layers between
 * applications. For a simpler version that uses the default ZIO environment see
 * `ZIOAppDefault`.
 */
trait ZIOApp extends ZIOAppPlatformSpecific with ZIOAppVersionSpecific { self =>
  private[zio] val shuttingDown = new AtomicBoolean(false)

  implicit def tag: EnvironmentTag[Environment]

  type Environment

  /**
   * A layer that manages the acquisition and release of services necessary for
   * the application to run.
   */
  def environmentLayer: ZLayer[ZIOAppArgs with Scope, Any, Environment]

  /**
   * The main function of the application, which can access the command-line
   * arguments through the `args` helper method of this class. If the provided
   * effect fails for any reason, the cause will be logged, and the exit code of
   * the application will be non-zero. Otherwise, the exit code of the
   * application will be zero.
   */
  def run: ZIO[Environment with ZIOAppArgs with Scope, Any, Any]

  /**
   * Composes this [[ZIOApp]] with another [[ZIOApp]], to yield an application
   * that executes the logic of both applications.
   */
  final def <>(that: ZIOApp)(implicit trace: ZTraceElement): ZIOApp =
    ZIOApp(self.run.zipPar(that.run), self.environmentLayer +!+ that.environmentLayer, self.hook >>> that.hook)

  /**
   * A helper function to obtain access to the command-line arguments of the
   * application. You may use this helper function inside your `run` function.
   */
  final def getArgs(implicit trace: ZTraceElement): ZIO[ZIOAppArgs, Nothing, Chunk[String]] =
    ZIOAppArgs.getArgs

  /**
   * A helper function to exit the application with the specified exit code.
   */
  final def exit(code: ExitCode)(implicit trace: ZTraceElement): UIO[Unit] =
    ZIO.succeed {
      if (!shuttingDown.getAndSet(true)) {
        try Platform.exit(code.code)
        catch { case _: SecurityException => }
      }
    }

  /**
   * A hook into the ZIO runtime configuration used for boostrapping the
   * application. This hook can be used to install low-level functionality into
   * the ZIO application, such as logging, profiling, and other similar
   * foundational pieces of infrastructure.
   */
  def hook: RuntimeConfigAspect = RuntimeConfigAspect.identity

  /**
   * Invokes the main app. Designed primarily for testing.
   */
  final def invoke(args: Chunk[String])(implicit trace: ZTraceElement): ZIO[Any, Any, Any] =
<<<<<<< HEAD
    ZIO.suspendSucceed {
      val newLayer =
        ZLayer.environment[Scope] +!+ ZLayer.succeed(ZIOAppArgs(args)) >>>
          environmentLayer +!+ ZLayer.environment[ZIOAppArgs with Scope]

      ZIO.scoped {
        for {
          _          <- installSignalHandlers
          newRuntime <- ZIO.runtime[Scope].map(_.mapRuntimeConfig(hook))
          result     <- newRuntime.run(run.provideLayer(newLayer))
        } yield result
      }
    }
=======
    invokeWith(runtime.mapRuntimeConfig(hook))(args)
>>>>>>> 6e465607

  def runtime: Runtime[Any] = Runtime.default

  protected def installSignalHandlers(runtime: Runtime[Any])(implicit trace: ZTraceElement): UIO[Any] =
    ZIO.attempt {
      if (!ZIOApp.installedSignals.getAndSet(true)) {
        val dumpFibers = () => runtime.unsafeRun(Fiber.dumpAll)

        if (System.os.isWindows) {
          Platform.addSignalHandler("INT", dumpFibers)
        } else {
          Platform.addSignalHandler("INFO", dumpFibers)
          Platform.addSignalHandler("USR1", dumpFibers)
        }
      }
    }.ignore

  protected def invokeWith(
    runtime: Runtime[Any]
  )(args: Chunk[String])(implicit trace: ZTraceElement): ZIO[Any, Any, Any] =
    ZIO.suspendSucceed {
      val newLayer =
        Scope.default +!+ ZLayer.succeed(ZIOAppArgs(args)) >>>
          layer +!+ ZLayer.environment[ZIOAppArgs with Scope]

      for {
        _      <- installSignalHandlers(runtime)
        result <- runtime.run(run.provideLayer(newLayer))
      } yield result
    }
}
object ZIOApp {
  private val installedSignals = new java.util.concurrent.atomic.AtomicBoolean(false)

  /**
   * A class which can be extended by an object to convert a description of a
   * ZIO application as a value into a runnable application.
   */
  class Proxy(val app: ZIOApp) extends ZIOApp {
    type Environment = app.Environment
    override final def hook: RuntimeConfigAspect =
      app.hook
    final def environmentLayer: ZLayer[ZIOAppArgs with Scope, Any, Environment] =
      app.environmentLayer
    override final def run: ZIO[Environment with ZIOAppArgs with Scope, Any, Any] =
      app.run
    implicit final def tag: EnvironmentTag[Environment] =
      app.tag
  }

  /**
   * Creates a [[ZIOApp]] from an effect, which can consume the arguments of the
   * program, as well as a hook into the ZIO runtime configuration.
   */
  def apply[R](
    run0: ZIO[R with ZIOAppArgs with Scope, Any, Any],
    layer0: ZLayer[ZIOAppArgs with Scope, Any, R],
    hook0: RuntimeConfigAspect
  )(implicit tagged: EnvironmentTag[R]): ZIOApp =
    new ZIOApp {
      type Environment = R
      def tag: EnvironmentTag[Environment] = tagged
      override def hook                    = hook0
      def environmentLayer                 = layer0
      def run                              = run0
    }

  /**
   * Creates a [[ZIOApp]] from an effect, using the unmodified default runtime's
   * configuration.
   */
  def fromZIO(run0: ZIO[ZIOAppArgs, Any, Any])(implicit trace: ZTraceElement): ZIOApp =
    ZIOApp(run0, ZLayer.environment, RuntimeConfigAspect.identity)
}<|MERGE_RESOLUTION|>--- conflicted
+++ resolved
@@ -84,23 +84,8 @@
    * Invokes the main app. Designed primarily for testing.
    */
   final def invoke(args: Chunk[String])(implicit trace: ZTraceElement): ZIO[Any, Any, Any] =
-<<<<<<< HEAD
-    ZIO.suspendSucceed {
-      val newLayer =
-        ZLayer.environment[Scope] +!+ ZLayer.succeed(ZIOAppArgs(args)) >>>
-          environmentLayer +!+ ZLayer.environment[ZIOAppArgs with Scope]
+    invokeWith(runtime.mapRuntimeConfig(hook))(args)
 
-      ZIO.scoped {
-        for {
-          _          <- installSignalHandlers
-          newRuntime <- ZIO.runtime[Scope].map(_.mapRuntimeConfig(hook))
-          result     <- newRuntime.run(run.provideLayer(newLayer))
-        } yield result
-      }
-    }
-=======
-    invokeWith(runtime.mapRuntimeConfig(hook))(args)
->>>>>>> 6e465607
 
   def runtime: Runtime[Any] = Runtime.default
 
