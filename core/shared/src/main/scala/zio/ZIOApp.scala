/*
 * Copyright 2021 John A. De Goes and the ZIO Contributors
 *
 * Licensed under the Apache License, Version 2.0 (the "License");
 * you may not use this file except in compliance with the License.
 * You may obtain a copy of the License at
 *
 *     http://www.apache.org/licenses/LICENSE-2.0
 *
 * Unless required by applicable law or agreed to in writing, software
 * distributed under the License is distributed on an "AS IS" BASIS,
 * WITHOUT WARRANTIES OR CONDITIONS OF ANY KIND, either express or implied.
 * See the License for the specific language governing permissions and
 * limitations under the License.
 */
package zio

import zio.internal._

/**
 * An entry point for a ZIO application that allows sharing layers between
 * applications. For a simpler version that uses the default ZIO environment
 * see `ZIOAppDefault`.
 */
trait ZIOApp extends ZIOAppPlatformSpecific { self =>
  @volatile private[zio] var shuttingDown = false

  implicit def tag: Tag[Environment]

  type Environment <: Has[_]

  /**
   * A layer that manages the acquisition and release of services necessary for
   * the application to run.
   */
  def layer: ZLayer[Has[ZIOAppArgs], Any, Environment]

  /**
   * The main function of the application, which can access the command-line arguments through
   * the `args` helper method of this class. If the provided effect fails for any reason, the
   * cause will be logged, and the exit code of the application will be non-zero. Otherwise,
   * the exit code of the application will be zero.
   */
  def run: ZIO[Environment with ZEnv with Has[ZIOAppArgs], Any, Any]

  implicit def tag: Tag[Environment]

  type Environment <: Has[_]

  /**
   * A layer that manages the acquisition and release of services necessary for
   * the application to run.
   */
  def layer: ZLayer[Has[ZIOAppArgs], Any, Environment]

  /**
   * The main function of the application, which can access the command-line arguments through
   * the `args` helper method of this class. If the provided effect fails for any reason, the
   * cause will be logged, and the exit code of the application will be non-zero. Otherwise,
   * the exit code of the application will be zero.
   */
  def run: ZIO[Environment with ZEnv with Has[ZIOAppArgs], Any, Any]

  /**
   * Composes this [[ZIOApp]] with another [[ZIOApp]], to yield an application that
   * executes the logic of both applications.
   */
  final def <>(that: ZIOApp): ZIOApp =
    ZIOApp(self.run.zipPar(that.run), self.layer +!+ that.layer, self.hook >>> that.hook)

  /**
   * A helper function to obtain access to the command-line arguments of the
   * application. You may use this helper function inside your `run` function.
   */
  final def args: ZIO[Has[ZIOAppArgs], Nothing, Chunk[String]] = ZIO.service[ZIOAppArgs].map(_.args)

  /**
   * A helper function to exit the application with the specified exit code.
   */
  final def exit(code: ExitCode): UIO[Unit] =
    UIO {
      if (!shuttingDown) {
        shuttingDown = true
        try Platform.exit(code.code)
        catch { case _: SecurityException => }
      }
    }

  /**
   * A hook into the ZIO runtime configuration used for boostrapping the
   * application. This hook can be used to install low-level functionality into
   * the ZIO application, such as logging, profiling, and other similar
   * foundational pieces of infrastructure.
   */
  def hook: RuntimeConfigAspect = RuntimeConfigAspect.identity

  /**
   * Invokes the main app. Designed primarily for testing.
   */
  final def invoke(args: Chunk[String]): ZIO[ZEnv, Any, Any] =
    ZIO.runtime[ZEnv].flatMap { runtime =>
      val newRuntime = runtime.mapRuntimeConfig(hook)

      val newLayer =
        ZLayer.environment[ZEnv] +!+ ZLayer.succeed(ZIOAppArgs(args)) >>>
          layer +!+ ZLayer.environment[ZEnv with Has[ZIOAppArgs]]
<<<<<<< HEAD

      newRuntime.run(run.provideLayer(newLayer))
    }

  /**
   * The Scala main function, intended to be called only by the Scala runtime.
   */
  final def main(args0: Array[String]): Unit =
    runtime.unsafeRun {
      (for {
        fiber <- invoke(Chunk.fromIterable(args0)).provide(runtime.environment).fork
        _ <-
          IO.succeed(Platform.addShutdownHook { () =>
            shuttingDown = true

            if (FiberContext.fatal.get) {
              println(
                "**** WARNING ****\n" +
                  "Catastrophic JVM error encountered. " +
                  "Application not safely interrupted. " +
                  "Resources may be leaked. " +
                  "Check the logs for more details and consider overriding `RuntimeConfig.reportFatal` to capture context."
              )
            } else {
              try runtime.unsafeRunSync(fiber.interrupt)
              catch { case _: Throwable => }
            }

            ()
          })
        result <- fiber.join.tapErrorCause(ZIO.logErrorCause(_)).exitCode
        _      <- exit(result)
      } yield ())
=======

      newRuntime.run(run.provideLayer(newLayer))
>>>>>>> c1df6995
    }

  def runtime: Runtime[ZEnv] = Runtime.default
}
object ZIOApp {

  /**
   * Creates a [[ZIOApp]] from an effect, which can consume the arguments of the program, as well
   * as a hook into the ZIO runtime configuration.
   */
  def apply[R <: Has[_]](
    run0: ZIO[R with ZEnv with Has[ZIOAppArgs], Any, Any],
    layer0: ZLayer[Has[ZIOAppArgs], Any, R],
    hook0: RuntimeConfigAspect
  )(implicit tagged: Tag[R]): ZIOApp =
    new ZIOApp {
      type Environment = R
      def tag: Tag[Environment] = tagged
      override def hook         = hook0
      def layer                 = layer0
      def run                   = run0
    }

  /**
   * Creates a [[ZIOApp]] from an effect, using the unmodified default runtime's configuration.
   */
  def fromZIO(run0: ZIO[ZEnv with Has[ZIOAppArgs], Any, Any]): ZIOApp =
    ZIOApp(run0, ZLayer.environment, RuntimeConfigAspect.identity)
}<|MERGE_RESOLUTION|>--- conflicted
+++ resolved
@@ -104,44 +104,8 @@
       val newLayer =
         ZLayer.environment[ZEnv] +!+ ZLayer.succeed(ZIOAppArgs(args)) >>>
           layer +!+ ZLayer.environment[ZEnv with Has[ZIOAppArgs]]
-<<<<<<< HEAD
 
       newRuntime.run(run.provideLayer(newLayer))
-    }
-
-  /**
-   * The Scala main function, intended to be called only by the Scala runtime.
-   */
-  final def main(args0: Array[String]): Unit =
-    runtime.unsafeRun {
-      (for {
-        fiber <- invoke(Chunk.fromIterable(args0)).provide(runtime.environment).fork
-        _ <-
-          IO.succeed(Platform.addShutdownHook { () =>
-            shuttingDown = true
-
-            if (FiberContext.fatal.get) {
-              println(
-                "**** WARNING ****\n" +
-                  "Catastrophic JVM error encountered. " +
-                  "Application not safely interrupted. " +
-                  "Resources may be leaked. " +
-                  "Check the logs for more details and consider overriding `RuntimeConfig.reportFatal` to capture context."
-              )
-            } else {
-              try runtime.unsafeRunSync(fiber.interrupt)
-              catch { case _: Throwable => }
-            }
-
-            ()
-          })
-        result <- fiber.join.tapErrorCause(ZIO.logErrorCause(_)).exitCode
-        _      <- exit(result)
-      } yield ())
-=======
-
-      newRuntime.run(run.provideLayer(newLayer))
->>>>>>> c1df6995
     }
 
   def runtime: Runtime[ZEnv] = Runtime.default
