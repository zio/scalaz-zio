--- conflicted
+++ resolved
@@ -68,16 +68,7 @@
    * specified fiber id. This will perform diffing and merging to ensure
    * preservation of maximum information from both child and parent refs.
    */
-<<<<<<< HEAD
-  def joinAs(fiberId: FiberId)(that: FiberRefs): FiberRefs = {
-=======
-  def setAll(implicit trace: Trace): UIO[Unit] =
-    ZIO.foreachDiscard(fiberRefs) { fiberRef =>
-      fiberRef.asInstanceOf[FiberRef[Any]].set(getOrDefault(fiberRef))
-    }
-
-  private[zio] def join(fiberId: FiberId.Runtime)(that: FiberRefs): FiberRefs = {
->>>>>>> 3d9deeea
+  def joinAs(fiberId: FiberId.Runtime)(that: FiberRefs): FiberRefs = {
     val parentFiberRefs = self.fiberRefLocals
     val childFiberRefs  = that.fiberRefLocals
 
@@ -142,25 +133,15 @@
     FiberRefs(fiberRefLocals)
   }
 
-<<<<<<< HEAD
-  /**
-   * Sets the value of each `FiberRef` for the fiber running this effect to the
-   * value in this collection of `FiberRef` values.
-   */
-  def setAll(implicit trace: ZTraceElement): UIO[Unit] =
+  def setAll(implicit trace: Trace): UIO[Unit] =
     ZIO.foreachDiscard(fiberRefs) { fiberRef =>
       fiberRef.asInstanceOf[FiberRef[Any]].set(getOrDefault(fiberRef))
     }
 
-  def updatedAs[A](fiberId: FiberId.Runtime)(fiberRef: FiberRef[A], value: A): FiberRefs = {
-    val oldStack = fiberRefLocals.get(fiberRef).getOrElse(List.empty)
-    val newStack =
-      if (oldStack.isEmpty) ::((fiberId, value.asInstanceOf[Any]), Nil)
-      else ::((fiberId, value.asInstanceOf[Any]), oldStack.tail)
-    FiberRefs(fiberRefLocals.updated(fiberRef, newStack))
-  }
-=======
-  private[zio] def update(fiberId: FiberId.Runtime)(fiberRefs: Map[FiberRef[_], Any]): FiberRefs =
+  def updatedAs[A](fiberId: FiberId.Runtime)(fiberRef: FiberRef[A], value: A): FiberRefs = 
+    updatedAs(fiberId)(Map(fiberRef -> value))
+  
+  private[zio] def updatedAs(fiberId: FiberId.Runtime)(fiberRefs: Map[FiberRef[_], Any]): FiberRefs =
     FiberRefs(
       fiberRefs.foldLeft(fiberRefLocals) { case (fiberRefLocals, (fiberRef, newValue)) =>
         fiberRefLocals.get(fiberRef) match {
@@ -171,17 +152,9 @@
         }
       }
     )
->>>>>>> 3d9deeea
 }
 
 object FiberRefs {
-  val empty = FiberRefs(Map())
-
-<<<<<<< HEAD
-  private[zio] def apply(
-    fiberRefLocals: Map[FiberRef[_], ::[(FiberId.Runtime, Any)]]
-  ): FiberRefs =
-=======
   /**
    * The empty collection of `FiberRef` values.
    */
@@ -189,6 +162,5 @@
     FiberRefs(Map.empty)
 
   private[zio] def apply(fiberRefLocals: Map[FiberRef[_], ::[(FiberId.Runtime, Any)]]): FiberRefs =
->>>>>>> 3d9deeea
     new FiberRefs(fiberRefLocals)
 }