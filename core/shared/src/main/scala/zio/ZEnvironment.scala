/*
 * Copyright 2017-2021 John A. De Goes and the ZIO Contributors
 *
 * Licensed under the Apache License, Version 2.0 (the "License");
 * you may not use this file except in compliance with the License.
 * You may obtain a copy of the License at
 *
 *     http://www.apache.org/licenses/LICENSE-2.0
 *
 * Unless required by applicable law or agreed to in writing, software
 * distributed under the License is distributed on an "AS IS" BASIS,
 * WITHOUT WARRANTIES OR CONDITIONS OF ANY KIND, either express or implied.
 * See the License for the specific language governing permissions and
 * limitations under the License.
 */

package zio

import izumi.reflect.macrortti.LightTypeTag

final class ZEnvironment[+R] private (
  private val map: Map[LightTypeTag, (Any, Int)],
  private val index: Int,
  private var cache: Map[LightTypeTag, Any] = Map.empty
) extends Serializable { self =>

  def ++[R1: Tag](that: ZEnvironment[R1]): ZEnvironment[R with R1] =
    self.union[R1](that)

  /**
   * Adds a service to the environment.
   */
<<<<<<< HEAD
  def add[A](a: A)(implicit tagged: Tag[A]): ZEnvironment[R with A] =
    new ZEnvironment(self.map + (taggedTagType(tagged) -> (a -> index)), index + 1)
=======
  def add[A](a: A)(implicit ev: IsNotIntersection[A], tagged: Tag[A]): ZEnvironment[R with A] =
    new ZEnvironment(self.map + (taggedTagType(tagged) -> a))
>>>>>>> b7a9df88

  override def equals(that: Any): Boolean = that match {
    case that: ZEnvironment[_] => map == that.map
    case _                     => false
  }

  /**
   * Retrieves a service from the environment.
   */
  def get[A >: R](implicit ev: IsNotIntersection[A], tagged: Tag[A]): A =
    unsafeGet(taggedTagType(tagged))

  /**
   * Retrieves a service from the environment corresponding to the specified
   * key.
   */
  def getAt[K, V](k: K)(implicit ev: R <:< Map[K, V], tagged: Tag[Map[K, V]]): Option[V] =
    unsafeGet[Map[K, V]](taggedTagType(tagged)).get(k)

  override def hashCode: Int =
    map.hashCode

  /**
   * Prunes the environment to the set of services statically known to be
   * contained within it.
   */
  def prune[R1 >: R](implicit tagged: Tag[R1]): ZEnvironment[R1] = {
    val tag = taggedTagType(tagged)
    val set = taggedGetServices(tag)

    val missingServices = set.filterNot(tag => map.keys.exists(taggedIsSubtype(_, tag)))
    if (missingServices.nonEmpty) {
      throw new Error(
        s"Defect in zio.ZEnvironment: ${missingServices} statically known to be contained within the environment are missing"
      )
    }

    if (set.isEmpty) self
    else
      new ZEnvironment(filterKeys(self.map)(tag => set.exists(taggedIsSubtype(tag, _))), index)
        .asInstanceOf[ZEnvironment[R]]
  }

  /**
   * The size of the environment, which is the number of services contained in
   * the environment. This is intended primarily for testing purposes.
   */
  def size: Int =
    map.size

  override def toString: String =
    s"ZEnvironment($map)"

  /**
   * Combines this environment with the specified environment.
   */
  def union[R1: Tag](that: ZEnvironment[R1]): ZEnvironment[R with R1] =
    self.unionAll[R1](that.prune)

  /**
   * Combines this environment with the specified environment. In the event of
   * service collisions, which may not be reflected in statically known types,
   * the right hand side will be preferred.
   */
  def unionAll[R1](that: ZEnvironment[R1]): ZEnvironment[R with R1] =
    new ZEnvironment(
      self.map ++ that.map.map { case (tag, (service, index)) => (tag, (service, self.index + index)) },
      self.index + that.index
    )

  def unsafeGet[A](tag: LightTypeTag): A =
    self.cache.get(tag) match {
      case Some(a) => a.asInstanceOf[A]
      case None =>
        var index      = -1
        val iterator   = self.map.iterator
        var service: A = null.asInstanceOf[A]
        while (iterator.hasNext) {
          val (curTag, (curService, curIndex)) = iterator.next()
          if (taggedIsSubtype(curTag, tag) && curIndex > index) {
            index = curIndex
            service = curService.asInstanceOf[A]
          }
        }
        if (service == null) throw new Error(s"Defect in zio.ZEnvironment: Could not find ${tag} inside ${self}")
        else {
          self.cache = self.cache + (tag -> service)
          service
        }
    }

  def upcast[R1](implicit ev: R <:< R1): ZEnvironment[R1] =
    new ZEnvironment(map, index)

  /**
   * Updates a service in the environment.
   */
  def update[A >: R: Tag: IsNotIntersection](f: A => A): ZEnvironment[R] =
    self.add[A](f(get[A]))

  /**
   * Updates a service in the environment correponding to the specified key.
   */
  def updateAt[K, V](k: K)(f: V => V)(implicit ev: R <:< Map[K, V], tag: Tag[Map[K, V]]): ZEnvironment[R] =
    self.add[Map[K, V]](unsafeGet[Map[K, V]](taggedTagType(tag)).updated(k, f(getAt(k).get)))

  /**
   * Filters a map by retaining only keys satisfying a predicate.
   */
  private def filterKeys[K, V](map: Map[K, V])(f: K => Boolean): Map[K, V] =
    map.foldLeft[Map[K, V]](Map.empty) { case (acc, (key, value)) =>
      if (f(key)) acc + (key -> value) else acc
    }
}

object ZEnvironment {

  /**
   * Constructs a new environment holding the single service.
   */
  def apply[A: Tag: IsNotIntersection](a: A): ZEnvironment[A] =
    empty.add[A](a)

  /**
   * Constructs a new environment holding the specified services. The service
   * must be monomorphic. Parameterized services are not supported.
   */
  def apply[A: Tag: IsNotIntersection, B: Tag: IsNotIntersection](a: A, b: B): ZEnvironment[A with B] =
    ZEnvironment(a).add[B](b)

  /**
   * Constructs a new environment holding the specified services. The service
   * must be monomorphic. Parameterized services are not supported.
   */
  def apply[A: Tag: IsNotIntersection, B: Tag: IsNotIntersection, C: Tag: IsNotIntersection](
    a: A,
    b: B,
    c: C
  ): ZEnvironment[A with B with C] =
    ZEnvironment(a).add(b).add[C](c)

  /**
   * Constructs a new environment holding the specified services. The service
   * must be monomorphic. Parameterized services are not supported.
   */
  def apply[A: Tag: IsNotIntersection, B: Tag: IsNotIntersection, C: Tag: IsNotIntersection, D: Tag: IsNotIntersection](
    a: A,
    b: B,
    c: C,
    d: D
  ): ZEnvironment[A with B with C with D] =
    ZEnvironment(a).add(b).add(c).add[D](d)

  /**
   * Constructs a new environment holding the specified services. The service
   * must be monomorphic. Parameterized services are not supported.
   */
  def apply[
    A: Tag: IsNotIntersection,
    B: Tag: IsNotIntersection,
    C: Tag: IsNotIntersection,
    D: Tag: IsNotIntersection,
    E: Tag: IsNotIntersection
  ](
    a: A,
    b: B,
    c: C,
    d: D,
    e: E
  ): ZEnvironment[A with B with C with D with E] =
    ZEnvironment(a).add(b).add(c).add(d).add[E](e)

  /**
   * The empty environment containing no services.
   */
  lazy val empty: ZEnvironment[Any] =
    new ZEnvironment[AnyRef](Map.empty, 0, Map(taggedTagType(TaggedAnyRef) -> (())))

  /**
   * The default ZIO environment.
   */
  lazy val default: ZEnvironment[Clock with Console with Random with System] =
    ZEnvironment[Clock, Console, Random, System](
      Clock.ClockLive,
      Console.ConsoleLive,
      Random.RandomLive,
      System.SystemLive
    )

  private val TaggedAnyRef: Tag[AnyRef] =
    implicitly[Tag[AnyRef]]
}<|MERGE_RESOLUTION|>--- conflicted
+++ resolved
@@ -30,13 +30,8 @@
   /**
    * Adds a service to the environment.
    */
-<<<<<<< HEAD
-  def add[A](a: A)(implicit tagged: Tag[A]): ZEnvironment[R with A] =
+  def add[A](a: A)(implicit ev: IsNotIntersection[A], tagged: Tag[A]): ZEnvironment[R with A] =
     new ZEnvironment(self.map + (taggedTagType(tagged) -> (a -> index)), index + 1)
-=======
-  def add[A](a: A)(implicit ev: IsNotIntersection[A], tagged: Tag[A]): ZEnvironment[R with A] =
-    new ZEnvironment(self.map + (taggedTagType(tagged) -> a))
->>>>>>> b7a9df88
 
   override def equals(that: Any): Boolean = that match {
     case that: ZEnvironment[_] => map == that.map
