--- conflicted
+++ resolved
@@ -553,12 +553,6 @@
     }
 
   /**
-<<<<<<< HEAD
-   * Get the element at the specified index.
-   */
-  def short(index: Int)(implicit ev: A <:< Short): Short =
-    ev(apply(index))
-=======
    * Partitions the elements of this chunk into two chunks using the specified
    * function.
    */
@@ -573,7 +567,12 @@
     }
     (bs.result(), cs.result())
   }
->>>>>>> 4b17888b
+
+  /**
+   * Get the element at the specified index.
+   */
+  def short(index: Int)(implicit ev: A <:< Short): Short =
+    ev(apply(index))
 
   /**
    * Returns two splits of this chunk at the specified index.
