--- conflicted
+++ resolved
@@ -233,18 +233,10 @@
   /**
    * Returns a filtered subset of this chunk.
    */
-<<<<<<< HEAD
   def filter(f: A => Boolean): Chunk[A] = {
-    implicit val B: ClassTag[A] = Chunk.classTagOf(this)
-
-    val len  = self.length
-    val dest = Array.ofDim[A](len)
-=======
-  override def filter(f: A => Boolean): Chunk[A] = {
     val len     = self.length
     val builder = ChunkBuilder.make[A]()
     builder.sizeHint(len)
->>>>>>> 7c564f78
 
     var i = 0
     while (i < len) {
@@ -507,26 +499,16 @@
    * Returns a chunk with the elements mapped by the specified function.
    */
   def map[B](f: A => B): Chunk[B] = {
-    val len  = self.length
-    var dest = null.asInstanceOf[Array[B]]
+    val len     = self.length
+    val builder = ChunkBuilder.make[B]()
 
     var i = 0
     while (i < len) {
-      val b = f(self(i))
-
-      if (dest == null) {
-        implicit val B: ClassTag[B] = Chunk.Tags.fromValue(b)
-
-        dest = Array.ofDim[B](len)
-      }
-
-      dest(i) = b
-
-      i = i + 1
-    }
-
-    if (dest != null) Chunk.Arr(dest)
-    else Chunk.Empty
+      builder += f(self(i))
+      i += 1
+    }
+
+    builder.result()
   }
 
   /**
@@ -889,25 +871,10 @@
    * Performs the specified side effect fore every element in this chunk. Note
    * that this method is unsafe and should only be used in low level code.
    */
-<<<<<<< HEAD
   protected[zio] def foreach(f: A => Any): Unit
 
   //noinspection AccessorLikeMethodIsUnit
   protected[zio] def toArray[A1 >: A](n: Int, dest: Array[A1]): Unit
-=======
-  protected def mapChunk[B](f: A => B): Chunk[B] = {
-    val len     = self.length
-    val builder = ChunkBuilder.make[B]()
-
-    var i = 0
-    while (i < len) {
-      builder += f(self(i))
-      i += 1
-    }
-
-    builder.result()
-  }
->>>>>>> 7c564f78
 
   /**
    * Helper method to build a collection using a builder.
@@ -1074,7 +1041,6 @@
     single(a)
 
   /**
-<<<<<<< HEAD
    * Provides an implicit conversion from `Chunk` to `IndexedSeq` for
    * compatibility with Scala's collection library.
    */
@@ -1083,11 +1049,11 @@
       def length: Int      = chunk.length
       def apply(n: Int): A = chunk.apply(n)
     }
-=======
+
+  /**
    * The unit chunk
    */
   val unit: Chunk[Unit] = single(())
->>>>>>> 7c564f78
 
   /**
    * Returns the `ClassTag` for the element type of the chunk.
@@ -1112,30 +1078,20 @@
       array.length
 
     override def collect[B](pf: PartialFunction[A, B]): Chunk[B] = {
-      val self = array
-      val len  = self.length
-      var dest = null.asInstanceOf[Array[B]]
+      val len     = self.length
+      val builder = ChunkBuilder.make[B]()
+      builder.sizeHint(len)
 
       var i = 0
-      var j = 0
       while (i < len) {
         val b = pf.applyOrElse(self(i), (_: A) => null.asInstanceOf[B])
-
         if (b != null) {
-          if (dest == null) {
-            implicit val B: ClassTag[B] = Chunk.Tags.fromValue(b)
-            dest = Array.ofDim[B](len)
-          }
-
-          dest(j) = b
-          j += 1
+          builder += b
         }
 
         i += 1
       }
-
-      if (dest == null) Chunk.Empty
-      else Chunk.Slice(Chunk.Arr(dest), 0, j)
+      builder.result()
     }
 
     override def collectM[R, E, B](pf: PartialFunction[A, ZIO[R, E, B]]): ZIO[R, E, Chunk[B]] = {
@@ -1268,27 +1224,17 @@
     }
 
     override def map[B](f: A => B): Chunk[B] = {
-      val self = array
-      val len  = self.length
-      var dest = null.asInstanceOf[Array[B]]
+      val len     = self.length
+      val builder = ChunkBuilder.make[B]()
+      builder.sizeHint(len)
 
       var i = 0
       while (i < len) {
-        val b = f(self(i))
-
-        if (dest == null) {
-          implicit val B: ClassTag[B] = Chunk.Tags.fromValue(b)
-
-          dest = Array.ofDim[B](len)
-        }
-
-        dest(i) = b
-
-        i = i + 1
-      }
-
-      if (dest != null) Chunk.Arr(dest)
-      else Chunk.Empty
+        builder += f(self(i))
+        i += 1
+      }
+
+      builder.result()
     }
 
     override def materialize[A1 >: A]: Chunk[A1] =
@@ -1312,7 +1258,6 @@
     override def toArray[A1 >: A](implicit tag: ClassTag[A1]): Array[A1] =
       array.asInstanceOf[Array[A1]]
 
-<<<<<<< HEAD
     override protected[zio] def apply(n: Int): A =
       array(n)
 
@@ -1321,41 +1266,6 @@
 
     override protected[zio] def toArray[A1 >: A](n: Int, dest: Array[A1]): Unit =
       Array.copy(array, 0, dest, n, length)
-=======
-    override protected[zio] def toArray[A1 >: A](n: Int, dest: Array[A1]): Unit =
-      Array.copy(array, 0, dest, n, length)
-
-    override protected def collectChunk[B](pf: PartialFunction[A, B]): Chunk[B] = {
-      val len     = self.length
-      val builder = ChunkBuilder.make[B]()
-      builder.sizeHint(len)
-
-      var i = 0
-      while (i < len) {
-        val b = pf.applyOrElse(self(i), (_: A) => null.asInstanceOf[B])
-        if (b != null) {
-          builder += b
-        }
-
-        i += 1
-      }
-      builder.result()
-    }
-
-    override protected def mapChunk[B](f: A => B): Chunk[B] = {
-      val len     = self.length
-      val builder = ChunkBuilder.make[B]()
-      builder.sizeHint(len)
-
-      var i = 0
-      while (i < len) {
-        builder += f(self(i))
-        i += 1
-      }
-
-      builder.result()
-    }
->>>>>>> 7c564f78
   }
 
   private final case class Concat[A](l: Chunk[A], r: Chunk[A]) extends Chunk[A] { self =>
