/*
 * Copyright 2017-2020 John A. De Goes and the ZIO Contributors
 *
 * Licensed under the Apache License, Version 2.0 (the "License");
 * you may not use this file except in compliance with the License.
 * You may obtain a copy of the License at
 *
 *     http://www.apache.org/licenses/LICENSE-2.0
 *
 * Unless required by applicable law or agreed to in writing, software
 * distributed under the License is distributed on an "AS IS" BASIS,
 * WITHOUT WARRANTIES OR CONDITIONS OF ANY KIND, either express or implied.
 * See the License for the specific language governing permissions and
 * limitations under the License.
 */

package zio

import java.nio._

import scala.collection.mutable.Builder
import scala.language.implicitConversions
import scala.reflect.{ classTag, ClassTag }

/**
 * A `Chunk[A]` represents a chunk of values of type `A`. Chunks are designed
 * are usually backed by arrays, but expose a purely functional, safe interface
 * to the underlying elements, and they become lazy on operations that would be
 * costly with arrays, such as repeated concatenation.
 *
 * NOTE: For performance reasons `Chunk` does not box primitive types. As a
 * result, it is not safe to construct chunks from heteregenous primitive
 * types.
 */
sealed trait Chunk[+A] { self =>

  /**
<<<<<<< HEAD
   * The length of the chunk.
   */
  val length: Int

  /**
   * Appends an element to the chunk.
=======
   * Get the element at the specified index.
   */
  def boolean(index: Int)(implicit ev: A <:< Boolean): Boolean = ev(apply(index))

  /**
   * Get the element at the specified index.
   */
  def byte(index: Int)(implicit ev: A <:< Byte): Byte = ev(apply(index))

  /**
   * Get the element at the specified index.
   */
  def char(index: Int)(implicit ev: A <:< Char): Char = ev(apply(index))

  /**
   * Get the element at the specified index.
   */
  def short(index: Int)(implicit ev: A <:< Short): Short = ev(apply(index))

  /**
   * Get the element at the specified index.
   */
  def int(index: Int)(implicit ev: A <:< Int): Int = ev(apply(index))

  /**
   * Get the element at the specified index.
   */
  def long(index: Int)(implicit ev: A <:< Long): Long = ev(apply(index))

  /**
   * Get the element at the specified index.
   */
  def float(index: Int)(implicit ev: A <:< Float): Float = ev(apply(index))

  /**
   * Get the element at the specified index.
   */
  def double(index: Int)(implicit ev: A <:< Double): Double = ev(apply(index))

  /**
   * Appends an element to the chunk
>>>>>>> a6fcdce1
   */
  final def +[A1 >: A](a: A1): Chunk[A1] =
    if (self.length == 0) Chunk.single(a)
    else Chunk.Concat(self, Chunk.single(a))

  /**
   * Returns the concatenation of this chunk with the specified chunk.
   */
  final def ++[A1 >: A](that: Chunk[A1]): Chunk[A1] =
    if (self.length == 0) that
    else if (that.length == 0) self
    else Chunk.Concat(self, that)

  /**
   * Returns the concatenation of this chunk with the specified nonempty chunk.
   */
  final def ++[A1 >: A](that: NonEmptyChunk[A1]): NonEmptyChunk[A1] =
    that.prepend(self)

  /**
   * Converts a chunk of bytes to a chunk of bits.
   */
  final def asBits(implicit ev: A <:< Byte): Chunk[Boolean] =
    Chunk.BitChunk(self.map(ev), 0, length << 3)

  /**
   * Returns a filtered, mapped subset of the elements of this chunk.
   */
  def collect[B](pf: PartialFunction[A, B]): Chunk[B] =
    self.materialize.collect(pf)

  /**
   * Returns a filtered, mapped subset of the elements of this chunk based on
   * an effectual partial function.
   */
  def collectM[R, E, B](pf: PartialFunction[A, ZIO[R, E, B]]): ZIO[R, E, Chunk[B]] =
    if (isEmpty) ZIO.succeedNow(Chunk.empty) else self.materialize.collectM(pf)

  /**
   * Transforms all elements of the chunk for as long as the specified partial
   * function is defined.
   */
  def collectWhile[B](pf: PartialFunction[A, B]): Chunk[B] =
    if (isEmpty) Chunk.empty else self.materialize.collectWhile(pf)

  def collectWhileM[R, E, B](pf: PartialFunction[A, ZIO[R, E, B]]): ZIO[R, E, Chunk[B]] =
    if (isEmpty) ZIO.succeedNow(Chunk.empty) else self.materialize.collectWhileM(pf)

  /**
   * Determines whether this chunk and the specified chunk have the same length
   * and every pair of corresponding elements of this chunk and the specified
   * chunk satisfy the specified predicate.
   */
  final def corresponds[B](that: Chunk[B])(f: (A, B) => Boolean): Boolean =
    if (self.length != that.length) false
    else {
      var i           = 0
      var corresponds = true
      while (corresponds && i < length) {
        if (!f(self(i), that(i))) {
          corresponds = false
        }
        i += 1
      }
      corresponds
    }

  /**
   * Drops the first `n` elements of the chunk.
   */
  def drop(n: Int): Chunk[A] = {
    val len = self.length

    if (n <= 0) self
    else if (n >= len) Chunk.empty
    else
      self match {
        case Chunk.Slice(c, o, l)        => Chunk.Slice(c, o + n, l - n)
        case Chunk.Singleton(_) if n > 0 => Chunk.empty
        case c @ Chunk.Singleton(_)      => c
        case Chunk.Empty                 => Chunk.empty
        case _                           => Chunk.Slice(self, n, len - n)
      }
  }

  /**
   * Drops all elements so long as the predicate returns true.
   */
  def dropWhile(f: A => Boolean): Chunk[A] = {
    val len = self.length

    var i = 0
    while (i < len && f(self(i))) {
      i += 1
    }

    drop(i)
  }

  override final def equals(that: Any): Boolean =
    that match {
      case that: Chunk[_] =>
        if (self.length != that.length) false
        else {
          var i     = 0
          var equal = true
          val len   = self.length

          while (equal && i < len) {
            equal = self(i) == that(i)
            i += 1
          }

          equal
        }
      case _ => false
    }

  /**
   * Determines whether a predicate is satisfied for at least one element of
   * this chunk.
   */
  final def exists(f: A => Boolean): Boolean = {
    val len    = self.length
    var exists = false
    var i      = 0
    while (!exists && i < len) {
      if (f(self(i))) exists = true
      i += 1
    }
    exists
  }

  /**
   * Returns a filtered subset of this chunk.
   */
  def filter(f: A => Boolean): Chunk[A] = {
    implicit val B: ClassTag[A] = Chunk.classTagOf(this)

    val len  = self.length
    val dest = Array.ofDim[A](len)

    var i = 0
    var j = 0
    while (i < len) {
      val elem = self(i)

      if (f(elem)) {
        dest(j) = elem
        j += 1
      }

      i += 1
    }

    if (j == 0) Chunk.Empty
    else Chunk.Slice(Chunk.Arr(dest), 0, j)
  }

  /**
   * Filters this chunk by the specified effectful predicate, retaining all
   * elements for which the predicate evaluates to true.
   */
  final def filterM[R, E](f: A => ZIO[R, E, Boolean]): ZIO[R, E, Chunk[A]] = {
    implicit val A: ClassTag[A] = Chunk.classTagOf(this)

    val len                              = self.length
    var dest: ZIO[R, E, (Array[A], Int)] = ZIO.succeedNow((Array.ofDim[A](len), 0))

    var i = 0
    while (i < len) {
      val elem = self(i)

      dest = dest.zipWith(f(elem)) {
        case ((array, idx), res) =>
          var resIdx = idx
          if (res) {
            array(idx) = elem
            resIdx = idx + 1
          }
          (array, resIdx)
      }

      i += 1
    }

    dest.map {
      case (array, arrLen) =>
        if (arrLen == 0) Chunk.empty
        else Chunk.Slice(Chunk.Arr(array), 0, arrLen)
    }
  }

  /**
   * Returns the first element that satisfies the predicate.
   */
  final def find(f: A => Boolean): Option[A] = {
    val len               = self.length
    var result: Option[A] = None
    var i                 = 0
    while (i < len && result.isEmpty) {
      val elem = self(i)
      if (f(elem)) result = Some(elem)
      i += 1
    }
    result
  }

  /**
   * Returns the concatenation of mapping every element into a new chunk using
   * the specified function.
   */
  final def flatMap[B](f: A => Chunk[B]): Chunk[B] = {
    val len                    = self.length
    var chunks: List[Chunk[B]] = Nil

    var i               = 0
    var total           = 0
    var B0: ClassTag[B] = null.asInstanceOf[ClassTag[B]]
    while (i < len) {
      val chunk = f(self(i))

      if (chunk.length > 0) {
        if (B0 == null)
          B0 = Chunk.classTagOf(chunk)

        chunks ::= chunk
        total += chunk.length
      }

      i += 1
    }

    if (B0 == null) Chunk.empty
    else {
      implicit val B: ClassTag[B] = B0

      val dest: Array[B] = Array.ofDim(total)

      val it = chunks.iterator
      var n  = total
      while (it.hasNext) {
        val chunk = it.next
        n -= chunk.length
        chunk.toArray(n, dest)
      }

      Chunk.fromArray(dest)
    }
  }

  /**
   * Flattens a chunk of chunks into a single chunk by concatenating all
   * chunks.
   */
  final def flatten[B](implicit ev: A <:< Chunk[B]): Chunk[B] =
    flatMap(ev(_))

  /**
   * Folds over the elements in this chunk from the left.
   */
  def foldLeft[S](s0: S)(f: (S, A) => S): S = {
    val len = self.length
    var s   = s0

    var i = 0
    while (i < len) {
      s = f(s, self(i))
      i += 1
    }

    s
  }

  /**
   * Effectfully folds over the elements in this chunk from the left.
   */
  final def foldM[R, E, S](s: S)(f: (S, A) => ZIO[R, E, S]): ZIO[R, E, S] =
    foldLeft[ZIO[R, E, S]](IO.succeedNow(s))((s, a) => s.flatMap(f(_, a)))

  /**
   * Folds over the elements in this chunk from the right.
   */
  def foldRight[S](s0: S)(f: (A, S) => S): S = {
    val len = self.length
    var s   = s0

    var i = len - 1
    while (i >= 0) {
      s = f(self(i), s)
      i -= 1
    }

    s
  }

  /**
   * Folds over the elements in this chunk from the left. Stops the fold early
   * when the condition is not fulfilled.
   */
  final def foldWhile[S](s0: S)(pred: S => Boolean)(f: (S, A) => S): S = {
    val len = length
    var s   = s0

    var i = 0
    while (i < len && pred(s)) {
      s = f(s, self(i))
      i += 1
    }

    s
  }

  /**
   * Effectually folds over the elements in this chunk from the left. Stops the
   * fold early when the condition is not fulfilled.
   */
  final def foldWhileM[R, E, S](z: S)(pred: S => Boolean)(f: (S, A) => ZIO[R, E, S]): ZIO[R, E, S] = {
    val len = length

    def loop(s: S, i: Int): ZIO[R, E, S] =
      if (i >= len) IO.succeedNow(s)
      else {
        if (pred(s)) f(s, self(i)).flatMap(loop(_, i + 1))
        else IO.succeedNow(s)
      }

    loop(z, 0)
  }

  /**
   * Determines whether a predicate is satisfied for all elements of this
   * chunk.
   */
  final def forall(f: A => Boolean): Boolean = {
    val len    = self.length
    var exists = true
    var i      = 0
    while (exists && i < len) {
      exists = f(self(i))
      i += 1
    }
    exists
  }

  /**
   * Returns the hash code of this chunk.
   */
  override final def hashCode: Int = toArrayOption match {
    case None        => Seq.empty[A].hashCode
    case Some(array) => array.toSeq.hashCode
  }

  /**
   * Returns the first element of this chunk if it exists.
   */
  final def headOption: Option[A] =
    if (isEmpty) None else Some(self(0))

  /**
   * Returns the first index for which the given predicate is satisfied.
   */
  final def indexWhere(f: A => Boolean): Int =
    indexWhere(f, 0)

  /**
   * Returns the first index for which the given predicate is satisfied after
   * or at some given index.
   */
  final def indexWhere(f: A => Boolean, from: Int): Int = {
    val len    = self.length
    var i      = math.max(from, 0)
    var result = -1

    while (result < 0 && i < len) {
      if (f(self(i))) result = i
      else i += 1
    }

    result
  }

  /**
   * Determines if the chunk is empty.
   */
  final def isEmpty: Boolean =
    length == 0

  /**
   * Returns the last element of this chunk if it exists.
   */
  final def lastOption: Option[A] =
    if (isEmpty) None else Some(self(self.length - 1))

  /**
   * Returns a chunk with the elements mapped by the specified function.
   */
  def map[B](f: A => B): Chunk[B] = {
    val len  = self.length
    var dest = null.asInstanceOf[Array[B]]

    var i = 0
    while (i < len) {
      val b = f(self(i))

      if (dest == null) {
        implicit val B: ClassTag[B] = Chunk.Tags.fromValue(b)

        dest = Array.ofDim[B](len)
      }

      dest(i) = b

      i = i + 1
    }

    if (dest != null) Chunk.Arr(dest)
    else Chunk.Empty
  }

  /**
   * Statefully maps over the chunk, producing new elements of type `B`.
   */
  final def mapAccum[S1, B](s1: S1)(f1: (S1, A) => (S1, B)): (S1, Chunk[B]) = {
    var s: S1          = s1
    var i              = 0
    var dest: Array[B] = null.asInstanceOf[Array[B]]
    val len            = self.length

    while (i < len) {
      val a = self(i)
      val t = f1(s, a)

      s = t._1
      val b = t._2

      if (dest == null) {
        implicit val B: ClassTag[B] = Chunk.Tags.fromValue(b)

        dest = Array.ofDim(len)
      }

      dest(i) = b

      i += 1
    }

    s ->
      (if (dest == null) Chunk.empty
       else Chunk.Arr(dest))
  }

  /**
   * Statefully and effectfully maps over the elements of this chunk to produce
   * new elements.
   */
  final def mapAccumM[R, E, S1, B](s1: S1)(f1: (S1, A) => ZIO[R, E, (S1, B)]): ZIO[R, E, (S1, Chunk[B])] = {
    val len                             = self.length
    var dest: ZIO[R, E, (S1, Array[B])] = UIO.succeedNow((s1, null.asInstanceOf[Array[B]]))

    var i = 0
    while (i < len) {
      val j = i
      dest = dest.flatMap {
        case (state, array) =>
          f1(state, self(j)).map {
            case (state2, b) =>
              val array2 = if (array == null) {
                implicit val B: ClassTag[B] = Chunk.Tags.fromValue(b)
                Array.ofDim[B](len)
              } else array

              array2(j) = b
              (state2, array2)
          }
      }

      i += 1
    }

    dest.map {
      case (state, array) =>
        if (array == null) (state, Chunk.empty)
        else (state, Chunk.fromArray(array))
    }
  }

  /**
   * Effectfully maps the elements of this chunk.
   */
  final def mapM[R, E, B](f: A => ZIO[R, E, B]): ZIO[R, E, Chunk[B]] = {
    val len                        = self.length
    var array: ZIO[R, E, Array[B]] = IO.succeedNow(null.asInstanceOf[Array[B]])
    var i                          = 0

    while (i < len) {
      val j = i
      array = array.zipWith(f(self(j))) { (array, b) =>
        val array2 = if (array == null) {
          implicit val B: ClassTag[B] = Chunk.Tags.fromValue(b)
          Array.ofDim[B](len)
        } else array

        array2(j) = b
        array2
      }

      i += 1
    }

    array.map(array =>
      if (array == null) Chunk.empty
      else Chunk.fromArray(array)
    )
  }

  /**
   * Effectfully maps the elements of this chunk in parallel.
   */
  final def mapMPar[R, E, B](f: A => ZIO[R, E, B]): ZIO[R, E, Chunk[B]] = {
    val len                        = self.length
    var array: ZIO[R, E, Array[B]] = IO.succeed(null.asInstanceOf[Array[B]])
    var i                          = 0

    while (i < len) {
      val j = i
      array = array.zipWithPar(f(self(j))) { (array, b) =>
        val array2 = if (array == null) {
          implicit val B: ClassTag[B] = Chunk.Tags.fromValue(b)
          Array.ofDim[B](len)
        } else array

        array2(j) = b
        array2
      }

      i += 1
    }

    array.map(array =>
      if (array == null) Chunk.empty
      else Chunk.fromArray(array)
    )
  }

  /**
   * Effectfully maps the elements of this chunk in parallel purely for the
   * effects.
   */
  final def mapMPar_[R, E](f: A => ZIO[R, E, Any]): ZIO[R, E, Unit] =
    foldLeft[ZIO[R, E, Unit]](IO.unit)((io, a) => f(a).zipParRight(io))

  /**
   * Effectfully maps the elements of this chunk purely for the effects.
   */
  final def mapM_[R, E](f: A => ZIO[R, E, Any]): ZIO[R, E, Unit] = {
    val len                 = self.length
    var zio: ZIO[R, E, Any] = ZIO.unit
    var i                   = 0

    while (i < len) {
      val a = self(i)
      zio = zio *> f(a)
      i += 1
    }

    zio.unit
  }

  /**
   * Materializes a chunk into a chunk backed by an array. This method can
   * improve the performance of bulk operations.
   */
  def materialize[A1 >: A]: Chunk[A1] =
    self.toArrayOption[A1] match {
      case None        => Chunk.Empty
      case Some(array) => Chunk.Arr(array)
    }

  /**
   * Generates a readable string representation of this chunk.
   */
  final def mkString: String =
    mkString("")

  /**
   * Generates a readable string representation of this chunk using the
   * specified separator string.
   */
  final def mkString(sep: String): String =
    mkString("", sep, "")

  /**
   * Generates a readable string representation of this chunk using the
   * specified start, separator, and end strings.
   */
  final def mkString(start: String, sep: String, end: String): String = {
    val builder = new scala.collection.mutable.StringBuilder()

    builder.append(start)

    var i   = 0
    val len = self.length

    while (i < len) {
      if (i != 0) builder.append(sep)
      builder.append(self(i).toString)
      i += 1
    }

    builder.append(end)

    builder.toString
  }

  /**
   * Determines if the chunk is not empty.
   */
  final def nonEmpty: Boolean =
    length > 0

  /**
   * The number of elements in the chunk.
   */
  final def size: Int =
    length

  /**
   * Returns two splits of this chunk at the specified index.
   */
  final def splitAt(n: Int): (Chunk[A], Chunk[A]) =
    (take(n), drop(n))

  /**
   * Takes the first `n` elements of the chunk.
   */
  def take(n: Int): Chunk[A] =
    if (n <= 0) Chunk.Empty
    else if (n >= length) this
    else
      self match {
        case Chunk.Empty => Chunk.Empty
        case Chunk.Slice(c, o, l) =>
          if (n >= l) this
          else Chunk.Slice(c, o, n)
        case c @ Chunk.Singleton(_) => c
        case _                      => Chunk.Slice(self, 0, n)
      }

  /**
   * Takes all elements so long as the predicate returns true.
   */
  def takeWhile(f: A => Boolean): Chunk[A] = {
    val len = self.length

    var i = 0
    while (i < len && f(self(i))) {
      i += 1
    }

    take(i)
  }

  /**
   * Converts the chunk into an array.
   */
  def toArray[A1 >: A](implicit tag: ClassTag[A1]): Array[A1] = {
    val dest = Array.ofDim[A1](self.length)

    self.toArray(0, dest)

    dest
  }

  /**
   * Renders this chunk of bits as a binary string.
   */
  final def toBinaryString(implicit ev: A <:< Boolean): String = {
    val bits    = self.asInstanceOf[Chunk[Boolean]]
    val builder = new scala.collection.mutable.StringBuilder
    bits.foreach(bit => if (bit) builder.append("1") else builder.append("0"))
    builder.toString
  }

  /**
   * Converts this chunk into a list.
   */
  final def toList: List[A] = {
    val listBuilder = List.newBuilder[A]
    fromBuilder(listBuilder)
  }

  /**
   * Renders this chunk as a string.
   */
  override final def toString: String =
    toArrayOption.fold("Chunk()")(_.mkString("Chunk(", ",", ")"))

  /**
   * Converts this chunk into a vector.
   */
  final def toVector: Vector[A] = {
    val vectorBuilder = Vector.newBuilder[A]
    fromBuilder(vectorBuilder)
  }

  /**
   * Zips with chunk with the specified chunk, using `both` to combine
   * elements from each chunk and `left` and `right` to fill in missing
   * elements when one chunk is longer than the other.
   */
  def zipAllWith[B, C](
    that: Chunk[B]
  )(left: A => C, right: B => C)(both: (A, B) => C): Chunk[C] = {

    val size = self.length.max(that.length)

    if (size == 0) Chunk.empty
    else {
      var j                       = 0
      implicit val C: ClassTag[C] = Chunk.Tags.fromValue(if (self.length > 0) left(self(0)) else right(that(0)))
      val dest                    = Array.ofDim[C](size)

      while (j < size) {
        val c =
          if (j < self.length) {
            if (j < that.length) both(self(j), that(j))
            else (left(self(j)))
          } else right(that(j))

        dest(j) = c

        j = j + 1

      }

      Chunk.Arr(dest)
    }
  }

  /**
   * Zips this chunk with the specified chunk using the specified combiner.
   */
  final def zipWith[B, C](that: Chunk[B])(f: (A, B) => C): Chunk[C] = {
    val size = self.length.min(that.length)

    if (size == 0) Chunk.empty
    else {
      var dest = null.asInstanceOf[Array[C]]

      var i = 0
      while (i < size) {
        val c = f(self(i), that(i))
        if (dest == null) {
          implicit val C: ClassTag[C] = Chunk.Tags.fromValue(c)

          dest = Array.ofDim[C](size)
        }

        dest(i) = c

        i = i + 1
      }

      Chunk.Arr(dest)
    }
  }

  /**
   * Zips this chunk with the index of every element.
   */
  final def zipWithIndex: Chunk[(A, Int)] =
    zipWithIndexFrom(0)

  /**
   * Zips this chunk with the index of every element, starting from the initial
   * index value.
   */
  final def zipWithIndexFrom(indexOffset: Int): Chunk[(A, Int)] = {
    val len  = self.length
    val dest = Array.ofDim[(A, Int)](len)

    var i = 0

    while (i < len) {
      dest(i) = (self(i), i + indexOffset)

      i += 1
    }

    Chunk.Arr(dest)
  }

<<<<<<< HEAD
=======
  //noinspection AccessorLikeMethodIsUnit
  protected[zio] def toArray[A1 >: A](n: Int, dest: Array[A1]): Unit =
    if (isEmpty) () else materialize.toArray(n, dest)

>>>>>>> a6fcdce1
  /**
   * Returns the element at the specified index of this chunk.
   */
<<<<<<< HEAD
  protected[zio] def apply(n: Int): A
=======
  protected def collectChunk[B](pf: PartialFunction[A, B]): Chunk[B] =
    if (isEmpty) Chunk.empty else self.materialize.collectChunk(pf)
>>>>>>> a6fcdce1

  /**
   * Performs the specified side effect fore every element in this chunk. Note
   * that this method is unsafe and should only be used in low level code.
   */
  protected[zio] def foreach(f: A => Any): Unit

  //noinspection AccessorLikeMethodIsUnit
  protected[zio] def toArray[A1 >: A](n: Int, dest: Array[A1]): Unit

  /**
   * Helper method to build a collection using a builder.
   */
  private final def fromBuilder[A1 >: A, B[_]](builder: Builder[A1, B[A1]]): B[A1] = {
    val c   = materialize
    var i   = 0
    val len = c.length
    builder.sizeHint(len)
    while (i < len) {
      builder += c(i)
      i += 1
    }
    builder.result()
  }

  /**
   * A helper function that converts the chunk into an array if it is not empty.
   */
  private final def toArrayOption[A1 >: A]: Option[Array[A1]] =
    self match {
      case Chunk.Empty => None
      case chunk       => Some(chunk.toArray(Chunk.classTagOf(self)))
    }
}

object Chunk {

  /**
   * Returns a chunk from a number of values.
   */
  def apply[A](as: A*): Chunk[A] =
    fromIterable(as)

  /**
   * Returns the empty chunk.
   */
  val empty: Chunk[Nothing] =
    Empty

  /**
   * Returns a chunk backed by an array.
   */
  def fromArray[A](array: Array[A]): Chunk[A] =
    if (array.isEmpty) Empty else Arr(array)

  /**
   * Returns a chunk backed by a [[java.nio.ByteBuffer]].
   */
  def fromByteBuffer(buffer: ByteBuffer): Chunk[Byte] = {
    val dest = Array.ofDim[Byte](buffer.remaining())
    val pos  = buffer.position()
    buffer.get(dest)
    buffer.position(pos)
    Chunk.fromArray(dest)
  }

  /**
   * Returns a chunk backed by a [[java.nio.CharBuffer]].
   */
  def fromCharBuffer(buffer: CharBuffer): Chunk[Char] = {
    val dest = Array.ofDim[Char](buffer.remaining())
    val pos  = buffer.position()
    buffer.get(dest)
    buffer.position(pos)
    Chunk.fromArray(dest)
  }

  /**
   * Returns a chunk backed by a [[java.nio.DoubleBuffer]].
   */
  def fromDoubleBuffer(buffer: DoubleBuffer): Chunk[Double] = {
    val dest = Array.ofDim[Double](buffer.remaining())
    val pos  = buffer.position()
    buffer.get(dest)
    buffer.position(pos)
    Chunk.fromArray(dest)
  }

  /**
   * Returns a chunk backed by a [[java.nio.FloatBuffer]].
   */
  def fromFloatBuffer(buffer: FloatBuffer): Chunk[Float] = {
    val dest = Array.ofDim[Float](buffer.remaining())
    val pos  = buffer.position()
    buffer.get(dest)
    buffer.position(pos)
    Chunk.fromArray(dest)
  }

  /**
   * Returns a chunk backed by a [[java.nio.IntBuffer]].
   */
  def fromIntBuffer(buffer: IntBuffer): Chunk[Int] = {
    val dest = Array.ofDim[Int](buffer.remaining())
    val pos  = buffer.position()
    buffer.get(dest)
    buffer.position(pos)
    Chunk.fromArray(dest)
  }

  /**
   * Returns a chunk backed by a [[java.nio.LongBuffer]].
   */
  def fromLongBuffer(buffer: LongBuffer): Chunk[Long] = {
    val dest = Array.ofDim[Long](buffer.remaining())
    val pos  = buffer.position()
    buffer.get(dest)
    buffer.position(pos)
    Chunk.fromArray(dest)
  }

  /**
   * Returns a chunk backed by a [[java.nio.ShortBuffer]].
   */
  def fromShortBuffer(buffer: ShortBuffer): Chunk[Short] = {
    val dest = Array.ofDim[Short](buffer.remaining())
    val pos  = buffer.position()
    buffer.get(dest)
    buffer.position(pos)
    Chunk.fromArray(dest)
  }

  /**
   * Returns a chunk backed by an iterable.
   */
  def fromIterable[A](it: Iterable[A]): Chunk[A] =
    it match {
      case iterable if iterable.isEmpty => Empty
      case vector: Vector[A]            => VectorChunk(vector)
      case iterable =>
        val first                   = iterable.head
        implicit val A: ClassTag[A] = Tags.fromValue(first)
        fromArray(it.toArray)
    }

  /**
   * Constructs a chunk by repeating an element the specified number of times.
   */
  def fill[A](n: Int)(elem: => A): Chunk[A] =
    if (n <= 0) Chunk.empty
    else {
      val first                     = elem
      implicit val tag: ClassTag[A] = Tags.fromValue(first)
      val array                     = Array.ofDim[A](n)
      array(0) = first
      var i = 1
      while (i < n) {
        array(i) = elem
        i += 1
      }
      Arr(array)
    }

  /**
   * Returns a singleton chunk, eagerly evaluated.
   */
  def single[A](a: A): Chunk[A] =
    Singleton(a)

  /**
   * Alias for [[Chunk.single]].
   */
  def succeed[A](a: A): Chunk[A] =
    single(a)

  /**
   * Provides an implicit conversion from `Chunk` to `IndexedSeq` for
   * compatibility with Scala's collection library.
   */
  implicit def toIndexedSeq[A](chunk: Chunk[A]): IndexedSeq[A] =
    new IndexedSeq[A] {
      def length: Int      = chunk.length
      def apply(n: Int): A = chunk.apply(n)
    }

  /**
   * Returns the `ClassTag` for the element type of the chunk.
   */
  private[zio] def classTagOf[A](chunk: Chunk[A]): ClassTag[A] =
    chunk match {
      case x: Arr[A]         => x.classTag
      case x: Concat[A]      => x.classTag
      case Empty             => classTag[java.lang.Object].asInstanceOf[ClassTag[A]]
      case x: Singleton[A]   => x.classTag
      case x: Slice[A]       => x.classTag
      case x: VectorChunk[A] => x.classTag
      case _: BitChunk       => ClassTag.Boolean.asInstanceOf[ClassTag[A]]
    }

  private final case class Arr[A](private val array: Array[A]) extends Chunk[A] with Serializable { self =>

    implicit val classTag: ClassTag[A] =
      ClassTag(array.getClass.getComponentType)

    override val length: Int =
      array.length

    override def collect[B](pf: PartialFunction[A, B]): Chunk[B] = {
      val self = array
      val len  = self.length
      var dest = null.asInstanceOf[Array[B]]

      var i = 0
      var j = 0
      while (i < len) {
        val b = pf.applyOrElse(self(i), (_: A) => null.asInstanceOf[B])

        if (b != null) {
          if (dest == null) {
            implicit val B: ClassTag[B] = Chunk.Tags.fromValue(b)
            dest = Array.ofDim[B](len)
          }

          dest(j) = b
          j += 1
        }

        i += 1
      }

      if (dest == null) Chunk.Empty
      else Chunk.Slice(Chunk.Arr(dest), 0, j)
    }

    override def collectM[R, E, B](pf: PartialFunction[A, ZIO[R, E, B]]): ZIO[R, E, Chunk[B]] = {
      val len                       = array.length
      val orElse                    = (_: A) => UIO.succeedNow(null.asInstanceOf[B])
      var dest: ZIO[R, E, Array[B]] = UIO.succeedNow(null.asInstanceOf[Array[B]])

      var i = 0
      var j = 0
      while (i < len) {
        // `zipWith` is lazy in the RHS, so we need to capture to evaluate the
        // `pf.applyOrElse` strictly to make sure we use the right value of `i`.
        val rhs = pf.applyOrElse(array(i), orElse)

        dest = dest.zipWith(rhs) { (array, b) =>
          var tmp = array
          if (b != null) {
            if (tmp == null) {
              implicit val B: ClassTag[B] = Chunk.Tags.fromValue(b)
              tmp = Array.ofDim[B](len)
            }
            tmp(j) = b
            j += 1
          }
          tmp
        }

        i += 1
      }

      dest.map(array =>
        if (array == null) Chunk.empty
        else Chunk.Slice(Chunk.Arr(array), 0, j)
      )
    }

    override def collectWhile[B](pf: PartialFunction[A, B]): Chunk[B] = {
      val self = array
      val len  = self.length
      var dest = null.asInstanceOf[Array[B]]

      var i    = 0
      var j    = 0
      var done = false
      while (!done && i < len) {
        val b = pf.applyOrElse(self(i), (_: A) => null.asInstanceOf[B])

        if (b != null) {
          if (dest == null) {
            implicit val B: ClassTag[B] = Chunk.Tags.fromValue(b)
            dest = Array.ofDim[B](len)
          }

          dest(j) = b
          j += 1
        } else {
          done = true
        }

        i += 1
      }

      if (dest == null) Chunk.Empty
      else Chunk.Slice(Chunk.Arr(dest), 0, j)
    }

    override def collectWhileM[R, E, B](pf: PartialFunction[A, ZIO[R, E, B]]): ZIO[R, E, Chunk[B]] = {
      val self                      = array
      val len                       = self.length
      var dest: ZIO[R, E, Array[B]] = UIO.succeedNow(null.asInstanceOf[Array[B]])

      var i    = 0
      var j    = 0
      var done = false
      val orElse = (_: A) => {
        done = true
        UIO.succeedNow(null.asInstanceOf[B])
      }

      while (!done && i < len) {
        // `zipWith` is lazy in the RHS, and we rely on the side-effects of `orElse` here.
        val rhs = pf.applyOrElse(self(i), orElse)

        dest = dest.zipWith(rhs) { (array, b) =>
          var tmp = array
          if (b != null) {
            if (tmp == null) {
              implicit val B: ClassTag[B] = Chunk.Tags.fromValue(b)
              tmp = Array.ofDim[B](len)
            }
            tmp(j) = b
            j += 1
          }
          tmp
        }

        i += 1
      }

      dest.map(array =>
        if (array == null) Chunk.empty
        else Chunk.Slice(Chunk.Arr(array), 0, j)
      )
    }

    override def dropWhile(f: A => Boolean): Chunk[A] = {
      val self = array
      val len  = self.length

      var i = 0
      while (i < len && f(self(i))) {
        i += 1
      }

      drop(i)
    }

    override def filter(f: A => Boolean): Chunk[A] = {
      val self = array
      val len  = self.length
      val dest = Array.ofDim[A](len)

      var i = 0
      var j = 0
      while (i < len) {
        val elem = self(i)

        if (f(elem)) {
          dest(j) = elem
          j += 1
        }

        i += 1
      }

      if (j == 0) Chunk.Empty
      else Chunk.Slice(Chunk.Arr(dest), 0, j)
    }

    override def foldLeft[S](s0: S)(f: (S, A) => S): S = {
      val self = array
      val len  = self.length
      var s    = s0

      var i = 0
      while (i < len) {
        s = f(s, self(i))
        i += 1
      }

      s
    }

    override def foldRight[S](s0: S)(f: (A, S) => S): S = {
      val self = array
      val len  = self.length
      var s    = s0

      var i = len - 1
      while (i >= 0) {
        s = f(self(i), s)
        i -= 1
      }

      s
    }

    override def map[B](f: A => B): Chunk[B] = {
      val self = array
      val len  = self.length
      var dest = null.asInstanceOf[Array[B]]

      var i = 0
      while (i < len) {
        val b = f(self(i))

        if (dest == null) {
          implicit val B: ClassTag[B] = Chunk.Tags.fromValue(b)

          dest = Array.ofDim[B](len)
        }

        dest(i) = b

        i = i + 1
      }

      if (dest != null) Chunk.Arr(dest)
      else Chunk.Empty
    }

    override def materialize[A1 >: A]: Chunk[A1] =
      self

    /**
     * Takes all elements so long as the predicate returns true.
     */
    override def takeWhile(f: A => Boolean): Chunk[A] = {
      val self = array
      val len  = length

      var i = 0
      while (i < len && f(self(i))) {
        i += 1
      }

      take(i)
    }

    override def toArray[A1 >: A](implicit tag: ClassTag[A1]): Array[A1] =
      array.asInstanceOf[Array[A1]]

    override protected[zio] def apply(n: Int): A =
      array(n)

    override protected[zio] def foreach(f: A => Any): Unit =
      array.foreach(f)

    override protected[zio] def toArray[A1 >: A](n: Int, dest: Array[A1]): Unit =
      Array.copy(array, 0, dest, n, length)
  }

  private final case class Concat[A](l: Chunk[A], r: Chunk[A]) extends Chunk[A] { self =>

    implicit val classTag: ClassTag[A] =
      l match {
        case Empty => classTagOf(r)
        case _     => classTagOf(l)
      }

    override val length: Int =
      l.length + r.length

    override protected[zio] def apply(n: Int): A =
      if (n < l.length) l(n) else r(n - l.length)

    override protected[zio] def foreach(f: A => Any): Unit = {
      l.foreach(f)
      r.foreach(f)
    }

    override protected[zio] def toArray[A1 >: A](n: Int, dest: Array[A1]): Unit = {
      l.toArray(n, dest)
      r.toArray(n + l.length, dest)
    }
  }

  private final case class Singleton[A](a: A) extends Chunk[A] {

    implicit val classTag: ClassTag[A] =
      Tags.fromValue(a)

    override val length =
      1

    override protected[zio] def apply(n: Int): A =
      if (n == 0) a
      else throw new ArrayIndexOutOfBoundsException(s"Singleton chunk access to $n")

    override protected[zio] def foreach(f: A => Any): Unit = {
      val _ = f(a)
    }

    override protected[zio] def toArray[A1 >: A](n: Int, dest: Array[A1]): Unit =
      dest(n) = a
  }

  private final case class Slice[A](private val chunk: Chunk[A], offset: Int, l: Int) extends Chunk[A] {

    implicit val classTag: ClassTag[A] =
      classTagOf(chunk)

    override val length: Int =
      l

    override protected[zio] def apply(n: Int): A =
      chunk.apply(offset + n)

    override protected[zio] def foreach(f: A => Any): Unit = {
      var i = 0
      while (i < length) {
        f(apply(i))
        i += 1
      }
    }

    override protected[zio] def toArray[A1 >: A](n: Int, dest: Array[A1]): Unit = {
      var i = 0
      var j = n

      while (i < length) {
        dest(j) = apply(i)

        i += 1
        j += 1
      }
    }
  }

  private final case class VectorChunk[A](private val vector: Vector[A]) extends Chunk[A] {

    implicit val classTag: ClassTag[A] =
      Tags.fromValue(vector(0))

    override val length: Int =
      vector.length

    override protected[zio] def apply(n: Int): A =
      vector(n)

    override protected[zio] def foreach(f: A => Any): Unit =
      vector.foreach(f)

    override protected[zio] def toArray[A1 >: A](n: Int, dest: Array[A1]): Unit = {
      val _ = vector.copyToArray(dest, n, length)
    }
  }

  private[zio] final case class BitChunk(bytes: Chunk[Byte], minBitIndex: Int, maxBitIndex: Int)
      extends Chunk[Boolean] {
    self =>

    override val length: Int =
      maxBitIndex - minBitIndex

    override def drop(n: Int): BitChunk = {
      val index  = (minBitIndex + n) min maxBitIndex
      val toDrop = index >> 3
      val min    = index & 7
      val max    = maxBitIndex - index + min
      BitChunk(bytes.drop(toDrop), min, max)
    }

    override def take(n: Int): BitChunk = {
      val index  = (minBitIndex + n) min maxBitIndex
      val toTake = (index + 7) >> 3
      BitChunk(bytes.take(toTake), minBitIndex, index)
    }

    override protected[zio] def apply(n: Int): Boolean =
      (bytes(n >> 3) & (1 << (7 - (n & 7)))) != 0

    override protected[zio] def foreach(f: Boolean => Any): Unit = {
      val minByteIndex    = (minBitIndex + 7) >> 3
      val maxByteIndex    = maxBitIndex >> 3
      val minFullBitIndex = (minByteIndex << 3) min maxBitIndex
      val maxFullBitIndex = (maxByteIndex << 3) max minFullBitIndex
      var i               = minBitIndex
      while (i < minFullBitIndex) {
        f(apply(i))
        i += 1
      }
      i = minByteIndex
      while (i < maxByteIndex) {
        val byte = bytes(i)
        f((byte & 128) != 0)
        f((byte & 64) != 0)
        f((byte & 32) != 0)
        f((byte & 16) != 0)
        f((byte & 8) != 0)
        f((byte & 4) != 0)
        f((byte & 2) != 0)
        f((byte & 1) != 0)
        i += 1
      }
      i = maxFullBitIndex
      while (i < maxBitIndex) {
        f(apply(i))
        i += 1
      }
    }

    override protected[zio] def toArray[A1 >: Boolean](n: Int, dest: Array[A1]): Unit = {
      var i = n
      while (i < length) {
        dest(i + n) = apply(i)
        i += 1
      }
    }
  }

  private case object Empty extends Chunk[Nothing] { self =>

    override val length: Int =
      0

    override def collect[B](pf: PartialFunction[Nothing, B]): Chunk[B] =
      Empty

<<<<<<< HEAD
    override def collectM[R, E, B](pf: PartialFunction[Nothing, ZIO[R, E, B]]): ZIO[R, E, Chunk[B]] =
      UIO.succeedNow(Empty)

    override def collectWhile[B](pf: PartialFunction[Nothing, B]): Chunk[B] =
      Empty

    override def collectWhileM[R, E, B](pf: PartialFunction[Nothing, ZIO[R, E, B]]): ZIO[R, E, Chunk[B]] =
      UIO.succeedNow(Empty)

    override def map[B](f: Nothing => B): Chunk[B] = {
=======
    override def foreach[B](f: Nothing => B): Unit = {
>>>>>>> a6fcdce1
      val _ = f
      self
    }

    override def materialize[A1]: Chunk[A1] =
      Empty

    override def toArray[A1](implicit tag: ClassTag[A1]): Array[A1] =
      Array.empty
<<<<<<< HEAD

    override def zipAllWith[B, C](that: Chunk[B])(left: Nothing => C, right: B => C)(
      both: (Nothing, B) => C
    ): Chunk[C] =
      that.map(right)

    override protected[zio] def apply(n: Int): Nothing =
      throw new ArrayIndexOutOfBoundsException(s"Empty chunk access to $n")

    override protected[zio] def foreach(f: Nothing => Any): Unit =
      ()

    override protected[zio] def toArray[A1 >: Nothing](n: Int, dest: Array[A1]): Unit =
      ()
=======
>>>>>>> a6fcdce1
  }

  private[zio] object Tags {
    def fromValue[A](a: A): ClassTag[A] =
      unbox(ClassTag(a.getClass))

    private def unbox[A](c: ClassTag[A]): ClassTag[A] =
      if (isBoolean(c)) BooleanClass.asInstanceOf[ClassTag[A]]
      else if (isByte(c)) ByteClass.asInstanceOf[ClassTag[A]]
      else if (isShort(c)) ShortClass.asInstanceOf[ClassTag[A]]
      else if (isInt(c)) IntClass.asInstanceOf[ClassTag[A]]
      else if (isLong(c)) LongClass.asInstanceOf[ClassTag[A]]
      else if (isFloat(c)) FloatClass.asInstanceOf[ClassTag[A]]
      else if (isDouble(c)) DoubleClass.asInstanceOf[ClassTag[A]]
      else if (isChar(c)) CharClass.asInstanceOf[ClassTag[A]]
      else classTag[AnyRef].asInstanceOf[ClassTag[A]] // TODO: Find a better way

    private def isBoolean(c: ClassTag[_]): Boolean =
      c == BooleanClass || c == BooleanClassBox
    private def isByte(c: ClassTag[_]): Boolean =
      c == ByteClass || c == ByteClassBox
    private def isShort(c: ClassTag[_]): Boolean =
      c == ShortClass || c == ShortClassBox
    private def isInt(c: ClassTag[_]): Boolean =
      c == IntClass || c == IntClassBox
    private def isLong(c: ClassTag[_]): Boolean =
      c == LongClass || c == LongClassBox
    private def isFloat(c: ClassTag[_]): Boolean =
      c == FloatClass || c == FloatClassBox
    private def isDouble(c: ClassTag[_]): Boolean =
      c == DoubleClass || c == DoubleClassBox
    private def isChar(c: ClassTag[_]): Boolean =
      c == CharClass || c == CharClassBox

    private val BooleanClass    = classTag[Boolean]
    private val BooleanClassBox = classTag[java.lang.Boolean]
    private val ByteClass       = classTag[Byte]
    private val ByteClassBox    = classTag[java.lang.Byte]
    private val ShortClass      = classTag[Short]
    private val ShortClassBox   = classTag[java.lang.Short]
    private val IntClass        = classTag[Int]
    private val IntClassBox     = classTag[java.lang.Integer]
    private val LongClass       = classTag[Long]
    private val LongClassBox    = classTag[java.lang.Long]
    private val FloatClass      = classTag[Float]
    private val FloatClassBox   = classTag[java.lang.Float]
    private val DoubleClass     = classTag[Double]
    private val DoubleClassBox  = classTag[java.lang.Double]
    private val CharClass       = classTag[Char]
    private val CharClassBox    = classTag[java.lang.Character]
  }
}<|MERGE_RESOLUTION|>--- conflicted
+++ resolved
@@ -35,56 +35,12 @@
 sealed trait Chunk[+A] { self =>
 
   /**
-<<<<<<< HEAD
    * The length of the chunk.
    */
   val length: Int
 
   /**
-   * Appends an element to the chunk.
-=======
-   * Get the element at the specified index.
-   */
-  def boolean(index: Int)(implicit ev: A <:< Boolean): Boolean = ev(apply(index))
-
-  /**
-   * Get the element at the specified index.
-   */
-  def byte(index: Int)(implicit ev: A <:< Byte): Byte = ev(apply(index))
-
-  /**
-   * Get the element at the specified index.
-   */
-  def char(index: Int)(implicit ev: A <:< Char): Char = ev(apply(index))
-
-  /**
-   * Get the element at the specified index.
-   */
-  def short(index: Int)(implicit ev: A <:< Short): Short = ev(apply(index))
-
-  /**
-   * Get the element at the specified index.
-   */
-  def int(index: Int)(implicit ev: A <:< Int): Int = ev(apply(index))
-
-  /**
-   * Get the element at the specified index.
-   */
-  def long(index: Int)(implicit ev: A <:< Long): Long = ev(apply(index))
-
-  /**
-   * Get the element at the specified index.
-   */
-  def float(index: Int)(implicit ev: A <:< Float): Float = ev(apply(index))
-
-  /**
-   * Get the element at the specified index.
-   */
-  def double(index: Int)(implicit ev: A <:< Double): Double = ev(apply(index))
-
-  /**
    * Appends an element to the chunk
->>>>>>> a6fcdce1
    */
   final def +[A1 >: A](a: A1): Chunk[A1] =
     if (self.length == 0) Chunk.single(a)
@@ -109,6 +65,24 @@
    */
   final def asBits(implicit ev: A <:< Byte): Chunk[Boolean] =
     Chunk.BitChunk(self.map(ev), 0, length << 3)
+
+  /**
+   * Get the element at the specified index.
+   */
+  def boolean(index: Int)(implicit ev: A <:< Boolean): Boolean =
+    ev(apply(index))
+
+  /**
+   * Get the element at the specified index.
+   */
+  def byte(index: Int)(implicit ev: A <:< Byte): Byte =
+    ev(apply(index))
+
+  /**
+   * Get the element at the specified index.
+   */
+  def char(index: Int)(implicit ev: A <:< Char): Char =
+    ev(apply(index))
 
   /**
    * Returns a filtered, mapped subset of the elements of this chunk.
@@ -153,6 +127,12 @@
     }
 
   /**
+   * Get the element at the specified index.
+   */
+  def double(index: Int)(implicit ev: A <:< Double): Double =
+    ev(apply(index))
+
+  /**
    * Drops the first `n` elements of the chunk.
    */
   def drop(n: Int): Chunk[A] = {
@@ -344,6 +324,12 @@
     flatMap(ev(_))
 
   /**
+   * Get the element at the specified index.
+   */
+  def float(index: Int)(implicit ev: A <:< Float): Float =
+    ev(apply(index))
+
+  /**
    * Folds over the elements in this chunk from the left.
    */
   def foldLeft[S](s0: S)(f: (S, A) => S): S = {
@@ -468,6 +454,12 @@
   }
 
   /**
+   * Get the element at the specified index.
+   */
+  def int(index: Int)(implicit ev: A <:< Int): Int =
+    ev(apply(index))
+
+  /**
    * Determines if the chunk is empty.
    */
   final def isEmpty: Boolean =
@@ -478,6 +470,12 @@
    */
   final def lastOption: Option[A] =
     if (isEmpty) None else Some(self(self.length - 1))
+
+  /**
+   * Get the element at the specified index.
+   */
+  def long(index: Int)(implicit ev: A <:< Long): Long =
+    ev(apply(index))
 
   /**
    * Returns a chunk with the elements mapped by the specified function.
@@ -707,6 +705,12 @@
     length > 0
 
   /**
+   * Get the element at the specified index.
+   */
+  def short(index: Int)(implicit ev: A <:< Short): Short =
+    ev(apply(index))
+
+  /**
    * The number of elements in the chunk.
    */
   final def size: Int =
@@ -878,22 +882,10 @@
     Chunk.Arr(dest)
   }
 
-<<<<<<< HEAD
-=======
-  //noinspection AccessorLikeMethodIsUnit
-  protected[zio] def toArray[A1 >: A](n: Int, dest: Array[A1]): Unit =
-    if (isEmpty) () else materialize.toArray(n, dest)
-
->>>>>>> a6fcdce1
   /**
    * Returns the element at the specified index of this chunk.
    */
-<<<<<<< HEAD
   protected[zio] def apply(n: Int): A
-=======
-  protected def collectChunk[B](pf: PartialFunction[A, B]): Chunk[B] =
-    if (isEmpty) Chunk.empty else self.materialize.collectChunk(pf)
->>>>>>> a6fcdce1
 
   /**
    * Performs the specified side effect fore every element in this chunk. Note
@@ -1515,7 +1507,6 @@
     override def collect[B](pf: PartialFunction[Nothing, B]): Chunk[B] =
       Empty
 
-<<<<<<< HEAD
     override def collectM[R, E, B](pf: PartialFunction[Nothing, ZIO[R, E, B]]): ZIO[R, E, Chunk[B]] =
       UIO.succeedNow(Empty)
 
@@ -1526,9 +1517,6 @@
       UIO.succeedNow(Empty)
 
     override def map[B](f: Nothing => B): Chunk[B] = {
-=======
-    override def foreach[B](f: Nothing => B): Unit = {
->>>>>>> a6fcdce1
       val _ = f
       self
     }
@@ -1538,7 +1526,6 @@
 
     override def toArray[A1](implicit tag: ClassTag[A1]): Array[A1] =
       Array.empty
-<<<<<<< HEAD
 
     override def zipAllWith[B, C](that: Chunk[B])(left: Nothing => C, right: B => C)(
       both: (Nothing, B) => C
@@ -1553,8 +1540,6 @@
 
     override protected[zio] def toArray[A1 >: Nothing](n: Int, dest: Array[A1]): Unit =
       ()
-=======
->>>>>>> a6fcdce1
   }
 
   private[zio] object Tags {
