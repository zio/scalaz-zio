/*
 * Copyright 2018-2021 John A. De Goes and the ZIO Contributors
 *
 * Licensed under the Apache License, Version 2.0 (the "License");
 * you may not use this file except in compliance with the License.
 * You may obtain a copy of the License at
 *
 *     http://www.apache.org/licenses/LICENSE-2.0
 *
 * Unless required by applicable law or agreed to in writing, software
 * distributed under the License is distributed on an "AS IS" BASIS,
 * WITHOUT WARRANTIES OR CONDITIONS OF ANY KIND, either express or implied.
 * See the License for the specific language governing permissions and
 * limitations under the License.
 */

package zio

import zio.stacktracer.TracingImplicits.disableAutoTrace

import java.nio._
import java.util.concurrent.atomic.AtomicInteger
import scala.annotation.tailrec
import scala.collection.mutable.Builder
import scala.reflect.{ClassTag, classTag}

/**
 * A `Chunk[A]` represents a chunk of values of type `A`. Chunks are designed
 * are usually backed by arrays, but expose a purely functional, safe interface
 * to the underlying elements, and they become lazy on operations that would be
 * costly with arrays, such as repeated concatenation.
 *
 * The implementation of balanced concatenation is based on the one for
 * Conc-Trees in "Conc-Trees for Functional and Parallel Programming" by
 * Aleksandar Prokopec and Martin Odersky.
 * [[http://aleksandar-prokopec.com/resources/docs/lcpc-conc-trees.pdf]]
 *
 * NOTE: For performance reasons `Chunk` does not box primitive types. As a
 * result, it is not safe to construct chunks from heterogeneous primitive
 * types.
 */
sealed abstract class Chunk[+A] extends ChunkLike[A] { self =>

  /**
   * Returns the concatenation of this chunk with the specified chunk.
   */
  final def ++[A1 >: A](that: Chunk[A1]): Chunk[A1] =
    (self, that) match {
      case (Chunk.AppendN(start, buffer, bufferUsed, _), that) =>
        val chunk = Chunk.fromArray(buffer.asInstanceOf[Array[A1]]).take(bufferUsed)
        start ++ chunk ++ that
      case (self, Chunk.PrependN(end, buffer, bufferUsed, _)) =>
        val chunk = Chunk.fromArray(buffer.asInstanceOf[Array[A1]]).takeRight(bufferUsed)
        self ++ chunk ++ end
      case (self, that) =>
        val diff = that.depth - self.depth
        if (math.abs(diff) <= 1) Chunk.Concat(self, that)
        else if (diff < -1) {
          if (self.left.depth >= self.right.depth) {
            val nr = self.right ++ that
            Chunk.Concat(self.left, nr)
          } else {
            val nrr = self.right.right ++ that
            if (nrr.depth == self.depth - 3) {
              val nr = Chunk.Concat(self.right.left, nrr)
              Chunk.Concat(self.left, nr)
            } else {
              val nl = Chunk.Concat(self.left, self.right.left)
              Chunk.Concat(nl, nrr)
            }
          }
        } else {
          if (that.right.depth >= that.left.depth) {
            val nl = self ++ that.left
            Chunk.Concat(nl, that.right)
          } else {
            val nll = self ++ that.left.left
            if (nll.depth == that.depth - 3) {
              val nl = Chunk.Concat(nll, that.left.right)
              Chunk.Concat(nl, that.right)
            } else {
              val nr = Chunk.Concat(that.left.right, that.right)
              Chunk.Concat(nll, nr)
            }
          }
        }
    }

  final def ++[A1 >: A](that: NonEmptyChunk[A1]): NonEmptyChunk[A1] =
    that.prepend(self)

  /**
   * Converts a chunk of bytes to a chunk of bits.
   */
  final def asBits(implicit ev: A <:< Byte): Chunk[Boolean] =
    Chunk.BitChunk(self.map(ev), 0, length << 3)

  /**
   * Get the element at the specified index.
   */
  def boolean(index: Int)(implicit ev: A <:< Boolean): Boolean =
    ev(apply(index))

  /**
   * Get the element at the specified index.
   */
  def byte(index: Int)(implicit ev: A <:< Byte): Byte =
    ev(apply(index))

  /**
   * Get the element at the specified index.
   */
  def char(index: Int)(implicit ev: A <:< Char): Char =
    ev(apply(index))

  /**
   * Returns a filtered, mapped subset of the elements of this chunk based on a .
   */
  @deprecated("use collectZIO", "2.0.0")
  def collectM[R, E, B](pf: PartialFunction[A, ZIO[R, E, B]])(implicit trace: ZTraceElement): ZIO[R, E, Chunk[B]] =
    collectZIO(pf)

  /**
   * Transforms all elements of the chunk for as long as the specified partial function is defined.
   */
  def collectWhile[B](pf: PartialFunction[A, B]): Chunk[B] =
    if (isEmpty) Chunk.empty else self.materialize.collectWhile(pf)

  @deprecated("use collectWhileZIO", "2.0.0")
  def collectWhileM[R, E, B](pf: PartialFunction[A, ZIO[R, E, B]])(implicit trace: ZTraceElement): ZIO[R, E, Chunk[B]] =
    collectWhileZIO(pf)

  def collectWhileZIO[R, E, B](pf: PartialFunction[A, ZIO[R, E, B]])(implicit
    trace: ZTraceElement
  ): ZIO[R, E, Chunk[B]] =
    if (isEmpty) ZIO.succeedNow(Chunk.empty) else self.materialize.collectWhileZIO(pf)

  /**
   * Returns a filtered, mapped subset of the elements of this chunk based on a .
   */
  def collectZIO[R, E, B](pf: PartialFunction[A, ZIO[R, E, B]])(implicit trace: ZTraceElement): ZIO[R, E, Chunk[B]] =
    if (isEmpty) ZIO.succeedNow(Chunk.empty) else self.materialize.collectZIO(pf)

  /**
   * Determines whether this chunk and the specified chunk have the same length
   * and every pair of corresponding elements of this chunk and the specified
   * chunk satisfy the specified predicate.
   */
  final def corresponds[B](that: Chunk[B])(f: (A, B) => Boolean): Boolean =
    if (self.length != that.length) false
    else {
      val leftIterator  = self.iterator
      val rightIterator = that.iterator
      var equal         = true
      while (equal && leftIterator.hasNext && rightIterator.hasNext) {
        val a = leftIterator.next()
        val b = rightIterator.next()
        equal = f(a, b)
      }
      equal
    }

  /**
   * Get the element at the specified index.
   */
  def double(index: Int)(implicit ev: A <:< Double): Double =
    ev(apply(index))

  /**
   * Drops the first `n` elements of the chunk.
   */
  override def drop(n: Int): Chunk[A] = {
    val len = self.length

    if (n <= 0) self
    else if (n >= len) Chunk.empty
    else
      self match {
        case Chunk.Slice(c, o, l)        => Chunk.Slice(c, o + n, l - n)
        case Chunk.Singleton(_) if n > 0 => Chunk.empty
        case c @ Chunk.Singleton(_)      => c
        case Chunk.Empty                 => Chunk.empty
        case _                           => Chunk.Slice(self, n, len - n)
      }
  }

  /**
   * Drops all elements so long as the predicate returns true.
   */
  override def dropWhile(f: A => Boolean): Chunk[A] = {
    val iterator = self.iterator
    var continue = true
    var i        = 0
    while (continue && iterator.hasNext) {
      val a = iterator.next()
      if (f(a)) {
        i += 1
      } else {
        continue = false
      }
    }
    drop(i)
  }

<<<<<<< HEAD
  def dropWhileM[R, E](p: A => ZIO[R, E, Boolean]): ZIO[R, E, Chunk[A]] = ZIO.effectSuspendTotal {
    val length  = self.length
    val builder = ChunkBuilder.make[A]()
    builder.sizeHint(length)
    var dropping: ZIO[R, E, Boolean] = UIO.succeedNow(true)
    val iterator                     = self.iterator
    while (iterator.hasNext) {
      val a = iterator.next()
      dropping = dropping.flatMap { d =>
        (if (d) p(a) else UIO(false)).map {
          case true =>
            true
          case false =>
            builder += a
            false
=======
  @deprecated("use dropWhileZIO", "2.0.0")
  def dropWhileM[R, E](p: A => ZIO[R, E, Boolean])(implicit trace: ZTraceElement): ZIO[R, E, Chunk[A]] =
    dropWhileZIO(p)

  def dropWhileZIO[R, E](p: A => ZIO[R, E, Boolean])(implicit trace: ZTraceElement): ZIO[R, E, Chunk[A]] =
    ZIO.suspendSucceed {
      val length  = self.length
      val builder = ChunkBuilder.make[A]()
      builder.sizeHint(length)
      var dropping: ZIO[R, E, Boolean] = UIO.succeedNow(true)
      val iterator                     = arrayIterator
      while (iterator.hasNext) {
        val array  = iterator.next()
        val length = array.length
        var i      = 0
        while (i < length) {
          val j = i
          dropping = dropping.flatMap { d =>
            val a = array(j)
            (if (d) p(a) else UIO(false)).map {
              case true =>
                true
              case false =>
                builder += a
                false
            }
          }
          i += 1
>>>>>>> cea746ca
        }
      }
      dropping as builder.result()
    }

  override final def equals(that: Any): Boolean =
    that match {
      case that: Seq[_] => self.corresponds(that)(_ == _)
      case _            => false
    }

  /**
   * Determines whether a predicate is satisfied for at least one element of this chunk.
   */
  override final def exists(f: A => Boolean): Boolean = {
    val iterator = self.iterator
    var exists   = false
    while (!exists && iterator.hasNext) {
      val a = iterator.next()
      exists = f(a)
    }
    exists
  }

  /**
   * Returns a filtered subset of this chunk.
   */
  override def filter(f: A => Boolean): Chunk[A] = {
    val iterator = self.iterator
    val builder  = ChunkBuilder.make[A]()
    builder.sizeHint(length)
    while (iterator.hasNext) {
      val a = iterator.next()
      if (f(a)) {
        builder += a
      }
    }
    builder.result()
  }

  /**
   * Filters this chunk by the specified effectful predicate, retaining all elements for
   * which the predicate evaluates to true.
   */
<<<<<<< HEAD
  final def filterM[R, E](f: A => ZIO[R, E, Boolean]): ZIO[R, E, Chunk[A]] = ZIO.effectSuspendTotal {
    val iterator = self.iterator
    val builder  = ChunkBuilder.make[A]()
    builder.sizeHint(length)
    var dest: ZIO[R, E, ChunkBuilder[A]] = IO.succeedNow(builder)
    while (iterator.hasNext) {
      val a = iterator.next()
      dest = dest.zipWith(f(a)) { case (builder, res) =>
        if (res) builder += a else builder
=======
  @deprecated("use filterZIO", "2.0.0")
  final def filterM[R, E](f: A => ZIO[R, E, Boolean])(implicit trace: ZTraceElement): ZIO[R, E, Chunk[A]] =
    filterZIO(f)

  /**
   * Filters this chunk by the specified effectful predicate, retaining all elements for
   * which the predicate evaluates to true.
   */
  final def filterZIO[R, E](f: A => ZIO[R, E, Boolean])(implicit trace: ZTraceElement): ZIO[R, E, Chunk[A]] =
    ZIO.suspendSucceed {
      val iterator = arrayIterator
      val builder  = ChunkBuilder.make[A]()
      builder.sizeHint(length)
      var dest: ZIO[R, E, ChunkBuilder[A]] = IO.succeedNow(builder)
      while (iterator.hasNext) {
        val array  = iterator.next()
        val length = array.length
        var i      = 0
        while (i < length) {
          val a = array(i)
          dest = dest.zipWith(f(a)) { case (builder, res) =>
            if (res) builder += a else builder
          }
          i += 1
        }
>>>>>>> cea746ca
      }
      dest.map(_.result())
    }

  /**
   * Returns the first element that satisfies the predicate.
   */
  override final def find(f: A => Boolean): Option[A] = {
    val iterator          = self.iterator
    var result: Option[A] = None
    while (result.isEmpty && iterator.hasNext) {
      val a = iterator.next()
      if (f(a)) {
        result = Some(a)
      }
    }
    result
  }

  /**
   * Returns the first element that satisfies the effectful predicate.
   */
  @deprecated("use findZIO", "2.0.0")
  final def findM[R, E](f: A => ZIO[R, E, Boolean])(implicit trace: ZTraceElement): ZIO[R, E, Option[A]] =
    findZIO(f)

  /**
   * Returns the first element that satisfies the effectful predicate.
   */
  final def findZIO[R, E](f: A => ZIO[R, E, Boolean])(implicit trace: ZTraceElement): ZIO[R, E, Option[A]] = {
    val iterator = arrayIterator

    def loop(iterator: Iterator[Array[A]], array: Array[A], i: Int, length: Int): ZIO[R, E, Option[A]] =
      if (i < length) {
        val a = array(i)

        f(a).flatMap {
          if (_) ZIO.succeedNow(Some(a))
          else loop(iterator, array, i + 1, length)
        }
      } else if (iterator.hasNext) {
        val array  = iterator.next()
        val length = array.length
        loop(iterator, array, 0, length)
      } else {
        ZIO.succeedNow(None)
      }

    if (iterator.hasNext) {
      val array  = iterator.next()
      val length = array.length
      loop(iterator, array, 0, length)
    } else {
      ZIO.succeedNow(None)
    }
  }

  /**
   * Flattens a chunk of chunks into a single chunk by concatenating all chunks.
   */
  final def flatten[B](implicit ev: A <:< Chunk[B]): Chunk[B] =
    flatMap(ev(_))

  /**
   * Get the element at the specified index.
   */
  def float(index: Int)(implicit ev: A <:< Float): Float =
    ev(apply(index))

  /**
   * Folds over the elements in this chunk from the left.
   */
  override def foldLeft[S](s0: S)(f: (S, A) => S): S = {
    val iterator = self.iterator
    var s        = s0
    while (iterator.hasNext) {
      val a = iterator.next()
      s = f(s, a)
    }
    s
  }

  /**
   * Effectfully folds over the elements in this chunk from the left.
   */
  @deprecated("use foldZIO", "2.0.0")
  final def foldM[R, E, S](s: S)(f: (S, A) => ZIO[R, E, S])(implicit trace: ZTraceElement): ZIO[R, E, S] =
    foldZIO(s)(f)

  /**
   * Effectfully folds over the elements in this chunk from the left.
   */
  final def foldZIO[R, E, S](s: S)(f: (S, A) => ZIO[R, E, S])(implicit trace: ZTraceElement): ZIO[R, E, S] =
    foldLeft[ZIO[R, E, S]](IO.succeedNow(s))((s, a) => s.flatMap(f(_, a)))

  /**
   * Folds over the elements in this chunk from the right.
   */
  override def foldRight[S](s0: S)(f: (A, S) => S): S = {
    val iterator = self.reverseIterator
    var s        = s0
    while (iterator.hasNext) {
      val a = iterator.next()
      s = f(a, s)
    }
    s
  }

  /**
   * Folds over the elements in this chunk from the left.
   * Stops the fold early when the condition is not fulfilled.
   */
  final def foldWhile[S](s0: S)(pred: S => Boolean)(f: (S, A) => S): S = {
    val iterator = self.iterator
    var s        = s0
    var continue = pred(s)
    while (continue && iterator.hasNext) {
      val a = iterator.next()
      s = f(s, a)
      continue = pred(s)
    }
    s
  }

<<<<<<< HEAD
  final def foldWhileM[R, E, S](z: S)(pred: S => Boolean)(f: (S, A) => ZIO[R, E, S]): ZIO[R, E, S] = {
    val iterator = self.iterator

    def loop(s: S, iterator: Iterator[A]): ZIO[R, E, S] =
      if (iterator.hasNext) {
        if (pred(s)) f(s, iterator.next()).flatMap(loop(_, iterator))
=======
  @deprecated("use foldWhileZIO", "2.0.0")
  final def foldWhileM[R, E, S](z: S)(pred: S => Boolean)(f: (S, A) => ZIO[R, E, S])(implicit
    trace: ZTraceElement
  ): ZIO[R, E, S] =
    foldWhileZIO(z)(pred)(f)

  final def foldWhileZIO[R, E, S](
    z: S
  )(pred: S => Boolean)(f: (S, A) => ZIO[R, E, S])(implicit trace: ZTraceElement): ZIO[R, E, S] = {
    val iterator = arrayIterator

    def loop(s: S, iterator: Iterator[Array[A]], array: Array[A], i: Int, length: Int): ZIO[R, E, S] =
      if (i < length) {
        if (pred(s)) f(s, array(i)).flatMap(loop(_, iterator, array, i + 1, length))
>>>>>>> cea746ca
        else IO.succeedNow(s)
      } else {
        ZIO.succeedNow(s)
      }

    loop(z, iterator)
  }

  /**
   * Determines whether a predicate is satisfied for all elements of this chunk.
   */
  override final def forall(f: A => Boolean): Boolean = {
    val iterator = self.iterator
    var exists   = true
    while (exists && iterator.hasNext) {
      val a = iterator.next()
      exists = f(a)
    }
    exists
  }

  override final def hashCode: Int = toArrayOption match {
    case None        => Seq.empty[A].hashCode
    case Some(array) => array.toSeq.hashCode
  }

  /**
   * Returns the first element of this chunk. Note that this method is partial
   * in that it will throw an exception if the chunk is empty. Consider using
   * `headOption` to explicitly handle the possibility that the chunk is empty
   * or iterating over the elements of the chunk in lower level, performance
   * sensitive code unless you really only need the first element of the chunk.
   */
  override def head: A =
    self(0)

  /**
   * Returns the first element of this chunk if it exists.
   */
  override final def headOption: Option[A] =
    if (isEmpty) None else Some(self(0))

  /**
   * Returns the first index for which the given predicate is satisfied after or at some given index.
   */
  override final def indexWhere(f: A => Boolean, from: Int): Int = {
    val iterator = self.iterator
    var i        = 0
    var result   = -1
    while (result < 0 && iterator.hasNext) {
      val a = iterator.next()
      if (i >= from && f(a)) {
        result = i
      }
      i += 1
    }
    result
  }

  /**
   * Get the element at the specified index.
   */
  def int(index: Int)(implicit ev: A <:< Int): Int =
    ev(apply(index))

  /**
   * Determines if the chunk is empty.
   */
  override final def isEmpty: Boolean =
    length == 0

  /**
   * Returns the last element of this chunk if it exists.
   */
  override final def lastOption: Option[A] =
    if (isEmpty) None else Some(self(self.length - 1))

  /**
   * Get the element at the specified index.
   */
  def long(index: Int)(implicit ev: A <:< Long): Long =
    ev(apply(index))

  /**
   * Statefully maps over the chunk, producing new elements of type `B`.
   */
  final def mapAccum[S1, B](s1: S1)(f1: (S1, A) => (S1, B)): (S1, Chunk[B]) = {
    val iterator = self.iterator
    val builder  = ChunkBuilder.make[B]()
    builder.sizeHint(length)
    var s = s1
    while (iterator.hasNext) {
      val a     = iterator.next()
      val tuple = f1(s, a)
      s = tuple._1
      builder += tuple._2
    }
    (s, builder.result())
  }

  /**
   * Statefully and effectfully maps over the elements of this chunk to produce
   * new elements.
   */
<<<<<<< HEAD
  final def mapAccumM[R, E, S1, B](s1: S1)(f1: (S1, A) => ZIO[R, E, (S1, B)]): ZIO[R, E, (S1, Chunk[B])] =
    ZIO.effectSuspendTotal {
      val iterator = self.iterator
=======
  @deprecated("use mapAccumZIO", "2.0.0")
  final def mapAccumM[R, E, S1, B](s1: S1)(f1: (S1, A) => ZIO[R, E, (S1, B)])(implicit
    trace: ZTraceElement
  ): ZIO[R, E, (S1, Chunk[B])] =
    mapAccumZIO(s1)(f1)

  /**
   * Statefully and effectfully maps over the elements of this chunk to produce
   * new elements.
   */
  final def mapAccumZIO[R, E, S1, B](
    s1: S1
  )(f1: (S1, A) => ZIO[R, E, (S1, B)])(implicit trace: ZTraceElement): ZIO[R, E, (S1, Chunk[B])] =
    ZIO.suspendSucceed {
      val iterator = arrayIterator
>>>>>>> cea746ca
      val builder  = ChunkBuilder.make[B]()
      builder.sizeHint(length)
      var dest: ZIO[R, E, S1] = UIO.succeedNow(s1)
      while (iterator.hasNext) {
        val a = iterator.next()
        dest = dest.flatMap { state =>
          f1(state, a).map { case (state2, b) =>
            builder += b
            state2
          }
        }
      }
      dest.map((_, builder.result()))
    }

  /**
   * Effectfully maps the elements of this chunk.
   */
  @deprecated("use mapZIO", "2.0.0")
  final def mapM[R, E, B](f: A => ZIO[R, E, B])(implicit trace: ZTraceElement): ZIO[R, E, Chunk[B]] =
    mapZIO(f)

  /**
   * Effectfully maps the elements of this chunk purely for the effects.
   */
  @deprecated("use mapZIODiscard", "2.0.0")
  final def mapM_[R, E](f: A => ZIO[R, E, Any])(implicit trace: ZTraceElement): ZIO[R, E, Unit] =
    mapZIODiscard(f)

  /**
   * Effectfully maps the elements of this chunk in parallel.
   */
  @deprecated("use mapZIOPar", "2.0.0")
  final def mapMPar[R, E, B](f: A => ZIO[R, E, B])(implicit trace: ZTraceElement): ZIO[R, E, Chunk[B]] =
    mapZIOPar(f)

  /**
   * Effectfully maps the elements of this chunk in parallel purely for the effects.
   */
  @deprecated("use mapZIOParDiscard", "2.0.0")
  final def mapMPar_[R, E](f: A => ZIO[R, E, Any])(implicit trace: ZTraceElement): ZIO[R, E, Unit] =
    mapZIOParDiscard(f)

  /**
   * Effectfully maps the elements of this chunk.
   */
  final def mapZIO[R, E, B](f: A => ZIO[R, E, B])(implicit trace: ZTraceElement): ZIO[R, E, Chunk[B]] =
    ZIO.foreach(self)(f)

  /**
   * Effectfully maps the elements of this chunk purely for the effects.
   */
  final def mapZIODiscard[R, E](f: A => ZIO[R, E, Any])(implicit trace: ZTraceElement): ZIO[R, E, Unit] =
    ZIO.foreachDiscard(self)(f)

  /**
   * Effectfully maps the elements of this chunk in parallel.
   */
  final def mapZIOPar[R, E, B](f: A => ZIO[R, E, B])(implicit trace: ZTraceElement): ZIO[R, E, Chunk[B]] =
    ZIO.foreachPar(self)(f)

  /**
   * Effectfully maps the elements of this chunk in parallel purely for the effects.
   */
  final def mapZIOParDiscard[R, E](f: A => ZIO[R, E, Any])(implicit trace: ZTraceElement): ZIO[R, E, Unit] =
    ZIO.foreachParDiscard(self)(f)

  /**
   * Materializes a chunk into a chunk backed by an array. This method can
   * improve the performance of bulk operations.
   */
  def materialize[A1 >: A]: Chunk[A1] =
    self.toArrayOption[A1] match {
      case None        => Chunk.Empty
      case Some(array) => Chunk.fromArray(array)
    }

  /**
   * Runs `fn` if a `chunk` is not empty or returns default value
   */
  def nonEmptyOrElse[B](ifEmpty: => B)(fn: NonEmptyChunk[A] => B): B =
    if (isEmpty) ifEmpty else fn(NonEmptyChunk.nonEmpty(self))

  /**
   * Partitions the elements of this chunk into two chunks using the specified
   * function.
   */
  override final def partitionMap[B, C](f: A => Either[B, C]): (Chunk[B], Chunk[C]) = {
    val bs = ChunkBuilder.make[B]()
    val cs = ChunkBuilder.make[C]()
    foreach { a =>
      f(a) match {
        case Left(b)  => bs += b
        case Right(c) => cs += c
      }
    }
    (bs.result(), cs.result())
  }

  /**
   * Get the element at the specified index.
   */
  def short(index: Int)(implicit ev: A <:< Short): Short =
    ev(apply(index))

  /**
   * Splits this chunk into `n` equally sized chunks.
   */
  final def split(n: Int): Chunk[Chunk[A]] = {
    val length    = self.length
    val quotient  = length / n
    val remainder = length % n
    val iterator  = self.iterator
    val chunks    = ChunkBuilder.make[Chunk[A]]()
    var i         = 0
    while (i < remainder) {
      val chunk = ChunkBuilder.make[A]()
      var j     = 0
      while (j <= quotient) {
        chunk += iterator.next()
        j += 1
      }
      chunks += chunk.result()
      i += 1
    }
    if (quotient > 0) {
      while (i < n) {
        val chunk = ChunkBuilder.make[A]()
        var j     = 0
        while (j < quotient) {
          chunk += iterator.next()
          j += 1
        }
        chunks += chunk.result()
        i += 1
      }
    }
    chunks.result()
  }

  /**
   * Returns two splits of this chunk at the specified index.
   */
  override final def splitAt(n: Int): (Chunk[A], Chunk[A]) =
    (take(n), drop(n))

  /**
   * Splits this chunk on the first element that matches this predicate.
   */
  final def splitWhere(f: A => Boolean): (Chunk[A], Chunk[A]) = {
    val iterator = self.iterator
    var continue = true
    var i        = 0
    while (continue && iterator.hasNext) {
      val a = iterator.next()
      if (f(a)) {
        continue = false
      } else {
        i += 1
      }
    }
    splitAt(i)
  }

  /**
   * Takes the first `n` elements of the chunk.
   */
  override def take(n: Int): Chunk[A] =
    if (n <= 0) Chunk.Empty
    else if (n >= length) this
    else
      self match {
        case Chunk.Empty => Chunk.Empty
        case Chunk.Slice(c, o, l) =>
          if (n >= l) this
          else Chunk.Slice(c, o, n)
        case c @ Chunk.Singleton(_) => c
        case _                      => Chunk.Slice(self, 0, n)
      }

  /**
   * Takes all elements so long as the predicate returns true.
   */
  override def takeWhile(f: A => Boolean): Chunk[A] = {
    val iterator = self.iterator
    var continue = true
    var i        = 0
    while (continue && iterator.hasNext) {
      val a = iterator.next()
      if (!f(a)) {
        continue = false
      } else {
        i += 1
      }
    }
    take(i)
  }

  /**
   * Takes all elements so long as the effectual predicate returns true.
   */
  @deprecated("use takeWhileZIO", "2.0.0")
  def takeWhileM[R, E](p: A => ZIO[R, E, Boolean])(implicit trace: ZTraceElement): ZIO[R, E, Chunk[A]] =
    takeWhileZIO(p)

  /**
   * Takes all elements so long as the effectual predicate returns true.
   */
  def takeWhileZIO[R, E](p: A => ZIO[R, E, Boolean])(implicit trace: ZTraceElement): ZIO[R, E, Chunk[A]] =
    ZIO.suspendSucceed {
      val length  = self.length
      val builder = ChunkBuilder.make[A]()
      builder.sizeHint(length)
      var taking: ZIO[R, E, Boolean] = UIO.succeedNow(true)
      val iterator                   = self.iterator
      while (iterator.hasNext) {
        val a = iterator.next()
        taking = taking.flatMap { b =>
          (if (b) p(a) else UIO(false)).map {
            case true =>
              builder += a
              true
            case false =>
              false
          }
        }
      }
      taking as builder.result()
    }

  /**
   * Converts the chunk into an array.
   */
  override def toArray[A1 >: A: ClassTag]: Array[A1] = {
    val dest = Array.ofDim[A1](self.length)

    self.toArray(0, dest)

    dest
  }

  /**
   * Renders this chunk of bits as a binary string.
   */
  final def toBinaryString(implicit ev: A <:< Boolean): String = {
    val bits    = self.asInstanceOf[Chunk[Boolean]]
    val builder = new scala.collection.mutable.StringBuilder
    bits.foreach(bit => if (bit) builder.append("1") else builder.append("0"))
    builder.toString
  }

  override final def toList: List[A] = {
    val listBuilder = List.newBuilder[A]
    fromBuilder(listBuilder)
  }

  override final def toVector: Vector[A] = {
    val vectorBuilder = Vector.newBuilder[A]
    fromBuilder(vectorBuilder)
  }

  override final def toString: String =
    toArrayOption.fold("Chunk()")(_.mkString("Chunk(", ",", ")"))

  /**
   * Zips this chunk with the specified chunk to produce a new chunk with
   * pairs of elements from each chunk. The returned chunk will have the
   * length of the shorter chunk.
   */
  final def zip[B](that: Chunk[B])(implicit zippable: Zippable[A, B]): Chunk[zippable.Out] =
    zipWith(that)(zippable.zip(_, _))

  /**
   * Zips this chunk with the specified chunk to produce a new chunk with
   * pairs of elements from each chunk, filling in missing values from the
   * shorter chunk with `None`. The returned chunk will have the length of the
   * longer chunk.
   */
  final def zipAll[B](that: Chunk[B]): Chunk[(Option[A], Option[B])] =
    zipAllWith(that)(a => (Some(a), None), b => (None, Some(b)))((a, b) => (Some(a), Some(b)))

  /**
   * Zips with chunk with the specified chunk to produce a new chunk with
   * pairs of elements from each chunk combined using the specified function
   * `both`. If one chunk is shorter than the other uses the specified
   * function `left` or `right` to map the element that does exist to the
   * result type.
   */
  final def zipAllWith[B, C](
    that: Chunk[B]
  )(left: A => C, right: B => C)(both: (A, B) => C): Chunk[C] = {
    val length = self.length.max(that.length)
    if (length == 0) Chunk.empty
    else {
      val leftIterator  = self.iterator
      val rightIterator = that.iterator
      val builder       = ChunkBuilder.make[C]()
      builder.sizeHint(length)
      while (leftIterator.hasNext && rightIterator.hasNext) {
        val a = leftIterator.next()
        val b = rightIterator.next()
        val c = both(a, b)
        builder += c
      }
      while (leftIterator.hasNext) {
        val a = leftIterator.next()
        val c = left(a)
        builder += c
      }
      while (rightIterator.hasNext) {
        val b = rightIterator.next()
        val c = right(b)
        builder += c
      }
      builder.result()
    }
  }

  /**
   * Zips this chunk with the specified chunk using the specified combiner.
   */
  final def zipWith[B, C](that: Chunk[B])(f: (A, B) => C): Chunk[C] = {
    val length = self.length.min(that.length)
    if (length == 0) Chunk.empty
    else {
      val leftIterator  = self.iterator
      val rightIterator = that.iterator
      val builder       = ChunkBuilder.make[C]()
      builder.sizeHint(length)
      while (leftIterator.hasNext && rightIterator.hasNext) {
        val a = leftIterator.next()
        val b = rightIterator.next()
        val c = f(a, b)
        builder += c
      }
      builder.result()
    }
  }

  /**
   * Zips this chunk with the index of every element, starting from the initial
   * index value.
   */
  final def zipWithIndexFrom(indexOffset: Int): Chunk[(A, Int)] = {
    val iterator = self.iterator
    val builder  = ChunkBuilder.make[(A, Int)]()
    builder.sizeHint(length)
    var i = indexOffset
    while (iterator.hasNext) {
      val a = iterator.next()
      builder += ((a, i))
      i += 1
    }
    builder.result()
  }

  //noinspection AccessorLikeMethodIsUnit
  protected[zio] def toArray[A1 >: A](n: Int, dest: Array[A1]): Unit =
    if (isEmpty) () else materialize.toArray(n, dest)

  /**
   * Appends an element to the chunk.
   */
  protected def append[A1 >: A](a1: A1): Chunk[A1] = {
    val buffer = Array.ofDim[AnyRef](Chunk.BufferSize)
    buffer(0) = a1.asInstanceOf[AnyRef]
    Chunk.AppendN(self, buffer, 1, new AtomicInteger(1))
  }

  /**
   * Returns a filtered, mapped subset of the elements of this chunk.
   */
  protected def collectChunk[B](pf: PartialFunction[A, B]): Chunk[B] =
    if (isEmpty) Chunk.empty else self.materialize.collectChunk(pf)

  protected def depth: Int =
    0

  protected def left: Chunk[A] =
    Chunk.empty

  /**
   * Returns a chunk with the elements mapped by the specified function.
   */
  protected def mapChunk[B](f: A => B): Chunk[B] = {
    val iterator = self.iterator
    val builder  = ChunkBuilder.make[B]()
    builder.sizeHint(length)
    while (iterator.hasNext) {
      val a = iterator.next()
      val b = f(a)
      builder += b
    }
    builder.result()
  }

  /**
   * Prepends an element to the chunk.
   */
  protected def prepend[A1 >: A](a1: A1): Chunk[A1] = {
    val buffer = Array.ofDim[AnyRef](Chunk.BufferSize)
    buffer(Chunk.BufferSize - 1) = a1.asInstanceOf[AnyRef]
    Chunk.PrependN(self, buffer, 1, new AtomicInteger(1))
  }

  protected def right: Chunk[A] =
    Chunk.empty

  /**
   * Updates an element at the specified index of the chunk.
   */
  protected def update[A1 >: A](index: Int, a1: A1): Chunk[A1] =
    if (index < 0 || index >= length) throw new IndexOutOfBoundsException(s"Update chunk access to $index")
    else {
      val bufferIndices = Array.ofDim[Int](Chunk.UpdateBufferSize)
      val bufferValues  = Array.ofDim[AnyRef](Chunk.UpdateBufferSize)
      bufferIndices(0) = index
      bufferValues(0) = a1.asInstanceOf[AnyRef]
      Chunk.Update(self, bufferIndices, bufferValues, 1, new AtomicInteger(1))
    }

  private final def fromBuilder[A1 >: A, B[_]](builder: Builder[A1, B[A1]]): B[A1] = {
    val c   = materialize
    var i   = 0
    val len = c.length
    builder.sizeHint(len)
    while (i < len) {
      builder += c(i)
      i += 1
    }
    builder.result()
  }

  /**
   * A helper function that converts the chunk into an array if it is not empty.
   */
  private final def toArrayOption[A1 >: A]: Option[Array[A1]] =
    self match {
      case Chunk.Empty => None
      case chunk       => Some(chunk.toArray(Chunk.classTagOf(self)))
    }
}

object Chunk extends ChunkFactory with ChunkPlatformSpecific {

  /**
   * Returns the empty chunk.
   */
  val empty: Chunk[Nothing] =
    Empty

  /**
   * Returns a chunk from a number of values.
   */
  override def apply[A](as: A*): Chunk[A] =
    fromIterable(as)

  /**
   * Returns a chunk backed by an array.
   *
   * WARNING: The array must not be mutated after creating the chunk.
   */
  def fromArray[A](array: Array[A]): Chunk[A] =
    (if (array.isEmpty) Empty
     else
       (array.asInstanceOf[AnyRef]: @unchecked) match {
         case x: Array[AnyRef]  => AnyRefArray(x)
         case x: Array[Int]     => IntArray(x)
         case x: Array[Double]  => DoubleArray(x)
         case x: Array[Long]    => LongArray(x)
         case x: Array[Float]   => FloatArray(x)
         case x: Array[Char]    => CharArray(x)
         case x: Array[Byte]    => ByteArray(x)
         case x: Array[Short]   => ShortArray(x)
         case x: Array[Boolean] => BooleanArray(x)
       }).asInstanceOf[Chunk[A]]

  /**
   * Returns a chunk backed by a [[java.nio.ByteBuffer]].
   */
  def fromByteBuffer(buffer: ByteBuffer): Chunk[Byte] = {
    val dest = Array.ofDim[Byte](buffer.remaining())
    val pos  = buffer.position()
    buffer.get(dest)
    buffer.position(pos)
    Chunk.fromArray(dest)
  }

  /**
   * Returns a chunk backed by a [[java.nio.CharBuffer]].
   */
  def fromCharBuffer(buffer: CharBuffer): Chunk[Char] = {
    val dest = Array.ofDim[Char](buffer.remaining())
    val pos  = buffer.position()
    buffer.get(dest)
    buffer.position(pos)
    Chunk.fromArray(dest)
  }

  /**
   * Returns a chunk backed by a [[java.nio.DoubleBuffer]].
   */
  def fromDoubleBuffer(buffer: DoubleBuffer): Chunk[Double] = {
    val dest = Array.ofDim[Double](buffer.remaining())
    val pos  = buffer.position()
    buffer.get(dest)
    buffer.position(pos)
    Chunk.fromArray(dest)
  }

  /**
   * Returns a chunk backed by a [[java.nio.FloatBuffer]].
   */
  def fromFloatBuffer(buffer: FloatBuffer): Chunk[Float] = {
    val dest = Array.ofDim[Float](buffer.remaining())
    val pos  = buffer.position()
    buffer.get(dest)
    buffer.position(pos)
    Chunk.fromArray(dest)
  }

  /**
   * Returns a chunk backed by a [[java.nio.IntBuffer]].
   */
  def fromIntBuffer(buffer: IntBuffer): Chunk[Int] = {
    val dest = Array.ofDim[Int](buffer.remaining())
    val pos  = buffer.position()
    buffer.get(dest)
    buffer.position(pos)
    Chunk.fromArray(dest)
  }

  /**
   * Returns a chunk backed by a [[java.nio.LongBuffer]].
   */
  def fromLongBuffer(buffer: LongBuffer): Chunk[Long] = {
    val dest = Array.ofDim[Long](buffer.remaining())
    val pos  = buffer.position()
    buffer.get(dest)
    buffer.position(pos)
    Chunk.fromArray(dest)
  }

  /**
   * Returns a chunk backed by a [[java.nio.ShortBuffer]].
   */
  def fromShortBuffer(buffer: ShortBuffer): Chunk[Short] = {
    val dest = Array.ofDim[Short](buffer.remaining())
    val pos  = buffer.position()
    buffer.get(dest)
    buffer.position(pos)
    Chunk.fromArray(dest)
  }

  /**
   * Returns a chunk backed by an iterable.
   */
  def fromIterable[A](it: Iterable[A]): Chunk[A] =
    it match {
      case chunk: Chunk[A]              => chunk
      case iterable if iterable.isEmpty => Empty
      case vector: Vector[A]            => VectorChunk(vector)
      case iterable =>
        val builder = ChunkBuilder.make[A]()
        builder.sizeHint(iterable.size)
        builder ++= iterable
        builder.result()
    }

  /**
   * Creates a chunk from an iterator.
   */
  def fromIterator[A](iterator: Iterator[A]): Chunk[A] = {
    val builder = ChunkBuilder.make[A]()
    builder ++= iterator
    builder.result()
  }

  override def fill[A](n: Int)(elem: => A): Chunk[A] =
    if (n <= 0) Chunk.empty
    else {
      val builder = ChunkBuilder.make[A]()
      builder.sizeHint(n)

      var i = 0
      while (i < n) {
        builder += elem
        i += 1
      }
      builder.result()
    }

  /**
   * Returns a singleton chunk, eagerly evaluated.
   */
  def single[A](a: A): Chunk[A] =
    Singleton(a)

  /**
   * Alias for [[Chunk.single]].
   */
  def succeed[A](a: A): Chunk[A] =
    single(a)

  /**
   * Constructs a `Chunk` by repeatedly applying the function `f` as long as it
   * returns `Some`.
   */
  def unfold[S, A](s: S)(f: S => Option[(A, S)]): Chunk[A] = {

    @tailrec
    def go(s: S, builder: ChunkBuilder[A]): Chunk[A] =
      f(s) match {
        case Some((a, s)) => go(s, builder += a)
        case None         => builder.result()
      }

    go(s, ChunkBuilder.make[A]())
  }

  /**
   * Constructs a `Chunk` by repeatedly applying the effectual function `f` as
   * long as it returns `Some`.
   */
  @deprecated("use unfoldZIO", "2.0.0")
  def unfoldM[R, E, A, S](s: S)(f: S => ZIO[R, E, Option[(A, S)]])(implicit trace: ZTraceElement): ZIO[R, E, Chunk[A]] =
    unfoldZIO(s)(f)

  /**
   * Constructs a `Chunk` by repeatedly applying the effectual function `f` as
   * long as it returns `Some`.
   */
  def unfoldZIO[R, E, A, S](
    s: S
  )(f: S => ZIO[R, E, Option[(A, S)]])(implicit trace: ZTraceElement): ZIO[R, E, Chunk[A]] =
    ZIO.suspendSucceed {

      def go(s: S, builder: ChunkBuilder[A]): ZIO[R, E, Chunk[A]] =
        f(s).flatMap {
          case Some((a, s)) => go(s, builder += a)
          case None         => ZIO.succeedNow(builder.result())
        }

      go(s, ChunkBuilder.make[A]())
    }

  /**
   * The unit chunk
   */
  val unit: Chunk[Unit] = single(())

  /**
   * Returns the `ClassTag` for the element type of the chunk.
   */
  private[zio] def classTagOf[A](chunk: Chunk[A]): ClassTag[A] =
    chunk match {
      case x: AppendN[A]     => x.classTag
      case x: Arr[A]         => x.classTag
      case x: Concat[A]      => x.classTag
      case Empty             => classTag[java.lang.Object].asInstanceOf[ClassTag[A]]
      case x: PrependN[A]    => x.classTag
      case x: Singleton[A]   => x.classTag
      case x: Slice[A]       => x.classTag
      case x: Update[A]      => x.classTag
      case x: VectorChunk[A] => x.classTag
      case _: BitChunk       => ClassTag.Boolean.asInstanceOf[ClassTag[A]]
    }

  /**
   * The maximum number of elements in the buffer for fast append.
   */
  private val BufferSize: Int =
    64

  /**
   * The maximum number of elements in the buffer for fast update.
   */
  private val UpdateBufferSize: Int =
    256

  private final case class AppendN[A](start: Chunk[A], buffer: Array[AnyRef], bufferUsed: Int, chain: AtomicInteger)
      extends Chunk[A] { self =>

    implicit val classTag: ClassTag[A] = classTagOf(start)

    val length: Int =
      start.length + bufferUsed

    override protected def append[A1 >: A](a1: A1): Chunk[A1] =
      if (bufferUsed < buffer.length && chain.compareAndSet(bufferUsed, bufferUsed + 1)) {
        buffer(bufferUsed) = a1.asInstanceOf[AnyRef]
        AppendN(start, buffer, bufferUsed + 1, chain)
      } else {
        val buffer = Array.ofDim[AnyRef](BufferSize)
        buffer(0) = a1.asInstanceOf[AnyRef]
        val chunk = Chunk.fromArray(self.buffer.asInstanceOf[Array[A1]]).take(bufferUsed)
        AppendN(start ++ chunk, buffer, 1, new AtomicInteger(1))
      }

    def apply(n: Int): A =
      if (n < 0 || n >= length) throw new IndexOutOfBoundsException(s"Append chunk access to $n")
      else if (n < start.length) start(n)
      else buffer(n - start.length).asInstanceOf[A]

    override protected[zio] def toArray[A1 >: A](n: Int, dest: Array[A1]): Unit = {
      start.toArray(n, dest)
      val _ = buffer.asInstanceOf[Array[A]].copyToArray(dest, n + start.length, bufferUsed)
    }
  }

  private final case class PrependN[A](end: Chunk[A], buffer: Array[AnyRef], bufferUsed: Int, chain: AtomicInteger)
      extends Chunk[A] { self =>

    implicit val classTag: ClassTag[A] = classTagOf(end)

    val length: Int =
      end.length + bufferUsed

    override protected def prepend[A1 >: A](a1: A1): Chunk[A1] =
      if (bufferUsed < buffer.length && chain.compareAndSet(bufferUsed, bufferUsed + 1)) {
        buffer(BufferSize - bufferUsed - 1) = a1.asInstanceOf[AnyRef]
        PrependN(end, buffer, bufferUsed + 1, chain)
      } else {
        val buffer = Array.ofDim[AnyRef](BufferSize)
        buffer(BufferSize - 1) = a1.asInstanceOf[AnyRef]
        val chunk = Chunk.fromArray(self.buffer.asInstanceOf[Array[A1]]).takeRight(bufferUsed)
        PrependN(chunk ++ end, buffer, 1, new AtomicInteger(1))
      }

    def apply(n: Int): A =
      if (n < 0 || n >= length) throw new IndexOutOfBoundsException(s"Prepend chunk access to $n")
      else if (n < bufferUsed) buffer(BufferSize - bufferUsed + n).asInstanceOf[A]
      else end(n - bufferUsed)

    override protected[zio] def toArray[A1 >: A](n: Int, dest: Array[A1]): Unit = {
      val length = math.min(bufferUsed, math.max(dest.length - n, 0))
      Array.copy(buffer, BufferSize - bufferUsed, dest, n, length)
      val _ = end.toArray(n + length, dest)
    }
  }

  private final case class Update[A](
    chunk: Chunk[A],
    bufferIndices: Array[Int],
    bufferValues: Array[AnyRef],
    used: Int,
    chain: AtomicInteger
  ) extends Chunk[A] { self =>

    implicit val classTag: ClassTag[A] = Chunk.classTagOf(chunk)

    val length: Int =
      chunk.length

    def apply(i: Int): A = {
      var j = used
      var a = null.asInstanceOf[A]
      while (j >= 0) {
        if (bufferIndices(j) == i) {
          a = bufferValues(j).asInstanceOf[A]
          j = -1
        } else {
          j -= 1
        }
      }
      if (a != null) a else chunk(i)
    }

    override protected def update[A1 >: A](i: Int, a: A1): Chunk[A1] =
      if (i < 0 || i >= length) throw new IndexOutOfBoundsException(s"Update chunk access to $i")
      else if (used < UpdateBufferSize && chain.compareAndSet(used, used + 1)) {
        bufferIndices(used) = i
        bufferValues(used) = a.asInstanceOf[AnyRef]
        Update(chunk, bufferIndices, bufferValues, used + 1, chain)
      } else {
        val bufferIndices = Array.ofDim[Int](UpdateBufferSize)
        val bufferValues  = Array.ofDim[AnyRef](UpdateBufferSize)
        bufferIndices(0) = i
        bufferValues(0) = a.asInstanceOf[AnyRef]
        val array = chunk.asInstanceOf[Chunk[AnyRef]].toArray
        Update(Chunk.fromArray(array.asInstanceOf[Array[A1]]), bufferIndices, bufferValues, 1, new AtomicInteger(1))
      }

    override protected[zio] def toArray[A1 >: A](n: Int, dest: Array[A1]): Unit = {
      chunk.toArray(n, dest)
      var i = 0
      while (i < used) {
        val index = bufferIndices(i)
        val value = self.bufferValues(i)
        dest(index) = value.asInstanceOf[A1]
        i += 1
      }
    }
  }

  private[zio] sealed abstract class Arr[A] extends Chunk[A] with Serializable { self =>

    val array: Array[A]

    implicit val classTag: ClassTag[A] =
      ClassTag(array.getClass.getComponentType)

    override val length: Int =
      array.length

    override def apply(n: Int): A =
      array(n)

    override def collectZIO[R, E, B](
      pf: PartialFunction[A, ZIO[R, E, B]]
    )(implicit trace: ZTraceElement): ZIO[R, E, Chunk[B]] = ZIO.suspendSucceed {
      val len     = array.length
      val builder = ChunkBuilder.make[B]()
      builder.sizeHint(len)
      val orElse                           = (_: A) => UIO.succeedNow(null.asInstanceOf[B])
      var dest: ZIO[R, E, ChunkBuilder[B]] = UIO.succeedNow(builder)

      var i = 0
      while (i < len) {
        // `zipWith` is lazy in the RHS, so we need to capture to evaluate the
        // `pf.applyOrElse` strictly to make sure we use the right value of `i`.
        val rhs = pf.applyOrElse(array(i), orElse)

        dest = dest.zipWith(rhs)((builder, b) => if (b != null) (builder += b) else builder)

        i += 1
      }

      dest.map(_.result())
    }

    override def collectWhile[B](pf: PartialFunction[A, B]): Chunk[B] = {
      val self    = array
      val len     = self.length
      val builder = ChunkBuilder.make[B]()
      builder.sizeHint(len)

      var i    = 0
      var done = false
      while (!done && i < len) {
        val b = pf.applyOrElse(self(i), (_: A) => null.asInstanceOf[B])

        if (b != null) {
          builder += b
        } else {
          done = true
        }

        i += 1
      }

      builder.result()
    }

    override def collectWhileZIO[R, E, B](
      pf: PartialFunction[A, ZIO[R, E, B]]
    )(implicit trace: ZTraceElement): ZIO[R, E, Chunk[B]] =
      ZIO.suspendSucceed {
        val len     = self.length
        val builder = ChunkBuilder.make[B]()
        builder.sizeHint(len)
        var dest: ZIO[R, E, ChunkBuilder[B]] = IO.succeedNow(builder)

        var i    = 0
        var done = false
        val orElse = (_: A) => {
          done = true
          UIO.succeedNow(null.asInstanceOf[B])
        }

        while (!done && i < len) {
          val j = i
          // `zipWith` is lazy in the RHS, and we rely on the side-effects of `orElse` here.
          val rhs = pf.applyOrElse(self(j), orElse)
          dest = dest.zipWith(rhs) { case (builder, b) =>
            if (b != null) (builder += b) else builder
          }
          i += 1
        }

        dest.map(_.result())
      }

    override def dropWhile(f: A => Boolean): Chunk[A] = {
      val self = array
      val len  = self.length

      var i = 0
      while (i < len && f(self(i))) {
        i += 1
      }

      drop(i)
    }

    override def filter(f: A => Boolean): Chunk[A] = {
      val len     = self.length
      val builder = ChunkBuilder.make[A]()
      builder.sizeHint(len)

      var i = 0
      while (i < len) {
        val elem = self(i)

        if (f(elem)) {
          builder += elem
        }

        i += 1
      }

      builder.result()
    }

    override def foldLeft[S](s0: S)(f: (S, A) => S): S = {
      val len = self.length
      var s   = s0

      var i = 0
      while (i < len) {
        s = f(s, self(i))
        i += 1
      }

      s
    }

    override def foldRight[S](s0: S)(f: (A, S) => S): S = {
      val self = array
      val len  = self.length
      var s    = s0

      var i = len - 1
      while (i >= 0) {
        s = f(self(i), s)
        i -= 1
      }

      s
    }

    override def foreach[B](f: A => B): Unit =
      array.foreach(f)

    override def iterator: Iterator[A] =
      array.iterator

    override def materialize[A1 >: A]: Chunk[A1] =
      self

    /**
     * Takes all elements so long as the predicate returns true.
     */
    override def takeWhile(f: A => Boolean): Chunk[A] = {
      val self = array
      val len  = length

      var i = 0
      while (i < len && f(self(i))) {
        i += 1
      }

      take(i)
    }

    override protected[zio] def toArray[A1 >: A](n: Int, dest: Array[A1]): Unit =
      Array.copy(array, 0, dest, n, length)

    override protected def collectChunk[B](pf: PartialFunction[A, B]): Chunk[B] = {
      val len     = self.length
      val builder = ChunkBuilder.make[B]()
      builder.sizeHint(len)

      var i = 0
      while (i < len) {
        val b = pf.applyOrElse(self(i), (_: A) => null.asInstanceOf[B])
        if (b != null) {
          builder += b
        }

        i += 1
      }
      builder.result()
    }

    override protected def mapChunk[B](f: A => B): Chunk[B] = {
      val len     = self.length
      val builder = ChunkBuilder.make[B]()
      builder.sizeHint(len)

      var i = 0
      while (i < len) {
        builder += f(self(i))
        i += 1
      }

      builder.result()
    }
  }

  private final case class Concat[A](override protected val left: Chunk[A], override protected val right: Chunk[A])
      extends Chunk[A] {
    self =>

    implicit val classTag: ClassTag[A] =
      left match {
        case Empty => classTagOf(right)
        case _     => classTagOf(left)
      }

    override val depth: Int =
      1 + math.max(left.depth, right.depth)

    override val length: Int =
      left.length + right.length

    override def apply(n: Int): A =
      if (n < left.length) left(n) else right(n - left.length)

    override def foreach[B](f: A => B): Unit = {
      left.foreach(f)
      right.foreach(f)
    }

    override def iterator: Iterator[A] =
      left.iterator ++ right.iterator

    override def toArray[A1 >: A](n: Int, dest: Array[A1]): Unit = {
      left.toArray(n, dest)
      right.toArray(n + left.length, dest)
    }
  }

  private final case class Singleton[A](a: A) extends Chunk[A] {

    implicit val classTag: ClassTag[A] =
      Tags.fromValue(a)

    override val length =
      1

    override def apply(n: Int): A =
      if (n == 0) a
      else throw new ArrayIndexOutOfBoundsException(s"Singleton chunk access to $n")

    override def foreach[B](f: A => B): Unit = {
      val _ = f(a)
    }

    override def toArray[A1 >: A](n: Int, dest: Array[A1]): Unit =
      dest(n) = a
  }

  private final case class Slice[A](private val chunk: Chunk[A], offset: Int, l: Int) extends Chunk[A] {

    implicit val classTag: ClassTag[A] =
      classTagOf(chunk)

    override val length: Int =
      l

    override def apply(n: Int): A =
      chunk.apply(offset + n)

    override def foreach[B](f: A => B): Unit = {
      var i = 0
      while (i < length) {
        f(apply(i))
        i += 1
      }
    }

    override def iterator: Iterator[A] =
      chunk.iterator.slice(offset, offset + l)

    override def toArray[A1 >: A](n: Int, dest: Array[A1]): Unit = {
      var i = 0
      var j = n

      while (i < length) {
        dest(j) = apply(i)

        i += 1
        j += 1
      }
    }
  }

  private final case class VectorChunk[A](private val vector: Vector[A]) extends Chunk[A] {

    implicit val classTag: ClassTag[A] =
      Tags.fromValue(vector(0))

    override val length: Int =
      vector.length

    override def apply(n: Int): A =
      vector(n)

    override def foreach[B](f: A => B): Unit =
      vector.foreach(f)

    override def toArray[A1 >: A](n: Int, dest: Array[A1]): Unit = {
      val _ = vector.copyToArray(dest, n, length)
    }
  }

  private[zio] final case class BitChunk(bytes: Chunk[Byte], minBitIndex: Int, maxBitIndex: Int)
      extends Chunk[Boolean] {
    self =>

    override val length: Int =
      maxBitIndex - minBitIndex

    override def apply(n: Int): Boolean =
      (bytes(n >> 3) & (1 << (7 - (n & 7)))) != 0

    override def drop(n: Int): BitChunk = {
      val index  = (minBitIndex + n) min maxBitIndex
      val toDrop = index >> 3
      val min    = index & 7
      val max    = maxBitIndex - index + min
      BitChunk(bytes.drop(toDrop), min, max)
    }

    override def foreach[A](f: Boolean => A): Unit = {
      val minByteIndex    = (minBitIndex + 7) >> 3
      val maxByteIndex    = maxBitIndex >> 3
      val minFullBitIndex = (minByteIndex << 3) min maxBitIndex
      val maxFullBitIndex = (maxByteIndex << 3) max minFullBitIndex
      var i               = minBitIndex
      while (i < minFullBitIndex) {
        f(apply(i))
        i += 1
      }
      i = minByteIndex
      while (i < maxByteIndex) {
        val byte = bytes(i)
        f((byte & 128) != 0)
        f((byte & 64) != 0)
        f((byte & 32) != 0)
        f((byte & 16) != 0)
        f((byte & 8) != 0)
        f((byte & 4) != 0)
        f((byte & 2) != 0)
        f((byte & 1) != 0)
        i += 1
      }
      i = maxFullBitIndex
      while (i < maxBitIndex) {
        f(apply(i))
        i += 1
      }
    }

    override def take(n: Int): BitChunk = {
      val index  = (minBitIndex + n) min maxBitIndex
      val toTake = (index + 7) >> 3
      BitChunk(bytes.take(toTake), minBitIndex, index)
    }

    override def toArray[A1 >: Boolean](n: Int, dest: Array[A1]): Unit = {
      var i = n
      while (i < length) {
        dest(i + n) = apply(i)
        i += 1
      }
    }
  }

  private case object Empty extends Chunk[Nothing] { self =>

    override val length: Int =
      0

    override def apply(n: Int): Nothing =
      throw new ArrayIndexOutOfBoundsException(s"Empty chunk access to $n")

    override def foreach[B](f: Nothing => B): Unit = {
      val _ = f
    }

    /**
     * Materializes a chunk into a chunk backed by an array. This method can
     * improve the performance of bulk operations.
     */
    override def materialize[A1]: Chunk[A1] =
      Empty

    override def toArray[A1: ClassTag]: Array[A1] =
      Array.empty
  }

  final case class AnyRefArray[A <: AnyRef](array: Array[A]) extends Arr[A]

  final case class ByteArray(array: Array[Byte]) extends Arr[Byte] {
    override def byte(index: Int)(implicit ev: Byte <:< Byte): Byte = array(index)
  }

  final case class CharArray(array: Array[Char]) extends Arr[Char] {
    override def char(index: Int)(implicit ev: Char <:< Char): Char = array(index)
  }

  final case class IntArray(array: Array[Int]) extends Arr[Int] {
    override def int(index: Int)(implicit ev: Int <:< Int): Int = array(index)
  }

  final case class LongArray(array: Array[Long]) extends Arr[Long] {
    override def long(index: Int)(implicit ev: Long <:< Long): Long = array(index)
  }

  final case class DoubleArray(array: Array[Double]) extends Arr[Double] {
    override def double(index: Int)(implicit ev: Double <:< Double): Double = array(index)
  }

  final case class FloatArray(array: Array[Float]) extends Arr[Float] {
    override def float(index: Int)(implicit ev: Float <:< Float): Float = array(index)
  }

  final case class ShortArray(array: Array[Short]) extends Arr[Short] {
    override def short(index: Int)(implicit ev: Short <:< Short): Short = array(index)
  }

  final case class BooleanArray(array: Array[Boolean]) extends Arr[Boolean] {
    override def boolean(index: Int)(implicit ev: Boolean <:< Boolean): Boolean = array(index)
  }
}<|MERGE_RESOLUTION|>--- conflicted
+++ resolved
@@ -202,23 +202,6 @@
     drop(i)
   }
 
-<<<<<<< HEAD
-  def dropWhileM[R, E](p: A => ZIO[R, E, Boolean]): ZIO[R, E, Chunk[A]] = ZIO.effectSuspendTotal {
-    val length  = self.length
-    val builder = ChunkBuilder.make[A]()
-    builder.sizeHint(length)
-    var dropping: ZIO[R, E, Boolean] = UIO.succeedNow(true)
-    val iterator                     = self.iterator
-    while (iterator.hasNext) {
-      val a = iterator.next()
-      dropping = dropping.flatMap { d =>
-        (if (d) p(a) else UIO(false)).map {
-          case true =>
-            true
-          case false =>
-            builder += a
-            false
-=======
   @deprecated("use dropWhileZIO", "2.0.0")
   def dropWhileM[R, E](p: A => ZIO[R, E, Boolean])(implicit trace: ZTraceElement): ZIO[R, E, Chunk[A]] =
     dropWhileZIO(p)
@@ -229,25 +212,17 @@
       val builder = ChunkBuilder.make[A]()
       builder.sizeHint(length)
       var dropping: ZIO[R, E, Boolean] = UIO.succeedNow(true)
-      val iterator                     = arrayIterator
+      val iterator                     = self.iterator
       while (iterator.hasNext) {
-        val array  = iterator.next()
-        val length = array.length
-        var i      = 0
-        while (i < length) {
-          val j = i
-          dropping = dropping.flatMap { d =>
-            val a = array(j)
-            (if (d) p(a) else UIO(false)).map {
-              case true =>
-                true
-              case false =>
-                builder += a
-                false
-            }
+        val a = iterator.next()
+        dropping = dropping.flatMap { d =>
+          (if (d) p(a) else UIO(false)).map {
+            case true =>
+              true
+            case false =>
+              builder += a
+              false
           }
-          i += 1
->>>>>>> cea746ca
         }
       }
       dropping as builder.result()
@@ -292,17 +267,6 @@
    * Filters this chunk by the specified effectful predicate, retaining all elements for
    * which the predicate evaluates to true.
    */
-<<<<<<< HEAD
-  final def filterM[R, E](f: A => ZIO[R, E, Boolean]): ZIO[R, E, Chunk[A]] = ZIO.effectSuspendTotal {
-    val iterator = self.iterator
-    val builder  = ChunkBuilder.make[A]()
-    builder.sizeHint(length)
-    var dest: ZIO[R, E, ChunkBuilder[A]] = IO.succeedNow(builder)
-    while (iterator.hasNext) {
-      val a = iterator.next()
-      dest = dest.zipWith(f(a)) { case (builder, res) =>
-        if (res) builder += a else builder
-=======
   @deprecated("use filterZIO", "2.0.0")
   final def filterM[R, E](f: A => ZIO[R, E, Boolean])(implicit trace: ZTraceElement): ZIO[R, E, Chunk[A]] =
     filterZIO(f)
@@ -313,22 +277,15 @@
    */
   final def filterZIO[R, E](f: A => ZIO[R, E, Boolean])(implicit trace: ZTraceElement): ZIO[R, E, Chunk[A]] =
     ZIO.suspendSucceed {
-      val iterator = arrayIterator
+      val iterator = self.iterator
       val builder  = ChunkBuilder.make[A]()
       builder.sizeHint(length)
       var dest: ZIO[R, E, ChunkBuilder[A]] = IO.succeedNow(builder)
       while (iterator.hasNext) {
-        val array  = iterator.next()
-        val length = array.length
-        var i      = 0
-        while (i < length) {
-          val a = array(i)
-          dest = dest.zipWith(f(a)) { case (builder, res) =>
-            if (res) builder += a else builder
-          }
-          i += 1
+        val a = iterator.next()
+        dest = dest.zipWith(f(a)) { case (builder, res) =>
+          if (res) builder += a else builder
         }
->>>>>>> cea746ca
       }
       dest.map(_.result())
     }
@@ -358,33 +315,24 @@
   /**
    * Returns the first element that satisfies the effectful predicate.
    */
-  final def findZIO[R, E](f: A => ZIO[R, E, Boolean])(implicit trace: ZTraceElement): ZIO[R, E, Option[A]] = {
-    val iterator = arrayIterator
-
-    def loop(iterator: Iterator[Array[A]], array: Array[A], i: Int, length: Int): ZIO[R, E, Option[A]] =
-      if (i < length) {
-        val a = array(i)
-
-        f(a).flatMap {
-          if (_) ZIO.succeedNow(Some(a))
-          else loop(iterator, array, i + 1, length)
+  final def findZIO[R, E](f: A => ZIO[R, E, Boolean])(implicit trace: ZTraceElement): ZIO[R, E, Option[A]] =
+    ZIO.suspendSucceed {
+      val iterator = self.iterator
+
+      def loop(iterator: Iterator[A]): ZIO[R, E, Option[A]] =
+        if (iterator.hasNext) {
+          val a = iterator.next
+
+          f(a).flatMap {
+            if (_) ZIO.succeedNow(Some(a))
+            else loop(iterator)
+          }
+        } else {
+          ZIO.succeedNow(None)
         }
-      } else if (iterator.hasNext) {
-        val array  = iterator.next()
-        val length = array.length
-        loop(iterator, array, 0, length)
-      } else {
-        ZIO.succeedNow(None)
-      }
-
-    if (iterator.hasNext) {
-      val array  = iterator.next()
-      val length = array.length
-      loop(iterator, array, 0, length)
-    } else {
-      ZIO.succeedNow(None)
-    }
-  }
+
+      loop(iterator)
+    }
 
   /**
    * Flattens a chunk of chunks into a single chunk by concatenating all chunks.
@@ -453,14 +401,6 @@
     s
   }
 
-<<<<<<< HEAD
-  final def foldWhileM[R, E, S](z: S)(pred: S => Boolean)(f: (S, A) => ZIO[R, E, S]): ZIO[R, E, S] = {
-    val iterator = self.iterator
-
-    def loop(s: S, iterator: Iterator[A]): ZIO[R, E, S] =
-      if (iterator.hasNext) {
-        if (pred(s)) f(s, iterator.next()).flatMap(loop(_, iterator))
-=======
   @deprecated("use foldWhileZIO", "2.0.0")
   final def foldWhileM[R, E, S](z: S)(pred: S => Boolean)(f: (S, A) => ZIO[R, E, S])(implicit
     trace: ZTraceElement
@@ -470,12 +410,11 @@
   final def foldWhileZIO[R, E, S](
     z: S
   )(pred: S => Boolean)(f: (S, A) => ZIO[R, E, S])(implicit trace: ZTraceElement): ZIO[R, E, S] = {
-    val iterator = arrayIterator
-
-    def loop(s: S, iterator: Iterator[Array[A]], array: Array[A], i: Int, length: Int): ZIO[R, E, S] =
-      if (i < length) {
-        if (pred(s)) f(s, array(i)).flatMap(loop(_, iterator, array, i + 1, length))
->>>>>>> cea746ca
+    val iterator = self.iterator
+
+    def loop(s: S, iterator: Iterator[A]): ZIO[R, E, S] =
+      if (iterator.hasNext) {
+        if (pred(s)) f(s, iterator.next()).flatMap(loop(_, iterator))
         else IO.succeedNow(s)
       } else {
         ZIO.succeedNow(s)
@@ -580,12 +519,6 @@
    * Statefully and effectfully maps over the elements of this chunk to produce
    * new elements.
    */
-<<<<<<< HEAD
-  final def mapAccumM[R, E, S1, B](s1: S1)(f1: (S1, A) => ZIO[R, E, (S1, B)]): ZIO[R, E, (S1, Chunk[B])] =
-    ZIO.effectSuspendTotal {
-      val iterator = self.iterator
-=======
-  @deprecated("use mapAccumZIO", "2.0.0")
   final def mapAccumM[R, E, S1, B](s1: S1)(f1: (S1, A) => ZIO[R, E, (S1, B)])(implicit
     trace: ZTraceElement
   ): ZIO[R, E, (S1, Chunk[B])] =
@@ -599,8 +532,7 @@
     s1: S1
   )(f1: (S1, A) => ZIO[R, E, (S1, B)])(implicit trace: ZTraceElement): ZIO[R, E, (S1, Chunk[B])] =
     ZIO.suspendSucceed {
-      val iterator = arrayIterator
->>>>>>> cea746ca
+      val iterator = self.iterator
       val builder  = ChunkBuilder.make[B]()
       builder.sizeHint(length)
       var dest: ZIO[R, E, S1] = UIO.succeedNow(s1)
