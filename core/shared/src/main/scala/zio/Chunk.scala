/*
 * Copyright 2018-2022 John A. De Goes and the ZIO Contributors
 *
 * Licensed under the Apache License, Version 2.0 (the "License");
 * you may not use this file except in compliance with the License.
 * You may obtain a copy of the License at
 *
 *     http://www.apache.org/licenses/LICENSE-2.0
 *
 * Unless required by applicable law or agreed to in writing, software
 * distributed under the License is distributed on an "AS IS" BASIS,
 * WITHOUT WARRANTIES OR CONDITIONS OF ANY KIND, either express or implied.
 * See the License for the specific language governing permissions and
 * limitations under the License.
 */

package zio

import zio.stacktracer.TracingImplicits.disableAutoTrace

import java.nio._
import java.util.concurrent.atomic.AtomicInteger
import scala.annotation.tailrec
import scala.collection.mutable.Builder
import scala.reflect.{ClassTag, classTag}

/**
 * A `Chunk[A]` represents a chunk of values of type `A`. Chunks are designed
 * are usually backed by arrays, but expose a purely functional, safe interface
 * to the underlying elements, and they become lazy on operations that would be
 * costly with arrays, such as repeated concatenation.
 *
 * The implementation of balanced concatenation is based on the one for
 * Conc-Trees in "Conc-Trees for Functional and Parallel Programming" by
 * Aleksandar Prokopec and Martin Odersky.
 * [[http://aleksandar-prokopec.com/resources/docs/lcpc-conc-trees.pdf]]
 *
 * NOTE: For performance reasons `Chunk` does not box primitive types. As a
 * result, it is not safe to construct chunks from heterogeneous primitive
 * types.
 */
sealed abstract class Chunk[+A] extends ChunkLike[A] with Serializable { self =>
  def chunkIterator: Chunk.ChunkIterator[A]

  /**
   * Returns the concatenation of this chunk with the specified chunk.
   */
  final def ++[A1 >: A](that: Chunk[A1]): Chunk[A1] =
    (self, that) match {
      case (Chunk.AppendN(start, buffer, bufferUsed, _), that) =>
        val chunk = Chunk.fromArray(buffer.asInstanceOf[Array[A1]]).take(bufferUsed)
        start ++ chunk ++ that
      case (self, Chunk.PrependN(end, buffer, bufferUsed, _)) =>
        val chunk = Chunk.fromArray(buffer.asInstanceOf[Array[A1]]).takeRight(bufferUsed)
        self ++ chunk ++ end
      case (self, Chunk.Empty) => self
      case (Chunk.Empty, that) => that
      case (self, that) =>
        val diff = that.depth - self.depth
        if (math.abs(diff) <= 1) Chunk.Concat(self, that)
        else if (diff < -1) {
          if (self.left.depth >= self.right.depth) {
            val nr = self.right ++ that
            Chunk.Concat(self.left, nr)
          } else {
            val nrr = self.right.right ++ that
            if (nrr.depth == self.depth - 3) {
              val nr = Chunk.Concat(self.right.left, nrr)
              Chunk.Concat(self.left, nr)
            } else {
              val nl = Chunk.Concat(self.left, self.right.left)
              Chunk.Concat(nl, nrr)
            }
          }
        } else {
          if (that.right.depth >= that.left.depth) {
            val nl = self ++ that.left
            Chunk.Concat(nl, that.right)
          } else {
            val nll = self ++ that.left.left
            if (nll.depth == that.depth - 3) {
              val nl = Chunk.Concat(nll, that.left.right)
              Chunk.Concat(nl, that.right)
            } else {
              val nr = Chunk.Concat(that.left.right, that.right)
              Chunk.Concat(nll, nr)
            }
          }
        }
    }

  final def ++[A1 >: A](that: NonEmptyChunk[A1]): NonEmptyChunk[A1] =
    that.prepend(self)

  /**
   * Converts a chunk of bytes to a chunk of bits.
   */
  final def asBits(implicit ev: A <:< Byte): Chunk[Boolean] =
    Chunk.BitChunk(self.map(ev), 0, length << 3)

  /**
   * Get the element at the specified index.
   */
  def boolean(index: Int)(implicit ev: A <:< Boolean): Boolean =
    ev(apply(index))

  /**
   * Get the element at the specified index.
   */
  def byte(index: Int)(implicit ev: A <:< Byte): Byte =
    ev(apply(index))

  /**
   * Get the element at the specified index.
   */
  def char(index: Int)(implicit ev: A <:< Char): Char =
    ev(apply(index))

  /**
   * Transforms all elements of the chunk for as long as the specified partial
   * function is defined.
   */
  def collectWhile[B](pf: PartialFunction[A, B]): Chunk[B] =
    if (isEmpty) Chunk.empty else self.materialize.collectWhile(pf)

  def collectWhileZIO[R, E, B](pf: PartialFunction[A, ZIO[R, E, B]])(implicit
    trace: Trace
  ): ZIO[R, E, Chunk[B]] =
    if (isEmpty) ZIO.succeedNow(Chunk.empty) else self.materialize.collectWhileZIO(pf)

  /**
   * Returns a filtered, mapped subset of the elements of this chunk based on a
   * .
   */
  def collectZIO[R, E, B](pf: PartialFunction[A, ZIO[R, E, B]])(implicit trace: Trace): ZIO[R, E, Chunk[B]] =
    if (isEmpty) ZIO.succeedNow(Chunk.empty) else self.materialize.collectZIO(pf)

  /**
   * Determines whether this chunk and the specified chunk have the same length
   * and every pair of corresponding elements of this chunk and the specified
   * chunk satisfy the specified predicate.
   */
  final def corresponds[B](that: Chunk[B])(f: (A, B) => Boolean): Boolean =
    if (self.length != that.length) false
    else {
      val leftIterator  = self.chunkIterator
      val rightIterator = that.chunkIterator
      var index         = 0
      var equal         = true
      while (equal && leftIterator.hasNextAt(index) && rightIterator.hasNextAt(index)) {
        val a = leftIterator.nextAt(index)
        val b = rightIterator.nextAt(index)
        index += 1
        equal = f(a, b)
      }
      equal
    }

  /**
   * Deduplicates adjacent elements that are identical.
   */
  def dedupe: Chunk[A] = {
    val builder = ChunkBuilder.make[A]()

    var lastA = null.asInstanceOf[A]

    foreach { a =>
      if (a != lastA) builder += a

      lastA = a
    }

    builder.result()
  }

  /**
   * Get the element at the specified index.
   */
  def double(index: Int)(implicit ev: A <:< Double): Double =
    ev(apply(index))

  /**
   * Drops the first `n` elements of the chunk.
   */
  override def drop(n: Int): Chunk[A] = {
    val len = self.length

    if (n <= 0) self
    else if (n >= len) Chunk.empty
    else
      self match {
        case Chunk.Slice(c, o, l) => Chunk.Slice(c, o + n, l - n)
        case _                    => Chunk.Slice(self, n, len - n)
      }
  }

  /**
   * Drops the last `n` elements of the chunk.
   */
  override def dropRight(n: Int): Chunk[A] = {
    val len = self.length

    if (n <= 0) self
    else if (n >= len) Chunk.empty
    else
      self match {
        case Chunk.Slice(c, o, l) => Chunk.Slice(c, o, l - n)
        case _                    => Chunk.Slice(self, 0, len - n)
      }
  }

  /**
   * Drops all elements until the predicate returns true.
   */
  def dropUntil(f: A => Boolean): Chunk[A] = {
    val iterator = self.chunkIterator
    var continue = true
    var i        = 0
    while (continue && iterator.hasNextAt(i)) {
      val a = iterator.nextAt(i)
      if (f(a)) continue = false
      i += 1
    }
    drop(i)
  }

  /**
   * Drops all elements until the effectful predicate returns true.
   */
  def dropUntilZIO[R, E](p: A => ZIO[R, E, Boolean])(implicit trace: ZTraceElement): ZIO[R, E, Chunk[A]] =
    ZIO.suspendSucceed {
      val builder = ChunkBuilder.make[A]()
      builder.sizeHint(self.length)
      var dropping: ZIO[R, E, Boolean] = UIO.succeedNow(false)
      val iterator                     = self.chunkIterator
      var index                        = 0
      while (iterator.hasNextAt(index)) {
        val a = iterator.nextAt(index)
        index += 1
        dropping = dropping.flatMap {
          case true =>
            builder += a
            ZIO.succeed(true)

          case false =>
            p(a)
        }
      }
      dropping as builder.result()
    }

  /**
   * Drops all elements so long as the predicate returns true.
   */
  override def dropWhile(f: A => Boolean): Chunk[A] = {
    val iterator = self.chunkIterator
    var continue = true
    var i        = 0
    while (continue && iterator.hasNextAt(i)) {
      val a = iterator.nextAt(i)
      if (f(a)) {
        i += 1
      } else {
        continue = false
      }
    }
    drop(i)
  }

<<<<<<< HEAD
  def dropWhileZIO[R, E](p: A => ZIO[R, E, Boolean])(implicit trace: Trace): ZIO[R, E, Chunk[A]] =
=======
  /**
   * Drops all elements so long as the effectful predicate returns true.
   */
  def dropWhileZIO[R, E](p: A => ZIO[R, E, Boolean])(implicit trace: ZTraceElement): ZIO[R, E, Chunk[A]] =
>>>>>>> 9ee77b29
    ZIO.suspendSucceed {
      val length  = self.length
      val builder = ChunkBuilder.make[A]()
      builder.sizeHint(length)
      var dropping: ZIO[R, E, Boolean] = UIO.succeedNow(true)
      val iterator                     = self.chunkIterator
      var index                        = 0
      while (iterator.hasNextAt(index)) {
        val a = iterator.nextAt(index)
        index += 1
        dropping = dropping.flatMap { d =>
          (if (d) p(a) else ZIO.succeed(false)).map {
            case true =>
              true
            case false =>
              builder += a
              false
          }
        }
      }
      dropping as builder.result()
    }

  override final def equals(that: Any): Boolean =
    that match {
      case that: Seq[_] => self.corresponds(that)(_ == _)
      case _            => false
    }

  /**
   * Determines whether a predicate is satisfied for at least one element of
   * this chunk.
   */
  override final def exists(f: A => Boolean): Boolean = {
    val iterator = self.chunkIterator
    var index    = 0
    var exists   = false
    while (!exists && iterator.hasNextAt(index)) {
      val a = iterator.nextAt(index)
      index += 1
      exists = f(a)
    }
    exists
  }

  /**
   * Returns a filtered subset of this chunk.
   */
  override def filter(f: A => Boolean): Chunk[A] = {
    val iterator = self.chunkIterator
    var index    = 0
    val builder  = ChunkBuilder.make[A]()
    builder.sizeHint(length)
    while (iterator.hasNextAt(index)) {
      val a = iterator.nextAt(index)
      index += 1
      if (f(a)) {
        builder += a
      }
    }
    builder.result()
  }

  /**
   * Filters this chunk by the specified effectful predicate, retaining all
   * elements for which the predicate evaluates to true.
   */
  final def filterZIO[R, E](f: A => ZIO[R, E, Boolean])(implicit trace: Trace): ZIO[R, E, Chunk[A]] =
    ZIO.suspendSucceed {
      val iterator = self.chunkIterator
      var index    = 0
      val builder  = ChunkBuilder.make[A]()
      builder.sizeHint(length)
      var dest: ZIO[R, E, ChunkBuilder[A]] = IO.succeedNow(builder)
      while (iterator.hasNextAt(index)) {
        val a = iterator.nextAt(index)
        index += 1
        dest = dest.zipWith(f(a)) { case (builder, res) =>
          if (res) builder += a else builder
        }
      }
      dest.map(_.result())
    }

  /**
   * Returns the first element that satisfies the predicate.
   */
  override final def find(f: A => Boolean): Option[A] = {
    val iterator          = self.chunkIterator
    var index             = 0
    var result: Option[A] = None
    while (result.isEmpty && iterator.hasNextAt(index)) {
      val a = iterator.nextAt(index)
      index += 1
      if (f(a)) {
        result = Some(a)
      }
    }
    result
  }

  /**
   * Returns the first element that satisfies the effectful predicate.
   */
  final def findZIO[R, E](f: A => ZIO[R, E, Boolean])(implicit trace: Trace): ZIO[R, E, Option[A]] =
    ZIO.suspendSucceed {
      val iterator = self.chunkIterator
      var index    = 0

      def loop(iterator: Chunk.ChunkIterator[A]): ZIO[R, E, Option[A]] =
        if (iterator.hasNextAt(index)) {
          val a = iterator.nextAt(index)
          index += 1

          f(a).flatMap {
            if (_) ZIO.succeedNow(Some(a))
            else loop(iterator)
          }
        } else {
          ZIO.succeedNow(None)
        }

      loop(iterator)
    }

  /**
   * Get the element at the specified index.
   */
  def float(index: Int)(implicit ev: A <:< Float): Float =
    ev(apply(index))

  /**
   * Folds over the elements in this chunk from the left.
   */
  override def foldLeft[S](s0: S)(f: (S, A) => S): S = {
    val iterator = self.chunkIterator
    var index    = 0
    var s        = s0
    while (iterator.hasNextAt(index)) {
      val a = iterator.nextAt(index)
      index += 1
      s = f(s, a)
    }
    s
  }

  /**
   * Effectfully folds over the elements in this chunk from the left.
   */
  final def foldZIO[R, E, S](s: S)(f: (S, A) => ZIO[R, E, S])(implicit trace: Trace): ZIO[R, E, S] =
    foldLeft[ZIO[R, E, S]](IO.succeedNow(s))((s, a) => s.flatMap(f(_, a)))

  /**
   * Folds over the elements in this chunk from the right.
   */
  override def foldRight[S](s0: S)(f: (A, S) => S): S = {
    val iterator = self.reverseIterator
    var s        = s0
    while (iterator.hasNext) {
      val a = iterator.next()
      s = f(a, s)
    }
    s
  }

  /**
   * Folds over the elements in this chunk from the left. Stops the fold early
   * when the condition is not fulfilled.
   */
  final def foldWhile[S](s0: S)(pred: S => Boolean)(f: (S, A) => S): S = {
    val iterator = self.chunkIterator
    var index    = 0
    var s        = s0
    var continue = pred(s)
    while (continue && iterator.hasNextAt(index)) {
      val a = iterator.nextAt(index)
      index += 1
      s = f(s, a)
      continue = pred(s)
    }
    s
  }

  final def foldWhileZIO[R, E, S](
    z: S
  )(pred: S => Boolean)(f: (S, A) => ZIO[R, E, S])(implicit trace: Trace): ZIO[R, E, S] = {
    val iterator = self.chunkIterator

    def loop(s: S, iterator: Chunk.ChunkIterator[A], index: Int): ZIO[R, E, S] =
      if (iterator.hasNextAt(index)) {
        if (pred(s)) f(s, iterator.nextAt(index)).flatMap(loop(_, iterator, index + 1))
        else IO.succeedNow(s)
      } else {
        ZIO.succeedNow(s)
      }

    loop(z, iterator, 0)
  }

  /**
   * Determines whether a predicate is satisfied for all elements of this chunk.
   */
  override final def forall(f: A => Boolean): Boolean = {
    val iterator = self.chunkIterator
    var index    = 0
    var exists   = true
    while (exists && iterator.hasNextAt(index)) {
      val a = iterator.nextAt(index)
      index += 1
      exists = f(a)
    }
    exists
  }

  override final def hashCode: Int = toArrayOption match {
    case None        => Seq.empty[A].hashCode
    case Some(array) => array.toSeq.hashCode
  }

  /**
   * Returns the first element of this chunk. Note that this method is partial
   * in that it will throw an exception if the chunk is empty. Consider using
   * `headOption` to explicitly handle the possibility that the chunk is empty
   * or iterating over the elements of the chunk in lower level, performance
   * sensitive code unless you really only need the first element of the chunk.
   */
  override def head: A =
    self(0)

  /**
   * Returns the first element of this chunk if it exists.
   */
  override final def headOption: Option[A] =
    if (isEmpty) None else Some(self(0))

  /**
   * Returns the first index for which the given predicate is satisfied after or
   * at some given index.
   */
  override final def indexWhere(f: A => Boolean, from: Int): Int = {
    val iterator = self.chunkIterator
    var i        = 0
    var result   = -1
    while (result < 0 && iterator.hasNextAt(i)) {
      val a = iterator.nextAt(i)
      if (i >= from && f(a)) {
        result = i
      }
      i += 1
    }
    result
  }

  /**
   * Get the element at the specified index.
   */
  def int(index: Int)(implicit ev: A <:< Int): Int =
    ev(apply(index))

  /**
   * Determines if the chunk is empty.
   */
  override final def isEmpty: Boolean =
    length == 0

  /**
   * Returns the last element of this chunk if it exists.
   */
  override final def lastOption: Option[A] =
    if (isEmpty) None else Some(self(self.length - 1))

  /**
   * Get the element at the specified index.
   */
  def long(index: Int)(implicit ev: A <:< Long): Long =
    ev(apply(index))

  /**
   * Statefully maps over the chunk, producing new elements of type `B`.
   */
  final def mapAccum[S1, B](s1: S1)(f1: (S1, A) => (S1, B)): (S1, Chunk[B]) = {
    val iterator = self.chunkIterator
    var index    = 0
    val builder  = ChunkBuilder.make[B]()
    builder.sizeHint(length)
    var s = s1
    while (iterator.hasNextAt(index)) {
      val a = iterator.nextAt(index)
      index += 1
      val tuple = f1(s, a)
      s = tuple._1
      builder += tuple._2
    }
    (s, builder.result())
  }

  /**
   * Statefully and effectfully maps over the elements of this chunk to produce
   * new elements.
   */
<<<<<<< HEAD
  final def mapAccumM[R, E, S1, B](s1: S1)(f1: (S1, A) => ZIO[R, E, (S1, B)])(implicit
    trace: Trace
  ): ZIO[R, E, (S1, Chunk[B])] =
    mapAccumZIO(s1)(f1)

  /**
   * Statefully and effectfully maps over the elements of this chunk to produce
   * new elements.
   */
=======
>>>>>>> 9ee77b29
  final def mapAccumZIO[R, E, S1, B](
    s1: S1
  )(f1: (S1, A) => ZIO[R, E, (S1, B)])(implicit trace: Trace): ZIO[R, E, (S1, Chunk[B])] =
    ZIO.suspendSucceed {
      val iterator = self.chunkIterator
      var index    = 0
      val builder  = ChunkBuilder.make[B]()
      builder.sizeHint(length)
      var dest: ZIO[R, E, S1] = UIO.succeedNow(s1)
      while (iterator.hasNextAt(index)) {
        val a = iterator.nextAt(index)
        index += 1
        dest = dest.flatMap { state =>
          f1(state, a).map { case (state2, b) =>
            builder += b
            state2
          }
        }
      }
      dest.map((_, builder.result()))
    }

  /**
   * Effectfully maps the elements of this chunk.
   */
  final def mapZIO[R, E, B](f: A => ZIO[R, E, B])(implicit trace: Trace): ZIO[R, E, Chunk[B]] =
    ZIO.foreach(self)(f)

  /**
   * Effectfully maps the elements of this chunk purely for the effects.
   */
  final def mapZIODiscard[R, E](f: A => ZIO[R, E, Any])(implicit trace: Trace): ZIO[R, E, Unit] =
    ZIO.foreachDiscard(self)(f)

  /**
   * Effectfully maps the elements of this chunk in parallel.
   */
  final def mapZIOPar[R, E, B](f: A => ZIO[R, E, B])(implicit trace: Trace): ZIO[R, E, Chunk[B]] =
    ZIO.foreachPar(self)(f)

  /**
   * Effectfully maps the elements of this chunk in parallel purely for the
   * effects.
   */
  final def mapZIOParDiscard[R, E](f: A => ZIO[R, E, Any])(implicit trace: Trace): ZIO[R, E, Unit] =
    ZIO.foreachParDiscard(self)(f)

  /**
   * Materializes a chunk into a chunk backed by an array. This method can
   * improve the performance of bulk operations.
   */
  def materialize[A1 >: A]: Chunk[A1] =
    self.toArrayOption[A1] match {
      case None        => Chunk.Empty
      case Some(array) => Chunk.fromArray(array)
    }

  /**
   * Runs `fn` if a `chunk` is not empty or returns default value
   */
  def nonEmptyOrElse[B](ifEmpty: => B)(fn: NonEmptyChunk[A] => B): B =
    if (isEmpty) ifEmpty else fn(NonEmptyChunk.nonEmpty(self))

  /**
   * Partitions the elements of this chunk into two chunks using the specified
   * function.
   */
  override final def partitionMap[B, C](f: A => Either[B, C]): (Chunk[B], Chunk[C]) = {
    val bs = ChunkBuilder.make[B]()
    val cs = ChunkBuilder.make[C]()
    foreach { a =>
      f(a) match {
        case Left(b)  => bs += b
        case Right(c) => cs += c
      }
    }
    (bs.result(), cs.result())
  }

  /**
   * Get the element at the specified index.
   */
  def short(index: Int)(implicit ev: A <:< Short): Short =
    ev(apply(index))

  /**
   * Splits this chunk into `n` equally sized chunks.
   */
  final def split(n: Int): Chunk[Chunk[A]] = {
    val length    = self.length
    val quotient  = length / n
    val remainder = length % n
    val iterator  = self.chunkIterator
    var index     = 0
    val chunks    = ChunkBuilder.make[Chunk[A]]()
    var i         = 0
    while (i < remainder) {
      val chunk = ChunkBuilder.make[A]()
      var j     = 0
      while (j <= quotient) {
        chunk += iterator.nextAt(index)
        index += 1
        j += 1
      }
      chunks += chunk.result()
      i += 1
    }
    if (quotient > 0) {
      while (i < n) {
        val chunk = ChunkBuilder.make[A]()
        var j     = 0
        while (j < quotient) {
          chunk += iterator.nextAt(index)
          index += 1
          j += 1
        }
        chunks += chunk.result()
        i += 1
      }
    }
    chunks.result()
  }

  /**
   * Returns two splits of this chunk at the specified index.
   */
  override final def splitAt(n: Int): (Chunk[A], Chunk[A]) =
    (take(n), drop(n))

  /**
   * Splits this chunk on the first element that matches this predicate.
   */
  final def splitWhere(f: A => Boolean): (Chunk[A], Chunk[A]) = {
    val iterator = self.chunkIterator
    var continue = true
    var i        = 0
    while (continue && iterator.hasNextAt(i)) {
      val a = iterator.nextAt(i)
      if (f(a)) {
        continue = false
      } else {
        i += 1
      }
    }
    splitAt(i)
  }

  /**
   * Takes the first `n` elements of the chunk.
   */
  override def take(n: Int): Chunk[A] =
    if (n <= 0) Chunk.Empty
    else if (n >= length) this
    else
      self match {
        case Chunk.Slice(c, o, _) => Chunk.Slice(c, o, n)
        case _                    => Chunk.Slice(self, 0, n)
      }

  /**
   * Takes the last `n` elements of the chunk.
   */
  override def takeRight(n: Int): Chunk[A] =
    if (n <= 0) Chunk.Empty
    else if (n >= length) this
    else
      self match {
        case Chunk.Slice(c, o, l) => Chunk.Slice(c, o + l - n, n)
        case _                    => Chunk.Slice(self, length - n, n)
      }

  /**
   * Takes all elements so long as the predicate returns true.
   */
  override def takeWhile(f: A => Boolean): Chunk[A] = {
    val iterator = self.chunkIterator
    var continue = true
    var i        = 0
    while (continue && iterator.hasNextAt(i)) {
      val a = iterator.nextAt(i)
      if (!f(a)) {
        continue = false
      } else {
        i += 1
      }
    }
    take(i)
  }

  /**
   * Takes all elements so long as the effectual predicate returns true.
   */
  def takeWhileZIO[R, E](p: A => ZIO[R, E, Boolean])(implicit trace: Trace): ZIO[R, E, Chunk[A]] =
    ZIO.suspendSucceed {
      val length  = self.length
      val builder = ChunkBuilder.make[A]()
      builder.sizeHint(length)
      var taking: ZIO[R, E, Boolean] = UIO.succeedNow(true)
      val iterator                   = self.chunkIterator
      var index                      = 0
      while (iterator.hasNextAt(index)) {
        val a = iterator.nextAt(index)
        index += 1
        taking = taking.flatMap { b =>
          (if (b) p(a) else ZIO.succeed(false)).map {
            case true =>
              builder += a
              true
            case false =>
              false
          }
        }
      }
      taking as builder.result()
    }

  /**
   * Converts the chunk into an array.
   */
  override def toArray[A1 >: A: ClassTag]: Array[A1] = {
    val dest = Array.ofDim[A1](self.length)

    self.toArray(0, dest)

    dest
  }

  /**
   * Renders this chunk of bits as a binary string.
   */
  final def toBinaryString(implicit ev: A <:< Boolean): String = {
    val bits    = self.asInstanceOf[Chunk[Boolean]]
    val builder = new scala.collection.mutable.StringBuilder
    bits.foreach(bit => if (bit) builder.append("1") else builder.append("0"))
    builder.toString
  }

  override final def toList: List[A] = {
    val listBuilder = List.newBuilder[A]
    fromBuilder(listBuilder)
  }

  override final def toVector: Vector[A] = {
    val vectorBuilder = Vector.newBuilder[A]
    fromBuilder(vectorBuilder)
  }

  override final def toString: String =
    toArrayOption.fold("Chunk()")(_.mkString("Chunk(", ",", ")"))

  /**
   * Zips this chunk with the specified chunk to produce a new chunk with pairs
   * of elements from each chunk. The returned chunk will have the length of the
   * shorter chunk.
   */
  final def zip[B](that: Chunk[B])(implicit zippable: Zippable[A, B]): Chunk[zippable.Out] =
    zipWith(that)(zippable.zip(_, _))

  /**
   * Zips this chunk with the specified chunk to produce a new chunk with pairs
   * of elements from each chunk, filling in missing values from the shorter
   * chunk with `None`. The returned chunk will have the length of the longer
   * chunk.
   */
  final def zipAll[B](that: Chunk[B]): Chunk[(Option[A], Option[B])] =
    zipAllWith(that)(a => (Some(a), None), b => (None, Some(b)))((a, b) => (Some(a), Some(b)))

  /**
   * Zips with chunk with the specified chunk to produce a new chunk with pairs
   * of elements from each chunk combined using the specified function `both`.
   * If one chunk is shorter than the other uses the specified function `left`
   * or `right` to map the element that does exist to the result type.
   */
  final def zipAllWith[B, C](
    that: Chunk[B]
  )(left: A => C, right: B => C)(both: (A, B) => C): Chunk[C] = {
    val length = self.length.max(that.length)
    if (length == 0) Chunk.empty
    else {
      val leftIterator  = self.chunkIterator
      val rightIterator = that.chunkIterator
      var index         = 0
      val builder       = ChunkBuilder.make[C]()
      builder.sizeHint(length)
      while (leftIterator.hasNextAt(index) && rightIterator.hasNextAt(index)) {
        val a = leftIterator.nextAt(index)
        val b = rightIterator.nextAt(index)
        index += 1
        val c = both(a, b)
        builder += c
      }
      while (leftIterator.hasNextAt(index)) {
        val a = leftIterator.nextAt(index)
        index += 1
        val c = left(a)
        builder += c
      }
      while (rightIterator.hasNextAt(index)) {
        val b = rightIterator.nextAt(index)
        index += 1
        val c = right(b)
        builder += c
      }
      builder.result()
    }
  }

  /**
   * Zips this chunk with the specified chunk using the specified combiner.
   */
  final def zipWith[B, C](that: Chunk[B])(f: (A, B) => C): Chunk[C] = {
    val length = self.length.min(that.length)
    if (length == 0) Chunk.empty
    else {
      val leftIterator  = self.chunkIterator
      val rightIterator = that.chunkIterator
      var index         = 0
      val builder       = ChunkBuilder.make[C]()
      builder.sizeHint(length)
      while (leftIterator.hasNextAt(index) && rightIterator.hasNextAt(index)) {
        val a = leftIterator.nextAt(index)
        val b = rightIterator.nextAt(index)
        index += 1
        val c = f(a, b)
        builder += c
      }
      builder.result()
    }
  }

  /**
   * Zips this chunk with the index of every element, starting from the initial
   * index value.
   */
  final def zipWithIndexFrom(indexOffset: Int): Chunk[(A, Int)] = {
    val iterator = self.chunkIterator
    var index    = 0
    val builder  = ChunkBuilder.make[(A, Int)]()
    builder.sizeHint(length)
    var i = indexOffset
    while (iterator.hasNextAt(index)) {
      val a = iterator.nextAt(index)
      index += 1
      builder += ((a, i))
      i += 1
    }
    builder.result()
  }

  //noinspection AccessorLikeMethodIsUnit
  protected[zio] def toArray[A1 >: A](n: Int, dest: Array[A1]): Unit =
    if (isEmpty) () else materialize.toArray(n, dest)

  /**
   * Appends an element to the chunk.
   */
  protected def append[A1 >: A](a1: A1): Chunk[A1] = {
    val buffer = Array.ofDim[AnyRef](Chunk.BufferSize)
    buffer(0) = a1.asInstanceOf[AnyRef]
    Chunk.AppendN(self, buffer, 1, new AtomicInteger(1))
  }

  /**
   * Returns a filtered, mapped subset of the elements of this chunk.
   */
  protected def collectChunk[B](pf: PartialFunction[A, B]): Chunk[B] =
    if (isEmpty) Chunk.empty else self.materialize.collectChunk(pf)

  protected def depth: Int =
    0

  protected def left: Chunk[A] =
    Chunk.empty

  /**
   * Returns a chunk with the elements mapped by the specified function.
   */
  protected def mapChunk[B](f: A => B): Chunk[B] = {
    val iterator = self.chunkIterator
    var index    = 0
    val builder  = ChunkBuilder.make[B]()
    builder.sizeHint(length)
    while (iterator.hasNextAt(index)) {
      val a = iterator.nextAt(index)
      index += 1
      val b = f(a)
      builder += b
    }
    builder.result()
  }

  /**
   * Prepends an element to the chunk.
   */
  protected def prepend[A1 >: A](a1: A1): Chunk[A1] = {
    val buffer = Array.ofDim[AnyRef](Chunk.BufferSize)
    buffer(Chunk.BufferSize - 1) = a1.asInstanceOf[AnyRef]
    Chunk.PrependN(self, buffer, 1, new AtomicInteger(1))
  }

  protected def right: Chunk[A] =
    Chunk.empty

  /**
   * Updates an element at the specified index of the chunk.
   */
  protected def update[A1 >: A](index: Int, a1: A1): Chunk[A1] =
    if (index < 0 || index >= length) throw new IndexOutOfBoundsException(s"Update chunk access to $index")
    else {
      val bufferIndices = Array.ofDim[Int](Chunk.UpdateBufferSize)
      val bufferValues  = Array.ofDim[AnyRef](Chunk.UpdateBufferSize)
      bufferIndices(0) = index
      bufferValues(0) = a1.asInstanceOf[AnyRef]
      Chunk.Update(self, bufferIndices, bufferValues, 1, new AtomicInteger(1))
    }

  private final def fromBuilder[A1 >: A, B[_]](builder: Builder[A1, B[A1]]): B[A1] = {
    val c   = materialize
    var i   = 0
    val len = c.length
    builder.sizeHint(len)
    while (i < len) {
      builder += c(i)
      i += 1
    }
    builder.result()
  }

  /**
   * A helper function that converts the chunk into an array if it is not empty.
   */
  private final def toArrayOption[A1 >: A]: Option[Array[A1]] =
    self match {
      case Chunk.Empty => None
      case chunk       => Some(chunk.toArray(Chunk.classTagOf(self)))
    }
}

object Chunk extends ChunkFactory with ChunkPlatformSpecific {

  /**
   * Returns a chunk from a number of values.
   */
  override def apply[A](as: A*): Chunk[A] =
    fromIterable(as)

  /**
   * Returns the empty chunk.
   */
  override def empty[A]: Chunk[A] =
    Empty

  /**
   * Returns a chunk backed by an array.
   *
   * WARNING: The array must not be mutated after creating the chunk.
   */
  def fromArray[A](array: Array[A]): Chunk[A] =
    (if (array.isEmpty) Empty
     else
       (array.asInstanceOf[AnyRef]: @unchecked) match {
         case x: Array[AnyRef]  => AnyRefArray(x, 0, array.length)
         case x: Array[Int]     => IntArray(x, 0, array.length)
         case x: Array[Double]  => DoubleArray(x, 0, array.length)
         case x: Array[Long]    => LongArray(x, 0, array.length)
         case x: Array[Float]   => FloatArray(x, 0, array.length)
         case x: Array[Char]    => CharArray(x, 0, array.length)
         case x: Array[Byte]    => ByteArray(x, 0, array.length)
         case x: Array[Short]   => ShortArray(x, 0, array.length)
         case x: Array[Boolean] => BooleanArray(x, 0, array.length)
       }).asInstanceOf[Chunk[A]]

  /**
   * Returns a chunk backed by a [[java.nio.ByteBuffer]].
   */
  def fromByteBuffer(buffer: ByteBuffer): Chunk[Byte] = {
    val dest = Array.ofDim[Byte](buffer.remaining())
    val pos  = buffer.position()
    buffer.get(dest)
    buffer.position(pos)
    Chunk.fromArray(dest)
  }

  /**
   * Returns a chunk backed by a [[java.nio.CharBuffer]].
   */
  def fromCharBuffer(buffer: CharBuffer): Chunk[Char] = {
    val dest = Array.ofDim[Char](buffer.remaining())
    val pos  = buffer.position()
    buffer.get(dest)
    buffer.position(pos)
    Chunk.fromArray(dest)
  }

  /**
   * Returns a chunk backed by a [[java.nio.DoubleBuffer]].
   */
  def fromDoubleBuffer(buffer: DoubleBuffer): Chunk[Double] = {
    val dest = Array.ofDim[Double](buffer.remaining())
    val pos  = buffer.position()
    buffer.get(dest)
    buffer.position(pos)
    Chunk.fromArray(dest)
  }

  /**
   * Returns a chunk backed by a [[java.nio.FloatBuffer]].
   */
  def fromFloatBuffer(buffer: FloatBuffer): Chunk[Float] = {
    val dest = Array.ofDim[Float](buffer.remaining())
    val pos  = buffer.position()
    buffer.get(dest)
    buffer.position(pos)
    Chunk.fromArray(dest)
  }

  /**
   * Returns a chunk backed by a [[java.nio.IntBuffer]].
   */
  def fromIntBuffer(buffer: IntBuffer): Chunk[Int] = {
    val dest = Array.ofDim[Int](buffer.remaining())
    val pos  = buffer.position()
    buffer.get(dest)
    buffer.position(pos)
    Chunk.fromArray(dest)
  }

  /**
   * Returns a chunk backed by a [[java.nio.LongBuffer]].
   */
  def fromLongBuffer(buffer: LongBuffer): Chunk[Long] = {
    val dest = Array.ofDim[Long](buffer.remaining())
    val pos  = buffer.position()
    buffer.get(dest)
    buffer.position(pos)
    Chunk.fromArray(dest)
  }

  /**
   * Returns a chunk backed by a [[java.nio.ShortBuffer]].
   */
  def fromShortBuffer(buffer: ShortBuffer): Chunk[Short] = {
    val dest = Array.ofDim[Short](buffer.remaining())
    val pos  = buffer.position()
    buffer.get(dest)
    buffer.position(pos)
    Chunk.fromArray(dest)
  }

  /**
   * Returns a chunk backed by an iterable.
   */
  def fromIterable[A](it: Iterable[A]): Chunk[A] =
    it match {
      case chunk: Chunk[A]              => chunk
      case iterable if iterable.isEmpty => Empty
      case vector: Vector[A]            => VectorChunk(vector)
      case iterable =>
        val builder = ChunkBuilder.make[A]()
        builder.sizeHint(iterable)
        builder ++= iterable
        builder.result()
    }

  /**
   * Creates a chunk from an iterator.
   */
  def fromIterator[A](iterator: Iterator[A]): Chunk[A] = {
    val builder = ChunkBuilder.make[A]()
    builder ++= iterator
    builder.result()
  }

  /**
   * Returns a chunk backed by a Java iterable.
   */
  def fromJavaIterable[A](iterable: java.lang.Iterable[A]): Chunk[A] =
    fromJavaIterator(iterable.iterator)

  /**
   * Creates a chunk from a Java iterator.
   */
  def fromJavaIterator[A](iterator: java.util.Iterator[A]): Chunk[A] = {
    val builder = ChunkBuilder.make[A]()
    while (iterator.hasNext()) {
      val a = iterator.next()
      builder += a
    }
    builder.result()
  }

  override def fill[A](n: Int)(elem: => A): Chunk[A] =
    if (n <= 0) Chunk.empty
    else {
      val builder = ChunkBuilder.make[A]()
      builder.sizeHint(n)

      var i = 0
      while (i < n) {
        builder += elem
        i += 1
      }
      builder.result()
    }

  def newBuilder[A]: ChunkBuilder[A] =
    ChunkBuilder.make()

  /**
   * Returns a singleton chunk, eagerly evaluated.
   */
  def single[A](a: A): Chunk[A] =
    Singleton(a)

  /**
   * Alias for [[Chunk.single]].
   */
  def succeed[A](a: A): Chunk[A] =
    single(a)

  /**
   * Constructs a `Chunk` by repeatedly applying the function `f` as long as it
   * returns `Some`.
   */
  def unfold[S, A](s: S)(f: S => Option[(A, S)]): Chunk[A] = {

    @tailrec
    def go(s: S, builder: ChunkBuilder[A]): Chunk[A] =
      f(s) match {
        case Some((a, s)) => go(s, builder += a)
        case None         => builder.result()
      }

    go(s, ChunkBuilder.make[A]())
  }

  /**
   * Constructs a `Chunk` by repeatedly applying the effectual function `f` as
   * long as it returns `Some`.
   */
  def unfoldZIO[R, E, A, S](
    s: S
  )(f: S => ZIO[R, E, Option[(A, S)]])(implicit trace: Trace): ZIO[R, E, Chunk[A]] =
    ZIO.suspendSucceed {

      def go(s: S, builder: ChunkBuilder[A]): ZIO[R, E, Chunk[A]] =
        f(s).flatMap {
          case Some((a, s)) => go(s, builder += a)
          case None         => ZIO.succeedNow(builder.result())
        }

      go(s, ChunkBuilder.make[A]())
    }

  /**
   * The unit chunk
   */
  val unit: Chunk[Unit] = single(())

  /**
   * Returns the `ClassTag` for the element type of the chunk.
   */
  private[zio] def classTagOf[A](chunk: Chunk[A]): ClassTag[A] =
    chunk match {
      case x: AppendN[_]     => x.classTag.asInstanceOf[ClassTag[A]]
      case x: Arr[_]         => x.classTag.asInstanceOf[ClassTag[A]]
      case x: Concat[_]      => x.classTag.asInstanceOf[ClassTag[A]]
      case Empty             => classTag[java.lang.Object].asInstanceOf[ClassTag[A]]
      case x: PrependN[_]    => x.classTag.asInstanceOf[ClassTag[A]]
      case x: Singleton[_]   => x.classTag.asInstanceOf[ClassTag[A]]
      case x: Slice[_]       => x.classTag.asInstanceOf[ClassTag[A]]
      case x: Update[_]      => x.classTag.asInstanceOf[ClassTag[A]]
      case x: VectorChunk[_] => x.classTag.asInstanceOf[ClassTag[A]]
      case _: BitChunk       => ClassTag.Boolean.asInstanceOf[ClassTag[A]]
    }

  /**
   * The maximum number of elements in the buffer for fast append.
   */
  private val BufferSize: Int =
    64

  /**
   * The maximum number of elements in the buffer for fast update.
   */
  private val UpdateBufferSize: Int =
    256

  private final case class AppendN[A](start: Chunk[A], buffer: Array[AnyRef], bufferUsed: Int, chain: AtomicInteger)
      extends Chunk[A] { self =>

    def chunkIterator: ChunkIterator[A] =
      start.chunkIterator ++ ChunkIterator.fromArray(buffer.asInstanceOf[Array[A]]).sliceIterator(0, bufferUsed)

    implicit val classTag: ClassTag[A] = classTagOf(start)

    val length: Int =
      start.length + bufferUsed

    override protected def append[A1 >: A](a1: A1): Chunk[A1] =
      if (bufferUsed < buffer.length && chain.compareAndSet(bufferUsed, bufferUsed + 1)) {
        buffer(bufferUsed) = a1.asInstanceOf[AnyRef]
        AppendN(start, buffer, bufferUsed + 1, chain)
      } else {
        val buffer = Array.ofDim[AnyRef](BufferSize)
        buffer(0) = a1.asInstanceOf[AnyRef]
        val chunk = Chunk.fromArray(self.buffer.asInstanceOf[Array[A1]]).take(bufferUsed)
        AppendN(start ++ chunk, buffer, 1, new AtomicInteger(1))
      }

    def apply(n: Int): A =
      if (n < 0 || n >= length) throw new IndexOutOfBoundsException(s"Append chunk access to $n")
      else if (n < start.length) start(n)
      else buffer(n - start.length).asInstanceOf[A]

    override protected[zio] def toArray[A1 >: A](n: Int, dest: Array[A1]): Unit = {
      start.toArray(n, dest)
      val _ = buffer.asInstanceOf[Array[A]].copyToArray(dest, n + start.length, bufferUsed)
    }
  }

  private final case class PrependN[A](end: Chunk[A], buffer: Array[AnyRef], bufferUsed: Int, chain: AtomicInteger)
      extends Chunk[A] { self =>

    def chunkIterator: ChunkIterator[A] =
      ChunkIterator
        .fromArray(buffer.asInstanceOf[Array[A]])
        .sliceIterator(BufferSize - bufferUsed, bufferUsed) ++ end.chunkIterator

    implicit val classTag: ClassTag[A] = classTagOf(end)

    val length: Int =
      end.length + bufferUsed

    override protected def prepend[A1 >: A](a1: A1): Chunk[A1] =
      if (bufferUsed < buffer.length && chain.compareAndSet(bufferUsed, bufferUsed + 1)) {
        buffer(BufferSize - bufferUsed - 1) = a1.asInstanceOf[AnyRef]
        PrependN(end, buffer, bufferUsed + 1, chain)
      } else {
        val buffer = Array.ofDim[AnyRef](BufferSize)
        buffer(BufferSize - 1) = a1.asInstanceOf[AnyRef]
        val chunk = Chunk.fromArray(self.buffer.asInstanceOf[Array[A1]]).takeRight(bufferUsed)
        PrependN(chunk ++ end, buffer, 1, new AtomicInteger(1))
      }

    def apply(n: Int): A =
      if (n < 0 || n >= length) throw new IndexOutOfBoundsException(s"Prepend chunk access to $n")
      else if (n < bufferUsed) buffer(BufferSize - bufferUsed + n).asInstanceOf[A]
      else end(n - bufferUsed)

    override protected[zio] def toArray[A1 >: A](n: Int, dest: Array[A1]): Unit = {
      val length = math.min(bufferUsed, math.max(dest.length - n, 0))
      Array.copy(buffer, BufferSize - bufferUsed, dest, n, length)
      val _ = end.toArray(n + length, dest)
    }
  }

  private final case class Update[A](
    chunk: Chunk[A],
    bufferIndices: Array[Int],
    bufferValues: Array[AnyRef],
    used: Int,
    chain: AtomicInteger
  ) extends Chunk[A] { self =>

    def chunkIterator: ChunkIterator[A] =
      ChunkIterator.fromArray(self.toArray)

    implicit val classTag: ClassTag[A] = Chunk.classTagOf(chunk)

    val length: Int =
      chunk.length

    def apply(i: Int): A = {
      var j = used - 1
      var a = null.asInstanceOf[A]
      while (j >= 0) {
        if (bufferIndices(j) == i) {
          a = bufferValues(j).asInstanceOf[A]
          j = -1
        } else {
          j -= 1
        }
      }
      if (a != null) a else chunk(i)
    }

    override protected def update[A1 >: A](i: Int, a: A1): Chunk[A1] =
      if (i < 0 || i >= length) throw new IndexOutOfBoundsException(s"Update chunk access to $i")
      else if (used < UpdateBufferSize && chain.compareAndSet(used, used + 1)) {
        bufferIndices(used) = i
        bufferValues(used) = a.asInstanceOf[AnyRef]
        Update(chunk, bufferIndices, bufferValues, used + 1, chain)
      } else {
        val bufferIndices = Array.ofDim[Int](UpdateBufferSize)
        val bufferValues  = Array.ofDim[AnyRef](UpdateBufferSize)
        bufferIndices(0) = i
        bufferValues(0) = a.asInstanceOf[AnyRef]
        val array = self.asInstanceOf[Chunk[AnyRef]].toArray
        Update(Chunk.fromArray(array.asInstanceOf[Array[A1]]), bufferIndices, bufferValues, 1, new AtomicInteger(1))
      }

    override protected[zio] def toArray[A1 >: A](n: Int, dest: Array[A1]): Unit = {
      chunk.toArray(n, dest)
      var i = 0
      while (i < used) {
        val index = bufferIndices(i)
        val value = self.bufferValues(i)
        dest(index) = value.asInstanceOf[A1]
        i += 1
      }
    }
  }

  private[zio] sealed abstract class Arr[A] extends Chunk[A] with Serializable { self =>

    val array: Array[A]

    implicit val classTag: ClassTag[A] =
      ClassTag(array.getClass.getComponentType)

    override def collectZIO[R, E, B](
      pf: PartialFunction[A, ZIO[R, E, B]]
    )(implicit trace: Trace): ZIO[R, E, Chunk[B]] = ZIO.suspendSucceed {
      val len     = array.length
      val builder = ChunkBuilder.make[B]()
      builder.sizeHint(len)
      val orElse                           = (_: A) => UIO.succeedNow(null.asInstanceOf[B])
      var dest: ZIO[R, E, ChunkBuilder[B]] = UIO.succeedNow(builder)

      var i = 0
      while (i < len) {
        // `zipWith` is lazy in the RHS, so we need to capture to evaluate the
        // `pf.applyOrElse` strictly to make sure we use the right value of `i`.
        val rhs = pf.applyOrElse(array(i), orElse)

        dest = dest.zipWith(rhs)((builder, b) => if (b != null) (builder += b) else builder)

        i += 1
      }

      dest.map(_.result())
    }

    override def collectWhile[B](pf: PartialFunction[A, B]): Chunk[B] = {
      val self    = array
      val len     = self.length
      val builder = ChunkBuilder.make[B]()
      builder.sizeHint(len)

      var i    = 0
      var done = false
      while (!done && i < len) {
        val b = pf.applyOrElse(self(i), (_: A) => null.asInstanceOf[B])

        if (b != null) {
          builder += b
        } else {
          done = true
        }

        i += 1
      }

      builder.result()
    }

    override def collectWhileZIO[R, E, B](
      pf: PartialFunction[A, ZIO[R, E, B]]
    )(implicit trace: Trace): ZIO[R, E, Chunk[B]] =
      ZIO.suspendSucceed {
        val len     = self.length
        val builder = ChunkBuilder.make[B]()
        builder.sizeHint(len)
        var dest: ZIO[R, E, ChunkBuilder[B]] = IO.succeedNow(builder)

        var i    = 0
        var done = false
        val orElse = (_: A) => {
          done = true
          UIO.succeedNow(null.asInstanceOf[B])
        }

        while (!done && i < len) {
          val j = i
          // `zipWith` is lazy in the RHS, and we rely on the side-effects of `orElse` here.
          val rhs = pf.applyOrElse(self(j), orElse)
          dest = dest.zipWith(rhs) { case (builder, b) =>
            if (b != null) (builder += b) else builder
          }
          i += 1
        }

        dest.map(_.result())
      }

    override def dropWhile(f: A => Boolean): Chunk[A] = {
      val self = array
      val len  = self.length

      var i = 0
      while (i < len && f(self(i))) {
        i += 1
      }

      drop(i)
    }

    override def filter(f: A => Boolean): Chunk[A] = {
      val len     = self.length
      val builder = ChunkBuilder.make[A]()
      builder.sizeHint(len)

      var i = 0
      while (i < len) {
        val elem = self(i)

        if (f(elem)) {
          builder += elem
        }

        i += 1
      }

      builder.result()
    }

    override def foldLeft[S](s0: S)(f: (S, A) => S): S = {
      val len = self.length
      var s   = s0

      var i = 0
      while (i < len) {
        s = f(s, self(i))
        i += 1
      }

      s
    }

    override def foldRight[S](s0: S)(f: (A, S) => S): S = {
      val self = array
      val len  = self.length
      var s    = s0

      var i = len - 1
      while (i >= 0) {
        s = f(self(i), s)
        i -= 1
      }

      s
    }

    override def foreach[B](f: A => B): Unit =
      array.foreach(f)

    override def iterator: Iterator[A] =
      array.iterator

    override def materialize[A1 >: A]: Chunk[A1] =
      self

    /**
     * Takes all elements so long as the predicate returns true.
     */
    override def takeWhile(f: A => Boolean): Chunk[A] = {
      val self = array
      val len  = length

      var i = 0
      while (i < len && f(self(i))) {
        i += 1
      }

      take(i)
    }

    override protected[zio] def toArray[A1 >: A](n: Int, dest: Array[A1]): Unit =
      Array.copy(array, 0, dest, n, length)

    override protected def collectChunk[B](pf: PartialFunction[A, B]): Chunk[B] = {
      val len     = self.length
      val builder = ChunkBuilder.make[B]()
      builder.sizeHint(len)

      var i = 0
      while (i < len) {
        val b = pf.applyOrElse(self(i), (_: A) => null.asInstanceOf[B])
        if (b != null) {
          builder += b
        }

        i += 1
      }
      builder.result()
    }

    override protected def mapChunk[B](f: A => B): Chunk[B] = {
      val len     = self.length
      val builder = ChunkBuilder.make[B]()
      builder.sizeHint(len)

      var i = 0
      while (i < len) {
        builder += f(self(i))
        i += 1
      }

      builder.result()
    }
  }

  private final case class Concat[A](override protected val left: Chunk[A], override protected val right: Chunk[A])
      extends Chunk[A] {
    self =>

    def chunkIterator: ChunkIterator[A] =
      left.chunkIterator ++ right.chunkIterator

    implicit val classTag: ClassTag[A] =
      left match {
        case Empty => classTagOf(right)
        case _     => classTagOf(left)
      }

    override val depth: Int =
      1 + math.max(left.depth, right.depth)

    override val length: Int =
      left.length + right.length

    override def apply(n: Int): A =
      if (n < left.length) left(n) else right(n - left.length)

    override def foreach[B](f: A => B): Unit = {
      left.foreach(f)
      right.foreach(f)
    }

    override def iterator: Iterator[A] =
      left.iterator ++ right.iterator

    override def toArray[A1 >: A](n: Int, dest: Array[A1]): Unit = {
      left.toArray(n, dest)
      right.toArray(n + left.length, dest)
    }
  }

  private final case class Singleton[A](a: A) extends Chunk[A] with ChunkIterator[A] { self =>

    implicit val classTag: ClassTag[A] =
      Tags.fromValue(a)

    override val length =
      1

    override def apply(n: Int): A =
      if (n == 0) a
      else throw new ArrayIndexOutOfBoundsException(s"Singleton chunk access to $n")

    override def foreach[B](f: A => B): Unit = {
      val _ = f(a)
    }

    override def toArray[A1 >: A](n: Int, dest: Array[A1]): Unit =
      dest(n) = a

    def chunkIterator: ChunkIterator[A] =
      self

    def hasNextAt(index: Int): Boolean =
      index == 0

    def nextAt(index: Int): A =
      if (index == 0) a
      else throw new ArrayIndexOutOfBoundsException(s"Singleton chunk access to $index")

    def sliceIterator(offset: Int, length: Int): ChunkIterator[A] =
      if (offset <= 0 && length >= 1) self
      else ChunkIterator.empty
  }

  private final case class Slice[A](private val chunk: Chunk[A], offset: Int, l: Int) extends Chunk[A] {

    def chunkIterator: ChunkIterator[A] =
      chunk.chunkIterator.sliceIterator(offset, l)

    implicit val classTag: ClassTag[A] =
      classTagOf(chunk)

    override val length: Int =
      l

    override def apply(n: Int): A =
      chunk.apply(offset + n)

    override def foreach[B](f: A => B): Unit = {
      var i = 0
      while (i < length) {
        f(apply(i))
        i += 1
      }
    }

    override def iterator: Iterator[A] =
      chunk.iterator.slice(offset, offset + l)

    override def toArray[A1 >: A](n: Int, dest: Array[A1]): Unit = {
      var i = 0
      var j = n

      while (i < length) {
        dest(j) = apply(i)

        i += 1
        j += 1
      }
    }
  }

  private final case class VectorChunk[A](private val vector: Vector[A]) extends Chunk[A] {

    def chunkIterator: ChunkIterator[A] =
      ChunkIterator.fromVector(vector)

    implicit val classTag: ClassTag[A] =
      Tags.fromValue(vector(0))

    override val length: Int =
      vector.length

    override def apply(n: Int): A =
      vector(n)

    override def foreach[B](f: A => B): Unit =
      vector.foreach(f)

    override def toArray[A1 >: A](n: Int, dest: Array[A1]): Unit = {
      val _ = vector.copyToArray(dest, n, length)
    }
  }

  private[zio] final case class BitChunk(bytes: Chunk[Byte], minBitIndex: Int, maxBitIndex: Int)
      extends Chunk[Boolean]
      with ChunkIterator[Boolean] {
    self =>

    override val length: Int =
      maxBitIndex - minBitIndex

    override def apply(n: Int): Boolean =
      (bytes(n >> 3) & (1 << (7 - (n & 7)))) != 0

    override def drop(n: Int): BitChunk = {
      val index  = (minBitIndex + n) min maxBitIndex
      val toDrop = index >> 3
      val min    = index & 7
      val max    = maxBitIndex - index + min
      BitChunk(bytes.drop(toDrop), min, max)
    }

    override def foreach[A](f: Boolean => A): Unit = {
      val minByteIndex    = (minBitIndex + 7) >> 3
      val maxByteIndex    = maxBitIndex >> 3
      val minFullBitIndex = (minByteIndex << 3) min maxBitIndex
      val maxFullBitIndex = (maxByteIndex << 3) max minFullBitIndex
      var i               = minBitIndex
      while (i < minFullBitIndex) {
        f(apply(i))
        i += 1
      }
      i = minByteIndex
      while (i < maxByteIndex) {
        val byte = bytes(i)
        f((byte & 128) != 0)
        f((byte & 64) != 0)
        f((byte & 32) != 0)
        f((byte & 16) != 0)
        f((byte & 8) != 0)
        f((byte & 4) != 0)
        f((byte & 2) != 0)
        f((byte & 1) != 0)
        i += 1
      }
      i = maxFullBitIndex
      while (i < maxBitIndex) {
        f(apply(i))
        i += 1
      }
    }

    override def take(n: Int): BitChunk = {
      val index  = (minBitIndex + n) min maxBitIndex
      val toTake = (index + 7) >> 3
      BitChunk(bytes.take(toTake), minBitIndex, index)
    }

    override def toArray[A1 >: Boolean](n: Int, dest: Array[A1]): Unit = {
      var i = n
      while (i < length) {
        dest(i + n) = apply(i)
        i += 1
      }
    }

    def chunkIterator: ChunkIterator[Boolean] =
      self

    def hasNextAt(index: Int): Boolean =
      index < length

    def nextAt(index: Int): Boolean =
      self(index)

    def sliceIterator(offset: Int, length: Int): ChunkIterator[Boolean] =
      if (offset <= 0 && length >= self.length) self
      else if (offset >= self.length || length <= 0) ChunkIterator.empty
      else BitChunk(bytes, self.minBitIndex + offset, self.minBitIndex + offset + length min self.maxBitIndex)
  }

  private case object Empty extends Chunk[Nothing] { self =>

    def chunkIterator: ChunkIterator[Nothing] =
      ChunkIterator.empty

    override val length: Int =
      0

    override def apply(n: Int): Nothing =
      throw new ArrayIndexOutOfBoundsException(s"Empty chunk access to $n")

    override def foreach[B](f: Nothing => B): Unit = {
      val _ = f
    }

    /**
     * Materializes a chunk into a chunk backed by an array. This method can
     * improve the performance of bulk operations.
     */
    override def materialize[A1]: Chunk[A1] =
      Empty

    override def toArray[A1: ClassTag]: Array[A1] =
      Array.empty
  }

  final case class AnyRefArray[A <: AnyRef](array: Array[A], offset: Int, override val length: Int)
      extends Arr[A]
      with ChunkIterator[A] { self =>
    def apply(index: Int): A =
      array(index + offset)
    def chunkIterator: ChunkIterator[A] =
      self
    def hasNextAt(index: Int): Boolean =
      index < length
    def nextAt(index: Int): A =
      array(index + offset)
    def sliceIterator(offset: Int, length: Int): ChunkIterator[A] =
      if (offset <= 0 && length >= self.length) self
      else if (offset >= self.length || length <= 0) ChunkIterator.empty
      else AnyRefArray(array, self.offset + offset, self.length - offset min length)
  }

  final case class ByteArray(array: Array[Byte], offset: Int, override val length: Int)
      extends Arr[Byte]
      with ChunkIterator[Byte] { self =>
    def apply(index: Int): Byte =
      array(index + offset)
    override def byte(index: Int)(implicit ev: Byte <:< Byte): Byte =
      array(index + offset)
    def chunkIterator: ChunkIterator[Byte] =
      self
    def hasNextAt(index: Int): Boolean =
      index < length
    def nextAt(index: Int): Byte =
      array(index + offset)
    def sliceIterator(offset: Int, length: Int): ChunkIterator[Byte] =
      if (offset <= 0 && length >= self.length) self
      else if (offset >= self.length || length <= 0) ChunkIterator.empty
      else ByteArray(array, self.offset + offset, self.length - offset min length)
  }

  final case class CharArray(array: Array[Char], offset: Int, override val length: Int)
      extends Arr[Char]
      with ChunkIterator[Char] { self =>
    def apply(index: Int): Char =
      array(index + offset)
    override def char(index: Int)(implicit ev: Char <:< Char): Char =
      array(index + offset)
    def chunkIterator: ChunkIterator[Char] =
      self
    def hasNextAt(index: Int): Boolean =
      index < length
    def nextAt(index: Int): Char =
      array(index + offset)
    def sliceIterator(offset: Int, length: Int): ChunkIterator[Char] =
      if (offset <= 0 && length >= self.length) self
      else if (offset >= self.length || length <= 0) ChunkIterator.empty
      else CharArray(array, self.offset + offset, self.length - offset min length)
  }

  final case class IntArray(array: Array[Int], offset: Int, override val length: Int)
      extends Arr[Int]
      with ChunkIterator[Int] { self =>
    def apply(index: Int): Int =
      array(index + offset)
    override def int(index: Int)(implicit ev: Int <:< Int): Int =
      array(index + offset)
    def chunkIterator: ChunkIterator[Int] =
      self
    def hasNextAt(index: Int): Boolean =
      index < length
    def nextAt(index: Int): Int =
      array(index + offset)
    def sliceIterator(offset: Int, length: Int): ChunkIterator[Int] =
      if (offset <= 0 && length >= self.length) self
      else if (offset >= self.length || length <= 0) ChunkIterator.empty
      else IntArray(array, self.offset + offset, self.length - offset min length)
  }

  final case class LongArray(array: Array[Long], offset: Int, override val length: Int)
      extends Arr[Long]
      with ChunkIterator[Long] { self =>
    def apply(index: Int): Long =
      array(index + offset)
    override def long(index: Int)(implicit ev: Long <:< Long): Long =
      array(index + offset)
    def chunkIterator: ChunkIterator[Long] =
      self
    def hasNextAt(index: Int): Boolean =
      index < length
    def nextAt(index: Int): Long =
      array(index + offset)
    def sliceIterator(offset: Int, length: Int): ChunkIterator[Long] =
      if (offset <= 0 && length >= self.length) self
      else if (offset >= self.length || length <= 0) ChunkIterator.empty
      else LongArray(array, self.offset + offset, self.length - offset min length)
  }

  final case class DoubleArray(array: Array[Double], offset: Int, override val length: Int)
      extends Arr[Double]
      with ChunkIterator[Double] { self =>
    def apply(index: Int): Double =
      array(index + offset)
    override def double(index: Int)(implicit ev: Double <:< Double): Double =
      array(index + offset)
    def chunkIterator: ChunkIterator[Double] =
      self
    def hasNextAt(index: Int): Boolean =
      index < length
    def nextAt(index: Int): Double =
      array(index + offset)
    def sliceIterator(offset: Int, length: Int): ChunkIterator[Double] =
      if (offset <= 0 && length >= self.length) self
      else if (offset >= self.length || length <= 0) ChunkIterator.empty
      else DoubleArray(array, self.offset + offset, self.length - offset min length)
  }

  final case class FloatArray(array: Array[Float], offset: Int, override val length: Int)
      extends Arr[Float]
      with ChunkIterator[Float] { self =>
    def apply(index: Int): Float =
      array(index + offset)
    override def float(index: Int)(implicit ev: Float <:< Float): Float =
      array(index + offset)
    def chunkIterator: ChunkIterator[Float] =
      self
    def hasNextAt(index: Int): Boolean =
      index < length
    def nextAt(index: Int): Float =
      array(index + offset)
    def sliceIterator(offset: Int, length: Int): ChunkIterator[Float] =
      if (offset <= 0 && length >= self.length) self
      else if (offset >= self.length || length <= 0) ChunkIterator.empty
      else FloatArray(array, self.offset + offset, self.length - offset min length)
  }

  final case class ShortArray(array: Array[Short], offset: Int, override val length: Int)
      extends Arr[Short]
      with ChunkIterator[Short] { self =>
    def apply(index: Int): Short =
      array(index + offset)
    override def short(index: Int)(implicit ev: Short <:< Short): Short =
      array(index + offset)
    def chunkIterator: ChunkIterator[Short] =
      self
    def hasNextAt(index: Int): Boolean =
      index < length
    def nextAt(index: Int): Short =
      array(index + offset)
    def sliceIterator(offset: Int, length: Int): ChunkIterator[Short] =
      if (offset <= 0 && length >= self.length) self
      else if (offset >= self.length || length <= 0) ChunkIterator.empty
      else ShortArray(array, self.offset + offset, self.length - offset min length)
  }

  final case class BooleanArray(array: Array[Boolean], offset: Int, length: Int)
      extends Arr[Boolean]
      with ChunkIterator[Boolean] { self =>
    def apply(index: Int): Boolean =
      array(index + offset)
    override def boolean(index: Int)(implicit ev: Boolean <:< Boolean): Boolean =
      array(index + offset)
    def chunkIterator: ChunkIterator[Boolean] =
      self
    def hasNextAt(index: Int): Boolean =
      index < length
    def nextAt(index: Int): Boolean =
      array(index + offset)
    def sliceIterator(offset: Int, length: Int): ChunkIterator[Boolean] =
      if (offset <= 0 && length >= self.length) self
      else if (offset >= self.length || length <= 0) ChunkIterator.empty
      else BooleanArray(array, self.offset + offset, self.length - offset min length)
  }

  /**
   * A `ChunkIterator` is a specialized iterator that supports efficient
   * iteration over chunks. Unlike a normal iterator, the caller is responsible
   * for providing an `index` with each call to `hasNextAt` and `nextAt`. By
   * contract this should be `0` initially and incremented by `1` each time
   * `nextAt` is called. This allows the caller to maintain the current index in
   * local memory rather than the iterator having to do it on the heap for array
   * backed chunks.
   */
  sealed trait ChunkIterator[+A] { self =>

    /**
     * Checks if the chunk iterator has another element.
     */
    def hasNextAt(index: Int): Boolean

    /**
     * The length of the iterator.
     */
    def length: Int

    /**
     * Gets the next element from the chunk iterator.
     */
    def nextAt(index: Int): A

    /**
     * Returns a new iterator that is a slice of this iterator.
     */
    def sliceIterator(offset: Int, length: Int): ChunkIterator[A]

    /**
     * Concatenates this chunk iterator with the specified chunk iterator.
     */
    final def ++[A1 >: A](that: ChunkIterator[A1]): ChunkIterator[A1] =
      ChunkIterator.Concat(self, that)
  }

  object ChunkIterator {

    /**
     * The empty iterator.
     */
    val empty: ChunkIterator[Nothing] =
      Empty

    /**
     * Constructs an iterator from an array of arbitrary values.
     */
    def fromArray[A](array: Array[A]): ChunkIterator[A] =
      array match {
        case array: Array[AnyRef]  => Chunk.AnyRefArray(array, 0, array.length)
        case array: Array[Boolean] => Chunk.BooleanArray(array, 0, array.length)
        case array: Array[Byte]    => Chunk.ByteArray(array, 0, array.length)
        case array: Array[Char]    => Chunk.CharArray(array, 0, array.length)
        case array: Array[Double]  => Chunk.DoubleArray(array, 0, array.length)
        case array: Array[Float]   => Chunk.FloatArray(array, 0, array.length)
        case array: Array[Int]     => Chunk.IntArray(array, 0, array.length)
        case array: Array[Long]    => Chunk.LongArray(array, 0, array.length)
        case array: Array[Short]   => Chunk.ShortArray(array, 0, array.length)
      }

    /**
     * Constructs an iterator from a `Vector`.
     */
    def fromVector[A](vector: Vector[A]): ChunkIterator[A] =
      if (vector.length <= 0) Empty
      else Iterator(vector.iterator, vector.length)

    private final case class Concat[A](left: ChunkIterator[A], right: ChunkIterator[A]) extends ChunkIterator[A] {
      self =>
      def hasNextAt(index: Int): Boolean =
        index < length
      val length: Int =
        left.length + right.length
      def nextAt(index: Int): A =
        if (left.hasNextAt(index)) left.nextAt(index)
        else right.nextAt(index - left.length)
      def sliceIterator(offset: Int, length: Int): ChunkIterator[A] =
        if (offset <= 0 && length >= self.length) self
        else if (offset >= self.length || length <= 0) Empty
        else if (offset >= left.length) right.sliceIterator(offset - left.length, length)
        else if (length <= left.length - offset) left.sliceIterator(offset, length)
        else
          Concat(
            left.sliceIterator(offset, left.length - offset),
            right.sliceIterator(0, offset + length - left.length)
          )
    }

    private case object Empty extends ChunkIterator[Nothing] { self =>
      def hasNextAt(index: Int): Boolean =
        false
      val length: Int =
        0
      def nextAt(index: Int): Nothing =
        throw new ArrayIndexOutOfBoundsException(s"Empty chunk access to $index")
      def sliceIterator(offset: Int, length: Int): ChunkIterator[Nothing] =
        self
    }

    private final case class Iterator[A](iterator: scala.Iterator[A], length: Int) extends ChunkIterator[A] { self =>
      def hasNextAt(index: Int): Boolean =
        iterator.hasNext
      def nextAt(index: Int): A =
        iterator.next()
      def sliceIterator(offset: Int, length: Int): ChunkIterator[A] =
        if (offset <= 0 && length >= self.length) self
        else if (offset >= self.length || length <= 0) Empty
        else Iterator(iterator.slice(offset, offset + length), self.length - offset min length)
    }
  }
}<|MERGE_RESOLUTION|>--- conflicted
+++ resolved
@@ -227,7 +227,7 @@
   /**
    * Drops all elements until the effectful predicate returns true.
    */
-  def dropUntilZIO[R, E](p: A => ZIO[R, E, Boolean])(implicit trace: ZTraceElement): ZIO[R, E, Chunk[A]] =
+  def dropUntilZIO[R, E](p: A => ZIO[R, E, Boolean])(implicit trace: Trace): ZIO[R, E, Chunk[A]] =
     ZIO.suspendSucceed {
       val builder = ChunkBuilder.make[A]()
       builder.sizeHint(self.length)
@@ -267,14 +267,10 @@
     drop(i)
   }
 
-<<<<<<< HEAD
+  /**
+   * Drops all elements so long as the effectful predicate returns true.
+   */
   def dropWhileZIO[R, E](p: A => ZIO[R, E, Boolean])(implicit trace: Trace): ZIO[R, E, Chunk[A]] =
-=======
-  /**
-   * Drops all elements so long as the effectful predicate returns true.
-   */
-  def dropWhileZIO[R, E](p: A => ZIO[R, E, Boolean])(implicit trace: ZTraceElement): ZIO[R, E, Chunk[A]] =
->>>>>>> 9ee77b29
     ZIO.suspendSucceed {
       val length  = self.length
       val builder = ChunkBuilder.make[A]()
@@ -575,18 +571,6 @@
    * Statefully and effectfully maps over the elements of this chunk to produce
    * new elements.
    */
-<<<<<<< HEAD
-  final def mapAccumM[R, E, S1, B](s1: S1)(f1: (S1, A) => ZIO[R, E, (S1, B)])(implicit
-    trace: Trace
-  ): ZIO[R, E, (S1, Chunk[B])] =
-    mapAccumZIO(s1)(f1)
-
-  /**
-   * Statefully and effectfully maps over the elements of this chunk to produce
-   * new elements.
-   */
-=======
->>>>>>> 9ee77b29
   final def mapAccumZIO[R, E, S1, B](
     s1: S1
   )(f1: (S1, A) => ZIO[R, E, (S1, B)])(implicit trace: Trace): ZIO[R, E, (S1, Chunk[B])] =
