--- conflicted
+++ resolved
@@ -139,7 +139,8 @@
     if (isEmpty) ZIO.succeedNow(Chunk.empty) else self.materialize.collectWhileZIO(pf)
 
   /**
-   * Returns a filtered, mapped subset of the elements of this chunk based on a .
+   * Returns a filtered, mapped subset of the elements of this chunk based on a
+   * .
    */
   def collectZIO[R, E, B](pf: PartialFunction[A, ZIO[R, E, B]])(implicit trace: ZTraceElement): ZIO[R, E, Chunk[B]] =
     if (isEmpty) ZIO.succeedNow(Chunk.empty) else self.materialize.collectZIO(pf)
@@ -301,8 +302,8 @@
     filterZIO(f)
 
   /**
-   * Filters this chunk by the specified effectful predicate, retaining all elements for
-   * which the predicate evaluates to true.
+   * Filters this chunk by the specified effectful predicate, retaining all
+   * elements for which the predicate evaluates to true.
    */
   final def filterZIO[R, E](f: A => ZIO[R, E, Boolean])(implicit trace: ZTraceElement): ZIO[R, E, Chunk[A]] =
     ZIO.suspendSucceed {
@@ -636,7 +637,8 @@
     ZIO.foreachPar(self)(f)
 
   /**
-   * Effectfully maps the elements of this chunk in parallel purely for the effects.
+   * Effectfully maps the elements of this chunk in parallel purely for the
+   * effects.
    */
   final def mapZIOParDiscard[R, E](f: A => ZIO[R, E, Any])(implicit trace: ZTraceElement): ZIO[R, E, Unit] =
     ZIO.foreachParDiscard(self)(f)
@@ -993,19 +995,6 @@
     Chunk.PrependN(self, buffer, 1, new AtomicInteger(1))
   }
 
-<<<<<<< HEAD
-=======
-  /**
-   * Returns an `Iterator` that iterates over the arrays underlying this `Chunk`
-   * in reverse order. While the arrays will be iterated over in reverse order
-   * the ordering of elements in the arrays themselves will not be changed. Note
-   * that this method is side effecting because it allocates mutable state and
-   * should only be used internally.
-   */
-  private[zio] def reverseArrayIterator[A1 >: A]: Iterator[Array[A1]] =
-    materialize.arrayIterator
-
->>>>>>> 26bd9d6e
   protected def right: Chunk[A] =
     Chunk.empty
 
@@ -2014,9 +2003,9 @@
    * iteration over chunks. Unlike a normal iterator, the caller is responsible
    * for providing an `index` with each call to `hasNextAt` and `nextAt`. By
    * contract this should be `0` initially and incremented by `1` each time
-   * `nextAt` is called. This allows the caller to maintain the current index
-   * in local memory rather than the iterator having to do it on the heap for
-   * array backed chunks.
+   * `nextAt` is called. This allows the caller to maintain the current index in
+   * local memory rather than the iterator having to do it on the heap for array
+   * backed chunks.
    */
   sealed trait ChunkIterator[+A] { self =>
 
