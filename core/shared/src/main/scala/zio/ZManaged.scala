--- conflicted
+++ resolved
@@ -1527,7 +1527,15 @@
     zManaged.flatMap(scala.Predef.identity)
 
   /**
-<<<<<<< HEAD
+   * Returns an effect that performs the outer effect first, followed by the
+   * inner effect, yielding the value of the inner effect.
+   *
+   * This method can be used to "flatten" nested effects.
+   */
+  def flattenM[R, E, A](zManaged: ZManaged[R, E, ZIO[R, E, A]]): ZManaged[R, E, A] =
+    zManaged.mapM(scala.Predef.identity)
+
+  /**
    * Determines whether all elements of the `Iterable[A]` satisfy the effectual
    * predicate `f`.
    */
@@ -1538,15 +1546,6 @@
         else succeedNow(true)
       loop
     }
-=======
-   * Returns an effect that performs the outer effect first, followed by the
-   * inner effect, yielding the value of the inner effect.
-   *
-   * This method can be used to "flatten" nested effects.
-   */
-  def flattenM[R, E, A](zManaged: ZManaged[R, E, ZIO[R, E, A]]): ZManaged[R, E, A] =
-    zManaged.mapM(scala.Predef.identity)
->>>>>>> 70b7aeef
 
   /**
    * Applies the function `f` to each element of the `Iterable[A]` and
