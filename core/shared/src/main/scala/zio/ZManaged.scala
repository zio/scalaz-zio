--- conflicted
+++ resolved
@@ -479,7 +479,6 @@
   def mapErrorCause[E1](f: Cause[E] => Cause[E1]): ZManaged[R, E1, A] =
     ZManaged(reserve.mapErrorCause(f).map(r => Reservation(r.acquire.mapErrorCause(f), r.release)))
 
-<<<<<<< HEAD
   def memoize: ZManaged[Any, Nothing, ZManaged[R, E, A]] =
     ZManaged.finalizerRef(_ => UIO.unit).mapM { finalizers =>
       for {
@@ -497,32 +496,6 @@
                      }
                    }.once
       } yield (complete *> promise.await).toManaged_
-=======
-  def memoize: ZManaged[R, Nothing, ZManaged[Any, E, A]] =
-    ZManaged {
-      ZIO.accessM[R] { r =>
-        RefM.make[Option[(Reservation[Any, E, A], Exit[E, A])]](None).map { ref =>
-          val acquire1: ZIO[Any, E, A] =
-            ref.modify {
-              case v @ Some((_, e)) => ZIO.succeedNow(e -> v)
-              case None =>
-                ZIO.uninterruptibleMask { restore =>
-                  self.provide(r).reserve.flatMap(res => restore(res.acquire).run.map(e => e -> Some(res -> e)))
-                }
-            }.flatMap(ZIO.done(_))
-
-          val acquire2: ZIO[R, Nothing, ZManaged[Any, E, A]] =
-            ZIO.succeedNow(acquire1.toManaged_)
-
-          val release2 = (_: Exit[_, _]) =>
-            ref.updateSome {
-              case Some((res, e)) => res.release(e).as(None)
-            }
-
-          Reservation(acquire2, release2)
-        }
-      }
->>>>>>> 0147b539
     }
 
   /**
