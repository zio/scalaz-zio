/*
 * Copyright 2019-2022 John A. De Goes and the ZIO Contributors
 *
 * Licensed under the Apache License, Version 2.0 (the "License");
 * you may not use this file except in compliance with the License.
 * You may obtain a copy of the License at
 *
 *     http://www.apache.org/licenses/LICENSE-2.0
 *
 * Unless required by applicable law or agreed to in writing, software
 * distributed under the License is distributed on an "AS IS" BASIS,
 * WITHOUT WARRANTIES OR CONDITIONS OF ANY KIND, either express or implied.
 * See the License for the specific language governing permissions and
 * limitations under the License.
 */

package zio.stm

import zio.{Scope, UIO, ZIO, ZTraceElement}
import zio.stacktracer.TracingImplicits.disableAutoTrace

/**
 * A `TSemaphore` is a semaphore that can be composed transactionally. Because
 * of the extremely high performance of ZIO's implementation of software
 * transactional memory `TSemaphore` can support both controlling access to some
 * resource on a standalone basis as well as composing with other STM data
 * structures to solve more advanced concurrency problems.
 *
 * For basic use cases, the most idiomatic way to work with a semaphore is to
 * use the `withPermit` operator, which acquires a permit before executing some
 * `ZIO` effect and release the permit immediately afterward. The permit is
 * guaranteed to be released immediately after the effect completes execution,
 * whether by success, failure, or interruption. Attempting to acquire a permit
 * when a sufficient number of permits are not available will semantically block
 * until permits become available without blocking any underlying operating
 * system threads. If you want to acquire more than one permit at a time you can
 * use `withPermits`, which allows specifying a number of permits to acquire.
 * You can also use `withPermitScoped` or `withPermitsScoped` to acquire and
 * release permits within the context of a scoped effect for composing with
 * other resources.
 *
 * For more advanced concurrency problems you can use the `acquire` and
 * `release` operators directly, or their variants `acquireN` and `releaseN`,
 * all of which return STM transactions. Thus, they can be composed to form
 * larger STM transactions, for example acquiring permits from two different
 * semaphores transactionally and later releasing them transactionally to safely
 * synchronize on access to two different mutable variables.
 */
final class TSemaphore private (val permits: TRef[Long]) extends Serializable {

  /**
   * Acquires a single permit in transactional context.
   */
  def acquire: USTM[Unit] =
    acquireN(1L)

  /**
   * Acquires the specified number of permits in a transactional context.
   */
  def acquireN(n: Long): USTM[Unit] =
    ZSTM.Effect { (journal, _, _) =>
      assertNonNegative(n)

      val value = permits.unsafeGet(journal)

      if (value < n) throw ZSTM.RetryException
      else {
        permits.unsafeSet(journal, value - n)
      }
    }

  /**
   * Returns the number of available permits in a transactional context.
   */
  def available: USTM[Long] =
    permits.get

  /**
   * Releases a single permit in a transactional context.
   */
  def release: USTM[Unit] =
    releaseN(1L)

  /**
   * Releases the specified number of permits in a transactional context
   */
  def releaseN(n: Long): USTM[Unit] =
    ZSTM.Effect { (journal, _, _) =>
      assertNonNegative(n)

      val current = permits.unsafeGet(journal)
      permits.unsafeSet(journal, current + n)
    }

  /**
   * Executes the specified effect, acquiring a permit immediately before the
   * effect begins execution and releasing it immediately after the effect
   * completes execution, whether by success, failure, or interruption.
   */
  def withPermit[R, E, A](zio: ZIO[R, E, A])(implicit trace: ZTraceElement): ZIO[R, E, A] =
    withPermits(1L)(zio)

  /**
   * Returns a scoped effect that describes acquiring a permit as the `acquire`
   * action and releasing it as the `release` action.
   */
  def withPermitScoped(implicit trace: ZTraceElement): ZIO[Scope, Nothing, Unit] =
    withPermitsScoped(1L)

  /**
   * Executes the specified effect, acquiring the specified number of permits
   * immediately before the effect begins execution and releasing them
   * immediately after the effect completes execution, whether by success,
   * failure, or interruption.
   */
  def withPermits[R, E, A](n: Long)(zio: ZIO[R, E, A])(implicit trace: ZTraceElement): ZIO[R, E, A] =
    ZIO.uninterruptibleMask(restore => restore(acquireN(n).commit) *> restore(zio).ensuring(releaseN(n).commit))

  /**
   * Returns a scoped effect that describes acquiring the specified number of
   * permits and releasing them when the scope is closed.
   */
<<<<<<< HEAD
  def withPermitsScoped(n: Long)(implicit trace: ZTraceElement): ZIO[Scope, Nothing, Unit] =
    ZIO.acquireReleaseInterruptible(acquireN(n).commit)(release.commit)
=======
  def withPermitsManaged(n: Long)(implicit trace: ZTraceElement): ZManaged[Any, Nothing, Unit] =
    ZManaged.acquireReleaseInterruptible(acquireN(n).commit)(releaseN(n).commit)
>>>>>>> 08242aee

  private def assertNonNegative(n: Long): Unit =
    require(n >= 0, s"Unexpected negative value `$n` passed to acquireN or releaseN.")
}

object TSemaphore {

  /**
   * Constructs a new `TSemaphore` with the specified number of permits.
   */
  def make(permits: => Long)(implicit trace: ZTraceElement): USTM[TSemaphore] =
    TRef.make(permits).map(v => new TSemaphore(v))

  /**
   * Constructs a new `TSemaphore` with the specified number of permits,
   * immediately committing the transaction.
   */
  def makeCommit(permits: => Long)(implicit trace: ZTraceElement): UIO[TSemaphore] =
    make(permits).commit
}<|MERGE_RESOLUTION|>--- conflicted
+++ resolved
@@ -120,13 +120,8 @@
    * Returns a scoped effect that describes acquiring the specified number of
    * permits and releasing them when the scope is closed.
    */
-<<<<<<< HEAD
   def withPermitsScoped(n: Long)(implicit trace: ZTraceElement): ZIO[Scope, Nothing, Unit] =
-    ZIO.acquireReleaseInterruptible(acquireN(n).commit)(release.commit)
-=======
-  def withPermitsManaged(n: Long)(implicit trace: ZTraceElement): ZManaged[Any, Nothing, Unit] =
-    ZManaged.acquireReleaseInterruptible(acquireN(n).commit)(releaseN(n).commit)
->>>>>>> 08242aee
+    ZIO.acquireReleaseInterruptible(acquireN(n).commit)(releaseN(n).commit)
 
   private def assertNonNegative(n: Long): Unit =
     require(n >= 0, s"Unexpected negative value `$n` passed to acquireN or releaseN.")
