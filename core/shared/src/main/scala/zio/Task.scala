/*
 * Copyright 2017-2021 John A. De Goes and the ZIO Contributors
 *
 * Licensed under the Apache License, Version 2.0 (the "License");
 * you may not use this file except in compliance with the License.
 * You may obtain a copy of the License at
 *
 *     http://www.apache.org/licenses/LICENSE-2.0
 *
 * Unless required by applicable law or agreed to in writing, software
 * distributed under the License is distributed on an "AS IS" BASIS,
 * WITHOUT WARRANTIES OR CONDITIONS OF ANY KIND, either express or implied.
 * See the License for the specific language governing permissions and
 * limitations under the License.
 */

package zio

import zio.internal.{Executor, Platform}

import scala.concurrent.ExecutionContext
import scala.reflect.ClassTag

object Task extends TaskPlatformSpecific {

  /**
   * @see See [[zio.ZIO.absolve]]
   */
  def absolve[A](v: => Task[Either[Throwable, A]]): Task[A] =
    ZIO.absolve(v)

  /**
   * @see See acquireReleaseWith [[zio.ZIO]]
   */
  def acquireReleaseWith[A](acquire: => Task[A]): ZIO.BracketAcquire[Any, Throwable, A] =
    ZIO.acquireReleaseWith(acquire)

  /**
   * @see See acquireReleaseWith [[zio.ZIO]]
   */
  def acquireReleaseWith[A, B](acquire: => Task[A], release: A => UIO[Any], use: A => Task[B]): Task[B] =
    ZIO.acquireReleaseWith(acquire, release, use)

  /**
   * @see See acquireReleaseExitWith [[zio.ZIO]]
   */
  def acquireReleaseExitWith[A](acquire: => Task[A]): ZIO.BracketExitAcquire[Any, Throwable, A] =
    ZIO.acquireReleaseExitWith(acquire)

  /**
   * @see See acquireReleaseExitWith [[zio.ZIO]]
   */
  def acquireReleaseExitWith[A, B](
    acquire: => Task[A],
    release: (A, Exit[Throwable, B]) => UIO[Any],
    use: A => Task[B]
  ): Task[B] =
    ZIO.acquireReleaseExitWith(acquire, release, use)

  /**
   * @see See [[zio.ZIO.allowInterrupt]]
   */
  def allowInterrupt: UIO[Unit] =
    ZIO.allowInterrupt

  /**
   * @see See [[zio.ZIO.apply]]
   */
  def apply[A](a: => A): Task[A] =
    ZIO.apply(a)

  /**
   * @see See [[zio.ZIO.async]]
   */
  def async[A](register: (Task[A] => Unit) => Any, blockingOn: => Fiber.Id = Fiber.Id.None): Task[A] =
    ZIO.async(register, blockingOn)

  /**
   * @see See [[zio.ZIO.asyncMaybe]]
   */
  def asyncMaybe[A](
    register: (Task[A] => Unit) => Option[Task[A]],
    blockingOn: => Fiber.Id = Fiber.Id.None
  ): Task[A] =
    ZIO.asyncMaybe(register, blockingOn)

  /**
   * @see See [[zio.ZIO.asyncZIO]]
   */
  def asyncZIO[A](register: (Task[A] => Unit) => Task[Any]): Task[A] =
    ZIO.asyncZIO(register)

  /**
   * @see See [[zio.ZIO.asyncInterrupt]]
   */
  def asyncInterrupt[A](
    register: (Task[A] => Unit) => Either[Canceler[Any], Task[A]],
    blockingOn: => Fiber.Id = Fiber.Id.None
  ): Task[A] =
    ZIO.asyncInterrupt(register, blockingOn)

  /**
   * @see See [[zio.ZIO.attempt]]
   */
  def attempt[A](effect: => A): Task[A] =
    ZIO.attempt(effect)

  /**
   * @see See [[zio.ZIO.attemptBlocking]]
   */
  def attemptBlocking[A](effect: => A): Task[A] =
    ZIO.attemptBlocking(effect)

  /**
   * @see See [[zio.ZIO.attemptBlockingCancelable]]
   */
  def attemptBlockingCancelable[A](effect: => A)(cancel: => UIO[Unit]): Task[A] =
    ZIO.attemptBlockingCancelable(effect)(cancel)

  /**
   * @see See [[zio.ZIO.attemptBlockingInterrupt]]
   */
  def attemptBlockingInterrupt[A](effect: => A): Task[A] =
    ZIO.attemptBlockingInterrupt(effect)

  /**
   * @see See [[zio.ZIO.blocking]]
   */
  def blocking[A](zio: => Task[A]): Task[A] =
    ZIO.blocking(zio)

  /**
   * @see See [[zio.ZIO.blockingExecutor]]
   */
  def blockingExecutor: UIO[Executor] =
    ZIO.blockingExecutor

  /**
   * @see See bracket [[zio.ZIO]]
   */
  @deprecated("use acquireReleaseWith", "2.0.0")
  def bracket[A](acquire: => Task[A]): ZIO.BracketAcquire[Any, Throwable, A] =
    ZIO.bracket(acquire)

  /**
   * @see See bracket [[zio.ZIO]]
   */
  @deprecated("use acquireReleaseWith", "2.0.0")
  def bracket[A, B](acquire: => Task[A], release: A => UIO[Any], use: A => Task[B]): Task[B] =
    ZIO.bracket(acquire, release, use)

  /**
   * @see See bracketExit [[zio.ZIO]]
   */
  @deprecated("use acquireReleaseExitWith", "2.0.0")
  def bracketExit[A](acquire: => Task[A]): ZIO.BracketExitAcquire[Any, Throwable, A] =
    ZIO.bracketExit(acquire)

  /**
   * @see See bracketExit [[zio.ZIO]]
   */
  @deprecated("use acquireReleaseExitWith", "2.0.0")
  def bracketExit[A, B](
    acquire: => Task[A],
    release: (A, Exit[Throwable, B]) => UIO[Any],
    use: A => Task[B]
  ): Task[B] =
    ZIO.bracketExit(acquire, release, use)

  /**
   * @see See [[zio.ZIO.checkInterruptible]]
   */
  def checkInterruptible[A](f: InterruptStatus => Task[A]): Task[A] =
    ZIO.checkInterruptible(f)

  /**
   * @see See [[zio.ZIO.checkTraced]]
   */
  def checkTraced[A](f: TracingStatus => Task[A]): Task[A] =
    ZIO.checkTraced(f)

  /**
   * @see See [[[zio.ZIO.collect[R,E,A,B,Collection[+Element]<:Iterable[Element]]*]]]
   */
  def collect[A, B, Collection[+Element] <: Iterable[Element]](
    in: Collection[A]
  )(f: A => IO[Option[Throwable], B])(implicit bf: BuildFrom[Collection[A], B, Collection[B]]): Task[Collection[B]] =
    ZIO.collect(in)(f)

  /**
   * @see See [[[zio.ZIO.collect[R,E,Key,Key2,Value,Value2](map:Map*]]]
   */
  def collect[Key, Key2, Value, Value2](
    map: Map[Key, Value]
  )(f: (Key, Value) => IO[Option[Throwable], (Key2, Value2)]): Task[Map[Key2, Value2]] =
    ZIO.collect(map)(f)

  /**
   * @see See [[[zio.ZIO.collectAll[R,E,A,Collection[+Element]<:Iterable[Element]]*]]]
   */
  def collectAll[A, Collection[+Element] <: Iterable[Element]](
    in: Collection[Task[A]]
  )(implicit bf: BuildFrom[Collection[Task[A]], A, Collection[A]]): Task[Collection[A]] =
    ZIO.collectAll(in)

  /**
   * @see See [[[zio.ZIO.collectAll[R,E,A](in:Set*]]]
   */
  def collectAll[A](in: Set[Task[A]]): Task[Set[A]] =
    ZIO.collectAll(in)

  /**
   * @see See [[[zio.ZIO.collectAll[R,E,A](in:Array*]]]
   */
  def collectAll[A: ClassTag](in: Array[Task[A]]): Task[Array[A]] =
    ZIO.collectAll(in)

  /**
   * @see See [[[zio.ZIO.collectAll[R,E,A](in:Option*]]]
   */
  def collectAll[A](in: Option[Task[A]]): Task[Option[A]] =
    ZIO.collectAll(in)

  /**
   * @see See [[[zio.ZIO.collectAll[R,E,A](in:zio\.NonEmptyChunk*]]]
   */
  def collectAll[A](in: NonEmptyChunk[Task[A]]): Task[NonEmptyChunk[A]] =
    ZIO.collectAll(in)

  /**
   * @see See [[zio.ZIO.collectAll_]]
   */
  @deprecated("use collectAllDiscard", "2.0.0")
  def collectAll_[A](in: => Iterable[Task[A]]): Task[Unit] =
    ZIO.collectAll_(in)

  /**
   * @see See [[zio.ZIO.collectAllDiscard]]
   */
  def collectAllDiscard[A](in: => Iterable[Task[A]]): Task[Unit] =
    ZIO.collectAllDiscard(in)

  /**
   * @see See [[[zio.ZIO.collectAllPar[R,E,A,Collection[+Element]<:Iterable[Element]]*]]]
   */
  def collectAllPar[A, Collection[+Element] <: Iterable[Element]](
    as: Collection[Task[A]]
  )(implicit bf: BuildFrom[Collection[Task[A]], A, Collection[A]]): Task[Collection[A]] =
    ZIO.collectAllPar(as)

  /**
   * @see See [[[zio.ZIO.collectAllPar[R,E,A](as:Set*]]]
   */
  def collectAllPar[A](as: Set[Task[A]]): Task[Set[A]] =
    ZIO.collectAllPar(as)

  /**
   * @see See [[[zio.ZIO.collectAllPar[R,E,A](as:Array*]]]
   */
  def collectAllPar[A: ClassTag](as: Array[Task[A]]): Task[Array[A]] =
    ZIO.collectAllPar(as)

  /**
   * @see See [[[zio.ZIO.collectAllPar[R,E,A](as:zio\.NonEmptyChunk*]]]
   */
  def collectAllPar[A](as: NonEmptyChunk[Task[A]]): Task[NonEmptyChunk[A]] =
    ZIO.collectAllPar(as)

  /**
   * @see See [[zio.ZIO.collectAllPar_]]
   */
  @deprecated("use collectAllParDiscard", "2.0.0")
  def collectAllPar_[A](in: => Iterable[Task[A]]): Task[Unit] =
    ZIO.collectAllPar_(in)

  /**
   * @see See [[zio.ZIO.collectAllParDiscard]]
   */
  def collectAllParDiscard[A](in: => Iterable[Task[A]]): Task[Unit] =
    ZIO.collectAllParDiscard(in)

  /**
   * @see See [[zio.ZIO.collectAllParN]]
   */
  def collectAllParN[A, Collection[+Element] <: Iterable[Element]](
    n: => Int
  )(as: Collection[Task[A]])(implicit bf: BuildFrom[Collection[Task[A]], A, Collection[A]]): Task[Collection[A]] =
    ZIO.collectAllParN(n)(as)

  /**
   * @see See [[zio.ZIO.collectAllParN_]]
   */
  @deprecated("use collectAllParNDiscard", "2.0.0")
  def collectAllParN_[A](n: => Int)(as: => Iterable[Task[A]]): Task[Unit] =
    ZIO.collectAllParN_(n)(as)

  /**
   * @see See [[zio.ZIO.collectAllParNDiscard]]
   */
  def collectAllParNDiscard[A](n: => Int)(as: => Iterable[Task[A]]): Task[Unit] =
    ZIO.collectAllParNDiscard(n)(as)

  /**
   * @see See [[zio.ZIO.collectAllSuccesses]]
   */
  def collectAllSuccesses[A, Collection[+Element] <: Iterable[Element]](
    in: Collection[Task[A]]
  )(implicit bf: BuildFrom[Collection[Task[A]], A, Collection[A]]): UIO[Collection[A]] =
    ZIO.collectAllSuccesses(in)

  /**
   * @see See [[zio.ZIO.collectAllSuccessesPar]]
   */
  def collectAllSuccessesPar[A, Collection[+Element] <: Iterable[Element]](
    as: Collection[Task[A]]
  )(implicit bf: BuildFrom[Collection[Task[A]], A, Collection[A]]): UIO[Collection[A]] =
    ZIO.collectAllSuccessesPar(as)

  /**
   * @see See [[zio.ZIO.collectAllSuccessesParN]]
   */
  def collectAllSuccessesParN[A, Collection[+Element] <: Iterable[Element]](
    n: => Int
  )(as: Collection[Task[A]])(implicit bf: BuildFrom[Collection[Task[A]], A, Collection[A]]): UIO[Collection[A]] =
    ZIO.collectAllSuccessesParN(n)(as)

  /**
   * @see See [[zio.ZIO.collectAllWith]]
   */
  def collectAllWith[A, B, Collection[+Element] <: Iterable[Element]](
    as: Collection[Task[A]]
  )(f: PartialFunction[A, B])(implicit bf: BuildFrom[Collection[Task[A]], B, Collection[B]]): Task[Collection[B]] =
    ZIO.collectAllWith(as)(f)

  /**
   * @see See [[zio.ZIO.collectAllWithPar]]
   */
  def collectAllWithPar[A, B, Collection[+Element] <: Iterable[Element]](
    as: Collection[Task[A]]
  )(f: PartialFunction[A, B])(implicit bf: BuildFrom[Collection[Task[A]], B, Collection[B]]): Task[Collection[B]] =
    ZIO.collectAllWithPar(as)(f)

  /**
   * @see See [[zio.ZIO.collectAllWithParN]]
   */
  def collectAllWithParN[A, B, Collection[+Element] <: Iterable[Element]](n: => Int)(
    as: Collection[Task[A]]
  )(f: PartialFunction[A, B])(implicit bf: BuildFrom[Collection[Task[A]], B, Collection[B]]): Task[Collection[B]] =
    ZIO.collectAllWithParN(n)(as)(f)

  /**
   * @see See [[zio.ZIO.collectFirst]]
   */
  def collectFirst[A, B](as: => Iterable[A])(f: A => Task[Option[B]]): Task[Option[B]] =
    ZIO.collectFirst(as)(f)

  /**
   * @see See [[[zio.ZIO.collectPar[R,E,A,B,Collection[+Element]<:Iterable[Element]]*]]]
   */
  def collectPar[A, B, Collection[+Element] <: Iterable[Element]](
    in: Collection[A]
  )(f: A => IO[Option[Throwable], B])(implicit bf: BuildFrom[Collection[A], B, Collection[B]]): Task[Collection[B]] =
    ZIO.collectPar(in)(f)

  /**
   * @see See [[[zio.ZIO.collectPar[R,E,Key,Key2,Value,Value2](map:Map*]]]
   */
  def collectPar[Key, Key2, Value, Value2](
    map: Map[Key, Value]
  )(f: (Key, Value) => IO[Option[Throwable], (Key2, Value2)]): Task[Map[Key2, Value2]] =
    ZIO.collectPar(map)(f)

  /**
   * @see See [[zio.ZIO.collectParN]]
   */
  def collectParN[A, B, Collection[+Element] <: Iterable[Element]](n: => Int)(
    in: Collection[A]
  )(f: A => IO[Option[Throwable], B])(implicit bf: BuildFrom[Collection[A], B, Collection[B]]): Task[Collection[B]] =
    ZIO.collectParN(n)(in)(f)

  /**
   * @see See [[zio.ZIO.cond]]
   */
  def cond[A](predicate: => Boolean, result: => A, error: => Throwable): Task[A] =
    ZIO.cond(predicate, result, error)

  /**
   * @see See [[zio.ZIO.debug]]
   */
  def debug(value: => Any): UIO[Unit] =
    ZIO.debug(value)

  /**
   * @see See [[zio.ZIO.die]]
   */
  def die(t: => Throwable): UIO[Nothing] =
    ZIO.die(t)

  /**
   * @see See [[zio.ZIO.dieMessage]]
   */
  def dieMessage(message: => String): UIO[Nothing] =
    ZIO.dieMessage(message)

  /**
   * @see See [[zio.ZIO.done]]
   */
  def done[A](r: => Exit[Throwable, A]): Task[A] =
    ZIO.done(r)

  /**
   * @see See [[zio.ZIO.descriptor]]
   */
  def descriptor: UIO[Fiber.Descriptor] =
    ZIO.descriptor

  /**
   * @see See [[zio.ZIO.descriptorWith]]
   */
  def descriptorWith[A](f: Fiber.Descriptor => Task[A]): Task[A] =
    ZIO.descriptorWith(f)

  /**
   * @see See [[zio.ZIO.effect]]
   */
  @deprecated("use attempt", "2.0.0")
  def effect[A](effect: => A): Task[A] =
    ZIO.effect(effect)

  /**
   * @see See [[zio.ZIO.effectAsync]]
   */
  @deprecated("use async", "2.0.0")
  def effectAsync[A](register: (Task[A] => Unit) => Any, blockingOn: => Fiber.Id = Fiber.Id.None): Task[A] =
    ZIO.effectAsync(register, blockingOn)

  /**
   * @see See [[zio.ZIO.effectAsyncMaybe]]
   */
  @deprecated("use asyncMaybe", "2.0.0")
  def effectAsyncMaybe[A](
    register: (Task[A] => Unit) => Option[Task[A]],
    blockingOn: => Fiber.Id = Fiber.Id.None
  ): Task[A] =
    ZIO.effectAsyncMaybe(register, blockingOn)

  /**
   * @see See [[zio.ZIO.effectAsyncM]]
   */
  @deprecated("use asyncZIO", "2.0.0")
  def effectAsyncM[A](register: (Task[A] => Unit) => Task[Any]): Task[A] =
    ZIO.effectAsyncM(register)

  /**
   * @see See [[zio.ZIO.effectAsyncInterrupt]]
   */
  @deprecated("use asyncInterrupt", "2.0.0")
  def effectAsyncInterrupt[A](
    register: (Task[A] => Unit) => Either[Canceler[Any], Task[A]],
    blockingOn: => Fiber.Id = Fiber.Id.None
  ): Task[A] =
    ZIO.effectAsyncInterrupt(register, blockingOn)

  /**
   * @see See [[zio.ZIO.effectBlocking]]
   */
  @deprecated("use attemptBlocking", "2.0.0")
  def effectBlocking[A](effect: => A): Task[A] =
    ZIO.effectBlocking(effect)

  /**
   * @see See [[zio.ZIO.effectBlockingCancelable]]
   */
  @deprecated("use attemptBlockingCancelable", "2.0.0")
  def effectBlockingCancelable[A](effect: => A)(cancel: => UIO[Unit]): Task[A] =
    ZIO.effectBlockingCancelable(effect)(cancel)

  /**
   * @see See [[zio.ZIO.effectBlockingInterrupt]]
   */
  @deprecated("use attemptBlockingInterrupt", "2.0.0")
  def effectBlockingInterrupt[A](effect: => A): Task[A] =
    ZIO.effectBlockingInterrupt(effect)

  /**
   * @see See [[zio.RIO.effectSuspend]]
   */
  @deprecated("use suspend", "2.0.0")
  def effectSuspend[A](task: => Task[A]): Task[A] =
    ZIO.effectSuspend(task)

  /**
   * @see See [[zio.ZIO.effectSuspendTotal]]
   */
  @deprecated("use suspendSucceed", "2.0.0")
  def effectSuspendTotal[A](task: => Task[A]): Task[A] =
    ZIO.effectSuspendTotal(task)

  /**
   * @see See [[zio.ZIO.effectSuspendTotalWith]]
   */
  @deprecated("use suspendSucceedWith", "2.0.0")
  def effectSuspendTotalWith[A](p: (Platform, Fiber.Id) => Task[A]): Task[A] =
    ZIO.effectSuspendTotalWith(p)

  /**
   * @see See [[zio.RIO.effectSuspendWith]]
   */
  @deprecated("use suspendWith", "2.0.0")
  def effectSuspendWith[A](p: (Platform, Fiber.Id) => Task[A]): Task[A] =
    ZIO.effectSuspendWith(p)

  /**
   * @see See [[zio.ZIO.effectTotal]]
   */
  @deprecated("use succeed", "2.0.0")
  def effectTotal[A](effect: => A): UIO[A] =
    ZIO.effectTotal(effect)

  /**
   * @see See [[zio.ZIO.executor]]
   */
  def executor: UIO[Executor] =
    ZIO.executor

  /**
   * @see See [[zio.ZIO.exists]]
   */
  def exists[A](as: => Iterable[A])(f: A => Task[Boolean]): Task[Boolean] =
    ZIO.exists(as)(f)

  /**
   * @see See [[zio.ZIO.fail]]
   */
  def fail(error: => Throwable): Task[Nothing] =
    ZIO.fail(error)

  /**
   * @see See [[zio.ZIO.failCause]]
   */
  def failCause(cause: => Cause[Throwable]): Task[Nothing] =
    ZIO.failCause(cause)

  /**
   * @see See [[zio.ZIO.failCauseWith]]
   */
  def failCauseWith[E <: Throwable](function: (() => ZTrace) => Cause[E]): Task[Nothing] =
    ZIO.failCauseWith(function)

  /**
   * @see [[zio.ZIO.fiberId]]
   */
  val fiberId: UIO[Fiber.Id] =
    ZIO.fiberId

  /**
   * @see [[zio.ZIO.filter[R,E,A,Collection*]]
   */
  def filter[A, Collection[+Element] <: Iterable[Element]](
    as: Collection[A]
  )(f: A => Task[Boolean])(implicit bf: BuildFrom[Collection[A], A, Collection[A]]): Task[Collection[A]] =
    ZIO.filter(as)(f)

  /**
   * @see [[zio.ZIO.filter[R,E,A](as:Set*]]
   */
  def filter[A](as: Set[A])(f: A => Task[Boolean]): Task[Set[A]] =
    ZIO.filter(as)(f)

  /**
   * @see [[zio.ZIO.filterPar[R,E,A,Collection*]]
   */
  def filterPar[A, Collection[+Element] <: Iterable[Element]](
    as: Collection[A]
  )(f: A => Task[Boolean])(implicit bf: BuildFrom[Collection[A], A, Collection[A]]): Task[Collection[A]] =
    ZIO.filterPar(as)(f)

  /**
   * @see [[[zio.ZIO.filterPar[R,E,A](as:Set*]]]
   */
  def filterPar[A](as: Set[A])(f: A => Task[Boolean]): Task[Set[A]] =
    ZIO.filterPar(as)(f)

  /**
   * @see [[zio.ZIO.filterNot[R,E,A,Collection*]]
   */
  def filterNot[A, Collection[+Element] <: Iterable[Element]](
    as: Collection[A]
  )(f: A => Task[Boolean])(implicit bf: BuildFrom[Collection[A], A, Collection[A]]): Task[Collection[A]] =
    ZIO.filterNot(as)(f)

  /**
   * @see [[[zio.ZIO.filterNot[R,E,A](as:Set*]]]
   */
  def filterNot[A](as: Set[A])(f: A => Task[Boolean]): Task[Set[A]] =
    ZIO.filterNot(as)(f)

  /**
   * @see [[zio.ZIO.filterNotPar[R,E,A,Collection*]]
   */
  def filterNotPar[A, Collection[+Element] <: Iterable[Element]](
    as: Collection[A]
  )(f: A => Task[Boolean])(implicit bf: BuildFrom[Collection[A], A, Collection[A]]): Task[Collection[A]] =
    ZIO.filterNotPar(as)(f)

  /**
   * @see [[[zio.ZIO.filterNotPar[R,E,A](as:Set*]]]
   */
  def filterNotPar[A](as: Set[A])(f: A => Task[Boolean]): Task[Set[A]] =
    ZIO.filterNotPar(as)(f)

  /**
   * @see See [[zio.ZIO.firstSuccessOf]]
   */
  def firstSuccessOf[A](
    task: => Task[A],
    rest: => Iterable[Task[A]]
  ): Task[A] =
    ZIO.firstSuccessOf(task, rest)

  /**
   * @see See [[zio.ZIO.flatten]]
   */
  def flatten[A](task: => Task[Task[A]]): Task[A] =
    ZIO.flatten(task)

  /**
   * @see See [[zio.ZIO.foldLeft]]
   */
  def foldLeft[S, A](in: => Iterable[A])(zero: => S)(f: (S, A) => Task[S]): Task[S] =
    ZIO.foldLeft(in)(zero)(f)

  /**
   * @see See [[zio.ZIO.foldRight]]
   */
  def foldRight[S, A](in: => Iterable[A])(zero: => S)(f: (A, S) => Task[S]): Task[S] =
    ZIO.foldRight(in)(zero)(f)

  /**
   * @see See [[zio.ZIO.forall]]
   */
  def forall[A](as: => Iterable[A])(f: A => Task[Boolean]): Task[Boolean] =
    ZIO.forall(as)(f)

  /**
   * @see See [[[zio.ZIO.foreach[R,E,A,B,Collection[+Element]<:Iterable[Element]]*]]]
   */
  def foreach[A, B, Collection[+Element] <: Iterable[Element]](
    in: Collection[A]
  )(f: A => Task[B])(implicit bf: BuildFrom[Collection[A], B, Collection[B]]): Task[Collection[B]] =
    ZIO.foreach(in)(f)

  /**
   * @see See [[[zio.ZIO.foreach[R,E,A,B](in:Set*]]]
   */
  def foreach[A, B](in: Set[A])(f: A => Task[B]): Task[Set[B]] =
    ZIO.foreach(in)(f)

  /**
   * @see See [[[zio.ZIO.foreach[R,E,A,B](in:Array*]]]
   */
  def foreach[A, B: ClassTag](in: Array[A])(f: A => Task[B]): Task[Array[B]] =
    ZIO.foreach(in)(f)

  /**
   * @see See [[[zio.ZIO.foreach[R,E,Key,Key2,Value,Value2](map:Map*]]]
   */
  def foreach[Key, Key2, Value, Value2](
    map: Map[Key, Value]
  )(f: (Key, Value) => Task[(Key2, Value2)]): Task[Map[Key2, Value2]] =
    ZIO.foreach(map)(f)

  /**
   * @see See [[[zio.ZIO.foreach[R,E,A,B](in:Option*]]]
   */
  def foreach[A, B](in: Option[A])(f: A => Task[B]): Task[Option[B]] =
    ZIO.foreach(in)(f)

  /**
   * @see See [[[zio.ZIO.foreach[R,E,A,B](in:zio\.NonEmptyChunk*]]]
   */
  def foreach[A, B](in: NonEmptyChunk[A])(f: A => Task[B]): Task[NonEmptyChunk[B]] =
    ZIO.foreach(in)(f)

  /**
   * @see See [[zio.ZIO.foreachExec]]
   */
  final def foreachExec[A, B, Collection[+Element] <: Iterable[Element]](as: Collection[A])(
    exec: => ExecutionStrategy
  )(f: A => Task[B])(implicit bf: BuildFrom[Collection[A], B, Collection[B]]): Task[Collection[B]] =
    ZIO.foreachExec(as)(exec)(f)

  /**
   * @see See [[[zio.ZIO.foreachPar[R,E,A,B,Collection[+Element]<:Iterable[Element]]*]]]
   */
  def foreachPar[A, B, Collection[+Element] <: Iterable[Element]](
    as: Collection[A]
  )(fn: A => Task[B])(implicit bf: BuildFrom[Collection[A], B, Collection[B]]): Task[Collection[B]] =
    ZIO.foreachPar(as)(fn)

  /**
   * @see See [[[zio.ZIO.foreachPar[R,E,A,B](as:Set*]]]
   */
  def foreachPar[A, B](as: Set[A])(fn: A => Task[B]): Task[Set[B]] =
    ZIO.foreachPar(as)(fn)

  /**
   * @see See [[[zio.ZIO.foreachPar[R,E,A,B](as:Array*]]]
   */
  def foreachPar[A, B: ClassTag](as: Array[A])(fn: A => Task[B]): Task[Array[B]] =
    ZIO.foreachPar(as)(fn)

  /**
   * @see See [[[zio.ZIO.foreachPar[R,E,Key,Key2,Value,Value2](map:Map*]]]
   */
  def foreachPar[Key, Key2, Value, Value2](
    map: Map[Key, Value]
  )(f: (Key, Value) => Task[(Key2, Value2)]): Task[Map[Key2, Value2]] =
    ZIO.foreachPar(map)(f)

  /**
   * @see See [[[zio.ZIO.foreachPar[R,E,A,B](as:zio\.NonEmptyChunk*]]]
   */
  def foreachPar[A, B](as: NonEmptyChunk[A])(fn: A => Task[B]): Task[NonEmptyChunk[B]] =
    ZIO.foreachPar(as)(fn)

  /**
   * @see See [[zio.ZIO.foreachParN]]
   */
  def foreachParN[A, B, Collection[+Element] <: Iterable[Element]](
    n: => Int
  )(as: Collection[A])(fn: A => Task[B])(implicit bf: BuildFrom[Collection[A], B, Collection[B]]): Task[Collection[B]] =
    ZIO.foreachParN(n)(as)(fn)

  /**
   * @see See [[zio.ZIO.foreach_]]
   */
  @deprecated("use foreachDiscard", "2.0.0")
  def foreach_[A](as: => Iterable[A])(f: A => Task[Any]): Task[Unit] =
    ZIO.foreach_(as)(f)

  /**
   * @see See [[zio.ZIO.foreachDiscard]]
   */
  def foreachDiscard[A](as: => Iterable[A])(f: A => Task[Any]): Task[Unit] =
    ZIO.foreachDiscard(as)(f)

  /**
   * @see See [[zio.ZIO.foreachPar_]]
   */
  @deprecated("use foreachParDiscard", "2.0.0")
  def foreachPar_[A, B](as: => Iterable[A])(f: A => Task[Any]): Task[Unit] =
    ZIO.foreachPar_(as)(f)

  /**
   * @see See [[zio.ZIO.foreachParDiscard]]
   */
  def foreachParDiscard[A, B](as: => Iterable[A])(f: A => Task[Any]): Task[Unit] =
    ZIO.foreachParDiscard(as)(f)

  /**
   * @see See [[zio.ZIO.foreachParN_]]
   */
  @deprecated("use foreachParNDiscard", "2.0.0")
  def foreachParN_[A, B](n: => Int)(as: => Iterable[A])(f: A => Task[Any]): Task[Unit] =
    ZIO.foreachParN_(n)(as)(f)

  /**
   * @see See [[zio.ZIO.foreachParNDiscard]]
   */
  def foreachParNDiscard[A, B](n: => Int)(as: => Iterable[A])(f: A => Task[Any]): Task[Unit] =
    ZIO.foreachParNDiscard(n)(as)(f)

  /**
   * @see See [[zio.ZIO.forkAll]]
   */
  def forkAll[A, Collection[+Element] <: Iterable[Element]](
    as: Collection[Task[A]]
  )(implicit bf: BuildFrom[Collection[Task[A]], A, Collection[A]]): UIO[Fiber[Throwable, Collection[A]]] =
    ZIO.forkAll(as)

  /**
   * @see See [[zio.ZIO.forkAll_]]
   */
  @deprecated("use forkAllDiscard", "2.0.0")
  def forkAll_[A](as: => Iterable[Task[A]]): UIO[Unit] =
    ZIO.forkAll_(as)

  /**
   * @see See [[zio.ZIO.forkAllDiscard]]
   */
  def forkAllDiscard[A](as: => Iterable[Task[A]]): UIO[Unit] =
    ZIO.forkAllDiscard(as)

  /**
   * Constructs a `Task` value of the appropriate type for the specified input.
   */
  def from[Input](input: => Input)(implicit
    constructor: ZIO.ZIOConstructor[Any, Throwable, Input]
  ): ZIO[constructor.OutEnvironment, constructor.OutError, constructor.OutSuccess] =
    constructor.make(input)

  /**
   * @see See [[zio.ZIO.fromEither]]
   */
  def fromEither[A](v: => Either[Throwable, A]): Task[A] =
    ZIO.fromEither(v)

  /**
   * @see See [[zio.ZIO.fromFiber]]
   */
  def fromFiber[A](fiber: => Fiber[Throwable, A]): Task[A] =
    ZIO.fromFiber(fiber)

  /**
   * @see See [[zio.ZIO.fromFiberM]]
   */
  @deprecated("use fromFiberZIO", "2.0.0")
  def fromFiberM[A](fiber: => Task[Fiber[Throwable, A]]): Task[A] =
    ZIO.fromFiberM(fiber)

  /**
   * @see See [[zio.ZIO.fromFiberZIO]]
   */
  def fromFiberZIO[A](fiber: => Task[Fiber[Throwable, A]]): Task[A] =
    ZIO.fromFiberZIO(fiber)

  /**
   * @see See [[zio.ZIO.fromFuture]]
   */
  def fromFuture[A](make: ExecutionContext => scala.concurrent.Future[A]): Task[A] =
    ZIO.fromFuture(make)

  /**
   * @see See [[zio.ZIO.fromFutureInterrupt]]
   */
  def fromFutureInterrupt[A](make: ExecutionContext => scala.concurrent.Future[A]): Task[A] =
    ZIO.fromFutureInterrupt(make)

  /**
   * @see See [[zio.ZIO.fromTry]]
   */
  def fromTry[A](value: => scala.util.Try[A]): Task[A] =
    ZIO.fromTry(value)

  /**
   * @see See [[zio.ZIO.getOrFail]]
   */
  final def getOrFail[A](v: => Option[A]): Task[A] =
    ZIO.getOrFail(v)

  /**
   * @see See [[zio.ZIO.halt]]
   */
  @deprecated("use failCause", "2.0.0")
  def halt(cause: => Cause[Throwable]): Task[Nothing] =
    ZIO.halt(cause)

  /**
   * @see See [[zio.ZIO.haltWith]]
   */
  @deprecated("use failCauseWith", "2.0.0")
  def haltWith[E <: Throwable](function: (() => ZTrace) => Cause[E]): Task[Nothing] =
    ZIO.haltWith(function)

  /**
   * @see [[zio.ZIO.ifM]]
   */
  @deprecated("use ifZIO", "2.0.0")
  def ifM(b: => Task[Boolean]): ZIO.IfZIO[Any, Throwable] =
    ZIO.ifM(b)

  /**
   * @see [[zio.ZIO.ifZIO]]
   */
  def ifZIO(b: => Task[Boolean]): ZIO.IfZIO[Any, Throwable] =
    ZIO.ifZIO(b)

  /**
   * @see See [[zio.ZIO.interrupt]]
   */
  val interrupt: UIO[Nothing] =
    ZIO.interrupt

  /**
   * @see See [[zio.ZIO.interruptAs]]
   */
  def interruptAs(fiberId: => Fiber.Id): UIO[Nothing] =
    ZIO.interruptAs(fiberId)

  /**
   * @see See [[zio.ZIO.interruptible]]
   */
  def interruptible[A](task: => Task[A]): Task[A] =
    ZIO.interruptible(task)

  /**
   * @see See [[zio.ZIO.interruptibleMask]]
   */
  def interruptibleMask[A](k: ZIO.InterruptStatusRestore => Task[A]): Task[A] =
    ZIO.interruptibleMask(k)

  /**
   * @see See [[zio.ZIO.iterate]]
   */
  def iterate[S](initial: => S)(cont: S => Boolean)(body: S => Task[S]): Task[S] =
    ZIO.iterate(initial)(cont)(body)

  /**
   *  @see See [[zio.ZIO.left]]
   */
  def left[A](a: => A): Task[Either[A, Nothing]] =
    ZIO.left(a)

  /**
   * @see See [[zio.ZIO.lock]]
   */
<<<<<<< HEAD
  def lock[A](executor: => Executor)(task: => Task[A]): Task[A] =
=======
  @deprecated("use onExecutor", "2.0.0")
  def lock[A](executor: => Executor)(task: Task[A]): Task[A] =
>>>>>>> a1e60310
    ZIO.lock(executor)(task)

  /**
   *  @see See [[zio.ZIO.loop]]
   */
  def loop[A, S](initial: => S)(cont: S => Boolean, inc: S => S)(body: S => Task[A]): Task[List[A]] =
    ZIO.loop(initial)(cont, inc)(body)

  /**
   *  @see See [[zio.ZIO.loop_]]
   */
  @deprecated("use loopDiscard", "2.0.0")
  def loop_[S](initial: => S)(cont: S => Boolean, inc: S => S)(body: S => Task[Any]): Task[Unit] =
    ZIO.loop_(initial)(cont, inc)(body)

  /**
   *  @see See [[zio.ZIO.loopDiscard]]
   */
  def loopDiscard[S](initial: => S)(cont: S => Boolean, inc: S => S)(body: S => Task[Any]): Task[Unit] =
    ZIO.loopDiscard(initial)(cont, inc)(body)

  /**
   *  @see [[zio.ZIO.mapN[R,E,A,B,C]*]]
   */
  @deprecated("use zip", "2.0.0")
  def mapN[A, B, C](task1: => Task[A], task2: => Task[B])(f: (A, B) => C): Task[C] =
    ZIO.mapN(task1, task2)(f)

  /**
   *  @see [[zio.ZIO.mapN[R,E,A,B,C,D]*]]
   */
  @deprecated("use zip", "2.0.0")
  def mapN[A, B, C, D](task1: => Task[A], task2: => Task[B], task3: => Task[C])(f: (A, B, C) => D): Task[D] =
    ZIO.mapN(task1, task2, task3)(f)

  /**
   *  @see [[zio.ZIO.mapN[R,E,A,B,C,D,F]*]]
   */
  @deprecated("use zip", "2.0.0")
  def mapN[A, B, C, D, F](task1: => Task[A], task2: => Task[B], task3: => Task[C], task4: => Task[D])(
    f: (A, B, C, D) => F
  ): Task[F] =
    ZIO.mapN(task1, task2, task3, task4)(f)

  /**
   *  @see [[zio.ZIO.mapParN[R,E,A,B,C]*]]
   */
  @deprecated("use zipPar", "2.0.0")
  def mapParN[A, B, C](task1: => Task[A], task2: => Task[B])(f: (A, B) => C): Task[C] =
    ZIO.mapParN(task1, task2)(f)

  /**
   *  @see [[zio.ZIO.mapParN[R,E,A,B,C,D]*]]
   */
  @deprecated("use zipPar", "2.0.0")
  def mapParN[A, B, C, D](task1: => Task[A], task2: => Task[B], task3: => Task[C])(f: (A, B, C) => D): Task[D] =
    ZIO.mapParN(task1, task2, task3)(f)

  /**
   *  @see [[zio.ZIO.mapParN[R,E,A,B,C,D,F]*]]
   */
  @deprecated("use zipPar", "2.0.0")
  def mapParN[A, B, C, D, F](task1: => Task[A], task2: => Task[B], task3: => Task[C], task4: => Task[D])(
    f: (A, B, C, D) => F
  ): Task[F] =
    ZIO.mapParN(task1, task2, task3, task4)(f)

  /**
   * @see See [[zio.ZIO.memoize]]
   */
  def memoize[A, B](f: A => Task[B]): UIO[A => Task[B]] =
    ZIO.memoize(f)

  /**
   * @see See [[zio.ZIO.mergeAll]]
   */
  def mergeAll[A, B](in: Iterable[Task[A]])(zero: => B)(f: (B, A) => B): Task[B] =
    ZIO.mergeAll(in)(zero)(f)

  /**
   * @see See [[zio.ZIO.mergeAllPar]]
   */
  def mergeAllPar[A, B](in: => Iterable[Task[A]])(zero: => B)(f: (B, A) => B): Task[B] =
    ZIO.mergeAllPar(in)(zero)(f)

  /**
   * @see See [[zio.ZIO.never]]
   */
  val never: UIO[Nothing] =
    ZIO.never

  /**
   * @see See [[zio.ZIO.none]]
   */
  val none: Task[Option[Nothing]] =
    ZIO.none

  /**
   * @see See [[zio.ZIO.noneOrFail]]
   */
  def noneOrFail(o: => Option[Throwable]): Task[Unit] =
    ZIO.noneOrFail(o)

  /**
   * @see See [[zio.ZIO.noneOrFailWith]]
   */
  def noneOrFailWith[O](o: => Option[O])(f: O => Throwable): Task[Unit] =
    ZIO.noneOrFailWith(o)(f)

  /**
   *  @see See [[zio.ZIO.not]]
   */
  def not(effect: => Task[Boolean]): Task[Boolean] =
    ZIO.not(effect)

  /**
   * @see See [[zio.ZIO.onExecutor]]
   */
  def onExecutor[A](executor: => Executor)(task: Task[A]): Task[A] =
    ZIO.onExecutor(executor)(task)

  /**
   *  @see See [[zio.ZIO.onPlatform]]
   */
  def onPlatform[A](platform: => Platform)(task: => Task[A]): Task[A] =
    ZIO.onPlatform(platform)(task)

  /**
   * @see See [[zio.ZIO.partition]]
   */
  def partition[A, B](in: => Iterable[A])(f: A => Task[B]): Task[(Iterable[Throwable], Iterable[B])] =
    ZIO.partition(in)(f)

  /**
   * @see See [[zio.ZIO.partitionPar]]
   */
  def partitionPar[A, B](in: => Iterable[A])(f: A => Task[B]): Task[(Iterable[Throwable], Iterable[B])] =
    ZIO.partitionPar(in)(f)

  /**
   * @see See [[zio.ZIO.partitionParN]]
   */
  def partitionParN[A, B](n: => Int)(in: => Iterable[A])(f: A => Task[B]): Task[(Iterable[Throwable], Iterable[B])] =
    ZIO.partitionParN(n)(in)(f)

  /**
   * @see See [[zio.ZIO.platform]]
   */
  val platform: UIO[Platform] =
    ZIO.platform

  /**
   * @see See [[zio.ZIO.raceAll]]
   */
  def raceAll[A](task: => Task[A], ios: => Iterable[Task[A]]): Task[A] =
    ZIO.raceAll(task, ios)

  /**
   * @see See [[zio.ZIO.reduceAll]]
   */
  def reduceAll[A](a: => Task[A], as: => Iterable[Task[A]])(f: (A, A) => A): Task[A] =
    ZIO.reduceAll(a, as)(f)

  /**
   * @see See [[zio.ZIO.reduceAllPar]]
   */
  def reduceAllPar[A](a: => Task[A], as: => Iterable[Task[A]])(f: (A, A) => A): Task[A] =
    ZIO.reduceAllPar(a, as)(f)

  /**
   * @see See [[zio.ZIO.replicate]]
   */
  def replicate[A](n: => Int)(effect: => Task[A]): Iterable[Task[A]] =
    ZIO.replicate(n)(effect)

  /**
   * @see See [[zio.ZIO.replicateM]]
   */
  @deprecated("use replicateZIO", "2.0.0")
  def replicateM[A](n: => Int)(effect: => Task[A]): Task[Iterable[A]] =
    ZIO.replicateM(n)(effect)

  /**
   * @see See [[zio.ZIO.replicateM_]]
   */
  @deprecated("use replicateZIODiscard", "2.0.0")
  def replicateM_[A](n: => Int)(effect: => Task[A]): Task[Unit] =
    ZIO.replicateM_(n)(effect)

  /**
   * @see See [[zio.ZIO.replicateZIO]]
   */
  def replicateZIO[A](n: => Int)(effect: => Task[A]): Task[Iterable[A]] =
    ZIO.replicateZIO(n)(effect)

  /**
   * @see See [[zio.ZIO.replicateZIODiscard]]
   */
  def replicateZIODiscard[A](n: => Int)(effect: => Task[A]): Task[Unit] =
    ZIO.replicateZIODiscard(n)(effect)

  /**
   * @see See [[zio.ZIO.require]]
   */
  @deprecated("use someOrFail", "2.0.0")
  def require[A](error: => Throwable): Task[Option[A]] => Task[A] =
    ZIO.require[Any, Throwable, A](error)

  /**
   * @see See [[zio.ZIO.reserve]]
   */
  def reserve[A, B](reservation: => Task[Reservation[Any, Throwable, A]])(use: A => Task[B]): Task[B] =
    ZIO.reserve(reservation)(use)

  /**
   *  @see [[zio.ZIO.right]]
   */
  def right[B](b: => B): Task[Either[Nothing, B]] =
    ZIO.right(b)

  /**
   * @see See [[zio.ZIO.runtime]]
   */
  def runtime: UIO[Runtime[Any]] =
    ZIO.runtime

  /**
   *  @see [[zio.ZIO.some]]
   */
  def some[A](a: => A): Task[Option[A]] =
    ZIO.some(a)

  /**
   * @see See [[zio.ZIO.succeed]]
   */
  def succeed[A](a: => A): UIO[A] =
    ZIO.succeed(a)

  /**
   * @see See [[zio.ZIO.succeedBlocking]]
   */
  def succeedBlocking[A](a: => A): UIO[A] =
    ZIO.succeedBlocking(a)

  /**
   * @see See [[zio.ZIO.suspend]]
   */
  def suspend[A](task: => Task[A]): Task[A] =
    ZIO.suspend(task)

  /**
   * @see See [[zio.ZIO.suspendSucceed]]
   */
  def suspendSucceed[A](task: => Task[A]): Task[A] =
    ZIO.suspendSucceed(task)

  /**
   * @see See [[zio.ZIO.suspendSucceedWith]]
   */
  def suspendSucceedWith[A](p: (Platform, Fiber.Id) => Task[A]): Task[A] =
    ZIO.suspendSucceedWith(p)

  /**
   * @see See [[zio.RIO.suspendWith]]
   */
  def suspendWith[A](p: (Platform, Fiber.Id) => Task[A]): Task[A] =
    ZIO.suspendWith(p)

  /**
   * @see See [[zio.ZIO.trace]]
   */
  def trace: UIO[ZTrace] =
    ZIO.trace

  /**
   * @see See [[zio.ZIO.traced]]
   */
  def traced[A](task: => Task[A]): Task[A] =
    ZIO.traced(task)

  /**
   * @see See [[zio.ZIO.unit]]
   */
  val unit: UIO[Unit] =
    ZIO.unit

  /**
   * @see See [[zio.ZIO.uninterruptible]]
   */
  def uninterruptible[A](task: => Task[A]): Task[A] =
    ZIO.uninterruptible(task)

  /**
   * @see See [[zio.ZIO.uninterruptibleMask]]
   */
  def uninterruptibleMask[A](k: ZIO.InterruptStatusRestore => Task[A]): Task[A] =
    ZIO.uninterruptibleMask(k)

  /**
   * @see See [[zio.ZIO.unless]]
   */
  def unless(b: => Boolean)(zio: => Task[Any]): Task[Unit] =
    ZIO.unless(b)(zio)

  /**
   * @see See [[zio.ZIO.unlessM]]
   */
  @deprecated("use unlessZIO", "2.0.0")
  def unlessM(b: => Task[Boolean]): ZIO.UnlessZIO[Any, Throwable] =
    ZIO.unlessM(b)

  /**
   * @see See [[zio.ZIO.unlessZIO]]
   */
  def unlessZIO(b: => Task[Boolean]): ZIO.UnlessZIO[Any, Throwable] =
    ZIO.unlessZIO(b)

  /**
   * @see [[zio.ZIO.unsandbox]]
   */
  def unsandbox[A](v: => IO[Cause[Throwable], A]): Task[A] =
    ZIO.unsandbox(v)

  /**
   * @see See [[zio.ZIO.untraced]]
   */
  def untraced[A](task: => Task[A]): Task[A] =
    ZIO.untraced(task)

  /**
   * @see See [[zio.ZIO.when]]
   */
  def when(b: => Boolean)(task: => Task[Any]): Task[Unit] =
    ZIO.when(b)(task)

  /**
   * @see See [[zio.ZIO.whenCase]]
   */
  def whenCase[A](a: => A)(pf: PartialFunction[A, Task[Any]]): Task[Unit] =
    ZIO.whenCase(a)(pf)

  /**
   * @see See [[zio.ZIO.whenCaseM]]
   */
  @deprecated("use whenCaseZIO", "2.0.0")
  def whenCaseM[A](a: => Task[A])(pf: PartialFunction[A, Task[Any]]): Task[Unit] =
    ZIO.whenCaseM(a)(pf)

  /**
   * @see See [[zio.ZIO.whenCaseZIO]]
   */
  def whenCaseZIO[A](a: => Task[A])(pf: PartialFunction[A, Task[Any]]): Task[Unit] =
    ZIO.whenCaseZIO(a)(pf)

  /**
   * @see See [[zio.ZIO.whenM]]
   */
  @deprecated("use whenZIO", "2.0.0")
  def whenM(b: => Task[Boolean]): ZIO.WhenZIO[Any, Throwable] =
    ZIO.whenM(b)

  /**
   * @see See [[zio.ZIO.whenZIO]]
   */
  def whenZIO(b: => Task[Boolean]): ZIO.WhenZIO[Any, Throwable] =
    ZIO.whenZIO(b)

  /**
   * @see See [[zio.ZIO.yieldNow]]
   */
  val yieldNow: UIO[Unit] =
    ZIO.yieldNow

  private[zio] def succeedNow[A](a: A): UIO[A] =
    ZIO.succeedNow(a)
}<|MERGE_RESOLUTION|>--- conflicted
+++ resolved
@@ -915,12 +915,8 @@
   /**
    * @see See [[zio.ZIO.lock]]
    */
-<<<<<<< HEAD
+  @deprecated("use onExecutor", "2.0.0")
   def lock[A](executor: => Executor)(task: => Task[A]): Task[A] =
-=======
-  @deprecated("use onExecutor", "2.0.0")
-  def lock[A](executor: => Executor)(task: Task[A]): Task[A] =
->>>>>>> a1e60310
     ZIO.lock(executor)(task)
 
   /**
