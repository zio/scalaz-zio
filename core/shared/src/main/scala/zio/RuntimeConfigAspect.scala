--- conflicted
+++ resolved
@@ -47,15 +47,9 @@
   def setExecutor(executor: Executor): RuntimeConfigAspect =
     RuntimeConfigAspect(_.copy(executor = executor))
 
-<<<<<<< HEAD
-  def setTracing(tracing: Tracing): RuntimeConfigAspect =
-    RuntimeConfigAspect(_.copy(tracing = tracing))
-
   val superviseOperations: RuntimeConfigAspect =
     RuntimeConfigAspect(self => self.copy(superviseOperations = true))
 
-=======
->>>>>>> fab38980
   /**
    * An aspect that adds a supervisor that tracks all forked fibers in a set.
    * Note that this may have a negative impact on performance.
