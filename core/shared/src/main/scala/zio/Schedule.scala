/*
 * Copyright 2017-2019 John A. De Goes and the ZIO Contributors
 *
 * Licensed under the Apache License, Version 2.0 (the "License");
 * you may not use this file except in compliance with the License.
 * You may obtain a copy of the License at
 *
 *     http://www.apache.org/licenses/LICENSE-2.0
 *
 * Unless required by applicable law or agreed to in writing, software
 * distributed under the License is distributed on an "AS IS" BASIS,
 * WITHOUT WARRANTIES OR CONDITIONS OF ANY KIND, either express or implied.
 * See the License for the specific language governing permissions and
 * limitations under the License.
 */

package zio

import zio.duration.Duration

object Schedule {

  /**
   * See [[ZSchedule.forever]]
   */
  final val forever: Schedule[Any, Int] = ZSchedule.forever

  /**
   * See [[ZSchedule.decision]]
   */
  final val decision: Schedule[Any, Boolean] =
    ZSchedule.decision

  /**
   * See [[ZSchedule.delay]]
   */
  final val delay: Schedule[Any, Duration] =
    ZSchedule.delay

  /**
   * See [[ZSchedule.never]]
   */
  final val never: Schedule[Any, Nothing] =
    ZSchedule.never

  /**
   * See [[ZSchedule.once]]
   */
  final val once: Schedule[Any, Unit] = ZSchedule.once

  final def apply[S, A, B](
    initial0: UIO[S],
    update0: (A, S) => UIO[ZSchedule.Decision[S, B]]
  ): Schedule[A, B] =
    ZSchedule(initial0, update0)

  /**
   * See [[ZSchedule.collectAll]]
   */
  final def collectAll[A]: Schedule[A, List[A]] = ZSchedule.collectAll

  /**
   * See [[ZSchedule.delayed]]
   */
  final def delayed[A](s: Schedule[A, Duration]): Schedule[A, Duration] =
    ZSchedule.delayed(s)

  /**
   * See [[ZSchedule.doWhile]]
   */
  final def doWhile[A](f: A => Boolean): Schedule[A, A] =
    ZSchedule.doWhile(f)

  /**
<<<<<<< HEAD
   * See [[ZSchedule.doUntil[A](f:A=>Boolean)*]]
=======
   * See [[[ZSchedule.doUntil[A](f:* ZSchedule.doUntil]]]
>>>>>>> 97794d95
   */
  final def doUntil[A](f: A => Boolean): Schedule[A, A] =
    ZSchedule.doUntil(f)

  /**
<<<<<<< HEAD
   * See [[ZSchedule.doUntil[A,B](pf:PartialFunction[A,B])*]]
=======
   * See [[ZSchedule.doUntil[A,B](pf:* ZSchedule.doUntil]]]
>>>>>>> 97794d95
   */
  final def doUntil[A, B](pf: PartialFunction[A, B]): Schedule[A, Option[B]] =
    ZSchedule.doUntil(pf)

  /**
   * See [[ZSchedule.exponential]]
   */
  final def exponential(base: Duration, factor: Double = 2.0): Schedule[Any, Duration] =
    ZSchedule.exponential(base, factor)

  /**
   * See [[ZSchedule.fibonacci]]
   */
  final def fibonacci(one: Duration): Schedule[Any, Duration] =
    ZSchedule.fibonacci(one)

  /**
   * See [[ZSchedule.fromFunction]]
   */
  final def fromFunction[A, B](f: A => B): Schedule[A, B] = ZSchedule.fromFunction(f)

  /**
   * See [[ZSchedule.identity]]
   */
  final def identity[A]: Schedule[A, A] =
    ZSchedule.identity

  /**
   * See [[ZSchedule.linear]]
   */
  final def linear(base: Duration): Schedule[Any, Duration] =
    ZSchedule.linear(base)

  /**
   * See [[ZSchedule.logInput]]
   */
  final def logInput[A](f: A => UIO[Unit]): Schedule[A, A] =
    ZSchedule.logInput(f)

  /**
   * See [[ZSchedule.recurs]]
   */
  final def recurs(n: Int): Schedule[Any, Int] = ZSchedule.recurs(n)

  /**
   * See [[ZSchedule.spaced]]
   */
  final def spaced(interval: Duration): Schedule[Any, Int] =
    ZSchedule.spaced(interval)

  /**
   * See [[ZSchedule.succeed]]
   */
  final def succeed[A](a: A): Schedule[Any, A] = ZSchedule.succeed(a)

  /**
   * See [[ZSchedule.succeedLazy]]
   */
  final def succeedLazy[A](a: => A): Schedule[Any, A] = ZSchedule.succeedLazy(a)

  /**
   * See [[ZSchedule.unfold]]
   */
  final def unfold[A](a: => A)(f: A => A): Schedule[Any, A] =
    ZSchedule.unfold(a)(f)

  /**
   * See [[ZSchedule.unfoldM]]
   */
  final def unfoldM[A](a: UIO[A])(f: A => UIO[A]): Schedule[Any, A] =
    ZSchedule.unfoldM(a)(f)

}<|MERGE_RESOLUTION|>--- conflicted
+++ resolved
@@ -72,21 +72,13 @@
     ZSchedule.doWhile(f)
 
   /**
-<<<<<<< HEAD
-   * See [[ZSchedule.doUntil[A](f:A=>Boolean)*]]
-=======
    * See [[[ZSchedule.doUntil[A](f:* ZSchedule.doUntil]]]
->>>>>>> 97794d95
    */
   final def doUntil[A](f: A => Boolean): Schedule[A, A] =
     ZSchedule.doUntil(f)
 
   /**
-<<<<<<< HEAD
-   * See [[ZSchedule.doUntil[A,B](pf:PartialFunction[A,B])*]]
-=======
    * See [[ZSchedule.doUntil[A,B](pf:* ZSchedule.doUntil]]]
->>>>>>> 97794d95
    */
   final def doUntil[A, B](pf: PartialFunction[A, B]): Schedule[A, Option[B]] =
     ZSchedule.doUntil(pf)
