--- conflicted
+++ resolved
@@ -383,24 +383,9 @@
     protected def unsafeSetAsync(a: A): ZIO[RA, EA, Unit]
 
     /**
-<<<<<<< HEAD
      * Maps and filters the `get` value of the `ZRefM` with the specified partial
      * function, returning a `ZRefM` with a `get` value that succeeds with the
      * result of the partial function if it is defined or else fails with `None`.
-=======
-     * A symbolic alias for `zip`.
-     */
-    final def <*>[RA1 <: RA, RB1 <: RB, EA1 >: EA, EB1 >: EB, A2, B2](
-      that: Synchronized[RA1, RB1, EA1, EB1, A2, B2]
-    ): Synchronized[RA1, RB1, EA1, EB1, (A, A2), (B, B2)] =
-      self zip that
-
-    /**
-     * Maps and filters the `get` value of the `ZRef.Synchronized` with the
-     * specified partial function, returning a `ZRef.Synchronized` with a `get`
-     * value that succeeds with the result of the partial function if it is
-     * defined or else fails with `None`.
->>>>>>> ab2da270
      */
     override final def collect[C](pf: PartialFunction[B, C]): Synchronized[RA, RB, EA, Option[EB], A, C] =
       collectZIO(pf.andThen(ZIO.succeedNow(_)))
@@ -750,29 +735,6 @@
     override final def writeOnly: Synchronized[RA, RB, EA, Unit, A, Nothing] =
       fold(identity, _ => (), Right(_), _ => Left(()))
 
-<<<<<<< HEAD
-=======
-    /**
-     * Combines this `ZRef.Synchronized` with the specified `ZRef.Synchronized`
-     * to create a new `ZRef.Synchronized` with the `get` and `set` values of
-     * both. The new `ZRef.Synchronized` value supports atomically modifying
-     * both of the underlying `ZRef.Synchronized` values.
-     */
-    final def zip[RA1 <: RA, RB1 <: RB, EA1 >: EA, EB1 >: EB, A2, B2](
-      that: Synchronized[RA1, RB1, EA1, EB1, A2, B2]
-    ): Synchronized[RA1, RB1, EA1, EB1, (A, A2), (B, B2)] =
-      new Synchronized[RA1, RB1, EA1, EB1, (A, A2), (B, B2)] {
-        val semaphores: Set[Semaphore] =
-          self.semaphores | that.semaphores
-        def unsafeGet: ZIO[RB1, EB1, (B, B2)] =
-          self.get <*> that.get
-        def unsafeSetAsync(a: (A, A2)): ZIO[RA1, EA1, Unit] =
-          self.unsafeSetAsync(a._1) *> that.unsafeSetAsync(a._2)
-        def unsafeSet(a: (A, A2)): ZIO[RA1, EA1, Unit] =
-          self.unsafeSet(a._1) *> that.unsafeSet(a._2)
-      }
-
->>>>>>> ab2da270
     private final def withPermit[R, E, A](zio: ZIO[R, E, A]): ZIO[R, E, A] =
       ZIO.uninterruptibleMask { restore =>
         restore(STM.foreach(semaphores)(_.acquire).commit) *>
@@ -951,17 +913,17 @@
         modifyZIO(v => pf.applyOrElse[A, ZIO[R1, E1, A]](v, ZIO.succeedNow).map(result => (result, result)))
     }
 
-    implicit final class ZipSyntax[RA, RB, EA, EB, A, B](private val self: ZRefM[RA, RB, EA, EB, A, B]) extends AnyVal {
+    implicit final class ZipSyntax[RA, RB, EA, EB, A, B](private val self: ZRef.Synchronized[RA, RB, EA, EB, A, B]) extends AnyVal {
 
       /**
        * A symbolic alias for `zip`.
        */
       final def <*>[RA1 <: RA, RB1 <: RB, EA1 >: EA, EB1 >: EB, A2, B2](
-        that: ZRefM[RA1, RB1, EA1, EB1, A2, B2]
+        that: ZRef.Synchronized[RA1, RB1, EA1, EB1, A2, B2]
       )(implicit
         unzippable: Unzippable[A, A2],
         zippable: Zippable[B, B2]
-      ): ZRefM[RA1, RB1, EA1, EB1, unzippable.In, zippable.Out] =
+      ): ZRef.Synchronized[RA1, RB1, EA1, EB1, unzippable.In, zippable.Out] =
         self zip that
 
       /**
@@ -970,12 +932,12 @@
        * supports atomically modifying both of the underlying `ZRefM` values.
        */
       final def zip[RA1 <: RA, RB1 <: RB, EA1 >: EA, EB1 >: EB, A2, B2](
-        that: ZRefM[RA1, RB1, EA1, EB1, A2, B2]
+        that: ZRef.Synchronized[RA1, RB1, EA1, EB1, A2, B2]
       )(implicit
         unzippable: Unzippable[A, A2],
         zippable: Zippable[B, B2]
-      ): ZRefM[RA1, RB1, EA1, EB1, unzippable.In, zippable.Out] =
-        new ZRefM[RA1, RB1, EA1, EB1, unzippable.In, zippable.Out] {
+      ): ZRef.Synchronized[RA1, RB1, EA1, EB1, unzippable.In, zippable.Out] =
+        new ZRef.Synchronized[RA1, RB1, EA1, EB1, unzippable.In, zippable.Out] {
           val semaphores: Set[Semaphore] =
             self.semaphores | that.semaphores
           def unsafeGet: ZIO[RB1, EB1, zippable.Out] =
