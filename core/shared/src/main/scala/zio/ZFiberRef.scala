--- conflicted
+++ resolved
@@ -662,16 +662,11 @@
       }
   }
 
-<<<<<<< HEAD
-  private[zio] val forkScopeOverride: FiberRef.Runtime[Option[ZScope]] =
+  private[zio] val forkScopeOverride: FiberRef.Runtime[Option[FiberScope]] =
     ZFiberRef.unsafeMake(None, _ => None)
-=======
-  private[zio] val forkScopeOverride: FiberRef.Runtime[Option[FiberScope]] =
-    ZFiberRef.unsafeMake(None, _ => None, (a, _) => a)
->>>>>>> c8985e74
 
   private[zio] val currentExecutor: FiberRef.Runtime[Option[zio.Executor]] =
-    ZFiberRef.unsafeMake(None, a => a)
+    ZFiberRef.unsafeMake(None)
 
   private[zio] val currentEnvironment: FiberRef.Runtime[ZEnvironment[Any]] =
     ZFiberRef.unsafeMake(ZEnvironment.empty)
