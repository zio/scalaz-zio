/*
 * Copyright 2017-2022 John A. De Goes and the ZIO Contributors
 *
 * Licensed under the Apache License, Version 2.0 (the "License");
 * you may not use this file except in compliance with the License.
 * You may obtain a copy of the License at
 *
 *     http://www.apache.org/licenses/LICENSE-2.0
 *
 * Unless required by applicable law or agreed to in writing, software
 * distributed under the License is distributed on an "AS IS" BASIS,
 * WITHOUT WARRANTIES OR CONDITIONS OF ANY KIND, either express or implied.
 * See the License for the specific language governing permissions and
 * limitations under the License.
 */

package zio

import zio.internal.stacktracer.Tracer
import zio.stacktracer.TracingImplicits.disableAutoTrace

import com.github.ghik.silencer.silent

import java.lang.{System => JSystem}
import scala.collection.JavaConverters._

trait System extends Serializable {
  def env(variable: => String)(implicit trace: Trace): IO[SecurityException, Option[String]]

  def envOrElse(variable: => String, alt: => String)(implicit trace: Trace): IO[SecurityException, String]

  def envOrOption(variable: => String, alt: => Option[String])(implicit
    trace: Trace
  ): IO[SecurityException, Option[String]]

  def envs(implicit trace: Trace): IO[SecurityException, Map[String, String]]

  def lineSeparator(implicit trace: Trace): UIO[String]

  def properties(implicit trace: Trace): IO[Throwable, Map[String, String]]

  def property(prop: => String)(implicit trace: Trace): IO[Throwable, Option[String]]

  def propertyOrElse(prop: => String, alt: => String)(implicit trace: Trace): IO[Throwable, String]

  def propertyOrOption(prop: => String, alt: => Option[String])(implicit
    trace: Trace
  ): IO[Throwable, Option[String]]

  private[zio] def unsafeEnv(variable: String): Option[String] =
    Runtime.default.unsafeRun(env(variable)(Trace.empty))(Trace.empty)

  private[zio] def unsafeEnvOrElse(variable: String, alt: => String): String =
    Runtime.default.unsafeRun(envOrElse(variable, alt)(Trace.empty))(Trace.empty)

  private[zio] def unsafeEnvOrOption(variable: String, alt: => Option[String]): Option[String] =
    Runtime.default.unsafeRun(envOrOption(variable, alt)(Trace.empty))(Trace.empty)

  private[zio] def unsafeEnvs(): Map[String, String] =
    Runtime.default.unsafeRun(envs(Trace.empty))(Trace.empty)

  private[zio] def unsafeLineSeparator(): String =
    Runtime.default.unsafeRun(lineSeparator(Trace.empty))(Trace.empty)

  private[zio] def unsafeProperties(): Map[String, String] =
    Runtime.default.unsafeRun(properties(Trace.empty))(Trace.empty)

  private[zio] def unsafeProperty(prop: String): Option[String] =
    Runtime.default.unsafeRun(property(prop)(Trace.empty))(Trace.empty)

  private[zio] def unsafePropertyOrElse(prop: String, alt: => String): String =
    Runtime.default.unsafeRun(propertyOrElse(prop, alt)(Trace.empty))(Trace.empty)

  private[zio] def unsafePropertyOrOption(prop: String, alt: => Option[String]): Option[String] =
    Runtime.default.unsafeRun(propertyOrOption(prop, alt)(Trace.empty))(Trace.empty)
}

object System extends Serializable {

  val any: ZLayer[System, Nothing, System] = {
    implicit val trace = Tracer.newTrace
    ZLayer.service[System]
  }

  val live: Layer[Nothing, System] = {
    implicit val trace = Tracer.newTrace
    ZLayer.succeed[System](SystemLive)
  }

  object SystemLive extends System {
<<<<<<< HEAD
    def env(variable: => String)(implicit trace: ZTraceElement): IO[SecurityException, Option[String]] =
      ZIO.attempt(unsafeEnv(variable)).refineToOrDie[SecurityException]

    def envOrElse(variable: => String, alt: => String)(implicit trace: ZTraceElement): IO[SecurityException, String] =
      ZIO.attempt(unsafeEnvOrElse(variable, alt)).refineToOrDie[SecurityException]
=======
    def env(variable: => String)(implicit trace: Trace): IO[SecurityException, Option[String]] =
      IO.attempt(unsafeEnv(variable)).refineToOrDie[SecurityException]

    def envOrElse(variable: => String, alt: => String)(implicit trace: Trace): IO[SecurityException, String] =
      IO.attempt(unsafeEnvOrElse(variable, alt)).refineToOrDie[SecurityException]
>>>>>>> 8180b5eb

    def envOrOption(variable: => String, alt: => Option[String])(implicit
      trace: Trace
    ): IO[SecurityException, Option[String]] =
      ZIO.attempt(unsafeEnvOrOption(variable, alt)).refineToOrDie[SecurityException]

<<<<<<< HEAD
    def envs(implicit trace: ZTraceElement): IO[SecurityException, Map[String, String]] =
      ZIO.attempt(unsafeEnvs()).refineToOrDie[SecurityException]

    def lineSeparator(implicit trace: ZTraceElement): UIO[String] =
      ZIO.succeed(unsafeLineSeparator())

    def properties(implicit trace: ZTraceElement): IO[Throwable, Map[String, String]] =
      ZIO.attempt(unsafeProperties())

    def property(prop: => String)(implicit trace: ZTraceElement): IO[Throwable, Option[String]] =
      ZIO.attempt(unsafeProperty(prop))

    def propertyOrElse(prop: => String, alt: => String)(implicit trace: ZTraceElement): IO[Throwable, String] =
      ZIO.attempt(unsafePropertyOrElse(prop, alt))
=======
    def envs(implicit trace: Trace): IO[SecurityException, Map[String, String]] =
      IO.attempt(unsafeEnvs()).refineToOrDie[SecurityException]

    def lineSeparator(implicit trace: Trace): UIO[String] =
      IO.succeed(unsafeLineSeparator())

    def properties(implicit trace: Trace): IO[Throwable, Map[String, String]] =
      IO.attempt(unsafeProperties())

    def property(prop: => String)(implicit trace: Trace): IO[Throwable, Option[String]] =
      IO.attempt(unsafeProperty(prop))

    def propertyOrElse(prop: => String, alt: => String)(implicit trace: Trace): IO[Throwable, String] =
      IO.attempt(unsafePropertyOrElse(prop, alt))
>>>>>>> 8180b5eb

    def propertyOrOption(prop: => String, alt: => Option[String])(implicit
      trace: Trace
    ): IO[Throwable, Option[String]] =
      ZIO.attempt(unsafePropertyOrOption(prop, alt))

    override private[zio] def unsafeEnv(variable: String): Option[String] =
      Option(JSystem.getenv(variable))

    override private[zio] def unsafeEnvOrElse(variable: String, alt: => String): String =
      envOrElseWith(variable, alt)(unsafeEnv)

    override private[zio] def unsafeEnvOrOption(variable: String, alt: => Option[String]): Option[String] =
      envOrOptionWith(variable, alt)(unsafeEnv)

    @silent("JavaConverters")
    override private[zio] def unsafeEnvs(): Map[String, String] =
      JSystem.getenv.asScala.toMap

    override private[zio] def unsafeLineSeparator(): String =
      JSystem.lineSeparator

    @silent("JavaConverters")
    override private[zio] def unsafeProperties(): Map[String, String] =
      JSystem.getProperties.asScala.toMap

    override private[zio] def unsafeProperty(prop: String): Option[String] =
      Option(JSystem.getProperty(prop))

    override private[zio] def unsafePropertyOrElse(prop: String, alt: => String): String =
      propertyOrElseWith(prop, alt)(unsafeProperty)

    override private[zio] def unsafePropertyOrOption(prop: String, alt: => Option[String]): Option[String] =
      propertyOrOptionWith(prop, alt)(unsafeProperty)
  }

  private[zio] def envOrElseWith(variable: String, alt: => String)(env: String => Option[String]): String =
    env(variable).getOrElse(alt)

  private[zio] def envOrOptionWith(variable: String, alt: => Option[String])(
    env: String => Option[String]
  ): Option[String] =
    env(variable).orElse(alt)

  private[zio] def propertyOrElseWith(prop: String, alt: => String)(property: String => Option[String]): String =
    property(prop).getOrElse(alt)

  private[zio] def propertyOrOptionWith(prop: String, alt: => Option[String])(
    property: String => Option[String]
  ): Option[String] =
    property(prop).orElse(alt)

  /**
   * Retrieves the value of an environment variable.
   */
  def env(variable: => String)(implicit trace: Trace): IO[SecurityException, Option[String]] =
    ZIO.systemWith(_.env(variable))

  /**
   * Retrieves the value of an environment variable or else returns the
   * specified fallback value.
   */
  def envOrElse(variable: => String, alt: => String)(implicit
    trace: Trace
  ): IO[SecurityException, String] =
    ZIO.systemWith(_.envOrElse(variable, alt))

  /**
   * Retrieves the value of an environment variable or else returns the
   * specified optional fallback value.
   */
  def envOrOption(variable: => String, alt: => Option[String])(implicit
    trace: Trace
  ): IO[SecurityException, Option[String]] =
    ZIO.systemWith(_.envOrOption(variable, alt))

  /**
   * Retrieves the values of all environment variables.
   */
  def envs(implicit trace: Trace): IO[SecurityException, Map[String, String]] =
    ZIO.systemWith(_.envs)

  /**
   * Retrieves the values of all system properties.
   */
  def properties(implicit trace: Trace): Task[Map[String, String]] =
    ZIO.systemWith(_.properties)

  /**
   * Retrieves the value of a system property.
   */
  def property(prop: => String)(implicit trace: Trace): Task[Option[String]] =
    ZIO.systemWith(_.property(prop))

  /**
   * Retrieves the value of a system property or else return the specified
   * fallback value.
   */
  def propertyOrElse(prop: => String, alt: => String)(implicit trace: Trace): Task[String] =
    ZIO.systemWith(_.propertyOrElse(prop, alt))

  /**
   * Retrieves the value of a system property or else return the specified
   * optional fallback value.
   */
  def propertyOrOption(prop: => String, alt: => Option[String])(implicit
    trace: Trace
  ): Task[Option[String]] =
    ZIO.systemWith(_.propertyOrOption(prop, alt))

  /**
   * Retrieves the value of the system-specific line separator.
   */
  def lineSeparator(implicit trace: Trace): UIO[String] =
    ZIO.systemWith(_.lineSeparator)

  private val osName =
    Option(scala.util.Try(java.lang.System.getProperty("os.name")).getOrElse("")).map(_.toLowerCase()).getOrElse("")

  lazy val os: OS =
    if (osName.contains("win")) OS.Windows
    else if (osName.contains("mac")) OS.Mac
    else if (osName.contains("nix") || osName.contains("nux") || osName.contains("aix")) OS.Unix
    else if (osName.contains("sunos")) OS.Solaris
    else OS.Unknown

  sealed trait OS { self =>
    def isWindows: Boolean = self == OS.Windows
    def isMac: Boolean     = self == OS.Mac
    def isUnix: Boolean    = self == OS.Unix
    def isSolaris: Boolean = self == OS.Solaris
    def isUnknown: Boolean = self == OS.Unknown
  }
  object OS {
    case object Windows extends OS
    case object Mac     extends OS
    case object Unix    extends OS
    case object Solaris extends OS
    case object Unknown extends OS
  }
}<|MERGE_RESOLUTION|>--- conflicted
+++ resolved
@@ -88,56 +88,31 @@
   }
 
   object SystemLive extends System {
-<<<<<<< HEAD
-    def env(variable: => String)(implicit trace: ZTraceElement): IO[SecurityException, Option[String]] =
+    def env(variable: => String)(implicit trace: Trace): IO[SecurityException, Option[String]] =
       ZIO.attempt(unsafeEnv(variable)).refineToOrDie[SecurityException]
 
-    def envOrElse(variable: => String, alt: => String)(implicit trace: ZTraceElement): IO[SecurityException, String] =
+    def envOrElse(variable: => String, alt: => String)(implicit trace: Trace): IO[SecurityException, String] =
       ZIO.attempt(unsafeEnvOrElse(variable, alt)).refineToOrDie[SecurityException]
-=======
-    def env(variable: => String)(implicit trace: Trace): IO[SecurityException, Option[String]] =
-      IO.attempt(unsafeEnv(variable)).refineToOrDie[SecurityException]
-
-    def envOrElse(variable: => String, alt: => String)(implicit trace: Trace): IO[SecurityException, String] =
-      IO.attempt(unsafeEnvOrElse(variable, alt)).refineToOrDie[SecurityException]
->>>>>>> 8180b5eb
 
     def envOrOption(variable: => String, alt: => Option[String])(implicit
       trace: Trace
     ): IO[SecurityException, Option[String]] =
       ZIO.attempt(unsafeEnvOrOption(variable, alt)).refineToOrDie[SecurityException]
 
-<<<<<<< HEAD
-    def envs(implicit trace: ZTraceElement): IO[SecurityException, Map[String, String]] =
+    def envs(implicit trace: Trace): IO[SecurityException, Map[String, String]] =
       ZIO.attempt(unsafeEnvs()).refineToOrDie[SecurityException]
 
-    def lineSeparator(implicit trace: ZTraceElement): UIO[String] =
+    def lineSeparator(implicit trace: Trace): UIO[String] =
       ZIO.succeed(unsafeLineSeparator())
 
-    def properties(implicit trace: ZTraceElement): IO[Throwable, Map[String, String]] =
+    def properties(implicit trace: Trace): IO[Throwable, Map[String, String]] =
       ZIO.attempt(unsafeProperties())
 
-    def property(prop: => String)(implicit trace: ZTraceElement): IO[Throwable, Option[String]] =
+    def property(prop: => String)(implicit trace: Trace): IO[Throwable, Option[String]] =
       ZIO.attempt(unsafeProperty(prop))
 
-    def propertyOrElse(prop: => String, alt: => String)(implicit trace: ZTraceElement): IO[Throwable, String] =
+    def propertyOrElse(prop: => String, alt: => String)(implicit trace: Trace): IO[Throwable, String] =
       ZIO.attempt(unsafePropertyOrElse(prop, alt))
-=======
-    def envs(implicit trace: Trace): IO[SecurityException, Map[String, String]] =
-      IO.attempt(unsafeEnvs()).refineToOrDie[SecurityException]
-
-    def lineSeparator(implicit trace: Trace): UIO[String] =
-      IO.succeed(unsafeLineSeparator())
-
-    def properties(implicit trace: Trace): IO[Throwable, Map[String, String]] =
-      IO.attempt(unsafeProperties())
-
-    def property(prop: => String)(implicit trace: Trace): IO[Throwable, Option[String]] =
-      IO.attempt(unsafeProperty(prop))
-
-    def propertyOrElse(prop: => String, alt: => String)(implicit trace: Trace): IO[Throwable, String] =
-      IO.attempt(unsafePropertyOrElse(prop, alt))
->>>>>>> 8180b5eb
 
     def propertyOrOption(prop: => String, alt: => Option[String])(implicit
       trace: Trace
