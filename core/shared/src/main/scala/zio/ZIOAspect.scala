package zio

import zio.stacktracer.TracingImplicits.disableAutoTrace
import zio.metrics.{Metric, MetricLabel}
import scala.concurrent.ExecutionContext

trait ZIOAspect[+LowerR, -UpperR, +LowerE, -UpperE, +LowerA, -UpperA] { self =>

  def apply[R >: LowerR <: UpperR, E >: LowerE <: UpperE, A >: LowerA <: UpperA](zio: ZIO[R, E, A])(implicit
    trace: Trace
  ): ZIO[R, E, A]

  def >>>[
    LowerR1 >: LowerR,
    UpperR1 <: UpperR,
    LowerE1 >: LowerE,
    UpperE1 <: UpperE,
    LowerA1 >: LowerA,
    UpperA1 <: UpperA
  ](
    that: ZIOAspect[LowerR1, UpperR1, LowerE1, UpperE1, LowerA1, UpperA1]
  ): ZIOAspect[LowerR1, UpperR1, LowerE1, UpperE1, LowerA1, UpperA1] =
    self.andThen(that)

  /**
   * Returns a new aspect that represents the sequential composition of this
   * aspect with the specified one.
   */
  def @@[
    LowerR1 >: LowerR,
    UpperR1 <: UpperR,
    LowerE1 >: LowerE,
    UpperE1 <: UpperE,
    LowerA1 >: LowerA,
    UpperA1 <: UpperA
  ](
    that: ZIOAspect[LowerR1, UpperR1, LowerE1, UpperE1, LowerA1, UpperA1]
  ): ZIOAspect[LowerR1, UpperR1, LowerE1, UpperE1, LowerA1, UpperA1] =
    self >>> that

  def andThen[
    LowerR1 >: LowerR,
    UpperR1 <: UpperR,
    LowerE1 >: LowerE,
    UpperE1 <: UpperE,
    LowerA1 >: LowerA,
    UpperA1 <: UpperA
  ](
    that: ZIOAspect[LowerR1, UpperR1, LowerE1, UpperE1, LowerA1, UpperA1]
  ): ZIOAspect[LowerR1, UpperR1, LowerE1, UpperE1, LowerA1, UpperA1] =
    new ZIOAspect[LowerR1, UpperR1, LowerE1, UpperE1, LowerA1, UpperA1] {
      def apply[R >: LowerR1 <: UpperR1, E >: LowerE1 <: UpperE1, A >: LowerA1 <: UpperA1](
        zio: ZIO[R, E, A]
      )(implicit trace: Trace): ZIO[R, E, A] =
        that(self(zio))
    }

  /**
   * Returns a new aspect that flips the behavior it applies to error and
   * success channels. If the old aspect affected success values in some way,
   * then the new aspect will affect error values in the same way.
   */
  def flip: ZIOAspect[LowerR, UpperR, LowerA, UpperA, LowerE, UpperE] =
    new ZIOAspect[LowerR, UpperR, LowerA, UpperA, LowerE, UpperE] {
      def apply[R >: LowerR <: UpperR, E >: LowerA <: UpperA, A >: LowerE <: UpperE](zio: ZIO[R, E, A])(implicit
        trace: Trace
      ): ZIO[R, E, A] = self(zio.flip).flip
    }
}

object ZIOAspect {

  /**
   * An aspect that annotates each log in this effect with the specified log
   * annotation.
   */
  def annotated(key: String, value: String): ZIOAspect[Nothing, Any, Nothing, Any, Nothing, Any] =
    new ZIOAspect[Nothing, Any, Nothing, Any, Nothing, Any] {
      def apply[R, E, A](zio: ZIO[R, E, A])(implicit trace: Trace): ZIO[R, E, A] =
        ZIO.logAnnotate(key, value)(zio)
    }

  /**
   * An aspect that annotates each log in this effect with the specified log
   * annotations.
   */
  def annotated(annotations: (String, String)*): ZIOAspect[Nothing, Any, Nothing, Any, Nothing, Any] =
    new ZIOAspect[Nothing, Any, Nothing, Any, Nothing, Any] {
      def apply[R, E, A](zio: ZIO[R, E, A])(implicit trace: Trace): ZIO[R, E, A] =
        annotations.foldLeft(zio) { case (zio, (key, value)) =>
          ZIO.logAnnotate(key, value)(zio)
        }
    }

  /**
   * An aspect that prints the results of effects to the console for debugging
   * purposes.
   */
  val debug: ZIOAspect[Nothing, Any, Nothing, Any, Nothing, Any] =
    new ZIOAspect[Nothing, Any, Nothing, Any, Nothing, Any] {
      def apply[R, E, A](zio: ZIO[R, E, A])(implicit trace: Trace): ZIO[R, E, A] =
        zio.debug
    }

  /**
   * An aspect that disables logging for the specified effect.
   */
  val disableLogging: ZIOAspect[Nothing, Any, Nothing, Any, Nothing, Any] =
    new ZIOAspect[Nothing, Any, Nothing, Any, Nothing, Any] {
<<<<<<< HEAD
      def apply[R, E, A](zio: ZIO[R, E, A])(implicit trace: ZTraceElement): ZIO[R, E, A] =
        FiberRef.currentLoggers.locally(Set.empty)(zio)
=======
      def apply[R, E, A](zio: ZIO[R, E, A])(implicit trace: Trace): ZIO[R, E, A] =
        ZIO.runtimeConfig.flatMap { runtimeConfig =>
          zio.withRuntimeConfig(runtimeConfig.copy(logger = ZLogger.none))
        }
>>>>>>> 8180b5eb
    }

  /**
   * An aspect that logs values by using [[ZIO.log]].
   */
  val logged: ZIOAspect[Nothing, Any, Nothing, Any, Nothing, Any] =
    new ZIOAspect[Nothing, Any, Nothing, Any, Nothing, Any] {
      def apply[R, E, A](zio: ZIO[R, E, A])(implicit trace: Trace): ZIO[R, E, A] =
        zio.tap(value => ZIO.log(String.valueOf(value)))
    }

  /**
   * An aspect that logs values using a specified user-defined prefix label,
   * using [[ZIO.log]].
   */
  def logged(label: String): ZIOAspect[Nothing, Any, Nothing, Any, Nothing, Any] =
    new ZIOAspect[Nothing, Any, Nothing, Any, Nothing, Any] {
      override def apply[R, E, A](zio: ZIO[R, E, A])(implicit trace: Trace): ZIO[R, E, A] =
        zio.tap(value => ZIO.log(label + ": " + String.valueOf(value)))
    }

  /**
   * An aspect that logs values using a specified function that convers the
   * value into a log message. The log message is logged using [[ZIO.log]].
   */
  def loggedWith[A](f: A => String): ZIOAspect[Nothing, Any, Nothing, Any, Nothing, A] =
    new ZIOAspect[Nothing, Any, Nothing, Any, Nothing, A] {
      override def apply[R, E, A0 <: A](zio: ZIO[R, E, A0])(implicit trace: Trace): ZIO[R, E, A0] =
        zio.tap(value => ZIO.log(f(value)))
    }

  /**
   * As aspect that runs effects on the specified `ExecutionContext`.
   */
  def onExecutionContext(ec: ExecutionContext): ZIOAspect[Nothing, Any, Nothing, Any, Nothing, Any] =
    new ZIOAspect[Nothing, Any, Nothing, Any, Nothing, Any] {
      def apply[R, E, A](zio: ZIO[R, E, A])(implicit trace: Trace): ZIO[R, E, A] =
        zio.onExecutionContext(ec)
    }

  /**
   * As aspect that runs effects on the specified `Executor`.
   */
  def onExecutor(executor: Executor): ZIOAspect[Nothing, Any, Nothing, Any, Nothing, Any] =
    new ZIOAspect[Nothing, Any, Nothing, Any, Nothing, Any] {
      def apply[R, E, A](zio: ZIO[R, E, A])(implicit trace: Trace): ZIO[R, E, A] =
        zio.onExecutor(executor)
    }

  /**
   * As aspect that runs effects with the specified maximum number of fibers for
   * parallel operators.
   */
  def parallel(n: Int): ZIOAspect[Nothing, Any, Nothing, Any, Nothing, Any] =
    new ZIOAspect[Nothing, Any, Nothing, Any, Nothing, Any] {
      def apply[R, E, A](zio: ZIO[R, E, A])(implicit trace: Trace): ZIO[R, E, A] =
        zio.withParallelism(n)
    }

  /**
   * As aspect that runs effects with an unbounded maximum number of fibers for
   * parallel operators.
   */
  def parallelUnbounded: ZIOAspect[Nothing, Any, Nothing, Any, Nothing, Any] =
    new ZIOAspect[Nothing, Any, Nothing, Any, Nothing, Any] {
      def apply[R, E, A](zio: ZIO[R, E, A])(implicit trace: Trace): ZIO[R, E, A] =
        zio.withParallelismUnbounded
    }

  /**
   * An aspect that retries effects according to the specified schedule.
   */
  def retry[R1, E1](schedule: Schedule[R1, E1, Any]): ZIOAspect[Nothing, R1, Nothing, E1, Nothing, Any] =
    new ZIOAspect[Nothing, R1, Nothing, E1, Nothing, Any] {
      def apply[R <: R1, E <: E1, A](zio: ZIO[R, E, A])(implicit trace: Trace): ZIO[R, E, A] =
        zio.retry(schedule)
    }

  /**
   * An aspect that runs effects with the runtime configuration modified with
   * the specified `RuntimeConfigAspect`.
   */
  def runtimeConfig(runtimeConfigAspect: RuntimeConfigAspect): ZIOAspect[Nothing, Any, Nothing, Any, Nothing, Any] =
    new ZIOAspect[Nothing, Any, Nothing, Any, Nothing, Any] {
<<<<<<< HEAD
      def apply[R, E, A](zio: ZIO[R, E, A])(implicit trace: ZTraceElement): ZIO[R, E, A] = {

        def setRuntimeConfig(runtimeConfig: RuntimeConfig): UIO[Unit] =
          FiberRef.currentBlockingExecutor.set(runtimeConfig.blockingExecutor) *>
            FiberRef.currentExecutor.set(runtimeConfig.executor) *>
            FiberRef.currentFatal.set(runtimeConfig.fatal) *>
            FiberRef.currentLoggers.set(runtimeConfig.loggers) *>
            FiberRef.currentReportFatal.set(runtimeConfig.reportFatal) *>
            FiberRef.currentRuntimeConfigFlags.set(runtimeConfig.flags) *>
            FiberRef.currentSupervisors.set(runtimeConfig.supervisors) *>
            ZIO.yieldNow

        ZIO.runtimeConfig.flatMap { currentRuntimeConfig =>
          (setRuntimeConfig(runtimeConfigAspect(currentRuntimeConfig)))
            .acquireRelease(setRuntimeConfig(currentRuntimeConfig), zio)
        }
      }
=======
      def apply[R, E, A](zio: ZIO[R, E, A])(implicit trace: Trace): ZIO[R, E, A] =
        ZIO.runtimeConfig.flatMap(runtimeConfig => zio.withRuntimeConfig(runtimeConfigAspect(runtimeConfig)))
>>>>>>> 8180b5eb
    }

  /**
   * An aspect that times out effects.
   */
  def timeoutFail[E1](e: => E1)(d: Duration): ZIOAspect[Nothing, Any, E1, Any, Nothing, Any] =
    new ZIOAspect[Nothing, Any, E1, Any, Nothing, Any] {
      def apply[R, E >: E1, A](zio: ZIO[R, E, A])(implicit trace: Trace): ZIO[R, E, A] =
        zio.timeoutFail(e)(d)
    }
}<|MERGE_RESOLUTION|>--- conflicted
+++ resolved
@@ -107,15 +107,8 @@
    */
   val disableLogging: ZIOAspect[Nothing, Any, Nothing, Any, Nothing, Any] =
     new ZIOAspect[Nothing, Any, Nothing, Any, Nothing, Any] {
-<<<<<<< HEAD
-      def apply[R, E, A](zio: ZIO[R, E, A])(implicit trace: ZTraceElement): ZIO[R, E, A] =
+      def apply[R, E, A](zio: ZIO[R, E, A])(implicit trace: Trace): ZIO[R, E, A] =
         FiberRef.currentLoggers.locally(Set.empty)(zio)
-=======
-      def apply[R, E, A](zio: ZIO[R, E, A])(implicit trace: Trace): ZIO[R, E, A] =
-        ZIO.runtimeConfig.flatMap { runtimeConfig =>
-          zio.withRuntimeConfig(runtimeConfig.copy(logger = ZLogger.none))
-        }
->>>>>>> 8180b5eb
     }
 
   /**
@@ -200,8 +193,7 @@
    */
   def runtimeConfig(runtimeConfigAspect: RuntimeConfigAspect): ZIOAspect[Nothing, Any, Nothing, Any, Nothing, Any] =
     new ZIOAspect[Nothing, Any, Nothing, Any, Nothing, Any] {
-<<<<<<< HEAD
-      def apply[R, E, A](zio: ZIO[R, E, A])(implicit trace: ZTraceElement): ZIO[R, E, A] = {
+      def apply[R, E, A](zio: ZIO[R, E, A])(implicit trace: Trace): ZIO[R, E, A] = {
 
         def setRuntimeConfig(runtimeConfig: RuntimeConfig): UIO[Unit] =
           FiberRef.currentBlockingExecutor.set(runtimeConfig.blockingExecutor) *>
@@ -218,10 +210,6 @@
             .acquireRelease(setRuntimeConfig(currentRuntimeConfig), zio)
         }
       }
-=======
-      def apply[R, E, A](zio: ZIO[R, E, A])(implicit trace: Trace): ZIO[R, E, A] =
-        ZIO.runtimeConfig.flatMap(runtimeConfig => zio.withRuntimeConfig(runtimeConfigAspect(runtimeConfig)))
->>>>>>> 8180b5eb
     }
 
   /**
