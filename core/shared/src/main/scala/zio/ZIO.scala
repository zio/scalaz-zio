/*
 * Copyright 2017-2021 John A. De Goes and the ZIO Contributors
 *
 * Licensed under the Apache License, Version 2.0 (the "License");
 * you may not use this file except in compliance with the License.
 * You may obtain a copy of the License at
 *
 *     http://www.apache.org/licenses/LICENSE-2.0
 *
 * Unless required by applicable law or agreed to in writing, software
 * distributed under the License is distributed on an "AS IS" BASIS,
 * WITHOUT WARRANTIES OR CONDITIONS OF ANY KIND, either express or implied.
 * See the License for the specific language governing permissions and
 * limitations under the License.
 */

package zio

import zio.internal.Platform
import zio.internal.tracing.{ZIOFn, ZIOFn1, ZIOFn2}
import zio.{TracingStatus => TracingS}

import java.io.IOException
import scala.annotation.implicitNotFound
import scala.collection.mutable.Builder
import scala.concurrent.ExecutionContext
import scala.reflect.ClassTag
import scala.util.control.NoStackTrace
import scala.util.{Failure, Success}

/**
 * A `ZIO[R, E, A]` value is an immutable value that lazily describes a
 * workflow or job. The workflow requires some environment `R`, and may fail
 * with an error of type `E`, or succeed with a value of type `A`.
 *
 * These lazy workflows, referred to as _effects_, can be informally thought
 * of as functions in the form:
 *
 * {{{
 * R => Either[E, A]
 * }}}
 *
 * ZIO effects model resourceful interaction with the outside world, including
 * synchronous, asynchronous, concurrent, and parallel interaction.
 *
 * ZIO effects use a fiber-based concurrency model, with built-in support for
 * scheduling, fine-grained interruption, structured concurrency, and high scalability.
 *
 * To run an effect, you need a `Runtime`, which is capable of executing effects.
 * Runtimes bundle a thread pool together with the environment that effects need.
 */
sealed trait ZIO[-R, +E, +A] extends Serializable with ZIOPlatformSpecific[R, E, A] with ZIOVersionSpecific[R, E, A] {
  self =>

  /**
   * Syntax for adding aspects.
   */
  final def @@[LowerR <: UpperR, UpperR <: R, LowerE >: E, UpperE >: LowerE, LowerA >: A, UpperA >: LowerA](
    aspect: => ZIOAspect[LowerR, UpperR, LowerE, UpperE, LowerA, UpperA]
  ): ZIO[UpperR, LowerE, LowerA] =
    ZIO.suspendSucceed(aspect(self))

  /**
   * A symbolic alias for `orDie`.
   */
  final def !(implicit ev1: E <:< Throwable, ev2: CanFail[E]): ZIO[R, Nothing, A] =
    self.orDie

  /**
   * Returns the logical conjunction of the `Boolean` value returned by this
   * effect and the `Boolean` value returned by the specified effect. This
   * operator has "short circuiting" behavior so if the value returned by this
   * effect is false the specified effect will not be evaluated.
   */
  final def &&[R1 <: R, E1 >: E](that: => ZIO[R1, E1, Boolean])(implicit ev: A <:< Boolean): ZIO[R1, E1, Boolean] =
    self.flatMap(a => if (ev(a)) that else ZIO.succeedNow(false))

  /**
   * Sequentially zips this effect with the specified effect, combining the
   * results into a tuple.
   */
  @deprecated("use zip", "2.0.0")
  final def &&&[R1 <: R, E1 >: E, B](that: => ZIO[R1, E1, B])(implicit
    zippable: Zippable[A, B]
  ): ZIO[R1, E1, zippable.Out] =
    self <*> that

  /**
   * Returns an effect that executes both this effect and the specified effect,
   * in parallel, returning result of provided effect. If either side fails,
   * then the other side will be interrupted.
   */
  final def &>[R1 <: R, E1 >: E, B](that: => ZIO[R1, E1, B]): ZIO[R1, E1, B] =
    self.zipWithPar(that)((_, b) => b)

  /**
   * A variant of `flatMap` that ignores the value produced by this effect.
   */
  final def *>[R1 <: R, E1 >: E, B](that: => ZIO[R1, E1, B]): ZIO[R1, E1, B] =
    self.flatMap(new ZIO.ZipRightFn(() => that))

  /**
   * Returns an effect that executes both this effect and the specified effect,
   * in parallel, this effect result returned. If either side fails,
   * then the other side will be interrupted.
   */
  final def <&[R1 <: R, E1 >: E, B](that: => ZIO[R1, E1, B]): ZIO[R1, E1, A] =
    self.zipWithPar(that)((a, _) => a)

  /**
   * Returns an effect that executes both this effect and the specified effect,
   * in parallel, combining their results into a tuple. If either side fails,
   * then the other side will be interrupted.
   */
  final def <&>[R1 <: R, E1 >: E, B](that: => ZIO[R1, E1, B])(implicit
    zippable: Zippable[A, B]
  ): ZIO[R1, E1, zippable.Out] =
    self.zipWithPar(that)((a, b) => zippable.zip(a, b))

  /**
   * Sequences the specified effect after this effect, but ignores the
   * value produced by the effect.
   */
  final def <*[R1 <: R, E1 >: E, B](that: => ZIO[R1, E1, B]): ZIO[R1, E1, A] =
    self.flatMap(new ZIO.ZipLeftFn(() => that))

  /**
   * Sequentially zips this effect with the specified effect, combining the
   * results into a tuple.
   */
  final def <*>[R1 <: R, E1 >: E, B](that: => ZIO[R1, E1, B])(implicit
    zippable: Zippable[A, B]
  ): ZIO[R1, E1, zippable.Out] =
    self zip that

  /**
   * A symbolic alias for `orElseEither`.
   */
  final def <+>[R1 <: R, E1, B](that: => ZIO[R1, E1, B])(implicit ev: CanFail[E]): ZIO[R1, E1, Either[A, B]] =
    self.orElseEither(that)

  /**
   * Operator alias for `orElse`.
   */
  final def <>[R1 <: R, E2, A1 >: A](that: => ZIO[R1, E2, A1])(implicit ev: CanFail[E]): ZIO[R1, E2, A1] =
    orElse(that)

  /**
   * A symbolic alias for `raceEither`.
   */
  final def <|>[R1 <: R, E1 >: E, B](that: => ZIO[R1, E1, B]): ZIO[R1, E1, Either[A, B]] =
    self.raceEither(that)

  /**
   * Alias for `flatMap`.
   *
   * {{{
   * val parsed = readFile("foo.txt") >>= parseFile
   * }}}
   */
  @deprecated("use flatMap", "2.0.0")
  final def >>=[R1 <: R, E1 >: E, B](k: A => ZIO[R1, E1, B]): ZIO[R1, E1, B] =
    flatMap(k)

  /**
   * Returns the logical negation of the `Boolean` value returned by this
   * effect.
   */
  final def unary_![R1 <: R, E1 >: E](implicit ev: A <:< Boolean): ZIO[R1, E1, Boolean] =
    self.map(a => !ev(a))

  /**
   * Returns the logical conjunction of the `Boolean` value returned by this
   * effect and the `Boolean` value returned by the specified effect. This
   * operator has "short circuiting" behavior so if the value returned by this
   * effect is true the specified effect will not be evaluated.
   */
  final def ||[R1 <: R, E1 >: E](that: => ZIO[R1, E1, Boolean])(implicit ev: A <:< Boolean): ZIO[R1, E1, Boolean] =
    self.flatMap(a => if (ev(a)) ZIO.succeedNow(true) else that)

  /**
   * Returns an effect that submerges the error case of an `Either` into the
   * `ZIO`. The inverse operation of `ZIO.either`.
   */
  final def absolve[E1 >: E, B](implicit ev: A IsSubtypeOfOutput Either[E1, B]): ZIO[R, E1, B] =
    ZIO.absolve(self.map(ev))

  /**
   * Attempts to convert defects into a failure, throwing away all information
   * about the cause of the failure.
   */
  final def absorb(implicit ev: E IsSubtypeOfError Throwable): RIO[R, A] =
    absorbWith(ev)

  /**
   * Attempts to convert defects into a failure, throwing away all information
   * about the cause of the failure.
   */
  final def absorbWith(f: E => Throwable): RIO[R, A] =
    self.sandbox
      .foldZIO(
        cause => ZIO.fail(cause.squashWith(f)),
        ZIO.succeedNow
      )

  /**
   * Shorthand for the uncurried version of `ZIO.acquireReleaseWith`.
   */
  final def acquireReleaseWith[R1 <: R, E1 >: E, B](
    release: A => URIO[R1, Any],
    use: A => ZIO[R1, E1, B]
  ): ZIO[R1, E1, B] =
    ZIO.acquireReleaseWith(self, release, use)

  /**
   * Shorthand for the curried version of `ZIO.acquireReleaseWith`.
   */
  final def acquireReleaseWith: ZIO.BracketAcquire[R, E, A] =
    ZIO.acquireReleaseWith(self)

  /**
   * A less powerful variant of `acquireReleaseWith` where the resource
   * acquired by this effect is not needed.
   */
  final def acquireRelease[R1 <: R, E1 >: E]: ZIO.BracketAcquire_[R1, E1] =
    new ZIO.BracketAcquire_(self)

  /**
   * Uncurried version. Doesn't offer curried syntax and has worse
   * type-inference characteristics, but it doesn't allocate intermediate
   * [[zio.ZIO.BracketAcquire_]] and [[zio.ZIO.BracketRelease_]] objects.
   */
  final def acquireRelease[R1 <: R, E1 >: E, B](
    release: => URIO[R1, Any],
    use: => ZIO[R1, E1, B]
  ): ZIO[R1, E1, B] =
    ZIO.acquireReleaseWith(self, (_: A) => release, (_: A) => use)

  /**
   * Shorthand for the uncurried version of `ZIO.acquireReleaseExitWith`.
   */
  final def acquireReleaseExitWith[R1 <: R, E1 >: E, B](
    release: (A, Exit[E1, B]) => URIO[R1, Any],
    use: A => ZIO[R1, E1, B]
  ): ZIO[R1, E1, B] =
    ZIO.acquireReleaseExitWith(self, release, use)

  /**
   * Shorthand for the curried version of `ZIO.acquireReleaseExitWith`.
   */
  final def acquireReleaseExitWith: ZIO.BracketExitAcquire[R, E, A] =
    ZIO.acquireReleaseExitWith(self)

  /**
   * Executes the release effect only if there was an error.
   */
  final def acquireReleaseOnErrorWith[R1 <: R, E1 >: E, B](
    release: A => URIO[R1, Any]
  )(use: A => ZIO[R1, E1, B]): ZIO[R1, E1, B] =
    ZIO.acquireReleaseExitWith(self)((a: A, eb: Exit[E1, B]) =>
      eb match {
        case Exit.Failure(_) => release(a)
        case _               => ZIO.unit
      }
    )(use)

  /**
   * Maps the success value of this effect to the specified constant value.
   */
  final def as[B](b: => B): ZIO[R, E, B] =
    self.flatMap(new ZIO.ConstZIOFn(() => b))

  /**
   * Maps the success value of this effect to a left value.
   */
  final def asLeft: ZIO[R, E, Either[A, Nothing]] =
    map(Left(_))

  /**
   * Maps the error value of this effect to a left value.
   */
  final def asLeftError: ZIO[R, Either[E, Nothing], A] =
    mapError(Left(_))

  /**
   * Maps the success value of this effect to a right value.
   */
  final def asRight: ZIO[R, E, Either[Nothing, A]] =
    map(Right(_))

  /**
   * Maps the error value of this effect to a right value.
   */
  final def asRightError: ZIO[R, Either[Nothing, E], A] =
    mapError(Right(_))

  /**
   * Maps the success value of this effect to a service.
   */
  @deprecated("use toLayer", "2.0.0")
  final def asService[A1 >: A: Tag]: ZIO[R, E, Has[A1]] =
    map(Has(_))

  /**
   * Maps the success value of this effect to an optional value.
   */
  final def asSome: ZIO[R, E, Option[A]] =
    map(Some(_))

  /**
   * Maps the error value of this effect to an optional value.
   */
  final def asSomeError: ZIO[R, Option[E], A] =
    mapError(Some(_))

  /**
   * Returns a new effect that will not succeed with its value before first
   * waiting for the end of all child fibers forked by the effect.
   */
  final def awaitAllChildren: ZIO[R, E, A] =
    ensuringChildren(Fiber.awaitAll(_))

  /**
   * Returns an effect whose failure and success channels have been mapped by
   * the specified pair of functions, `f` and `g`.
   */
  @deprecated("use mapBoth", "2.0.0")
  final def bimap[E2, B](f: E => E2, g: A => B)(implicit ev: CanFail[E]): ZIO[R, E2, B] =
    mapBoth(f, g)

  /**
   * Shorthand for the uncurried version of `ZIO.bracket`.
   */
  @deprecated("use acquireReleaseWith", "2.0.0")
  final def bracket[R1 <: R, E1 >: E, B](
    release: A => URIO[R1, Any],
    use: A => ZIO[R1, E1, B]
  ): ZIO[R1, E1, B] =
    acquireReleaseWith(release, use)

  /**
   * Shorthand for the curried version of `ZIO.bracket`.
   */
  @deprecated("use acquireReleaseWith", "2.0.0")
  final def bracket: ZIO.BracketAcquire[R, E, A] =
    acquireReleaseWith

  /**
   * A less powerful variant of `bracket` where the resource acquired by this
   * effect is not needed.
   */
  @deprecated("use acquireRelease", "2.0.0")
  final def bracket_[R1 <: R, E1 >: E]: ZIO.BracketAcquire_[R1, E1] =
    acquireRelease

  /**
   * Uncurried version. Doesn't offer curried syntax and has worse
   * type-inference characteristics, but it doesn't allocate intermediate
   * [[zio.ZIO.BracketAcquire_]] and [[zio.ZIO.BracketRelease_]] objects.
   */
  @deprecated("use acquireRelease", "2.0.0")
  final def bracket_[R1 <: R, E1 >: E, B](
    release: => URIO[R1, Any],
    use: => ZIO[R1, E1, B]
  ): ZIO[R1, E1, B] =
    acquireRelease(release, use)

  /**
   * Shorthand for the uncurried version of `ZIO.bracketExit`.
   */
  @deprecated("use acquireReleaseExitWith", "2.0.0")
  final def bracketExit[R1 <: R, E1 >: E, B](
    release: (A, Exit[E1, B]) => URIO[R1, Any],
    use: A => ZIO[R1, E1, B]
  ): ZIO[R1, E1, B] =
    acquireReleaseExitWith(release, use)

  /**
   * Shorthand for the curried version of `ZIO.bracketExit`.
   */
  @deprecated("use acquireReleaseExitWith", "2.0.0")
  final def bracketExit: ZIO.BracketExitAcquire[R, E, A] =
    acquireReleaseExitWith

  /**
   * Executes the release effect only if there was an error.
   */
  @deprecated("use acquireReleaseOnErrorWith", "2.0.0")
  final def bracketOnError[R1 <: R, E1 >: E, B](
    release: A => URIO[R1, Any]
  )(use: A => ZIO[R1, E1, B]): ZIO[R1, E1, B] =
    acquireReleaseOnErrorWith[R1, E1, B](release)(use)

  /**
   * Returns an effect that, if evaluated, will return the cached result of
   * this effect. Cached results will expire after `timeToLive` duration.
   */
  final def cached(timeToLive: => Duration): ZIO[R with Has[Clock], Nothing, IO[E, A]] =
    cachedInvalidate(timeToLive).map(_._1)

  /**
   * Returns an effect that, if evaluated, will return the cached result of
   * this effect. Cached results will expire after `timeToLive` duration. In
   * addition, returns an effect that can be used to invalidate the current
   * cached value before the `timeToLive` duration expires.
   */
  final def cachedInvalidate(timeToLive0: => Duration): ZIO[R with Has[Clock], Nothing, (IO[E, A], UIO[Unit])] =
    ZIO.suspendSucceed {
      val timeToLive = timeToLive0

      def compute(start: Long): ZIO[R with Has[Clock], Nothing, Option[(Long, Promise[E, A])]] =
        for {
          p <- Promise.make[E, A]
          _ <- self.intoPromise(p)
        } yield Some((start + timeToLive.toNanos, p))

      def get(cache: Ref.Synchronized[Option[(Long, Promise[E, A])]]): ZIO[R with Has[Clock], E, A] =
        ZIO.uninterruptibleMask { restore =>
          Clock.nanoTime.flatMap { time =>
            cache.updateSomeAndGetZIO {
              case None                              => compute(time)
              case Some((end, _)) if end - time <= 0 => compute(time)
            }.flatMap(a => restore(a.get._2.await))
          }
        }

      def invalidate(cache: Ref.Synchronized[Option[(Long, Promise[E, A])]]): UIO[Unit] =
        cache.set(None)

      for {
        r     <- ZIO.environment[R with Has[Clock]]
        cache <- Ref.Synchronized.make[Option[(Long, Promise[E, A])]](None)
      } yield (get(cache).provide(r), invalidate(cache))
    }

  /**
   * Recovers from all errors.
   *
   * {{{
   * openFile("config.json").catchAll(_ => IO.succeed(defaultConfig))
   * }}}
   */
  final def catchAll[R1 <: R, E2, A1 >: A](h: E => ZIO[R1, E2, A1])(implicit ev: CanFail[E]): ZIO[R1, E2, A1] =
    self.foldZIO[R1, E2, A1](h, new ZIO.SucceedFn(h))

  /**
   * A version of `catchAll` that gives you the (optional) trace of the error.
   */
  final def catchAllTrace[R1 <: R, E2, A1 >: A](
    h: ((E, Option[ZTrace])) => ZIO[R1, E2, A1]
  )(implicit ev: CanFail[E]): ZIO[R1, E2, A1] =
    self.foldTraceZIO[R1, E2, A1](h, new ZIO.SucceedFn(h))

  /**
   * Recovers from all errors with provided Cause.
   *
   * {{{
   * openFile("config.json").catchAllCause(_ => IO.succeed(defaultConfig))
   * }}}
   *
   * @see [[absorb]], [[sandbox]], [[mapErrorCause]] - other functions that can recover from defects
   */
  final def catchAllCause[R1 <: R, E2, A1 >: A](h: Cause[E] => ZIO[R1, E2, A1]): ZIO[R1, E2, A1] =
    self.foldCauseZIO[R1, E2, A1](h, new ZIO.SucceedFn(h))

  /**
   * Recovers from all defects with provided function.
   *
   * {{{
   * effect.catchSomeDefect(_ => backup())
   * }}}
   *
   * '''WARNING''': There is no sensible way to recover from defects. This
   * method should be used only at the boundary between ZIO and an external
   * system, to transmit information on a defect for diagnostic or explanatory
   * purposes.
   */
  final def catchAllDefect[R1 <: R, E1 >: E, A1 >: A](h: Throwable => ZIO[R1, E1, A1]): ZIO[R1, E1, A1] =
    catchSomeDefect { case t => h(t) }

  /**
   * Recovers from some or all of the error cases.
   *
   * {{{
   * openFile("data.json").catchSome {
   *   case _: FileNotFoundException => openFile("backup.json")
   * }
   * }}}
   */
  final def catchSome[R1 <: R, E1 >: E, A1 >: A](
    pf: PartialFunction[E, ZIO[R1, E1, A1]]
  )(implicit ev: CanFail[E]): ZIO[R1, E1, A1] = {
    def tryRescue(c: Cause[E]): ZIO[R1, E1, A1] =
      c.failureOrCause.fold(t => pf.applyOrElse(t, (_: E) => ZIO.failCause(c)), ZIO.failCause(_))

    self.foldCauseZIO[R1, E1, A1](ZIOFn(pf)(tryRescue), new ZIO.SucceedFn(pf))
  }

  /**
   * A version of `catchSome` that gives you the (optional) trace of the error.
   */
  final def catchSomeTrace[R1 <: R, E1 >: E, A1 >: A](
    pf: PartialFunction[(E, Option[ZTrace]), ZIO[R1, E1, A1]]
  )(implicit ev: CanFail[E]): ZIO[R1, E1, A1] = {
    def tryRescue(c: Cause[E]): ZIO[R1, E1, A1] =
      c.failureTraceOrCause.fold(t => pf.applyOrElse(t, (_: (E, Option[ZTrace])) => ZIO.failCause(c)), ZIO.failCause(_))

    self.foldCauseZIO[R1, E1, A1](ZIOFn(pf)(tryRescue), new ZIO.SucceedFn(pf))
  }

  /**
   * Recovers from some or all of the error cases with provided cause.
   *
   * {{{
   * openFile("data.json").catchSomeCause {
   *   case c if (c.interrupted) => openFile("backup.json")
   * }
   * }}}
   */
  final def catchSomeCause[R1 <: R, E1 >: E, A1 >: A](
    pf: PartialFunction[Cause[E], ZIO[R1, E1, A1]]
  ): ZIO[R1, E1, A1] = {
    def tryRescue(c: Cause[E]): ZIO[R1, E1, A1] =
      pf.applyOrElse(c, (_: Cause[E]) => ZIO.failCause(c))

    self.foldCauseZIO[R1, E1, A1](ZIOFn(pf)(tryRescue), new ZIO.SucceedFn(pf))
  }

  /**
   * Recovers from some or all of the defects with provided partial function.
   *
   * {{{
   * effect.catchSomeDefect {
   *   case _: SecurityException => backup()
   * }
   * }}}
   *
   * '''WARNING''': There is no sensible way to recover from defects. This
   * method should be used only at the boundary between ZIO and an external
   * system, to transmit information on a defect for diagnostic or explanatory
   * purposes.
   */
  final def catchSomeDefect[R1 <: R, E1 >: E, A1 >: A](
    pf: PartialFunction[Throwable, ZIO[R1, E1, A1]]
  ): ZIO[R1, E1, A1] =
    unrefineWith(pf)(ZIO.fail(_)).catchAll(identity)

  /**
   * Returns an effect that succeeds with the cause of failure of this effect,
   * or `Cause.empty` if the effect did succeed.
   */
  final def cause: URIO[R, Cause[E]] =
    self.foldCause(c => c, _ => Cause.empty)

  /**
   * Fail with `e` if the supplied `PartialFunction` does not match, otherwise
   * succeed with the returned value.
   */
  final def collect[E1 >: E, B](e: => E1)(pf: PartialFunction[A, B]): ZIO[R, E1, B] =
    collectZIO(e)(pf.andThen(ZIO.succeedNow(_)))

  /**
   * Fail with `e` if the supplied `PartialFunction` does not match, otherwise
   * continue with the returned value.
   */
  @deprecated("use collectZIO", "2.0.0")
  final def collectM[R1 <: R, E1 >: E, B](e: => E1)(pf: PartialFunction[A, ZIO[R1, E1, B]]): ZIO[R1, E1, B] =
    collectZIO(e)(pf)

  /**
   * Fail with `e` if the supplied `PartialFunction` does not match, otherwise
   * continue with the returned value.
   */
  final def collectZIO[R1 <: R, E1 >: E, B](e: => E1)(pf: PartialFunction[A, ZIO[R1, E1, B]]): ZIO[R1, E1, B] =
    self.flatMap(v => pf.applyOrElse[A, ZIO[R1, E1, B]](v, _ => ZIO.fail(e)))

  /**
   * Taps the effect, printing the result of calling `.toString` on the value
   */
  final def debug: ZIO[R, E, A] =
    self.tapBoth(
      error => UIO(println(s"<FAIL> $error")),
      value => UIO(println(value))
    )

  /**
   * Taps the effect, printing the result of calling `.toString` on the value.
   * Prefixes the output with the given message.
   */
  final def debug(prefix: => String): ZIO[R, E, A] =
    self.tapBoth(
      error => UIO(println(s"<FAIL> $prefix: $error")),
      value => UIO(println(s"$prefix: $value"))
    )

  /**
   * Returns an effect that is delayed from this effect by the specified
   * [[zio.Duration]].
   */
  final def delay(duration: => Duration): ZIO[R with Has[Clock], E, A] =
    Clock.sleep(duration) *> self

  /**
   * Returns an effect whose interruption will be disconnected from the
   * fiber's own interruption, being performed in the background without
   * slowing down the fiber's interruption.
   *
   * This method is useful to create "fast interrupting" effects. For
   * example, if you call this on an acquire release effect, then even if the
   * effect is "stuck" in acquire or release, its interruption will return
   * immediately, while the acquire / release are performed in the
   * background.
   *
   * See timeout and race for other applications.
   */
  final def disconnect: ZIO[R, E, A] =
    ZIO.uninterruptibleMask(restore =>
      for {
        id    <- ZIO.fiberId
        fiber <- restore(self).forkDaemon
        a     <- restore(fiber.join).onInterrupt(fiber.interruptAs(id).forkDaemon)
      } yield a
    )

  /**
   * Returns an effect whose failure and success have been lifted into an
   * `Either`.The resulting effect cannot fail, because the failure case has
   * been exposed as part of the `Either` success case.
   *
   * This method is useful for recovering from `ZIO` effects that may fail.
   *
   * The error parameter of the returned `ZIO` is `Nothing`, since it is
   * guaranteed the `ZIO` effect does not model failure.
   */
  final def either(implicit ev: CanFail[E]): URIO[R, Either[E, A]] =
    self.foldZIO(ZIO.succeedLeft, ZIO.succeedRight)

  /**
   * Returns an effect that, if this effect _starts_ execution, then the
   * specified `finalizer` is guaranteed to begin execution, whether this effect
   * succeeds, fails, or is interrupted.
   *
   * For use cases that need access to the effect's result, see [[ZIO#onExit]].
   *
   * Finalizers offer very powerful guarantees, but they are low-level, and
   * should generally not be used for releasing resources. For higher-level
   * logic built on `ensuring`, see `ZIO#acquireReleaseWith`.
   */
  final def ensuring[R1 <: R](finalizer: => URIO[R1, Any]): ZIO[R1, E, A] =
    new ZIO.Ensuring(self, () => finalizer)

  /**
   * Acts on the children of this fiber (collected into a single fiber),
   * guaranteeing the specified callback will be invoked, whether or not
   * this effect succeeds.
   */
  final def ensuringChild[R1 <: R](f: Fiber[Any, Iterable[Any]] => ZIO[R1, Nothing, Any]): ZIO[R1, E, A] =
    ensuringChildren(children => f(Fiber.collectAll(children)))

  /**
   * Acts on the children of this fiber, guaranteeing the specified callback
   * will be invoked, whether or not this effect succeeds.
   */
  def ensuringChildren[R1 <: R](children: Chunk[Fiber.Runtime[Any, Any]] => ZIO[R1, Nothing, Any]): ZIO[R1, E, A] =
    Supervisor
      .track(true)
      .flatMap(supervisor => self.supervised(supervisor).ensuring(supervisor.value.flatMap(children)))

  /**
   * Returns an effect that ignores errors and runs repeatedly until it eventually succeeds.
   */
  final def eventually(implicit ev: CanFail[E]): URIO[R, A] =
    self <> ZIO.yieldNow *> eventually

  /**
   * Returns an effect that semantically runs the effect on a fiber,
   * producing an [[zio.Exit]] for the completion value of the fiber.
   */
  final def exit: URIO[R, Exit[E, A]] =
    new ZIO.Fold[R, E, Nothing, A, Exit[E, A]](
      self,
      cause => ZIO.succeedNow(Exit.failCause(cause)),
      success => ZIO.succeedNow(Exit.succeed(success))
    )

  /**
   * Maps this effect to the default exit codes.
   */
  final def exitCode: URIO[R, ExitCode] =
    self.foldCause(
      _ => ExitCode.failure,
      _ => ExitCode.success
    )

  /**
   * Dies with specified `Throwable` if the predicate fails.
   */
  final def filterOrDie(p: A => Boolean)(t: => Throwable): ZIO[R, E, A] =
    self.filterOrElse(p)(ZIO.die(t))

  /**
   * Dies with a [[java.lang.RuntimeException]] having the specified text message
   * if the predicate fails.
   */
  final def filterOrDieMessage(p: A => Boolean)(message: => String): ZIO[R, E, A] =
    self.filterOrElse(p)(ZIO.dieMessage(message))

  /**
   * Supplies `zio` if the predicate fails.
   */
  final def filterOrElse[R1 <: R, E1 >: E, A1 >: A](p: A => Boolean)(zio: => ZIO[R1, E1, A1]): ZIO[R1, E1, A1] =
    filterOrElseWith[R1, E1, A1](p)(_ => zio)

  /**
   * Supplies `zio` if the predicate fails.
   */
  @deprecated("use filterOrElse", "2.0.0")
  final def filterOrElse_[R1 <: R, E1 >: E, A1 >: A](p: A => Boolean)(zio: => ZIO[R1, E1, A1]): ZIO[R1, E1, A1] =
    filterOrElse[R1, E1, A1](p)(zio)

  /**
   * Applies `f` if the predicate fails.
   */
  final def filterOrElseWith[R1 <: R, E1 >: E, A1 >: A](p: A => Boolean)(f: A => ZIO[R1, E1, A1]): ZIO[R1, E1, A1] =
    self.flatMap {
      case v if !p(v) => f(v)
      case v          => ZIO.succeedNow(v)
    }

  /**
   * Fails with `e` if the predicate fails.
   */
  final def filterOrFail[E1 >: E](p: A => Boolean)(e: => E1): ZIO[R, E1, A] =
    filterOrElse[R, E1, A](p)(ZIO.fail(e))

  /**
   * Returns an effect that runs this effect and in case of failure,
   * runs each of the specified effects in order until one of them succeeds.
   */
  final def firstSuccessOf[R1 <: R, E1 >: E, A1 >: A](rest: => Iterable[ZIO[R1, E1, A1]]): ZIO[R1, E1, A1] =
    ZIO.firstSuccessOf(self, rest)

  /**
   * Returns an effect that models the execution of this effect, followed by
   * the passing of its value to the specified continuation function `k`,
   * followed by the effect that it returns.
   *
   * {{{
   * val parsed = readFile("foo.txt").flatMap(file => parseFile(file))
   * }}}
   */
  def flatMap[R1 <: R, E1 >: E, B](k: A => ZIO[R1, E1, B]): ZIO[R1, E1, B] =
    new ZIO.FlatMap(self, k)

  /**
   * Creates a composite effect that represents this effect followed by another
   * one that may depend on the error produced by this one.
   *
   * {{{
   * val parsed = readFile("foo.txt").flatMapError(error => logErrorToFile(error))
   * }}}
   */
  final def flatMapError[R1 <: R, E2](f: E => URIO[R1, E2])(implicit ev: CanFail[E]): ZIO[R1, E2, A] =
    flipWith(_ flatMap f)

  /**
   * Returns an effect that performs the outer effect first, followed by the
   * inner effect, yielding the value of the inner effect.
   *
   * This method can be used to "flatten" nested effects.
   */
  final def flatten[R1 <: R, E1 >: E, B](implicit ev1: A IsSubtypeOfOutput ZIO[R1, E1, B]): ZIO[R1, E1, B] =
    self.flatMap(a => ev1(a))

  /**
   * Returns an effect that swaps the error/success cases. This allows you to
   * use all methods on the error channel, possibly before flipping back.
   */
  final def flip: ZIO[R, A, E] =
    self.foldZIO(ZIO.succeedNow, ZIO.fail(_))

  /**
   *  Swaps the error/value parameters, applies the function `f` and flips the parameters back
   */
  final def flipWith[R1, A1, E1](f: ZIO[R, A, E] => ZIO[R1, A1, E1]): ZIO[R1, E1, A1] =
    f(self.flip).flip

  /**
   * Folds over the failure value or the success value to yield an effect that
   * does not fail, but succeeds with the value returned by the left or right
   * function passed to `fold`.
   */
  final def fold[B](failure: E => B, success: A => B)(implicit ev: CanFail[E]): URIO[R, B] =
    foldZIO(new ZIO.MapFn(failure), new ZIO.MapFn(success))

  /**
   * A more powerful version of `fold` that allows recovering from any kind of failure except interruptions.
   */
  final def foldCause[B](failure: Cause[E] => B, success: A => B): URIO[R, B] =
    foldCauseZIO(new ZIO.MapFn(failure), new ZIO.MapFn(success))

  /**
   * A more powerful version of `fold` that allows recovering from any kind of failure except interruptions.
   */
  @deprecated("use foldCauseZIO", "2.0.0")
  final def foldCauseM[R1 <: R, E2, B](
    failure: Cause[E] => ZIO[R1, E2, B],
    success: A => ZIO[R1, E2, B]
  ): ZIO[R1, E2, B] =
    foldCauseZIO(failure, success)

  /**
   * A more powerful version of `foldZIO` that allows recovering from any kind of failure except interruptions.
   */
  final def foldCauseZIO[R1 <: R, E2, B](
    failure: Cause[E] => ZIO[R1, E2, B],
    success: A => ZIO[R1, E2, B]
  ): ZIO[R1, E2, B] =
    new ZIO.Fold(self, failure, success)

  /**
   * Recovers from errors by accepting one effect to execute for the case of an
   * error, and one effect to execute for the case of success.
   *
   * This method has better performance than `either` since no intermediate
   * value is allocated and does not require subsequent calls to `flatMap` to
   * define the next effect.
   *
   * The error parameter of the returned `IO` may be chosen arbitrarily, since
   * it will depend on the `IO`s returned by the given continuations.
   */
  @deprecated("use foldZIO", "2.0.0")
  final def foldM[R1 <: R, E2, B](failure: E => ZIO[R1, E2, B], success: A => ZIO[R1, E2, B])(implicit
    ev: CanFail[E]
  ): ZIO[R1, E2, B] =
    foldZIO(failure, success)

  /**
   * A version of `foldM` that gives you the (optional) trace of the error.
   */
  @deprecated("use foldTraceZIO", "2.0.0")
  final def foldTraceM[R1 <: R, E2, B](
    failure: ((E, Option[ZTrace])) => ZIO[R1, E2, B],
    success: A => ZIO[R1, E2, B]
  )(implicit
    ev: CanFail[E]
  ): ZIO[R1, E2, B] =
    foldTraceZIO(failure, success)

  /**
   * A version of `foldZIO` that gives you the (optional) trace of the error.
   */
  final def foldTraceZIO[R1 <: R, E2, B](
    failure: ((E, Option[ZTrace])) => ZIO[R1, E2, B],
    success: A => ZIO[R1, E2, B]
  )(implicit
    ev: CanFail[E]
  ): ZIO[R1, E2, B] =
    foldCauseZIO(new ZIO.FoldCauseZIOFailureTraceFn(failure), success)

  /**
   * Recovers from errors by accepting one effect to execute for the case of an
   * error, and one effect to execute for the case of success.
   *
   * This method has better performance than `either` since no intermediate
   * value is allocated and does not require subsequent calls to `flatMap` to
   * define the next effect.
   *
   * The error parameter of the returned `IO` may be chosen arbitrarily, since
   * it will depend on the `IO`s returned by the given continuations.
   */
  final def foldZIO[R1 <: R, E2, B](failure: E => ZIO[R1, E2, B], success: A => ZIO[R1, E2, B])(implicit
    ev: CanFail[E]
  ): ZIO[R1, E2, B] =
    foldCauseZIO(new ZIO.FoldCauseZIOFailureFn(failure), success)

  /**
   * Repeats this effect forever (until the first error). For more sophisticated
   * schedules, see the `repeat` method.
   */
  final def forever: ZIO[R, E, Nothing] =
    self *> ZIO.yieldNow *> forever

  /**
   * Returns an effect that forks this effect into its own separate fiber,
   * returning the fiber immediately, without waiting for it to begin executing
   * the effect.
   *
   * You can use the `fork` method whenever you want to execute an effect in a
   * new fiber, concurrently and without "blocking" the fiber executing other
   * effects. Using fibers can be tricky, so instead of using this method
   * directly, consider other higher-level methods, such as `raceWith`,
   * `zipPar`, and so forth.
   *
   * The fiber returned by this method has methods to interrupt the fiber and to
   * wait for it to finish executing the effect. See [[zio.Fiber]] for more
   * information.
   *
   * Whenever you use this method to launch a new fiber, the new fiber is
   * attached to the parent fiber's scope. This means when the parent fiber
   * terminates, the child fiber will be terminated as well, ensuring that no
   * fibers leak. This behavior is called "auto supervision", and if this
   * behavior is not desired, you may use the [[forkDaemon]] or [[forkIn]]
   * methods.
   *
   * {{{
   * for {
   *   fiber <- subtask.fork
   *   // Do stuff...
   *   a <- fiber.join
   * } yield a
   * }}}
   */
  final def fork: URIO[R, Fiber.Runtime[E, A]] =
    new ZIO.Fork(self, () => None)

  final def forkIn(scope: => ZScope[Exit[Any, Any]]): URIO[R, Fiber.Runtime[E, A]] =
    new ZIO.Fork(self, () => Some(scope))

  /**
   * Forks the effect into a new independent fiber, with the specified name.
   */
  final def forkAs(name: => String): URIO[R, Fiber.Runtime[E, A]] =
    ZIO.uninterruptibleMask(restore => (Fiber.fiberName.set(Some(name)) *> restore(self)).fork)

  /**
   * Forks the effect into a new fiber attached to the global scope. Because the
   * new fiber is attached to the global scope, when the fiber executing the
   * returned effect terminates, the forked fiber will continue running.
   */
  final def forkDaemon: URIO[R, Fiber.Runtime[E, A]] =
    forkIn(ZScope.global)

  /**
   * Forks an effect that will be executed without unhandled failures being
   * reported. This is useful for implementing combinators that handle failures
   * themselves.
   */
  @deprecated("use fork", "2.0.0")
  final def forkInternal: ZIO[R, Nothing, Fiber.Runtime[E, A]] =
    new ZIO.Fork(self, () => None)

  /**
   * Forks the fiber in a [[ZManaged]]. Using the [[ZManaged]] value will
   * execute the effect in the fiber, while ensuring its interruption when
   * the effect supplied to [[ZManaged#use]] completes.
   */
  final def forkManaged: ZManaged[R, Nothing, Fiber.Runtime[E, A]] =
    self.toManaged.fork

  /**
   * Forks an effect that will be executed on the specified `ExecutionContext`.
   */
  @deprecated("use onExecutionContext(ec).fork", "2.0.0")
  final def forkOn(ec: => ExecutionContext): ZIO[R, E, Fiber.Runtime[E, A]] =
    self.onExecutionContext(ec).fork

  /**
   * Like fork but handles an error with the provided handler.
   */
  final def forkWithErrorHandler(handler: E => UIO[Any]): URIO[R, Fiber.Runtime[E, A]] =
    onError(new ZIO.FoldCauseZIOFailureFn(handler)).fork

  /**
   * Unwraps the optional error, defaulting to the provided value.
   */
  final def flattenErrorOption[E1, E2 <: E1](default: => E2)(implicit
    ev: E IsSubtypeOfError Option[E1]
  ): ZIO[R, E1, A] =
    self.mapError(e => ev(e).getOrElse(default))

  /**
   * Unwraps the optional success of this effect, but can fail with an None value.
   */
  @deprecated("use some", "2.0.0")
  final def get[B](implicit
    ev1: E IsSubtypeOfError Nothing,
    ev2: A IsSubtypeOfOutput Option[B]
  ): ZIO[R, Option[Nothing], B] =
    ZIO.absolve(self.mapError(ev1)(CanFail).map(ev2(_).toRight(None)))

  /**
   * Returns a successful effect with the head of the list if the list is
   * non-empty or fails with the error `None` if the list is empty.
   */
  final def head[B](implicit ev: A IsSubtypeOfOutput List[B]): ZIO[R, Option[E], B] =
    self.foldZIO(
      e => ZIO.fail(Some(e)),
      a => ev(a).headOption.fold[ZIO[R, Option[E], B]](ZIO.fail(None))(ZIO.succeedNow)
    )

  /**
   * Returns a new effect that ignores the success or failure of this effect.
   */
  final def ignore: URIO[R, Unit] =
    self.fold(ZIO.unitFn, ZIO.unitFn)

  /**
   * Returns a new effect whose scope will be extended by the specified scope.
   * This means any finalizers associated with the effect will not be executed
   * until the specified scope is closed.
   */
  final def in(scope: => ZScope[Any]): ZIO[R, E, A] =
    ZIO.uninterruptibleMask { restore =>
      restore(self).forkDaemon.flatMap { fiber =>
        scope.extend(fiber.scope) *> restore(fiber.join).onInterrupt(ids =>
          ids.headOption.fold(fiber.interrupt)(id => fiber.interruptAs(id))
        )
      }
    }

  /**
   * Returns a new effect that will not succeed with its value before first
   * interrupting all child fibers forked by the effect.
   */
  final def interruptAllChildren: ZIO[R, E, A] =
    ensuringChildren(Fiber.interruptAll(_))

  /**
   * Returns a new effect that performs the same operations as this effect, but
   * interruptibly, even if composed inside of an uninterruptible region.
   *
   * Note that effects are interruptible by default, so this function only has
   * meaning if used within an uninterruptible region.
   *
   * WARNING: This operator "punches holes" into effects, allowing them to be
   * interrupted in unexpected places. Do not use this operator unless you know
   * exactly what you are doing. Instead, you should use [[ZIO.uninterruptibleMask]].
   */
  final def interruptible: ZIO[R, E, A] =
    interruptStatus(InterruptStatus.Interruptible)

  /**
   * Switches the interrupt status for this effect. If `true` is used, then the
   * effect becomes interruptible (the default), while if `false` is used, then
   * the effect becomes uninterruptible. These changes are compositional, so
   * they only affect regions of the effect.
   */
  final def interruptStatus(flag: => InterruptStatus): ZIO[R, E, A] =
    new ZIO.InterruptStatus(self, () => flag)

  /**
   * Returns an effect that keeps or breaks a promise based on the result of
   * this effect. Synchronizes interruption, so if this effect is interrupted,
   * the specified promise will be interrupted, too.
   */
  final def intoPromise[E1 >: E, A1 >: A](p: => Promise[E1, A1]): URIO[R, Boolean] =
    ZIO.uninterruptibleMask(restore => restore(self).exit.flatMap(p.done(_)))

  /**
   * Returns whether this effect is a failure.
   */
  final def isFailure: URIO[R, Boolean] =
    fold(_ => true, _ => false)

  /**
   * Returns whether this effect is a success.
   */
  final def isSuccess: URIO[R, Boolean] =
    fold(_ => false, _ => true)

  /**
   * "Zooms in" on the value in the `Left` side of an `Either`, moving the
   * possibility that the value is a `Right` to the error channel.
   */
  final def left[B, C](implicit ev: A IsSubtypeOfOutput Either[B, C]): ZIO[R, Either[E, C], B] =
    self.foldZIO(
      e => ZIO.fail(Left(e)),
      a => ev(a).fold(b => ZIO.succeedNow(b), c => ZIO.fail(Right(c)))
    )

  /**
   * Returns an effect which is guaranteed to be executed on the specified
   * executor. The specified effect will always run on the specified executor,
   * even in the presence of asynchronous boundaries.
   *
   * This is useful when an effect must be executed somewhere, for example:
   * on a UI thread, inside a client library's thread pool, inside a blocking
   * thread pool, inside a low-latency thread pool, or elsewhere.
   *
   * The `lock` function composes with the innermost `lock` taking priority.
   * Use of this method does not alter the execution semantics of other effects
   * composed with this one, making it easy to compositionally reason about
   * where effects are running.
   */
  @deprecated("use onExecutor", "2.0.0")
  final def lock(executor: => Executor): ZIO[R, E, A] =
    onExecutor(executor)

  /**
   * Executes the effect on the specified `ExecutionContext` and then shifts back
   * to the default one.
   */
  @deprecated("use onExecutionContext", "2.0.0")
  final def lockExecutionContext(ec: => ExecutionContext): ZIO[R, E, A] =
    onExecutionContext(ec)

  /**
   * Returns an effect whose success is mapped by the specified `f` function.
   */
  def map[B](f: A => B): ZIO[R, E, B] =
    new ZIO.FlatMap(self, new ZIO.MapFn(f))

  /**
   * Returns an effect whose success is mapped by the specified side effecting
   * `f` function, translating any thrown exceptions into typed failed effects.
   */
  final def mapAttempt[B](f: A => B)(implicit ev: E IsSubtypeOfError Throwable): RIO[R, B] =
    foldZIO(e => ZIO.fail(ev(e)), a => ZIO.attempt(f(a)))

  /**
   * Returns an effect whose failure and success channels have been mapped by
   * the specified pair of functions, `f` and `g`.
   */
  final def mapBoth[E2, B](f: E => E2, g: A => B)(implicit ev: CanFail[E]): ZIO[R, E2, B] =
    foldZIO(e => ZIO.fail(f(e)), a => ZIO.succeedNow(g(a)))

  /**
   * Returns an effect whose success is mapped by the specified side effecting
   * `f` function, translating any thrown exceptions into typed failed effects.
   */
  @deprecated("use mapAttempt", "2.0.0")
  final def mapEffect[B](f: A => B)(implicit ev: E IsSubtypeOfError Throwable): RIO[R, B] =
    mapAttempt(f)

  /**
   * Returns an effect with its error channel mapped using the specified
   * function. This can be used to lift a "smaller" error into a "larger"
   * error.
   */
  final def mapError[E2](f: E => E2)(implicit ev: CanFail[E]): ZIO[R, E2, A] =
    self.foldCauseZIO(new ZIO.MapErrorFn(f), new ZIO.SucceedFn(f))

  /**
   * Returns an effect with its full cause of failure mapped using the
   * specified function. This can be used to transform errors while
   * preserving the original structure of `Cause`.
   *
   * @see [[absorb]], [[sandbox]], [[catchAllCause]] - other functions for dealing with defects
   */
  final def mapErrorCause[E2](h: Cause[E] => Cause[E2]): ZIO[R, E2, A] =
    self.foldCauseZIO(new ZIO.MapErrorCauseFn(h), new ZIO.SucceedFn(h))

  /**
   * Returns an effect that, if evaluated, will return the lazily computed result
   * of this effect.
   */
  final def memoize: UIO[ZIO[R, E, A]] =
    for {
      promise  <- Promise.make[E, A]
      complete <- self.intoPromise(promise).once
    } yield complete *> promise.await

  /**
   * Returns a new effect where the error channel has been merged into the
   * success channel to their common combined type.
   */
  final def merge[A1 >: A](implicit ev1: E IsSubtypeOfError A1, ev2: CanFail[E]): URIO[R, A1] =
    self.foldZIO(e => ZIO.succeedNow(ev1(e)), ZIO.succeedNow)

  /**
   * Returns a new effect where boolean value of this effect is negated.
   */
  final def negate(implicit ev: A IsSubtypeOfOutput Boolean): ZIO[R, E, Boolean] =
    map(result => !ev(result))

  /**
   * Requires the option produced by this value to be `None`.
   */
  final def none[B](implicit ev: A IsSubtypeOfOutput Option[B]): ZIO[R, Option[E], Unit] =
    self.foldZIO(
      e => ZIO.fail(Some(e)),
      a => ev(a).fold[ZIO[R, Option[E], Unit]](ZIO.succeedNow(()))(_ => ZIO.fail(None))
    )

  /**
   * Executes the effect on the specified `ExecutionContext` and then shifts back
   * to the default one.
   */
  @deprecated("use lockExecutionContext", "2.0.0")
  final def on(ec: => ExecutionContext): ZIO[R, E, A] =
    self.onExecutionContext(ec)

  /**
   * Returns an effect that will be executed at most once, even if it is
   * evaluated multiple times.
   */
  final def once: UIO[ZIO[R, E, Unit]] =
    Ref.make(true).map(ref => self.whenZIO(ref.getAndSet(false)).unit)

  /**
   * Runs the specified effect if this effect fails, providing the error to the
   * effect if it exists. The provided effect will not be interrupted.
   */
  final def onError[R1 <: R](cleanup: Cause[E] => URIO[R1, Any]): ZIO[R1, E, A] =
    onExit {
      case Exit.Success(_)     => UIO.unit
      case Exit.Failure(cause) => cleanup(cause)
    }

  /**
   * Returns an effect which is guaranteed to be executed on the specified
   * executor. The specified effect will always run on the specified executor,
   * even in the presence of asynchronous boundaries.
   *
   * This is useful when an effect must be executed somewhere, for example:
   * on a UI thread, inside a client library's thread pool, inside a blocking
   * thread pool, inside a low-latency thread pool, or elsewhere.
   *
   * The `onExecutor` function composes with the innermost `onExecutor` taking
   * priority. Use of this method does not alter the execution semantics of
   * other effects composed with this one, making it easy to compositionally
   * reason about where effects are running.
   */
  final def onExecutor(executor: => Executor): ZIO[R, E, A] =
    ZIO.onExecutor(executor)(self)

  /**
   * Executes the effect on the specified `ExecutionContext` and then shifts back
   * to the default one.
   */
  final def onExecutionContext(ec: => ExecutionContext): ZIO[R, E, A] =
    self.onExecutor(Executor.fromExecutionContext(Int.MaxValue)(ec))

  /**
   * Ensures that a cleanup functions runs, whether this effect succeeds,
   * fails, or is interrupted.
   */
  final def onExit[R1 <: R](cleanup: Exit[E, A] => URIO[R1, Any]): ZIO[R1, E, A] =
    ZIO.acquireReleaseExitWith(ZIO.unit)((_, exit: Exit[E, A]) => cleanup(exit))(_ => self)

  /**
   * Runs the specified effect if this effect is interrupted.
   */
  final def onInterrupt[R1 <: R](cleanup: => URIO[R1, Any]): ZIO[R1, E, A] =
    onInterrupt(_ => cleanup)

  /**
   * Calls the specified function, and runs the effect it returns, if this
   * effect is interrupted.
   */
  final def onInterrupt[R1 <: R](cleanup: Set[FiberId] => URIO[R1, Any]): ZIO[R1, E, A] =
    ZIO.uninterruptibleMask { restore =>
      restore(self).foldCauseZIO(
        cause => if (cause.isInterrupted) cleanup(cause.interruptors) *> ZIO.failCause(cause) else ZIO.failCause(cause),
        a => ZIO.succeedNow(a)
      )
    }

  /**
   * Runs the specified effect if this effect is terminated, either because of
   * a defect or because of interruption.
   */
  final def onTermination[R1 <: R](cleanup: Cause[Nothing] => URIO[R1, Any]): ZIO[R1, E, A] =
    ZIO.acquireReleaseExitWith(ZIO.unit)((_, eb: Exit[E, A]) =>
      eb match {
        case Exit.Failure(cause) => cause.failureOrCause.fold(_ => ZIO.unit, cleanup)
        case _                   => ZIO.unit
      }
    )(_ => self)

  /**
   * Executes this effect, skipping the error but returning optionally the success.
   */
  final def option(implicit ev: CanFail[E]): URIO[R, Option[A]] =
    self.foldZIO(_ => IO.succeedNow(None), a => IO.succeedNow(Some(a)))

  /**
   * Converts an option on errors into an option on values.
   */
  @deprecated("use unsome", "2.0.0")
  final def optional[E1](implicit ev: E IsSubtypeOfError Option[E1]): ZIO[R, E1, Option[A]] =
    self.foldZIO(
      e => ev(e).fold[ZIO[R, E1, Option[A]]](ZIO.succeedNow(Option.empty[A]))(ZIO.fail(_)),
      a => ZIO.succeedNow(Some(a))
    )

  /**
   * Translates effect failure into death of the fiber, making all failures unchecked and
   * not a part of the type of the effect.
   */
  final def orDie(implicit ev1: E IsSubtypeOfError Throwable, ev2: CanFail[E]): URIO[R, A] =
    orDieWith(ev1)

  /**
   * Keeps none of the errors, and terminates the fiber with them, using
   * the specified function to convert the `E` into a `Throwable`.
   */
  final def orDieWith(f: E => Throwable)(implicit ev: CanFail[E]): URIO[R, A] =
    self.foldZIO(e => ZIO.die(f(e)), ZIO.succeedNow)

  /**
   * Unearth the unchecked failure of the effect. (opposite of `orDie`)
   * {{{
   *  val f0: Task[Unit] = ZIO.fail(new Exception("failing")).unit
   *  val f1: UIO[Unit]  = f0.orDie
   *  val f2: Task[Unit] = f1.resurrect
   * }}}
   */
  final def resurrect(implicit ev1: E IsSubtypeOfError Throwable): RIO[R, A] =
    self.unrefineWith { case e => e }(ev1)

  /**
   * Executes this effect and returns its value, if it succeeds, but
   * otherwise executes the specified effect.
   */
  final def orElse[R1 <: R, E2, A1 >: A](that: => ZIO[R1, E2, A1])(implicit ev: CanFail[E]): ZIO[R1, E2, A1] =
    tryOrElse(that, new ZIO.SucceedFn(() => that))

  /**
   * Returns an effect that will produce the value of this effect, unless it
   * fails, in which case, it will produce the value of the specified effect.
   */
  final def orElseEither[R1 <: R, E2, B](that: => ZIO[R1, E2, B])(implicit ev: CanFail[E]): ZIO[R1, E2, Either[A, B]] =
    tryOrElse(that.map(Right(_)), ZIO.succeedLeft)

  /**
   * Executes this effect and returns its value, if it succeeds, but
   * otherwise fails with the specified error.
   */
  final def orElseFail[E1](e1: => E1)(implicit ev: CanFail[E]): ZIO[R, E1, A] =
    orElse(ZIO.fail(e1))

  /**
   * Returns an effect that will produce the value of this effect, unless it
   * fails with the `None` value, in which case it will produce the value of
   * the specified effect.
   */
  final def orElseOptional[R1 <: R, E1, A1 >: A](
    that: => ZIO[R1, Option[E1], A1]
  )(implicit ev: E IsSubtypeOfError Option[E1]): ZIO[R1, Option[E1], A1] =
    catchAll(ev(_).fold(that)(e => ZIO.fail(Some(e))))

  /**
   * Executes this effect and returns its value, if it succeeds, but
   * otherwise succeeds with the specified value.
   */
  final def orElseSucceed[A1 >: A](a1: => A1)(implicit ev: CanFail[E]): URIO[R, A1] =
    orElse(ZIO.succeedNow(a1))

  /**
   * Returns a new effect that will utilize the specified scope to supervise
   * any fibers forked within the original effect.
   */
  final def overrideForkScope(scope: => ZScope[Exit[Any, Any]]): ZIO[R, E, A] =
    new ZIO.OverrideForkScope(self, () => Some(scope))

  /**
   * Exposes all parallel errors in a single call
   */
  final def parallelErrors[E1 >: E]: ZIO[R, ::[E1], A] =
    self.foldCauseZIO(
      cause =>
        cause.failures match {
          case Nil            => ZIO.failCause(cause.asInstanceOf[Cause[Nothing]])
          case ::(head, tail) => ZIO.fail(::(head, tail))
        },
      ZIO.succeedNow
    )

  /**
   * Provides the `ZIO` effect with its required environment, which eliminates
   * its dependency on `R`.
   */
  final def provide(r: => R)(implicit ev: NeedsEnv[R]): IO[E, A] =
    ZIO.provide(r)(self)

  /**
   * Provides the part of the environment that is not part of the `ZEnv`,
   * leaving an effect that only depends on the `ZEnv`.
   *
   * {{{
   * val zio: ZIO[ZEnv with Logging, Nothing, Unit] = ???
   *
   * val loggingLayer: ZLayer[Any, Nothing, Logging] = ???
   *
   * val zio2 = zio.provideCustomLayer(loggingLayer)
   * }}}
   */
  final def provideCustomLayer[E1 >: E, R1](
    layer: => ZLayer[ZEnv, E1, R1]
  )(implicit ev1: ZEnv with R1 <:< R, ev2: Has.Union[ZEnv, R1], tagged: Tag[R1]): ZIO[ZEnv, E1, A] =
    provideSomeLayer[ZEnv](layer)

  /**
   * Provides a layer to the ZIO effect, which translates it to another level.
   */
  final def provideLayer[E1 >: E, R0, R1](layer: => ZLayer[R0, E1, R1])(implicit ev: R1 <:< R): ZIO[R0, E1, A] =
    ZIO.suspendSucceed(layer.build.map(ev).use(r => self.provide(r)))

  /**
   * Provides some of the environment required to run this effect when the
   * environment is not a subtype of `Has[_]`. This is useful primarily for
   * implementing operators that are polymorphic in the environment type. When
   * your environment is a subtype of `Has[_]` use [[zio.ZIO.injectSome]]
   */
  final def provideSome[R0](f: R0 => R)(implicit ev: NeedsEnv[R]): ZIO[R0, E, A] =
    ZIO.accessZIO(r0 => self.provide(f(r0)))

  /**
   * Splits the environment into two parts, providing one part using the
   * specified layer and leaving the remainder `R0`.
   *
   * {{{
   * val zio: ZIO[Has[Clock] with Has[Random], Nothing, Unit] = ???
   *
   * val clockLayer: ZLayer[Any, Nothing, Has[Clock]] = ???
   *
   * val zio2 = zio.provideSomeLayer[Has[Random]](clockLayer)
   * }}}
   */
  final def provideSomeLayer[R0]: ZIO.ProvideSomeLayer[R0, R, E, A] =
    new ZIO.ProvideSomeLayer[R0, R, E, A](self)

  /**
   * Returns a new effect that will utilize the default scope (fiber scope) to
   * supervise any fibers forked within the original effect.
   */
  final def resetForkScope: ZIO[R, E, A] =
    new ZIO.OverrideForkScope(self, () => None)

  /**
   * Returns an effect that races this effect with the specified effect,
   * returning the first successful `A` from the faster side. If one effect
   * succeeds, the other will be interrupted. If neither succeeds, then the
   * effect will fail with some error.
   *
   * WARNING: The raced effect will safely interrupt the "loser", but will not
   * resume until the loser has been cleanly terminated. If early return is
   * desired, then instead of performing `l race r`, perform
   * `l.disconnect race r.disconnect`, which disconnects left and right
   * interruption signals, allowing a fast return, with interruption performed
   * in the background.
   *
   * Note that if the `race` is embedded into an uninterruptible region, then
   * because the loser cannot be interrupted, it will be allowed to continue
   * executing in the background, without delaying the return of the race.
   */
  final def race[R1 <: R, E1 >: E, A1 >: A](that: => ZIO[R1, E1, A1]): ZIO[R1, E1, A1] =
    ZIO.descriptorWith { descriptor =>
      val parentFiberId = descriptor.id
      def maybeDisconnect[R, E, A](zio: ZIO[R, E, A]): ZIO[R, E, A] =
        ZIO.uninterruptibleMask(interruptible => interruptible.force(zio))
      (maybeDisconnect(self) raceWith maybeDisconnect(that))(
        (exit, right) =>
          exit.foldZIO[Any, E1, A1](
            cause => right.join mapErrorCause (cause && _),
            a => (right interruptAs parentFiberId) as a
          ),
        (exit, left) =>
          exit.foldZIO[Any, E1, A1](
            cause => left.join mapErrorCause (_ && cause),
            a => (left interruptAs parentFiberId) as a
          )
      )
    }.refailWithTrace

  /**
   * Returns an effect that races this effect with all the specified effects,
   * yielding the value of the first effect to succeed with a value.
   * Losers of the race will be interrupted immediately
   */
  final def raceAll[R1 <: R, E1 >: E, A1 >: A](ios: => Iterable[ZIO[R1, E1, A1]]): ZIO[R1, E1, A1] = {
    def arbiter[E1, A1](
      fibers: List[Fiber[E1, A1]],
      winner: Fiber[E1, A1],
      promise: Promise[E1, (A1, Fiber[E1, A1])],
      fails: Ref[Int]
    )(res: Exit[E1, A1]): URIO[R1, Any] =
      res.foldZIO[R1, Nothing, Unit](
        e => ZIO.flatten(fails.modify((c: Int) => (if (c == 0) promise.failCause(e).unit else ZIO.unit) -> (c - 1))),
        a =>
          promise
            .succeed(a -> winner)
            .flatMap(set =>
              if (set) fibers.foldLeft(IO.unit)((io, f) => if (f eq winner) io else io <* f.interrupt)
              else ZIO.unit
            )
      )

    (for {
      done  <- Promise.make[E1, (A1, Fiber[E1, A1])]
      fails <- Ref.make[Int](ios.size)
      c <- ZIO.uninterruptibleMask { restore =>
             for {
               head <- ZIO.interruptible(self).fork
               tail <- ZIO.foreach(ios)(io => ZIO.interruptible(io).fork)
               fs    = head :: tail.toList
               _ <- fs.foldLeft[ZIO[R1, E1, Any]](ZIO.unit) { case (io, f) =>
                      io *> f.await.flatMap(arbiter(fs, f, done, fails)).fork
                    }

               inheritRefs = { (res: (A1, Fiber[E1, A1])) => res._2.inheritRefs.as(res._1) }

               c <- restore(done.await.flatMap(inheritRefs))
                      .onInterrupt(fs.foldLeft(IO.unit)((io, f) => io <* f.interrupt))
             } yield c
           }
    } yield c).refailWithTrace
  }

  /**
   * Returns an effect that races this effect with the specified effect,
   * yielding the first result to complete, whether by success or failure. If
   * neither effect completes, then the composed effect will not complete.
   *
   * WARNING: The raced effect will safely interrupt the "loser", but will not
   * resume until the loser has been cleanly terminated. If early return is
   * desired, then instead of performing `l raceFirst r`, perform
   * `l.disconnect raceFirst r.disconnect`, which disconnects left and right
   * interrupt signal, allowing a fast return, with interruption performed
   * in the background.
   */
  final def raceFirst[R1 <: R, E1 >: E, A1 >: A](that: => ZIO[R1, E1, A1]): ZIO[R1, E1, A1] =
    (self.exit race that.exit).flatMap(ZIO.done(_)).refailWithTrace

  /**
   * Returns an effect that races this effect with the specified effect,
   * yielding the first result to succeed. If neither effect succeeds, then the
   * composed effect will fail with some error.
   *
   * WARNING: The raced effect will safely interrupt the "loser", but will not
   * resume until the loser has been cleanly terminated. If early return is
   * desired, then instead of performing `l raceEither r`, perform
   * `l.disconnect raceEither r.disconnect`, which disconnects left and right
   * interrupt signal, allowing the earliest possible return.
   */
  final def raceEither[R1 <: R, E1 >: E, B](that: => ZIO[R1, E1, B]): ZIO[R1, E1, Either[A, B]] =
    self.map(Left(_)) race that.map(Right(_))

  /**
   * Returns an effect that races this effect with the specified effect, calling
   * the specified finisher as soon as one result or the other has been computed.
   */
  final def raceWith[R1 <: R, E1, E2, B, C](that: => ZIO[R1, E1, B])(
    leftDone: (Exit[E, A], Fiber[E1, B]) => ZIO[R1, E2, C],
    rightDone: (Exit[E1, B], Fiber[E, A]) => ZIO[R1, E2, C],
    scope: => Option[ZScope[Exit[Any, Any]]] = None
  ): ZIO[R1, E2, C] =
    new ZIO.RaceWith[R1, E, E1, E2, A, B, C](
      () => self,
      () => that,
      (exit, fiber) => leftDone(exit, fiber),
      (exit, fiber) => rightDone(exit, fiber),
      () => scope
    )

  /**
   * Attach a wrapping trace pointing to this location in case of error.
   *
   * Useful when joining fibers to make the resulting trace mention
   * the `join` point, otherwise only the traces of joined fibers are
   * included.
   *
   * {{{
   *   for {
   *     badFiber <- UIO(1 / 0).fork
   *     _ <- badFiber.join.refailWithTrace
   *   } yield ()
   * }}}
   */
  final def refailWithTrace: ZIO[R, E, A] =
    foldCauseZIO(c => ZIO.failCauseWith(trace => Cause.traced(c, trace())), ZIO.succeedNow)

  /**
   * Keeps some of the errors, and terminates the fiber with the rest
   */
  final def refineOrDie[E1](
    pf: PartialFunction[E, E1]
  )(implicit ev1: E IsSubtypeOfError Throwable, ev2: CanFail[E]): ZIO[R, E1, A] =
    refineOrDieWith(pf)(ev1)

  /**
   * Keeps some of the errors, and terminates the fiber with the rest, using
   * the specified function to convert the `E` into a `Throwable`.
   */
  final def refineOrDieWith[E1](pf: PartialFunction[E, E1])(f: E => Throwable)(implicit ev: CanFail[E]): ZIO[R, E1, A] =
    self catchAll (err => (pf lift err).fold[ZIO[R, E1, A]](ZIO.die(f(err)))(ZIO.fail(_)))

  /**
   * Fail with the returned value if the `PartialFunction` matches, otherwise
   * continue with our held value.
   */
  final def reject[E1 >: E](pf: PartialFunction[A, E1]): ZIO[R, E1, A] =
    rejectZIO(pf.andThen(ZIO.fail(_)))

  /**
   * Continue with the returned computation if the `PartialFunction` matches,
   * translating the successful match into a failure, otherwise continue with
   * our held value.
   */
  @deprecated("use rejectZIO", "2.0.0")
  final def rejectM[R1 <: R, E1 >: E](pf: PartialFunction[A, ZIO[R1, E1, E1]]): ZIO[R1, E1, A] =
    rejectZIO(pf)

  /**
   * Continue with the returned computation if the `PartialFunction` matches,
   * translating the successful match into a failure, otherwise continue with
   * our held value.
   */
  final def rejectZIO[R1 <: R, E1 >: E](pf: PartialFunction[A, ZIO[R1, E1, E1]]): ZIO[R1, E1, A] =
    self.flatMap { v =>
      pf.andThen[ZIO[R1, E1, A]](_.flatMap(ZIO.fail(_)))
        .applyOrElse[A, ZIO[R1, E1, A]](v, ZIO.succeedNow)
    }

  /**
   * Returns a new effect that repeats this effect according to the specified
   * schedule or until the first failure. Scheduled recurrences are in addition
   * to the first execution, so that `io.repeat(Schedule.once)` yields an
   * effect that executes `io`, and then if that succeeds, executes `io` an
   * additional time.
   */
  final def repeat[R1 <: R, B](schedule: => Schedule[R1, A, B]): ZIO[R1 with Has[Clock], E, B] =
    repeatOrElse[R1, E, B](schedule, (e, _) => ZIO.fail(e))

  /**
   * Returns a new effect that repeats this effect the specified number of
   * times or until the first failure. Repeats are in addition to the first
   * execution, so that `io.repeatN(1)` yields an effect that executes `io`,
   * and then if that succeeds, executes `io` an additional time.
   */
  final def repeatN(n: => Int): ZIO[R, E, A] =
    ZIO.suspendSucceed {

      def loop(n: Int): ZIO[R, E, A] =
        self.flatMap(a => if (n <= 0) ZIO.succeedNow(a) else ZIO.yieldNow *> loop(n - 1))

      loop(n)
    }

  /**
   * Returns a new effect that repeats this effect according to the specified
   * schedule or until the first failure, at which point, the failure value
   * and schedule output are passed to the specified handler.
   *
   * Scheduled recurrences are in addition to the first execution, so that
   * `io.repeat(Schedule.once)` yields an effect that executes `io`, and then
   * if that succeeds, executes `io` an additional time.
   */
  final def repeatOrElse[R1 <: R, E2, B](
    schedule: => Schedule[R1, A, B],
    orElse: (E, Option[B]) => ZIO[R1, E2, B]
  ): ZIO[R1 with Has[Clock], E2, B] =
    repeatOrElseEither[R1, B, E2, B](schedule, orElse).map(_.merge)

  /**
   * Returns a new effect that repeats this effect according to the specified
   * schedule or until the first failure, at which point, the failure value
   * and schedule output are passed to the specified handler.
   *
   * Scheduled recurrences are in addition to the first execution, so that
   * `io.repeat(Schedule.once)` yields an effect that executes `io`, and then
   * if that succeeds, executes `io` an additional time.
   */
  final def repeatOrElseEither[R1 <: R, B, E2, C](
    schedule: => Schedule[R1, A, B],
    orElse: (E, Option[B]) => ZIO[R1, E2, C]
  ): ZIO[R1 with Has[Clock], E2, Either[C, B]] =
    Clock.repeatOrElseEither(self)(schedule, orElse)

  /**
   * Repeats this effect until its value satisfies the specified predicate
   * or until the first failure.
   */
  final def repeatUntil(f: A => Boolean): ZIO[R, E, A] =
    repeatUntilZIO(a => ZIO.succeed(f(a)))

  /**
   * Repeats this effect until its value is equal to the specified value
   * or until the first failure.
   */
  final def repeatUntilEquals[A1 >: A](a: => A1): ZIO[R, E, A1] =
    repeatUntil(_ == a)

  /**
   * Repeats this effect until its value satisfies the specified effectful predicate
   * or until the first failure.
   */
  @deprecated("use repeatUntilZIO", "2.0.0")
  final def repeatUntilM[R1 <: R](f: A => URIO[R1, Boolean]): ZIO[R1, E, A] =
    repeatUntilZIO(f)

  /**
   * Repeats this effect until its value satisfies the specified effectful predicate
   * or until the first failure.
   */
  final def repeatUntilZIO[R1 <: R](f: A => URIO[R1, Boolean]): ZIO[R1, E, A] =
    self.flatMap(a => f(a).flatMap(b => if (b) ZIO.succeedNow(a) else ZIO.yieldNow *> repeatUntilZIO(f)))

  /**
   * Repeats this effect while its value satisfies the specified predicate
   * or until the first failure.
   */
  final def repeatWhile(f: A => Boolean): ZIO[R, E, A] =
    repeatWhileZIO(a => ZIO.succeed(f(a)))

  /**
   * Repeats this effect for as long as its value is equal to the specified value
   * or until the first failure.
   */
  final def repeatWhileEquals[A1 >: A](a: => A1): ZIO[R, E, A1] =
    repeatWhile(_ == a)

  /**
   * Repeats this effect while its value satisfies the specified effectful predicate
   * or until the first failure.
   */
  @deprecated("use repeatWhileZIO", "2.0.0")
  final def repeatWhileM[R1 <: R](f: A => URIO[R1, Boolean]): ZIO[R1, E, A] =
    repeatWhileZIO(f)

  /**
   * Repeats this effect while its value satisfies the specified effectful predicate
   * or until the first failure.
   */
  final def repeatWhileZIO[R1 <: R](f: A => URIO[R1, Boolean]): ZIO[R1, E, A] =
    repeatUntilZIO(e => f(e).map(!_))

  /**
   * Performs this effect the specified number of times and collects the
   * results.
   */
  @deprecated("use replicateZIO", "2.0.0")
  final def replicateM(n: => Int): ZIO[R, E, Iterable[A]] =
    replicateZIO(n)

  /**
   * Performs this effect the specified number of times, discarding the
   * results.
   */
  @deprecated("use replicateZIODiscard", "2.0.0")
  final def replicateM_(n: => Int): ZIO[R, E, Unit] =
    replicateZIODiscard(n)

  /**
   * Performs this effect the specified number of times and collects the
   * results.
   */
  final def replicateZIO(n: => Int): ZIO[R, E, Iterable[A]] =
    ZIO.replicateZIO(n)(self)

  /**
   * Performs this effect the specified number of times, discarding the
   * results.
   */
  final def replicateZIODiscard(n: => Int): ZIO[R, E, Unit] =
    ZIO.replicateZIODiscard(n)(self)

  /**
   * Retries with the specified retry policy.
   * Retries are done following the failure of the original `io` (up to a fixed maximum with
   * `once` or `recurs` for example), so that that `io.retry(Schedule.once)` means
   * "execute `io` and in case of failure, try again once".
   */
  final def retry[R1 <: R, S](policy: => Schedule[R1, E, S])(implicit ev: CanFail[E]): ZIO[R1 with Has[Clock], E, A] =
    Clock.retry(self)(policy)

  /**
   * Retries this effect the specified number of times.
   */
  final def retryN(n: => Int)(implicit ev: CanFail[E]): ZIO[R, E, A] =
    ZIO.suspendSucceed {

      def loop(n: Int): ZIO[R, E, A] =
        self.catchAll(e => if (n <= 0) ZIO.fail(e) else ZIO.yieldNow *> loop(n - 1))

      loop(n)
    }

  /**
   * Retries with the specified schedule, until it fails, and then both the
   * value produced by the schedule together with the last error are passed to
   * the recovery function.
   */
  final def retryOrElse[R1 <: R, A1 >: A, S, E1](
    policy: => Schedule[R1, E, S],
    orElse: (E, S) => ZIO[R1, E1, A1]
  )(implicit ev: CanFail[E]): ZIO[R1 with Has[Clock], E1, A1] =
    Clock.retryOrElse[R, R1, E, E1, A, A1, S](self)(policy, orElse)

  /**
   * Returns an effect that retries this effect with the specified schedule when it fails, until
   * the schedule is done, then both the value produced by the schedule together with the last
   * error are passed to the specified recovery function.
   */
  final def retryOrElseEither[R1 <: R, Out, E1, B](
    schedule: => Schedule[R1, E, Out],
    orElse: (E, Out) => ZIO[R1, E1, B]
  )(implicit ev: CanFail[E]): ZIO[R1 with Has[Clock], E1, Either[B, A]] =
    Clock.retryOrElseEither(self)(schedule, orElse)

  /**
   * Retries this effect until its error satisfies the specified predicate.
   */
  final def retryUntil(f: E => Boolean)(implicit ev: CanFail[E]): ZIO[R, E, A] =
    retryUntilZIO(e => ZIO.succeed(f(e)))

  /**
   * Retries this effect until its error is equal to the specified error.
   */
  final def retryUntilEquals[E1 >: E](e: => E1)(implicit ev: CanFail[E1]): ZIO[R, E1, A] =
    retryUntil(_ == e)

  /**
   * Retries this effect until its error satisfies the specified effectful predicate.
   */
  @deprecated("use retryUntilZIO", "2.0.0")
  final def retryUntilM[R1 <: R](f: E => URIO[R1, Boolean])(implicit ev: CanFail[E]): ZIO[R1, E, A] =
    retryUntilZIO(f)

  /**
   * Retries this effect until its error satisfies the specified effectful predicate.
   */
  final def retryUntilZIO[R1 <: R](f: E => URIO[R1, Boolean])(implicit ev: CanFail[E]): ZIO[R1, E, A] =
    self.catchAll(e => f(e).flatMap(b => if (b) ZIO.fail(e) else ZIO.yieldNow *> retryUntilZIO(f)))

  /**
   * Retries this effect while its error satisfies the specified predicate.
   */
  final def retryWhile(f: E => Boolean)(implicit ev: CanFail[E]): ZIO[R, E, A] =
    retryWhileZIO(e => ZIO.succeed(f(e)))

  /**
   * Retries this effect for as long as its error is equal to the specified error.
   */
  final def retryWhileEquals[E1 >: E](e: => E1)(implicit ev: CanFail[E1]): ZIO[R, E1, A] =
    retryWhile(_ == e)

  /**
   * Retries this effect while its error satisfies the specified effectful predicate.
   */
  @deprecated("use retryWhileZIO", "2.0.0")
  final def retryWhileM[R1 <: R](f: E => URIO[R1, Boolean])(implicit ev: CanFail[E]): ZIO[R1, E, A] =
    retryWhileZIO(f)

  /**
   * Retries this effect while its error satisfies the specified effectful predicate.
   */
  final def retryWhileZIO[R1 <: R](f: E => URIO[R1, Boolean])(implicit ev: CanFail[E]): ZIO[R1, E, A] =
    retryUntilZIO(e => f(e).map(!_))

  /**
   * "Zooms in" on the value in the `Right` side of an `Either`, moving the
   * possibility that the value is a `Left` to the error channel.
   */
  final def right[B, C](implicit ev: A IsSubtypeOfOutput Either[B, C]): ZIO[R, Either[B, E], C] =
    self.foldZIO(
      e => ZIO.fail(Right(e)),
      a => ev(a).fold(b => ZIO.fail(Left(b)), c => ZIO.succeedNow(c))
    )

  /**
   * Returns an effect that semantically runs the effect on a fiber,
   * producing an [[zio.Exit]] for the completion value of the fiber.
   */
  @deprecated("use exit", "2.0.0")
  final def run: URIO[R, Exit[E, A]] =
    exit

  /**
   * Exposes the full cause of failure of this effect.
   *
   * {{{
   * final case class DomainError()
   *
   * val veryBadIO: IO[DomainError, Unit] =
   *   IO.succeed(5 / 0) *> IO.fail(DomainError())
   *
   * val caught: IO[DomainError, Unit] =
   *   veryBadIO.sandbox.mapError(_.untraced).catchAll {
   *     case Cause.Die(_: ArithmeticException) =>
   *       // Caught defect: divided by zero!
   *       IO.unit
   *     case Cause.Fail(_) =>
   *       // Caught error: DomainError!
   *       IO.unit
   *     case cause =>
   *       // Caught unknown defects, shouldn't recover!
   *       IO.failCause(cause)
   *   }
   * }}}
   */
  final def sandbox: ZIO[R, Cause[E], A] =
    foldCauseZIO(ZIO.fail(_), ZIO.succeedNow)

  /**
   * Runs this effect according to the specified schedule.
   *
   * See [[scheduleFrom]] for a variant that allows the schedule's decision to
   * depend on the result of this effect.
   */
  final def schedule[R1 <: R, B](schedule: => Schedule[R1, Any, B]): ZIO[R1 with Has[Clock], E, B] =
    Clock.schedule(self)(schedule)

  /**
   * Runs this effect according to the specified schedule starting from the
   * specified input value.
   */
  final def scheduleFrom[R1 <: R, A1 >: A, B](a: => A1)(
    schedule: => Schedule[R1, A1, B]
  ): ZIO[R1 with Has[Clock], E, B] =
    Clock.scheduleFrom[R, R1, E, A, A1, B](self)(a)(schedule)

  /**
   * Converts an option on values into an option on errors.
   */
  final def some[B](implicit ev: A IsSubtypeOfOutput Option[B]): ZIO[R, Option[E], B] =
    self.foldZIO(
      e => ZIO.fail(Some(e)),
      a => ev(a).fold[ZIO[R, Option[E], B]](ZIO.fail(Option.empty[E]))(ZIO.succeedNow)
    )

  /**
   * Extracts the optional value, or returns the given 'default'.
   */
  final def someOrElse[B](default: => B)(implicit ev: A IsSubtypeOfOutput Option[B]): ZIO[R, E, B] =
    map(a => ev(a).getOrElse(default))

  /**
   * Extracts the optional value, or executes the effect 'default'.
   */
  @deprecated("use someOrElseZIO", "2.0.0")
  final def someOrElseM[B, R1 <: R, E1 >: E](
    default: => ZIO[R1, E1, B]
  )(implicit ev: A IsSubtypeOfOutput Option[B]): ZIO[R1, E1, B] =
    someOrElseZIO(default)

  /**
   * Extracts the optional value, or executes the effect 'default'.
   */
  final def someOrElseZIO[B, R1 <: R, E1 >: E](
    default: => ZIO[R1, E1, B]
  )(implicit ev: A IsSubtypeOfOutput Option[B]): ZIO[R1, E1, B] =
    self.flatMap(ev(_) match {
      case Some(value) => ZIO.succeedNow(value)
      case None        => default
    })

  /**
   * Extracts the optional value, or fails with the given error 'e'.
   */
  final def someOrFail[B, E1 >: E](e: => E1)(implicit ev: A IsSubtypeOfOutput Option[B]): ZIO[R, E1, B] =
    self.flatMap(ev(_) match {
      case Some(value) => ZIO.succeedNow(value)
      case None        => ZIO.fail(e)
    })

  /**
   * Extracts the optional value, or fails with a [[java.util.NoSuchElementException]]
   */
  final def someOrFailException[B, E1 >: E](implicit
    ev: A IsSubtypeOfOutput Option[B],
    ev2: NoSuchElementException <:< E1
  ): ZIO[R, E1, B] =
    self.foldZIO(
      e => ZIO.fail(e),
      ev(_) match {
        case Some(value) => ZIO.succeedNow(value)
        case None        => ZIO.fail(ev2(new NoSuchElementException("None.get")))
      }
    )

  /**
   * Companion helper to `sandbox`. Allows recovery, and partial recovery, from
   * errors and defects alike, as in:
   *
   * {{{
   * case class DomainError()
   *
   * val veryBadIO: IO[DomainError, Unit] =
   *   IO.succeed(5 / 0) *> IO.fail(DomainError())
   *
   * val caught: IO[DomainError, Unit] =
   *   veryBadIO.sandboxWith(_.catchSome {
   *     case Cause.Die(_: ArithmeticException)=>
   *       // Caught defect: divided by zero!
   *       IO.succeed(0)
   *   })
   * }}}
   *
   * Using `sandboxWith` with `catchSome` is better than using
   * `io.sandbox.catchAll` with a partial match, because in
   * the latter, if the match fails, the original defects will
   * be lost and replaced by a `MatchError`
   */
  final def sandboxWith[R1 <: R, E2, B](f: ZIO[R1, Cause[E], A] => ZIO[R1, Cause[E2], B]): ZIO[R1, E2, B] =
    ZIO.unsandbox(f(self.sandbox))

  /**
   * Summarizes a effect by computing some value before and after execution, and
   * then combining the values to produce a summary, together with the result of
   * execution.
   */
  final def summarized[R1 <: R, E1 >: E, B, C](summary0: => ZIO[R1, E1, B])(f: (B, B) => C): ZIO[R1, E1, (C, A)] =
    ZIO.suspendSucceed {
      val summary = summary0

      for {
        start <- summary
        value <- self
        end   <- summary
      } yield (f(start, end), value)
    }

  /**
   * Returns an effect with the behavior of this one, but where all child
   * fibers forked in the effect are reported to the specified supervisor.
   */
  final def supervised(supervisor: => Supervisor[Any]): ZIO[R, E, A] =
    new ZIO.Supervise(self, () => supervisor)

  /**
   * An integer that identifies the term in the `ZIO` sum type to which this
   * instance belongs (e.g. `IO.Tags.Succeed`).
   */
  def tag: Int

  /**
   * Returns an effect that effectfully "peeks" at the success of this effect.
   *
   * {{{
   * readFile("data.json").tap(printLine)
   * }}}
   */
  final def tap[R1 <: R, E1 >: E](f: A => ZIO[R1, E1, Any]): ZIO[R1, E1, A] =
    self.flatMap(new ZIO.TapFn(f))

  /**
   * Returns an effect that effectfully "peeks" at the failure or success of
   * this effect.
   * {{{
   * readFile("data.json").tapBoth(logError(_), logData(_))
   * }}}
   */
  final def tapBoth[R1 <: R, E1 >: E](f: E => ZIO[R1, E1, Any], g: A => ZIO[R1, E1, Any])(implicit
    ev: CanFail[E]
  ): ZIO[R1, E1, A] =
    self.foldCauseZIO(new ZIO.TapErrorRefailFn(f), new ZIO.TapFn(g))

  /**
   * Returns an effect that effectually "peeks" at the cause of the failure of
   * this effect.
   * {{{
   * readFile("data.json").tapCause(logCause(_))
   * }}}
   */
  @deprecated("use tapErrorCause", "2.0.0")
  final def tapCause[R1 <: R, E1 >: E](f: Cause[E] => ZIO[R1, E1, Any]): ZIO[R1, E1, A] =
    tapErrorCause(f)

  /**
   * Returns an effect that effectually "peeks" at the defect of this effect.
   */
  final def tapDefect[R1 <: R, E1 >: E](f: Cause[Nothing] => ZIO[R1, E1, Any]): ZIO[R1, E1, A] =
    self.foldCauseZIO(new ZIO.TapDefectRefailFn(f), ZIO.succeedNow)

  /**
   * Returns an effect that effectfully "peeks" at the result of this effect.
   * {{{
   * readFile("data.json").tapEither(result => log(result.fold("Error: " + _, "Success: " + _)))
   * }}}
   */
  final def tapEither[R1 <: R, E1 >: E](f: Either[E, A] => ZIO[R1, E1, Any])(implicit
    ev: CanFail[E]
  ): ZIO[R1, E1, A] =
    self.foldCauseZIO(new ZIO.TapErrorRefailFn(e => f(Left(e))), new ZIO.TapFn(a => f(Right(a))))

  /**
   * Returns an effect that effectfully "peeks" at the failure of this effect.
   * {{{
   * readFile("data.json").tapError(logError(_))
   * }}}
   */
  final def tapError[R1 <: R, E1 >: E](f: E => ZIO[R1, E1, Any])(implicit ev: CanFail[E]): ZIO[R1, E1, A] =
    self.foldCauseZIO(new ZIO.TapErrorRefailFn(f), ZIO.succeedNow)

  /**
   * Returns an effect that effectually "peeks" at the cause of the failure of
   * this effect.
   * {{{
   * readFile("data.json").tapErrorCause(logCause(_))
   * }}}
   */
  final def tapErrorCause[R1 <: R, E1 >: E](f: Cause[E] => ZIO[R1, E1, Any]): ZIO[R1, E1, A] =
    self.foldCauseZIO(new ZIO.TapErrorCauseRefailFn(f), ZIO.succeedNow)

  /**
   * A version of `tapError` that gives you the (optional) trace of the error.
   */
  final def tapErrorTrace[R1 <: R, E1 >: E](
    f: ((E, Option[ZTrace])) => ZIO[R1, E1, Any]
  )(implicit ev: CanFail[E]): ZIO[R1, E1, A] =
    self.foldCauseZIO(new ZIO.TapErrorTraceRefailFn(f), ZIO.succeedNow)

  /**
   * Returns an effect that effectfully "peeks" at the success of this effect.
   * If the partial function isn't defined at the input, the result is equivalent to the original effect.
   *
   * {{{
   * readFile("data.json").tapSome {
   *   case content if content.nonEmpty => putStrLn(content)
   * }
   * }}}
   */
  final def tapSome[R1 <: R, E1 >: E](f: PartialFunction[A, ZIO[R1, E1, Any]]): ZIO[R1, E1, A] =
    self.tap(f.applyOrElse(_, (_: A) => ZIO.unit))

  /**
   * Returns a new effect that executes this one and times the execution.
   */
  final def timed: ZIO[R with Has[Clock], E, (Duration, A)] =
    timedWith(Clock.nanoTime)

  /**
   * A more powerful variation of `timed` that allows specifying the Clock.
   */
  final def timedWith[R1 <: R, E1 >: E](nanoTime: => ZIO[R1, E1, Long]): ZIO[R1, E1, (Duration, A)] =
    summarized(nanoTime)((start, end) => Duration.fromNanos(end - start))

  /**
   * Returns an effect that will timeout this effect, returning `None` if the
   * timeout elapses before the effect has produced a value; and returning
   * `Some` of the produced value otherwise.
   *
   * If the timeout elapses without producing a value, the running effect
   * will be safely interrupted.
   *
   * WARNING: The effect returned by this method will not itself return until
   * the underlying effect is actually interrupted. This leads to more
   * predictable resource utilization. If early return is desired, then
   * instead of using `effect.timeout(d)`, use `effect.disconnect.timeout(d)`,
   * which first disconnects the effect's interruption signal before performing
   * the timeout, resulting in earliest possible return, before an underlying
   * effect has been successfully interrupted.
   */
  final def timeout(d: => Duration): ZIO[R with Has[Clock], E, Option[A]] = timeoutTo(None)(Some(_))(d)

  /**
   * The same as [[timeout]], but instead of producing a `None` in the event
   * of timeout, it will produce the specified error.
   */
  final def timeoutFail[E1 >: E](e: => E1)(d: => Duration): ZIO[R with Has[Clock], E1, A] =
    ZIO.flatten(timeoutTo(ZIO.fail(e))(ZIO.succeedNow)(d))

  /**
   * The same as [[timeout]], but instead of producing a `None` in the event
   * of timeout, it will produce the specified failure.
   */
  final def timeoutFailCause[E1 >: E](cause: => Cause[E1])(d: => Duration): ZIO[R with Has[Clock], E1, A] =
    ZIO.flatten(timeoutTo(ZIO.failCause(cause))(ZIO.succeedNow)(d))

  /**
   * The same as [[timeout]], but instead of producing a `None` in the event
   * of timeout, it will produce the specified failure.
   */
  @deprecated("use timeoutFailCause", "2.0.0")
  final def timeoutHalt[E1 >: E](cause: => Cause[E1])(d: => Duration): ZIO[R with Has[Clock], E1, A] =
    timeoutFailCause(cause)(d)

  /**
   * Returns an effect that will timeout this effect, returning either the
   * default value if the timeout elapses before the effect has produced a
   * value; and or returning the result of applying the function `f` to the
   * success value of the effect.
   *
   * If the timeout elapses without producing a value, the running effect
   * will be safely interrupted
   *
   * {{{
   * IO.succeed(1).timeoutTo(None)(Some(_))(1.second)
   * }}}
   */
  final def timeoutTo[B](b: => B): ZIO.TimeoutTo[R, E, A, B] =
    new ZIO.TimeoutTo(self, () => b)

  /**
   * Returns an effect that keeps or breaks a promise based on the result of
   * this effect. Synchronizes interruption, so if this effect is interrupted,
   * the specified promise will be interrupted, too.
   */
  @deprecated("use intoPromise", "2.0.0")
  final def to[E1 >: E, A1 >: A](p: => Promise[E1, A1]): URIO[R, Boolean] =
    intoPromise(p)

  /**
   * Converts the effect into a [[scala.concurrent.Future]].
   */
  final def toFuture(implicit ev2: E IsSubtypeOfError Throwable): URIO[R, CancelableFuture[A]] =
    self toFutureWith ev2

  /**
   * Converts the effect into a [[scala.concurrent.Future]].
   */
  final def toFutureWith(f: E => Throwable): URIO[R, CancelableFuture[A]] =
    self.fork.flatMap(_.toFutureWith(f))

  /**
   * Constructs a layer from this effect.
   */
  final def toLayer[A1 >: A](implicit ev: Tag[A1]): ZLayer[R, E, Has[A1]] =
    ZLayer.fromZIO(self)

  /**
   * Constructs a layer from this effect, which must return one or more
   * services.
   */
  final def toLayerMany[A1 >: A](implicit ev: Tag[A1]): ZLayer[R, E, A1] =
    ZLayer.fromZIOMany(self)

  /**
   * Converts this ZIO to [[zio.ZManaged]] with no release action. It will be
   * performed interruptibly.
   */
  final def toManaged: ZManaged[R, E, A] =
    ZManaged.fromZIO(self)

  /**
   * Converts this ZIO to [[zio.Managed]]. This ZIO and the provided release
   * action will be performed uninterruptibly.
   */
  final def toManagedWith[R1 <: R](release: A => URIO[R1, Any]): ZManaged[R1, E, A] =
    ZManaged.acquireReleaseWith(self)(release)

  /**
   * Converts this ZIO to [[zio.ZManaged]] with no release action. It will be
   * performed interruptibly.
   */
  @deprecated("use toManaged", "2.0.0")
  final def toManaged_ : ZManaged[R, E, A] =
    self.toManaged

  /**
   * Enables ZIO tracing for this effect. Because this is the default, this
   * operation only has an additional meaning if the effect is located within
   * an `untraced` section, or the current fiber has been spawned by a parent
   * inside an `untraced` section.
   */
  final def traced: ZIO[R, E, A] =
    tracingStatus(TracingStatus.Traced)

  /**
   * Toggles ZIO tracing support for this effect. If `true` is used, then the
   * effect will accumulate traces, while if `false` is used, then tracing
   * is disabled. These changes are compositional, so they only affect regions
   * of the effect.
   */
  final def tracingStatus(flag: => TracingStatus): ZIO[R, E, A] =
    new ZIO.TracingStatus(self, () => flag)

  /**
   * When this effect succeeds with a cause, then this method returns a new
   * effect that either fails with the cause that this effect succeeded with,
   * or succeeds with unit, depending on whether the cause is empty.
   *
   * This operation is the opposite of [[cause]].
   */
  final def uncause[E1 >: E](implicit ev: A IsSubtypeOfOutput Cause[E1]): ZIO[R, E1, Unit] =
    self.flatMap { a =>
      val cause = ev(a)

      if (cause.isEmpty) ZIO.unit
      else ZIO.failCause(cause)
    }

  /**
   * Performs this effect uninterruptibly. This will prevent the effect from
   * being terminated externally, but the effect may fail for internal reasons
   * (e.g. an uncaught error) or terminate due to defect.
   *
   * Uninterruptible effects may recover from all failure causes (including
   * interruption of an inner effect that has been made interruptible).
   */
  final def uninterruptible: ZIO[R, E, A] =
    interruptStatus(InterruptStatus.Uninterruptible)

  /**
   * Returns the effect resulting from mapping the success of this effect to unit.
   */
  final def unit: ZIO[R, E, Unit] =
    as(())

  /**
   * Converts a `ZIO[R, Either[E, B], A]` into a `ZIO[R, E, Either[A, B]]`. The
   * inverse of `left`.
   */
  final def unleft[E1, B](implicit ev: E IsSubtypeOfError Either[E1, B]): ZIO[R, E1, Either[A, B]] =
    self.foldZIO(
      e => ev(e).fold(e1 => ZIO.fail(e1), b => ZIO.succeedNow(Right(b))),
      a => ZIO.succeedNow(Left(a))
    )

  /**
   * The moral equivalent of `if (!p) exp`
   */
  final def unless(b: => Boolean): ZIO[R, E, Option[A]] =
    ZIO.unless(b)(self)

  /**
   * The moral equivalent of `if (!p) exp` when `p` has side-effects
   */
  @deprecated("use unlessZIO", "2.0.0")
  final def unlessM[R1 <: R, E1 >: E](b: => ZIO[R1, E1, Boolean]): ZIO[R1, E1, Option[A]] =
    unlessZIO(b)

  /**
   * The moral equivalent of `if (!p) exp` when `p` has side-effects
   */
  final def unlessZIO[R1 <: R, E1 >: E](b: => ZIO[R1, E1, Boolean]): ZIO[R1, E1, Option[A]] =
    ZIO.unlessZIO(b)(self)

  /**
   * Converts an option on errors into an option on values.
   */
  @deprecated("use unsome", "2.0.0")
  final def unoption[E1](implicit ev: E IsSubtypeOfError Option[E1]): ZIO[R, E1, Option[A]] =
    unsome

  /**
   * Takes some fiber failures and converts them into errors.
   */
  final def unrefine[E1 >: E](pf: PartialFunction[Throwable, E1]): ZIO[R, E1, A] =
    unrefineWith(pf)(identity)

  /**
   * Takes some fiber failures and converts them into errors.
   */
  final def unrefineTo[E1 >: E: ClassTag]: ZIO[R, E1, A] =
    unrefine { case e: E1 => e }

  /**
   * Takes some fiber failures and converts them into errors, using the
   * specified function to convert the `E` into an `E1`.
   */
  final def unrefineWith[E1](pf: PartialFunction[Throwable, E1])(f: E => E1): ZIO[R, E1, A] =
    catchAllCause { cause =>
      cause.find {
        case Cause.Die(t) if pf.isDefinedAt(t) => pf(t)
      }.fold(ZIO.failCause(cause.map(f)))(ZIO.fail(_))
    }

  /**
   * Converts a `ZIO[R, Either[B, E], A]` into a `ZIO[R, E, Either[B, A]]`. The
   * inverse of `right`.
   */
  final def unright[E1, B](implicit ev: E IsSubtypeOfError Either[B, E1]): ZIO[R, E1, Either[B, A]] =
    self.foldZIO(
      e => ev(e).fold(b => ZIO.succeedNow(Left(b)), e1 => ZIO.fail(e1)),
      a => ZIO.succeedNow(Right(a))
    )

  /**
   * Converts an option on errors into an option on values.
   */
  final def unsome[E1](implicit ev: E IsSubtypeOfError Option[E1]): ZIO[R, E1, Option[A]] =
    self.foldZIO(
      e => ev(e).fold[ZIO[R, E1, Option[A]]](ZIO.succeedNow(Option.empty[A]))(ZIO.fail(_)),
      a => ZIO.succeedNow(Some(a))
    )

  /**
   * Updates a service in the environment of this effect.
   */
  final def updateService[M] =
    new ZIO.UpdateService[R, E, A, M](self)

  /**
   * Updates a service at the specified key in the environment of this effect.
   */
  final def updateServiceAt[Service]: ZIO.UpdateServiceAt[R, E, A, Service] =
    new ZIO.UpdateServiceAt[R, E, A, Service](self)

  /**
   * The inverse operation to `sandbox`. Submerges the full cause of failure.
   */
  final def unsandbox[E1](implicit ev: E IsSubtypeOfError Cause[E1]): ZIO[R, E1, A] =
    ZIO.unsandbox(self.mapError(ev))

  /**
   * Disables ZIO tracing facilities for the duration of the effect.
   *
   * Note: ZIO tracing is cached, as such after the first iteration
   * it has a negligible effect on performance of hot-spots (Additional
   * hash map lookup per flatMap). As such, using `untraced` sections
   * is not guaranteed to result in a noticeable performance increase.
   */
  final def untraced: ZIO[R, E, A] =
    tracingStatus(TracingStatus.Untraced)

  /**
   * Sequentially zips the this result with the specified result. Combines both
   * `Cause[E1]` when both effects fail.
   */
  final def validate[R1 <: R, E1 >: E, B](that: => ZIO[R1, E1, B]): ZIO[R1, E1, (A, B)] =
    validateWith(that)((_, _))

  /**
   * Returns an effect that executes both this effect and the specified effect,
   * in parallel. Combines both Cause[E1]` when both effects fail.
   */
  final def validatePar[R1 <: R, E1 >: E, B](that: => ZIO[R1, E1, B]): ZIO[R1, E1, (A, B)] =
    validateWithPar(that)((_, _))

  /**
   * Sequentially zips this effect with the specified effect using the
   * specified combiner function. Combines the causes in case both effect fail.
   */
  final def validateWith[R1 <: R, E1 >: E, B, C](that: => ZIO[R1, E1, B])(f: (A, B) => C): ZIO[R1, E1, C] =
    self.exit.zipWith(that.exit)(_.zipWith(_)(f, _ ++ _)).flatMap(ZIO.done(_))

  /**
   * Returns an effect that executes both this effect and the specified effect,
   * in parallel, combining their results with the specified `f` function. If
   * both sides fail, then the cause will be combined.
   */
  final def validateWithPar[R1 <: R, E1 >: E, B, C](that: => ZIO[R1, E1, B])(f: (A, B) => C): ZIO[R1, E1, C] =
    self.exit.zipWithPar(that.exit)(_.zipWith(_)(f, _ && _)).flatMap(ZIO.done(_))

  /**
   * The moral equivalent of `if (p) exp`
   */
  final def when(b: => Boolean): ZIO[R, E, Option[A]] =
    ZIO.when(b)(self)

  /**
   * The moral equivalent of `if (p) exp` when `p` has side-effects
   */
  @deprecated("use whenZIO", "2.0.0")
  final def whenM[R1 <: R, E1 >: E](
    b: => ZIO[R1, E1, Boolean]
  ): ZIO[R1, E1, Option[A]] =
    whenZIO(b)

  /**
   * The moral equivalent of `if (p) exp` when `p` has side-effects
   */
  final def whenZIO[R1 <: R, E1 >: E](
    b: => ZIO[R1, E1, Boolean]
  ): ZIO[R1, E1, Option[A]] =
    ZIO.whenZIO(b)(self)

  /**
   * Runs this effect on the specified runtime configuration, restoring the old
   * runtime configuration when it completes execution.
   */
  final def withRuntimeConfig(runtimeConfig: => RuntimeConfig): ZIO[R, E, A] =
    ZIO.withRuntimeConfig(runtimeConfig)(self)

  /**
   * A named alias for `&&&` or `<*>`.
   */
  final def zip[R1 <: R, E1 >: E, B](that: => ZIO[R1, E1, B])(implicit
    zippable: Zippable[A, B]
  ): ZIO[R1, E1, zippable.Out] =
    self.zipWith(that)((a, b) => zippable.zip(a, b))

  /**
   * A named alias for `<*`.
   */
  final def zipLeft[R1 <: R, E1 >: E, B](that: => ZIO[R1, E1, B]): ZIO[R1, E1, A] =
    self <* that

  /**
   * A named alias for `<&>`.
   */
  final def zipPar[R1 <: R, E1 >: E, B](that: => ZIO[R1, E1, B])(implicit
    zippable: Zippable[A, B]
  ): ZIO[R1, E1, zippable.Out] =
    self <&> that

  /**
   * A named alias for `<&`.
   */
  final def zipParLeft[R1 <: R, E1 >: E, B](that: => ZIO[R1, E1, B]): ZIO[R1, E1, A] =
    self <& that

  /**
   * A named alias for `&>`.
   */
  final def zipParRight[R1 <: R, E1 >: E, B](that: => ZIO[R1, E1, B]): ZIO[R1, E1, B] =
    self &> that

  /**
   * A named alias for `*>`.
   */
  final def zipRight[R1 <: R, E1 >: E, B](that: => ZIO[R1, E1, B]): ZIO[R1, E1, B] =
    self *> that

  /**
   * Sequentially zips this effect with the specified effect using the
   * specified combiner function.
   */
  final def zipWith[R1 <: R, E1 >: E, B, C](that: => ZIO[R1, E1, B])(f: (A, B) => C): ZIO[R1, E1, C] =
    self.flatMap(a => that.map(ZIOFn(f)(b => f(a, b))))

  /**
   * Returns an effect that executes both this effect and the specified effect,
   * in parallel, combining their results with the specified `f` function. If
   * either side fails, then the other side will be interrupted.
   */
  final def zipWithPar[R1 <: R, E1 >: E, B, C](
    that: => ZIO[R1, E1, B]
  )(f: (A, B) => C): ZIO[R1, E1, C] = {
    def coordinate[A, B](
      fiberId: FiberId,
      f: (A, B) => C,
      leftWinner: Boolean
    )(winner: Exit[E1, A], loser: Fiber[E1, B]): ZIO[R1, E1, C] =
      winner match {
        case Exit.Success(a) => loser.inheritRefs *> loser.join.map(f(a, _))
        case Exit.Failure(cause) =>
          loser.interruptAs(fiberId).flatMap {
            case Exit.Success(_) => ZIO.failCause(cause)
            case Exit.Failure(loserCause) =>
              if (leftWinner) ZIO.failCause(cause && loserCause)
              else ZIO.failCause(loserCause && cause)
          }
      }

    val g = (b: B, a: A) => f(a, b)

    ZIO.transplant { graft =>
      ZIO.descriptorWith { d =>
        (graft(self) raceWith graft(that))(coordinate(d.id, f, true), coordinate(d.id, g, false))
      }
    }
  }

  private[this] final def tryOrElse[R1 <: R, E2, B](
    that: => ZIO[R1, E2, B],
    success: A => ZIO[R1, E2, B]
  ): ZIO[R1, E2, B] =
    new ZIO.Fold[R1, E, E2, A, B](
      self,
      ZIOFn(() => that) { cause =>
        cause.keepDefects match {
          case None    => that
          case Some(c) => ZIO.failCause(c)
        }
      },
      success
    )
}

object ZIO extends ZIOCompanionPlatformSpecific {

  /**
   * Submerges the error case of an `Either` into the `ZIO`. The inverse
   * operation of `IO.either`.
   */
  def absolve[R, E, A](v: => ZIO[R, E, Either[E, A]]): ZIO[R, E, A] =
    suspendSucceed(v).flatMap(fromEither(_))

  /**
   * Accesses the environment of the effect.
   * {{{
   * val portNumber = effect.access(_.config.portNumber)
   * }}}
   */
  def access[R]: ZIO.AccessPartiallyApplied[R] =
    new ZIO.AccessPartiallyApplied[R]

  /**
   * Effectfully accesses the environment of the effect.
   */
  @deprecated("use accessZIO", "2.0.0")
  def accessM[R]: ZIO.AccessZIOPartiallyApplied[R] =
    accessZIO

  /**
   * Effectfully accesses the environment of the effect.
   */
  def accessZIO[R]: ZIO.AccessZIOPartiallyApplied[R] =
    new ZIO.AccessZIOPartiallyApplied[R]

  /**
   * When this effect represents acquisition of a resource (for example,
   * opening a file, launching a thread, etc.), `acquireReleaseWith` can be
   * used to ensure the acquisition is not interrupted and the resource is
   * always released.
   *
   * The function does two things:
   *
   * 1. Ensures this effect, which acquires the resource, will not be
   * interrupted. Of course, acquisition may fail for internal reasons (an
   * uncaught exception).
   * 2. Ensures the `release` effect will not be interrupted, and will be
   * executed so long as this effect successfully acquires the resource.
   *
   * In between acquisition and release of the resource, the `use` effect is
   * executed.
   *
   * If the `release` effect fails, then the entire effect will fail even
   * if the `use` effect succeeds. If this fail-fast behavior is not desired,
   * errors produced by the `release` effect can be caught and ignored.
   *
   * {{{
   * openFile("data.json").acquireReleaseWith(closeFile) { file =>
   *   for {
   *     header <- readHeader(file)
   *     ...
   *   } yield result
   * }
   * }}}
   */
  def acquireReleaseWith[R, E, A](acquire: => ZIO[R, E, A]): ZIO.BracketAcquire[R, E, A] =
    new ZIO.BracketAcquire[R, E, A](() => acquire)

  /**
   * Uncurried version. Doesn't offer curried syntax and have worse type-inference
   * characteristics, but guarantees no extra allocations of intermediate
   * [[zio.ZIO.BracketAcquire]] and [[zio.ZIO.BracketRelease]] objects.
   */
  def acquireReleaseWith[R, E, A, B](
    acquire: => ZIO[R, E, A],
    release: A => URIO[R, Any],
    use: A => ZIO[R, E, B]
  ): ZIO[R, E, B] =
    acquireReleaseExitWith(acquire, new ZIO.BracketReleaseFn(release): (A, Exit[E, B]) => URIO[R, Any], use)

  /**
   * Acquires a resource, uses the resource, and then releases the resource.
   * Neither the acquisition nor the release will be interrupted, and the
   * resource is guaranteed to be released, so long as the `acquire` effect
   * succeeds. If `use` fails, then after release, the returned effect will fail
   * with the same error.
   */
  def acquireReleaseExitWith[R, E, A](acquire: => ZIO[R, E, A]): ZIO.BracketExitAcquire[R, E, A] =
    new ZIO.BracketExitAcquire(() => acquire)

  /**
   * Uncurried version. Doesn't offer curried syntax and has worse type-inference
   * characteristics, but guarantees no extra allocations of intermediate
   * [[zio.ZIO.BracketExitAcquire]] and [[zio.ZIO.BracketExitRelease]] objects.
   */
  def acquireReleaseExitWith[R, E, A, B](
    acquire: => ZIO[R, E, A],
    release: (A, Exit[E, B]) => URIO[R, Any],
    use: A => ZIO[R, E, B]
  ): ZIO[R, E, B] =
    ZIO.uninterruptibleMask[R, E, B](restore =>
      acquire.flatMap(ZIOFn(traceAs = use) { a =>
        ZIO
          .suspendSucceed(restore(use(a)))
          .exit
          .flatMap(ZIOFn(traceAs = release) { e =>
            ZIO
              .suspendSucceed(release(a, e))
              .foldCauseZIO(
                cause2 => ZIO.failCause(e.fold(_ ++ cause2, _ => cause2)),
                _ => ZIO.done(e)
              )
          })
      })
    )

  /**
   * Makes an explicit check to see if the fiber has been interrupted, and if
   * so, performs self-interruption
   */
  def allowInterrupt: UIO[Unit] =
    descriptorWith(d => if (d.interrupters.nonEmpty) interrupt else ZIO.unit)

  /**
   * Imports an asynchronous side-effect into a pure `ZIO` value. See
   * `asyncMaybe` for the more expressive variant of this function that
   * can return a value synchronously.
   *
   * The callback function `ZIO[R, E, A] => Any` must be called at most once.
   *
   * The list of fibers, that may complete the async callback, is used to
   * provide better diagnostics.
   */
  def async[R, E, A](
    register: (ZIO[R, E, A] => Unit) => Any,
    blockingOn: => FiberId = FiberId.None
  ): ZIO[R, E, A] =
    asyncMaybe(
      ZIOFn(register) { (callback: ZIO[R, E, A] => Unit) =>
        register(callback)

        None
      },
      blockingOn
    )

  /**
   * Imports an asynchronous side-effect into a ZIO effect. The side-effect
   * has the option of returning the value synchronously, which is useful in
   * cases where it cannot be determined if the effect is synchronous or
   * asynchronous until the side-effect is actually executed. The effect also
   * has the option of returning a canceler, which will be used by the runtime
   * to cancel the asynchronous effect if the fiber executing the effect is
   * interrupted.
   *
   * If the register function returns a value synchronously, then the callback
   * function `ZIO[R, E, A] => Any` must not be called. Otherwise the callback
   * function must be called at most once.
   *
   * The list of fibers, that may complete the async callback, is used to
   * provide better diagnostics.
   */
  def asyncInterrupt[R, E, A](
    register: (ZIO[R, E, A] => Unit) => Either[Canceler[R], ZIO[R, E, A]],
    blockingOn: => FiberId = FiberId.None
  ): ZIO[R, E, A] =
    new EffectAsync(register, () => blockingOn)

  /**
   * Imports an asynchronous effect into a pure `ZIO` value. This formulation is
   * necessary when the effect is itself expressed in terms of `ZIO`.
   */
  def asyncZIO[R, E, A](
    register: (ZIO[R, E, A] => Unit) => ZIO[R, E, Any]
  ): ZIO[R, E, A] =
    for {
      p <- Promise.make[E, A]
      r <- ZIO.runtime[R]
      a <- ZIO.uninterruptibleMask { restore =>
             val f = register(k => r.unsafeRunAsync(k.intoPromise(p)))

             restore(f.catchAllCause(p.failCause)).fork *> restore(p.await)
           }
    } yield a

  /**
   * Imports an asynchronous effect into a pure `ZIO` value, possibly returning
   * the value synchronously.
   *
   * If the register function returns a value synchronously, then the callback
   * function `ZIO[R, E, A] => Any` must not be called. Otherwise the callback
   * function must be called at most once.
   *
   * The list of fibers, that may complete the async callback, is used to
   * provide better diagnostics.
   */
  def asyncMaybe[R, E, A](
    register: (ZIO[R, E, A] => Unit) => Option[ZIO[R, E, A]],
    blockingOn: => FiberId = FiberId.None
  ): ZIO[R, E, A] =
    asyncInterrupt(
      register(_) match {
        case None      => Left(ZIO.unit)
        case Some(now) => Right(now)
      },
      blockingOn
    )

  /**
   * Imports a synchronous side-effect into a pure `ZIO` value, translating any
   * thrown exceptions into typed failed effects creating with `ZIO.fail`.
   *
   * {{{
   * def printLine(line: String): Task[Unit] = Task.attempt(println(line))
   * }}}
   */
  def attempt[A](effect: => A): Task[A] =
    succeedWith { (runtimeConfig, _) =>
      try effect
      catch {
        case t: Throwable if !runtimeConfig.fatal(t) => throw new ZioError(Exit.fail(t))
      }
    }

  /**
   * Imports a synchronous effect that does blocking IO into a pure value.
   */
  def attemptBlocking[A](effect: => A): Task[A] =
    blocking(ZIO.attempt(effect))

  /**
   * Imports a synchronous effect that does blocking IO into a pure value,
   * with a custom cancel effect.
   *
   * If the returned `ZIO` is interrupted, the blocked thread running the
   * synchronous effect will be interrupted via the cancel effect.
   */
  def attemptBlockingCancelable[A](effect: => A)(cancel: => UIO[Any]): Task[A] =
    blocking(ZIO.attempt(effect)).fork.flatMap(_.join).onInterrupt(cancel)

  /**
   * Imports a synchronous effect that does blocking IO into a pure value,
   * refining the error type to `[[java.io.IOException]]`.
   */
  def attemptBlockingIO[A](effect: => A): IO[IOException, A] =
    attemptBlocking(effect).refineToOrDie[IOException]

  /**
   * Imports a synchronous effect that does blocking IO into a pure value.
   *
   * If the returned `ZIO` is interrupted, the blocked thread running the
   * synchronous effect will be interrupted via `Thread.interrupt`.
   *
   * Note that this adds significant overhead. For performance sensitive
   * applications consider using `attemptBlocking` or
   * `attemptBlockingCancelable`.
   */
  def attemptBlockingInterrupt[A](effect: => A): Task[A] =
    // Reference user's lambda for the tracer
    ZIOFn.recordTrace(() => effect) {
      ZIO.suspendSucceed {
        import java.util.concurrent.atomic.AtomicReference
        import java.util.concurrent.locks.ReentrantLock

        import zio.internal.OneShot

        val lock   = new ReentrantLock()
        val thread = new AtomicReference[Option[Thread]](None)
        val begin  = OneShot.make[Unit]
        val end    = OneShot.make[Unit]

        def withMutex[B](b: => B): B =
          try {
            lock.lock(); b
          } finally lock.unlock()

        val interruptThread: UIO[Unit] =
          ZIO.succeed {
            begin.get()

            var looping = true
            var n       = 0L
            val base    = 2L
            while (looping) {
              withMutex(thread.get match {
                case None         => looping = false; ()
                case Some(thread) => thread.interrupt()
              })

              if (looping) {
                n += 1
                Thread.sleep(math.min(50, base * n))
              }
            }

            end.get()
          }

        blocking(
          ZIO.uninterruptibleMask(restore =>
            for {
              fiber <- ZIO.suspend {
                         val current = Some(Thread.currentThread)

                         withMutex(thread.set(current))

                         begin.set(())

                         try {
                           val a = effect

                           ZIO.succeedNow(a)
                         } catch {
                           case _: InterruptedException =>
                             Thread.interrupted // Clear interrupt status
                             ZIO.interrupt
                           case t: Throwable =>
                             ZIO.fail(t)
                         } finally {
                           withMutex { thread.set(None); end.set(()) }
                         }
                       }.forkDaemon
              a <- restore(fiber.join.refailWithTrace).ensuring(interruptThread)
            } yield a
          )
        )
      }
    }

  /**
   * Locks the specified effect to the blocking thread pool.
   */
  def blocking[R, E, A](zio: => ZIO[R, E, A]): ZIO[R, E, A] =
    ZIO.blockingExecutor.flatMap(zio.onExecutor(_))

  /**
   * Retrieves the executor for all blocking tasks.
   */
  def blockingExecutor: UIO[Executor] =
    ZIO.suspendSucceedWith((runtimeConfig, _) => ZIO.succeedNow(runtimeConfig.blockingExecutor))

  /**
   * When this effect represents acquisition of a resource (for example,
   * opening a file, launching a thread, etc.), `bracket` can be used to ensure
   * the acquisition is not interrupted and the resource is always released.
   *
   * The function does two things:
   *
   * 1. Ensures this effect, which acquires the resource, will not be
   * interrupted. Of course, acquisition may fail for internal reasons (an
   * uncaught exception).
   * 2. Ensures the `release` effect will not be interrupted, and will be
   * executed so long as this effect successfully acquires the resource.
   *
   * In between acquisition and release of the resource, the `use` effect is
   * executed.
   *
   * If the `release` effect fails, then the entire effect will fail even
   * if the `use` effect succeeds. If this fail-fast behavior is not desired,
   * errors produced by the `release` effect can be caught and ignored.
   *
   * {{{
   * openFile("data.json").bracket(closeFile) { file =>
   *   for {
   *     header <- readHeader(file)
   *     ...
   *   } yield result
   * }
   * }}}
   */
  @deprecated("use acquireReleaseWith", "2.0.0")
  def bracket[R, E, A](acquire: => ZIO[R, E, A]): ZIO.BracketAcquire[R, E, A] =
    acquireReleaseWith(acquire)

  /**
   * Uncurried version. Doesn't offer curried syntax and have worse type-inference
   * characteristics, but guarantees no extra allocations of intermediate
   * [[zio.ZIO.BracketAcquire]] and [[zio.ZIO.BracketRelease]] objects.
   */
  @deprecated("use acquireReleaseWith", "2.0.0")
  def bracket[R, E, A, B](
    acquire: => ZIO[R, E, A],
    release: A => URIO[R, Any],
    use: A => ZIO[R, E, B]
  ): ZIO[R, E, B] =
    acquireReleaseWith(acquire, release, use)

  /**
   * Acquires a resource, uses the resource, and then releases the resource.
   * Neither the acquisition nor the release will be interrupted, and the
   * resource is guaranteed to be released, so long as the `acquire` effect
   * succeeds. If `use` fails, then after release, the returned effect will fail
   * with the same error.
   */
  @deprecated("use acquireReleaseExitWith", "2.0.0")
  def bracketExit[R, E, A](acquire: => ZIO[R, E, A]): ZIO.BracketExitAcquire[R, E, A] =
    acquireReleaseExitWith(acquire)

  /**
   * Uncurried version. Doesn't offer curried syntax and has worse type-inference
   * characteristics, but guarantees no extra allocations of intermediate
   * [[zio.ZIO.BracketExitAcquire]] and [[zio.ZIO.BracketExitRelease]] objects.
   */
  @deprecated("use acquireReleaseExitWith", "2.0.0")
  def bracketExit[R, E, A, B](
    acquire: => ZIO[R, E, A],
    release: (A, Exit[E, B]) => URIO[R, Any],
    use: A => ZIO[R, E, B]
  ): ZIO[R, E, B] =
    acquireReleaseExitWith(acquire, release, use)

  /**
   * Checks the interrupt status, and produces the effect returned by the
   * specified callback.
   */
  def checkInterruptible[R, E, A](f: zio.InterruptStatus => ZIO[R, E, A]): ZIO[R, E, A] =
    new ZIO.CheckInterrupt(f)

  /**
   * Checks the ZIO Tracing status, and produces the effect returned by the
   * specified callback.
   */
  def checkTraced[R, E, A](f: TracingS => ZIO[R, E, A]): ZIO[R, E, A] =
    new ZIO.CheckTracing(f)

  /**
   * Evaluate each effect in the structure from left to right, collecting the
   * the successful values and discarding the empty cases. For a parallel version, see `collectPar`.
   */
  def collect[R, E, A, B, Collection[+Element] <: Iterable[Element]](
    in: Collection[A]
  )(f: A => ZIO[R, Option[E], B])(implicit bf: BuildFrom[Collection[A], B, Collection[B]]): ZIO[R, E, Collection[B]] =
    foreach[R, E, A, Option[B], Iterable](in)(a => f(a).unsome).map(_.flatten).map(bf.fromSpecific(in))

  /**
   * Evaluate each effect in the structure from left to right, collecting the
   * the successful values and discarding the empty cases. For a parallel version, see `collectPar`.
   */
  def collect[R, E, Key, Key2, Value, Value2](
    map: Map[Key, Value]
  )(f: (Key, Value) => ZIO[R, Option[E], (Key2, Value2)]): ZIO[R, E, Map[Key2, Value2]] =
    foreach[R, E, (Key, Value), Option[(Key2, Value2)], Iterable](map)(f.tupled(_).unsome).map(_.flatten.toMap)

  /**
   * Evaluate each effect in the structure from left to right, and collect the
   * results. For a parallel version, see `collectAllPar`.
   */
  def collectAll[R, E, A, Collection[+Element] <: Iterable[Element]](
    in: Collection[ZIO[R, E, A]]
  )(implicit bf: BuildFrom[Collection[ZIO[R, E, A]], A, Collection[A]]): ZIO[R, E, Collection[A]] =
    foreach(in)(ZIO.identityFn)

  /**
   * Evaluate each effect in the structure from left to right, and collect the
   * results. For a parallel version, see `collectAllPar`.
   */
  def collectAll[R, E, A](in: Set[ZIO[R, E, A]]): ZIO[R, E, Set[A]] =
    foreach(in)(ZIO.identityFn)

  /**
   * Evaluate each effect in the structure from left to right, and collect the
   * results. For a parallel version, see `collectAllPar`.
   */
  def collectAll[R, E, A: ClassTag](in: Array[ZIO[R, E, A]]): ZIO[R, E, Array[A]] =
    foreach(in)(ZIO.identityFn)

  /**
   * Evaluate effect if present, and return its result as `Option[A]`.
   */
  def collectAll[R, E, A](in: Option[ZIO[R, E, A]]): ZIO[R, E, Option[A]] =
    foreach(in)(ZIO.identityFn)

  /**
   * Evaluate each effect in the structure from left to right, and collect the
   * results. For a parallel version, see `collectAllPar`.
   */
  def collectAll[R, E, A](in: NonEmptyChunk[ZIO[R, E, A]]): ZIO[R, E, NonEmptyChunk[A]] =
    foreach(in)(ZIO.identityFn)

  /**
   * Evaluate each effect in the structure from left to right, and discard the
   * results. For a parallel version, see `collectAllPar_`.
   */
  @deprecated("use collectAllDiscard", "2.0.0")
  def collectAll_[R, E, A](in: => Iterable[ZIO[R, E, A]]): ZIO[R, E, Unit] =
    collectAllDiscard(in)

  /**
   * Evaluate each effect in the structure from left to right, and discard the
   * results. For a parallel version, see `collectAllParDiscard`.
   */
  def collectAllDiscard[R, E, A](in: => Iterable[ZIO[R, E, A]]): ZIO[R, E, Unit] =
    foreachDiscard(in)(ZIO.identityFn)

  /**
   * Evaluate each effect in the structure in parallel, and collect the
   * results. For a sequential version, see `collectAll`.
   */
  def collectAllPar[R, E, A, Collection[+Element] <: Iterable[Element]](
    as: Collection[ZIO[R, E, A]]
  )(implicit bf: BuildFrom[Collection[ZIO[R, E, A]], A, Collection[A]]): ZIO[R, E, Collection[A]] =
    foreachPar(as)(ZIO.identityFn)

  /**
   * Evaluate each effect in the structure in parallel, and collect the
   * results. For a sequential version, see `collectAll`.
   */
  def collectAllPar[R, E, A](as: Set[ZIO[R, E, A]]): ZIO[R, E, Set[A]] =
    foreachPar(as)(ZIO.identityFn)

  /**
   * Evaluate each effect in the structure in parallel, and collect the
   * results. For a sequential version, see `collectAll`.
   */
  def collectAllPar[R, E, A: ClassTag](as: Array[ZIO[R, E, A]]): ZIO[R, E, Array[A]] =
    foreachPar(as)(ZIO.identityFn)

  /**
   * Evaluate each effect in the structure in parallel, and collect the
   * results. For a sequential version, see `collectAll`.
   */
  def collectAllPar[R, E, A](as: NonEmptyChunk[ZIO[R, E, A]]): ZIO[R, E, NonEmptyChunk[A]] =
    foreachPar(as)(ZIO.identityFn)

  /**
   * Evaluate each effect in the structure in parallel, and discard the
   * results. For a sequential version, see `collectAll_`.
   */
  @deprecated("use collectAllParDiscard", "2.0.0")
  def collectAllPar_[R, E, A](as: => Iterable[ZIO[R, E, A]]): ZIO[R, E, Unit] =
    collectAllParDiscard(as)

  /**
   * Evaluate each effect in the structure in parallel, and discard the
   * results. For a sequential version, see `collectAllDiscard`.
   */
  def collectAllParDiscard[R, E, A](as: => Iterable[ZIO[R, E, A]]): ZIO[R, E, Unit] =
    foreachParDiscard(as)(ZIO.identityFn)

  /**
   * Evaluate each effect in the structure in parallel, and collect the
   * results. For a sequential version, see `collectAll`.
   *
   * Unlike `collectAllPar`, this method will use at most `n` fibers.
   */
  def collectAllParN[R, E, A, Collection[+Element] <: Iterable[Element]](n: => Int)(
    as: Collection[ZIO[R, E, A]]
  )(implicit bf: BuildFrom[Collection[ZIO[R, E, A]], A, Collection[A]]): ZIO[R, E, Collection[A]] =
    foreachParN(n)(as)(ZIO.identityFn)

  /**
   * Evaluate each effect in the structure in parallel, and discard the
   * results. For a sequential version, see `collectAll_`.
   *
   * Unlike `collectAllPar_`, this method will use at most `n` fibers.
   */
  @deprecated("use collectAllParNDiscard", "2.0.0")
  def collectAllParN_[R, E, A](n: => Int)(as: => Iterable[ZIO[R, E, A]]): ZIO[R, E, Unit] =
    collectAllParNDiscard(n)(as)

  /**
   * Evaluate each effect in the structure in parallel, and discard the
   * results. For a sequential version, see `collectAllDiscard`.
   *
   * Unlike `collectAllParDiscard`, this method will use at most `n` fibers.
   */
  def collectAllParNDiscard[R, E, A](n: => Int)(as: => Iterable[ZIO[R, E, A]]): ZIO[R, E, Unit] =
    foreachParNDiscard(n)(as)(ZIO.identityFn)

  /**
   * Evaluate and run each effect in the structure and collect discarding failed ones.
   */
  def collectAllSuccesses[R, E, A, Collection[+Element] <: Iterable[Element]](
    in: Collection[ZIO[R, E, A]]
  )(implicit bf: BuildFrom[Collection[ZIO[R, E, A]], A, Collection[A]]): URIO[R, Collection[A]] =
    collectAllWith(in.map(_.exit)) { case zio.Exit.Success(a) => a }.map(bf.fromSpecific(in))

  /**
   * Evaluate and run each effect in the structure in parallel, and collect discarding failed ones.
   */
  def collectAllSuccessesPar[R, E, A, Collection[+Element] <: Iterable[Element]](
    in: Collection[ZIO[R, E, A]]
  )(implicit bf: BuildFrom[Collection[ZIO[R, E, A]], A, Collection[A]]): URIO[R, Collection[A]] =
    collectAllWithPar(in.map(_.exit)) { case zio.Exit.Success(a) => a }.map(bf.fromSpecific(in))

  /**
   * Evaluate and run each effect in the structure in parallel, and collect discarding failed ones.
   *
   * Unlike `collectAllSuccessesPar`, this method will use at most up to `n` fibers.
   */
  def collectAllSuccessesParN[R, E, A, Collection[+Element] <: Iterable[Element]](n: => Int)(
    in: Collection[ZIO[R, E, A]]
  )(implicit bf: BuildFrom[Collection[ZIO[R, E, A]], A, Collection[A]]): URIO[R, Collection[A]] =
    collectAllWithParN(n)(in.map(_.exit)) { case zio.Exit.Success(a) => a }.map(bf.fromSpecific(in))

  /**
   * Evaluate each effect in the structure with `collectAll`, and collect
   * the results with given partial function.
   */
  def collectAllWith[R, E, A, B, Collection[+Element] <: Iterable[Element]](in: Collection[ZIO[R, E, A]])(
    f: PartialFunction[A, B]
  )(implicit bf: BuildFrom[Collection[ZIO[R, E, A]], B, Collection[B]]): ZIO[R, E, Collection[B]] =
    ZIO.collectAll[R, E, A, Iterable](in).map(_.collect(f)).map(bf.fromSpecific(in))

  /**
   * Evaluate each effect in the structure with `collectAllPar`, and collect
   * the results with given partial function.
   */
  def collectAllWithPar[R, E, A, U, Collection[+Element] <: Iterable[Element]](in: Collection[ZIO[R, E, A]])(
    f: PartialFunction[A, U]
  )(implicit bf: BuildFrom[Collection[ZIO[R, E, A]], U, Collection[U]]): ZIO[R, E, Collection[U]] =
    ZIO.collectAllPar[R, E, A, Iterable](in).map(_.collect(f)).map(bf.fromSpecific(in))

  /**
   * Evaluate each effect in the structure with `collectAllPar`, and collect
   * the results with given partial function.
   *
   * Unlike `collectAllWithPar`, this method will use at most up to `n` fibers.
   */
  def collectAllWithParN[R, E, A, B, Collection[+Element] <: Iterable[Element]](n: => Int)(
    in: Collection[ZIO[R, E, A]]
  )(
    f: PartialFunction[A, B]
  )(implicit bf: BuildFrom[Collection[ZIO[R, E, A]], B, Collection[B]]): ZIO[R, E, Collection[B]] =
    ZIO.collectAllParN[R, E, A, Iterable](n)(in).map(_.collect(f)).map(bf.fromSpecific(in))

  /**
   * Collects the first element of the `Iterable[A]` for which the effectual
   * function `f` returns `Some`.
   */
  def collectFirst[R, E, A, B](as: => Iterable[A])(f: A => ZIO[R, E, Option[B]]): ZIO[R, E, Option[B]] =
    succeed(as.iterator).flatMap { iterator =>
      def loop: ZIO[R, E, Option[B]] =
        if (iterator.hasNext) f(iterator.next()).flatMap(_.fold(loop)(some(_)))
        else none
      loop
    }

  /**
   * Evaluate each effect in the structure in parallel, collecting the
   * the successful values and discarding the empty cases.
   */
  def collectPar[R, E, A, B, Collection[+Element] <: Iterable[Element]](
    in: Collection[A]
  )(f: A => ZIO[R, Option[E], B])(implicit bf: BuildFrom[Collection[A], B, Collection[B]]): ZIO[R, E, Collection[B]] =
    foreachPar[R, E, A, Option[B], Iterable](in)(a => f(a).unsome).map(_.flatten).map(bf.fromSpecific(in))

  /**
   * Evaluate each effect in the structure from left to right, collecting the
   * the successful values and discarding the empty cases. For a parallel version, see `collectPar`.
   */
  def collectPar[R, E, Key, Key2, Value, Value2](
    map: Map[Key, Value]
  )(f: (Key, Value) => ZIO[R, Option[E], (Key2, Value2)]): ZIO[R, E, Map[Key2, Value2]] =
    foreachPar[R, E, (Key, Value), Option[(Key2, Value2)], Iterable](map)(f.tupled(_).unsome).map(_.flatten.toMap)

  /**
   * Evaluate each effect in the structure in parallel, collecting the
   * the successful values and discarding the empty cases.
   *
   * Unlike `collectPar`, this method will use at most up to `n` fibers.
   */
  def collectParN[R, E, A, B, Collection[+Element] <: Iterable[Element]](n: => Int)(
    in: Collection[A]
  )(f: A => ZIO[R, Option[E], B])(implicit bf: BuildFrom[Collection[A], B, Collection[B]]): ZIO[R, E, Collection[B]] =
    foreachParN[R, E, A, Option[B], Iterable](n)(in)(a => f(a).unsome).map(_.flatten).map(bf.fromSpecific(in))

  /**
   * Similar to Either.cond, evaluate the predicate,
   * return the given A as success if predicate returns true, and the given E as error otherwise
   *
   * For effectful conditionals, see [[ZIO.ifZIO]]
   */
  def cond[E, A](predicate: => Boolean, result: => A, error: => E): IO[E, A] =
    ZIO.suspendSucceed(if (predicate) ZIO.succeedNow(result) else ZIO.fail(error))

  /**
   * Prints the specified message to the console for debugging purposes.
   */
  def debug(value: => Any): UIO[Unit] =
    ZIO.succeed(println(value))

  /**
   * Returns information about the current fiber, such as its identity.
   */
  def descriptor: UIO[Fiber.Descriptor] =
    descriptorWith(succeedNow)

  /**
   * Constructs an effect based on information about the current fiber, such as
   * its identity.
   */
  def descriptorWith[R, E, A](f: Fiber.Descriptor => ZIO[R, E, A]): ZIO[R, E, A] =
    new ZIO.Descriptor(f)

  /**
   * Returns an effect that dies with the specified `Throwable`.
   * This method can be used for terminating a fiber because a defect has been
   * detected in the code.
   */
  def die(t: => Throwable): UIO[Nothing] =
    failCauseWith(trace => Cause.Traced(Cause.Die(t), trace()))

  /**
   * Returns an effect that dies with a [[java.lang.RuntimeException]] having the
   * specified text message. This method can be used for terminating a fiber
   * because a defect has been detected in the code.
   */
  def dieMessage(message: => String): UIO[Nothing] =
    die(new RuntimeException(message))

  /**
   * Returns an effect from a [[zio.Exit]] value.
   */
  def done[E, A](r: => Exit[E, A]): IO[E, A] =
    ZIO.suspendSucceed {
      r match {
        case Exit.Success(b)     => succeedNow(b)
        case Exit.Failure(cause) => failCause(cause)
      }
    }

  /**
   * Imports a synchronous side-effect into a pure `ZIO` value, translating any
   * thrown exceptions into typed failed effects creating with `ZIO.fail`.
   *
   * {{{
   * def printLine(line: String): Task[Unit] = Task.effect(println(line))
   * }}}
   */
  @deprecated("use attempt", "2.0.0")
  def effect[A](effect: => A): Task[A] =
    attempt(effect)

  /**
   * Imports an asynchronous side-effect into a pure `ZIO` value. See
   * `effectAsyncMaybe` for the more expressive variant of this function that
   * can return a value synchronously.
   *
   * The callback function `ZIO[R, E, A] => Any` must be called at most once.
   *
   * The list of fibers, that may complete the async callback, is used to
   * provide better diagnostics.
   */
  @deprecated("use async", "2.0.0")
  def effectAsync[R, E, A](
    register: (ZIO[R, E, A] => Unit) => Any,
    blockingOn: => FiberId = null
  ): ZIO[R, E, A] =
    async(register, blockingOn)

  /**
   * Imports an asynchronous side-effect into a ZIO effect. The side-effect
   * has the option of returning the value synchronously, which is useful in
   * cases where it cannot be determined if the effect is synchronous or
   * asynchronous until the side-effect is actually executed. The effect also
   * has the option of returning a canceler, which will be used by the runtime
   * to cancel the asynchronous effect if the fiber executing the effect is
   * interrupted.
   *
   * If the register function returns a value synchronously, then the callback
   * function `ZIO[R, E, A] => Any` must not be called. Otherwise the callback
   * function must be called at most once.
   *
   * The list of fibers, that may complete the async callback, is used to
   * provide better diagnostics.
   */
  @deprecated("use asyncInterrupt", "2.0.0")
  def effectAsyncInterrupt[R, E, A](
    register: (ZIO[R, E, A] => Unit) => Either[Canceler[R], ZIO[R, E, A]],
    blockingOn: => FiberId = FiberId.None
  ): ZIO[R, E, A] =
    asyncInterrupt(register, blockingOn)

  /**
   * Imports an asynchronous effect into a pure `ZIO` value. This formulation is
   * necessary when the effect is itself expressed in terms of `ZIO`.
   */
  @deprecated("use asyncZIO", "2.0.0")
  def effectAsyncM[R, E, A](
    register: (ZIO[R, E, A] => Unit) => ZIO[R, E, Any]
  ): ZIO[R, E, A] =
    asyncZIO(register)

  /**
   * Imports an asynchronous effect into a pure `ZIO` value, possibly returning
   * the value synchronously.
   *
   * If the register function returns a value synchronously, then the callback
   * function `ZIO[R, E, A] => Any` must not be called. Otherwise the callback
   * function must be called at most once.
   *
   * The list of fibers, that may complete the async callback, is used to
   * provide better diagnostics.
   */
  @deprecated("use asyncMaybe", "2.0.0")
  def effectAsyncMaybe[R, E, A](
    register: (ZIO[R, E, A] => Unit) => Option[ZIO[R, E, A]],
    blockingOn: => FiberId = FiberId.None
  ): ZIO[R, E, A] =
    asyncMaybe(register, blockingOn)

  /**
   * Imports a synchronous effect that does blocking IO into a pure value.
   */
  @deprecated("use attemptBlocking", "2.0.0")
  def effectBlocking[A](effect: => A): Task[A] =
    blocking(ZIO.attempt(effect))

  /**
   * Imports a synchronous effect that does blocking IO into a pure value,
   * with a custom cancel effect.
   *
   * If the returned `ZIO` is interrupted, the blocked thread running the
   * synchronous effect will be interrupted via the cancel effect.
   */
  @deprecated("use attemptBlockingCancelable", "2.0.0")
  def effectBlockingCancelable[A](effect: => A)(cancel: => UIO[Any]): Task[A] =
    attemptBlockingCancelable(effect)(cancel)

  /**
   * Imports a synchronous effect that does blocking IO into a pure value,
   * refining the error type to `[[java.io.IOException]]`.
   */
  @deprecated("use attemptBlockingIO", "2.0.0")
  def effectBlockingIO[A](effect: => A): IO[IOException, A] =
    attemptBlockingIO(effect)

  /**
   * Imports a synchronous effect that does blocking IO into a pure value.
   *
   * If the returned `ZIO` is interrupted, the blocked thread running the
   * synchronous effect will be interrupted via `Thread.interrupt`.
   *
   * Note that this adds significant overhead. For performance sensitive
   * applications consider using `effectBlocking` or
   * `effectBlockingCancel`.
   */
  @deprecated("use attemptBlockingInterrupt", "2.0.0")
  def effectBlockingInterrupt[A](effect: => A): Task[A] =
    attemptBlockingInterrupt(effect)

  /**
   * Returns a lazily constructed effect, whose construction may itself require effects.
   * When no environment is required (i.e., when R == Any) it is conceptually equivalent to `flatten(effect(io))`.
   */
  @deprecated("use suspend", "2.0.0")
  def effectSuspend[R, A](rio: => RIO[R, A]): RIO[R, A] =
    suspend(rio)

  /**
   * Returns a lazily constructed effect, whose construction may itself require
   * effects. The effect must not throw any exceptions. When no environment is required (i.e., when R == Any)
   * it is conceptually equivalent to `flatten(effectTotal(zio))`. If you wonder if the effect throws exceptions,
   * do not use this method, use [[Task.effectSuspend]] or [[ZIO.effectSuspend]].
   */
  @deprecated("use suspendSucceed", "2.0.0")
  def effectSuspendTotal[R, E, A](zio: => ZIO[R, E, A]): ZIO[R, E, A] =
    suspendSucceed(zio)

  /**
   * Returns a lazily constructed effect, whose construction may itself require effects.
   * The effect must not throw any exceptions. When no environment is required (i.e., when R == Any)
   * it is conceptually equivalent to `flatten(effectTotal(zio))`. If you wonder if the effect throws exceptions,
   * do not use this method, use [[Task.effectSuspend]] or [[ZIO.effectSuspend]].
   */
  @deprecated("use suspendSucceedWith", "2.0.0")
  def effectSuspendTotalWith[R, E, A](f: (Platform, Fiber.Id) => ZIO[R, E, A]): ZIO[R, E, A] =
    suspendSucceedWith(f)

  /**
   * Returns a lazily constructed effect, whose construction may itself require effects.
   * When no environment is required (i.e., when R == Any) it is conceptually equivalent to `flatten(effect(io))`.
   */
  @deprecated("use suspendWith", "2.0.0")
  def effectSuspendWith[R, A](f: (Platform, Fiber.Id) => RIO[R, A]): RIO[R, A] =
    suspendWith(f)

  /**
   * Captures a synchronous computation into a lazy effect, which can be
   * executed later and repeatedly. The synchronous computation must not throw
   * any exceptions. If you are unsure, then don't use this method, use
   * [[Task.effect]], [[IO.effect]], or [[ZIO.effect]].
   *
   * {{{
   * val nanoTime: UIO[Long] = IO.succeed(System.nanoTime())
   * }}}
   */
  @deprecated("use succeed", "2.0.0")
  def effectTotal[A](effect: => A): UIO[A] =
    succeed(effect)

  /**
   * The same as [[ZIO.effectTotal]], but also provides access to the
   * underlying RuntimeConfig and fiber id.
   */
  @deprecated("use succeedWith", "2.0.0")
  def effectTotalWith[A](effect: (Platform, Fiber.Id) => A): UIO[A] =
    succeedWith(effect)

  /**
   * Accesses the whole environment of the effect.
   */
  def environment[R]: URIO[R, R] =
    access(r => r)

  /**
   * Retrieves the executor for this effect.
   */
  def executor: UIO[Executor] =
    ZIO.descriptorWith(descriptor => ZIO.succeedNow(descriptor.executor))

  /**
   * Determines whether any element of the `Iterable[A]` satisfies the
   * effectual predicate `f`.
   */
  def exists[R, E, A](as: => Iterable[A])(f: A => ZIO[R, E, Boolean]): ZIO[R, E, Boolean] =
    succeed(as.iterator).flatMap { iterator =>
      def loop: ZIO[R, E, Boolean] =
        if (iterator.hasNext) f(iterator.next()).flatMap(b => if (b) succeedNow(b) else loop)
        else succeedNow(false)
      loop
    }

  /**
   * Returns an effect that models failure with the specified error.
   * The moral equivalent of `throw` for pure code.
   */
  def fail[E](error: => E): IO[E, Nothing] =
    failCauseWith(trace => Cause.Traced(Cause.Fail(error), trace()))

  /**
   * Returns an effect that models failure with the specified `Cause`.
   */
  def failCause[E](cause: => Cause[E]): IO[E, Nothing] =
    new ZIO.Fail(_ => cause)

  /**
   * Returns an effect that models failure with the specified `Cause`.
   *
   * This version takes in a lazily-evaluated trace that can be attached to the `Cause`
   * via `Cause.Traced`.
   */
  def failCauseWith[E](function: (() => ZTrace) => Cause[E]): IO[E, Nothing] =
    new ZIO.Fail(function)

  /**
   * Returns the `FiberId` of the fiber executing the effect that calls this method.
   */
  val fiberId: UIO[FiberId] =
    ZIO.descriptor.map(_.id)

  /**
   * Filters the collection using the specified effectual predicate.
   */
  def filter[R, E, A, Collection[+Element] <: Iterable[Element]](
    as: Collection[A]
  )(f: A => ZIO[R, E, Boolean])(implicit bf: BuildFrom[Collection[A], A, Collection[A]]): ZIO[R, E, Collection[A]] =
    as.foldLeft[ZIO[R, E, Builder[A, Collection[A]]]](ZIO.succeed(bf.newBuilder(as))) { (zio, a) =>
      zio.zipWith(f(a))((as, p) => if (p) as += a else as)
    }.map(_.result())

  /**
   * Filters the Set[A] using the specified effectual predicate.
   */
  def filter[R, E, A](as: Set[A])(f: A => ZIO[R, E, Boolean]): ZIO[R, E, Set[A]] =
    filter[R, E, A, Iterable](as)(f).map(_.toSet)

  /**
   * Filters the collection in parallel using the specified effectual
   * predicate.
   *
   * See [[[zio.ZIO.filter[R,E,A,Collection*]]] for a sequential version.
   */
  def filterPar[R, E, A, Collection[+Element] <: Iterable[Element]](
    as: Collection[A]
  )(f: A => ZIO[R, E, Boolean])(implicit bf: BuildFrom[Collection[A], A, Collection[A]]): ZIO[R, E, Collection[A]] =
    ZIO
      .foreachPar[R, E, A, Option[A], Iterable](as)(a => f(a).map(if (_) Some(a) else None))
      .map(_.flatten)
      .map(bf.fromSpecific(as))

  /**
   * Filters the Set[A] in parallel using the specified effectual predicate.
   *
   * See [[[zio.ZIO.filter[R,E,A,Collection*]]] for a sequential version.
   */
  def filterPar[R, E, A](as: Set[A])(f: A => ZIO[R, E, Boolean]): ZIO[R, E, Set[A]] =
    filterPar[R, E, A, Iterable](as)(f).map(_.toSet)

  /**
   * Filters the collection using the specified effectual predicate, removing
   * all elements that satisfy the predicate.
   */
  def filterNot[R, E, A, Collection[+Element] <: Iterable[Element]](
    as: Collection[A]
  )(f: A => ZIO[R, E, Boolean])(implicit bf: BuildFrom[Collection[A], A, Collection[A]]): ZIO[R, E, Collection[A]] =
    filter(as)(f(_).map(!_))

  /**
   * Filters the Set[A] using the specified effectual predicate, removing
   * all elements that satisfy the predicate.
   */
  def filterNot[R, E, A](as: Set[A])(f: A => ZIO[R, E, Boolean]): ZIO[R, E, Set[A]] =
    filterNot[R, E, A, Iterable](as)(f).map(_.toSet)

  /**
   * Filters the collection in parallel using the specified effectual
   * predicate, emoving all elements that satisfy the predicate.
   *
   * See [[[zio.ZIO.filterNot[R,E,A,Collection*]]] for a sequential version.
   */
  def filterNotPar[R, E, A, Collection[+Element] <: Iterable[Element]](
    as: Collection[A]
  )(f: A => ZIO[R, E, Boolean])(implicit bf: BuildFrom[Collection[A], A, Collection[A]]): ZIO[R, E, Collection[A]] =
    filterPar(as)(f(_).map(!_))

  /**
   * Filters the Set[A] in parallel using the specified effectual predicate,
   * removing all elements that satisfy the predicate.
   *
   * See [[[zio.ZIO.filterNot[R,E,A](as:Set*]]] for a sequential version.
   */
  def filterNotPar[R, E, A](as: Set[A])(f: A => ZIO[R, E, Boolean]): ZIO[R, E, Set[A]] =
    filterNotPar[R, E, A, Iterable](as)(f).map(_.toSet)

  /**
   * Returns an effect that runs the first effect and in case of failure,
   * runs each of the specified effects in order until one of them succeeds.
   */
  def firstSuccessOf[R, R1 <: R, E, A](
    zio: => ZIO[R, E, A],
    rest: => Iterable[ZIO[R1, E, A]]
  ): ZIO[R1, E, A] =
    ZIO.suspendSucceed(rest.foldLeft[ZIO[R1, E, A]](zio)(_ orElse _).refailWithTrace)

  /**
   * Returns an effect that first executes the outer effect, and then executes
   * the inner effect, returning the value from the inner effect, and effectively
   * flattening a nested effect.
   */
  def flatten[R, E, A](zio: => ZIO[R, E, ZIO[R, E, A]]): ZIO[R, E, A] =
    ZIO.suspendSucceed(zio.flatMap(ZIO.identityFn))

  /**
   * Folds an Iterable[A] using an effectual function f, working sequentially from left to right.
   */
  def foldLeft[R, E, S, A](
    in: => Iterable[A]
  )(zero: => S)(f: (S, A) => ZIO[R, E, S]): ZIO[R, E, S] =
    ZIO.suspendSucceed(in.foldLeft[ZIO[R, E, S]](IO.succeedNow(zero))((acc, el) => acc.flatMap(f(_, el))))

  /**
   * Folds an Iterable[A] using an effectual function f, working sequentially from right to left.
   */
  def foldRight[R, E, S, A](
    in: => Iterable[A]
  )(zero: => S)(f: (A, S) => ZIO[R, E, S]): ZIO[R, E, S] =
    ZIO.suspendSucceed(in.foldRight(IO.succeedNow(zero): ZIO[R, E, S])((el, acc) => acc.flatMap(f(el, _))))

  /**
   * Determines whether all elements of the `Iterable[A]` satisfy the effectual
   * predicate `f`.
   */
  def forall[R, E, A](as: => Iterable[A])(f: A => ZIO[R, E, Boolean]): ZIO[R, E, Boolean] =
    succeed(as.iterator).flatMap { iterator =>
      def loop: ZIO[R, E, Boolean] =
        if (iterator.hasNext) f(iterator.next()).flatMap(b => if (b) loop else succeedNow(b))
        else succeedNow(true)
      loop
    }

  /**
   * Applies the function `f` to each element of the `Collection[A]` and
   * returns the results in a new `Collection[B]`.
   *
   * For a parallel version of this method, see `foreachPar`.
   * If you do not need the results, see `foreach_` for a more efficient implementation.
   */
  def foreach[R, E, A, B, Collection[+Element] <: Iterable[Element]](in: Collection[A])(
    f: A => ZIO[R, E, B]
  )(implicit bf: BuildFrom[Collection[A], B, Collection[B]]): ZIO[R, E, Collection[B]] =
    ZIO.suspendSucceed {
      val iterator = in.iterator
      val builder  = bf.newBuilder(in)

      lazy val recurse: B => ZIO[R, E, Collection[B]] = { b =>
        builder += b
        loop()
      }

      def loop(): ZIO[R, E, Collection[B]] =
        if (iterator.hasNext) f(iterator.next()).flatMap(recurse)
        else ZIO.succeedNow(builder.result())

      loop()
    }

  /**
   * Applies the function `f` to each element of the `Set[A]` and
   * returns the results in a new `Set[B]`.
   *
   * For a parallel version of this method, see `foreachPar`.
   * If you do not need the results, see `foreachDiscard` for a more efficient
   * implementation.
   */
  final def foreach[R, E, A, B](in: Set[A])(f: A => ZIO[R, E, B]): ZIO[R, E, Set[B]] =
    foreach[R, E, A, B, Iterable](in)(f).map(_.toSet)

  /**
   * Applies the function `f` to each element of the `Array[A]` and
   * returns the results in a new `Array[B]`.
   *
   * For a parallel version of this method, see `foreachPar`.
   * If you do not need the results, see `foreachDiscard` for a more efficient
   * implementation.
   */
  final def foreach[R, E, A, B: ClassTag](in: Array[A])(f: A => ZIO[R, E, B]): ZIO[R, E, Array[B]] =
    foreach[R, E, A, B, Iterable](in)(f).map(_.toArray)

  /**
   * Applies the function `f` to each element of the `Map[Key, Value]` and
   * returns the results in a new `Map[Key2, Value2]`.
   *
   * For a parallel version of this method, see `foreachPar`. If you do not
   * need the results, see `foreachDiscard` for a more efficient
   * implementation.
   */
  def foreach[R, E, Key, Key2, Value, Value2](
    map: Map[Key, Value]
  )(f: (Key, Value) => ZIO[R, E, (Key2, Value2)]): ZIO[R, E, Map[Key2, Value2]] =
    foreach[R, E, (Key, Value), (Key2, Value2), Iterable](map)(f.tupled).map(_.toMap)

  /**
   * Applies the function `f` if the argument is non-empty and
   * returns the results in a new `Option[B]`.
   */
  final def foreach[R, E, A, B](in: Option[A])(f: A => ZIO[R, E, B]): ZIO[R, E, Option[B]] =
    in.fold[ZIO[R, E, Option[B]]](none)(f(_).map(Some(_)))

  /**
   * Applies the function `f` to each element of the `NonEmptyChunk[A]` and
   * returns the results in a new `NonEmptyChunk[B]`.
   *
   * For a parallel version of this method, see `foreachPar`.
   * If you do not need the results, see `foreachDiscard` for a more efficient
   * implementation.
   */
  final def foreach[R, E, A, B](in: NonEmptyChunk[A])(f: A => ZIO[R, E, B]): ZIO[R, E, NonEmptyChunk[B]] =
    in.mapZIO(f)

  /**
   * Applies the function `f` to each element of the `Iterable[A]` and runs
   * produced effects sequentially.
   *
   * Equivalent to `foreach(as)(f).unit`, but without the cost of building
   * the list of results.
   */
  @deprecated("use foreachDiscard", "2.0.0")
  def foreach_[R, E, A](as: => Iterable[A])(f: A => ZIO[R, E, Any]): ZIO[R, E, Unit] =
    foreachDiscard(as)(f)

  /**
   * Applies the function `f` to each element of the `Iterable[A]` and runs
   * produced effects sequentially.
   *
   * Equivalent to `foreach(as)(f).unit`, but without the cost of building
   * the list of results.
   */
  def foreachDiscard[R, E, A](as: => Iterable[A])(f: A => ZIO[R, E, Any]): ZIO[R, E, Unit] =
    ZIO.succeed(as.iterator).flatMap { i =>
      lazy val recurse: Any => ZIO[R, E, Unit] = _ => loop()

      def loop(): ZIO[R, E, Unit] =
        if (i.hasNext) f(i.next()).flatMap(recurse)
        else ZIO.unit

      loop()
    }

  /**
   * Applies the function `f` to each element of the `Collection[A]` and returns
   * the result in a new `Collection[B]` using the specified execution strategy.
   */
  final def foreachExec[R, E, A, B, Collection[+Element] <: Iterable[Element]](as: Collection[A])(
    exec: => ExecutionStrategy
  )(f: A => ZIO[R, E, B])(implicit bf: BuildFrom[Collection[A], B, Collection[B]]): ZIO[R, E, Collection[B]] =
    ZIO.suspendSucceed {
      exec match {
        case ExecutionStrategy.Parallel     => ZIO.foreachPar(as)(f)
        case ExecutionStrategy.ParallelN(n) => ZIO.foreachParN(n)(as)(f)
        case ExecutionStrategy.Sequential   => ZIO.foreach(as)(f)
      }
    }

  /**
   * Applies the function `f` to each element of the `Collection[A]` in parallel,
   * and returns the results in a new `Collection[B]`.
   *
   * For a sequential version of this method, see `foreach`.
   */
  def foreachPar[R, E, A, B, Collection[+Element] <: Iterable[Element]](
    as: Collection[A]
  )(f: A => ZIO[R, E, B])(implicit bf: BuildFrom[Collection[A], B, Collection[B]]): ZIO[R, E, Collection[B]] =
    ZIO.suspendSucceed {
      val array = Array.ofDim[AnyRef](as.size)
      val zioFunction: ZIOFn1[(A, Int), ZIO[R, E, Any]] =
        ZIOFn(f) { case (a, i) =>
          f(a).flatMap(b => succeedNow(array(i) = b.asInstanceOf[AnyRef]))
        }
      foreachParDiscard(as.zipWithIndex)(zioFunction) *>
        succeedNow(bf.fromSpecific(as)(array.asInstanceOf[Array[B]]))
    }

  /**
   * Applies the function `f` to each element of the `Set[A]` in parallel,
   * and returns the results in a new `Set[B]`.
   *
   * For a sequential version of this method, see `foreach`.
   */
  final def foreachPar[R, E, A, B](as: Set[A])(fn: A => ZIO[R, E, B]): ZIO[R, E, Set[B]] =
    foreachPar[R, E, A, B, Iterable](as)(fn).map(_.toSet)

  /**
   * Applies the function `f` to each element of the `Array[A]` in parallel,
   * and returns the results in a new `Array[B]`.
   *
   * For a sequential version of this method, see `foreach`.
   */
  final def foreachPar[R, E, A, B: ClassTag](as: Array[A])(f: A => ZIO[R, E, B]): ZIO[R, E, Array[B]] =
    foreachPar[R, E, A, B, Iterable](as)(f).map(_.toArray)

  /**
   * Applies the function `f` to each element of the `Map[Key, Value]` in
   * parallel and returns the results in a new `Map[Key2, Value2]`.
   *
   * For a sequential version of this method, see `foreach`.
   */
  def foreachPar[R, E, Key, Key2, Value, Value2](
    map: Map[Key, Value]
  )(f: (Key, Value) => ZIO[R, E, (Key2, Value2)]): ZIO[R, E, Map[Key2, Value2]] =
    foreachPar[R, E, (Key, Value), (Key2, Value2), Iterable](map)(f.tupled).map(_.toMap)

  /**
   * Applies the function `f` to each element of the `NonEmptyChunk[A]` in parallel,
   * and returns the results in a new `NonEmptyChunk[B]`.
   *
   * For a sequential version of this method, see `foreach`.
   */
  final def foreachPar[R, E, A, B](as: NonEmptyChunk[A])(fn: A => ZIO[R, E, B]): ZIO[R, E, NonEmptyChunk[B]] =
    as.mapZIOPar(fn)

  /**
   * Applies the function `f` to each element of the `Iterable[A]` and runs
   * produced effects in parallel, discarding the results.
   *
   * For a sequential version of this method, see `foreach_`.
   *
   * Optimized to avoid keeping full tree of effects, so that method could be
   * able to handle large input sequences.
   * Behaves almost like this code:
   *
   * {{{
   * as.foldLeft(ZIO.unit) { (acc, a) => acc.zipParLeft(f(a)) }
   * }}}
   *
   * Additionally, interrupts all effects on any failure.
   */
  @deprecated("use foreachParDiscard", "2.0.0")
  def foreachPar_[R, E, A](as: => Iterable[A])(f: A => ZIO[R, E, Any]): ZIO[R, E, Unit] =
    foreachParDiscard(as)(f)

  /**
   * Applies the function `f` to each element of the `Iterable[A]` and runs
   * produced effects in parallel, discarding the results.
   *
   * For a sequential version of this method, see `foreachDiscard`.
   *
   * Optimized to avoid keeping full tree of effects, so that method could be
   * able to handle large input sequences.
   * Behaves almost like this code:
   *
   * {{{
   * as.foldLeft(ZIO.unit) { (acc, a) => acc.zipParLeft(f(a)) }
   * }}}
   *
   * Additionally, interrupts all effects on any failure.
   */
  def foreachParDiscard[R, E, A](as0: => Iterable[A])(f: A => ZIO[R, E, Any]): ZIO[R, E, Unit] =
    ZIO.suspendSucceed {
      val as = as0
      if (as.isEmpty) ZIO.unit
      else {
        val size = as.size
        ZIO.uninterruptibleMask { restore =>
          val promise = Promise.unsafeMake[Unit, Unit](FiberId.None)
          val ref     = new java.util.concurrent.atomic.AtomicInteger(0)
          ZIO.transplant { graft =>
            ZIO.foreach(as) { a =>
              graft {
                restore(ZIO.suspendSucceed(f(a))).foldCauseZIO(
                  cause => promise.fail(()) *> ZIO.failCause(cause),
                  _ =>
                    if (ref.incrementAndGet == size) {
                      promise.unsafeDone(ZIO.unit)
                      ZIO.unit
                    } else {
                      ZIO.unit
                    }
                )
              }.forkDaemon
            }
          }.flatMap { fibers =>
            restore(promise.await).foldCauseZIO(
              cause =>
                ZIO
                  .foreachPar(fibers)(_.interrupt)
                  .flatMap(Exit.collectAllPar(_) match {
                    case Some(Exit.Failure(causes)) => ZIO.failCause(cause.stripFailures && causes)
                    case _                          => ZIO.failCause(cause.stripFailures)
                  }),
              _ => ZIO.foreachDiscard(fibers)(_.inheritRefs)
            )
          }
        }
      }
    }

  /**
   * Applies the function `f` to each element of the `Collection[A]` in parallel,
   * and returns the results in a new `Collection[B]`.
   *
   * Unlike `foreachPar`, this method will use at most up to `n` fibers.
   */
  def foreachParN[R, E, A, B, Collection[+Element] <: Iterable[Element]](n0: => Int)(
    as: Collection[A]
  )(fn: A => ZIO[R, E, B])(implicit bf: BuildFrom[Collection[A], B, Collection[B]]): ZIO[R, E, Collection[B]] =
    ZIO.suspendSucceed {
      val n = n0
      if (n < 1) ZIO.dieMessage(s"Unexpected nonpositive value `$n` passed to foreachParN.")
      else {
        val size = as.size
        if (size == 0) ZIO.succeedNow(bf.newBuilder(as).result())
        else {

          def worker(queue: Queue[(A, Int)], array: Array[AnyRef]): ZIO[R, E, Unit] =
            queue.poll.flatMap {
              case Some((a, n)) =>
                fn(a).tap(b => ZIO.succeed(array(n) = b.asInstanceOf[AnyRef])) *> worker(queue, array)
              case None => ZIO.unit
            }

          for {
            array <- ZIO.succeed(Array.ofDim[AnyRef](size))
            queue <- Queue.bounded[(A, Int)](size)
            _     <- queue.offerAll(as.zipWithIndex)
            _     <- ZIO.collectAllParDiscard(ZIO.replicate(n)(worker(queue, array)))
          } yield bf.fromSpecific(as)(array.asInstanceOf[Array[B]])
        }.refailWithTrace
      }
    }

  /**
   * Applies the function `f` to each element of the `Iterable[A]` and runs
   * produced effects in parallel, discarding the results.
   *
   * Unlike `foreachPar_`, this method will use at most up to `n` fibers.
   */
  @deprecated("use foreachParNDiscard", "2.0.0")
  def foreachParN_[R, E, A](n: => Int)(as: => Iterable[A])(f: A => ZIO[R, E, Any]): ZIO[R, E, Unit] =
    foreachParNDiscard(n)(as)(f)

  /**
   * Applies the function `f` to each element of the `Iterable[A]` and runs
   * produced effects in parallel, discarding the results.
   *
   * Unlike `foreachParDiscard`, this method will use at most up to `n` fibers.
   */
  def foreachParNDiscard[R, E, A](n: => Int)(as0: => Iterable[A])(f: A => ZIO[R, E, Any]): ZIO[R, E, Unit] =
    ZIO.suspendSucceed {
      val as   = as0
      val size = as.size
      if (size == 0) ZIO.unit
      else {

        def worker(queue: Queue[A]): ZIO[R, E, Unit] =
          queue.poll.flatMap {
            case Some(a) => f(a) *> worker(queue)
            case None    => ZIO.unit
          }

        for {
          queue <- Queue.bounded[A](size)
          _     <- queue.offerAll(as)
          _     <- ZIO.collectAllParDiscard(ZIO.replicate(n)(worker(queue)))
        } yield ()
      }.refailWithTrace
    }

  /**
   * Returns an effect that forks all of the specified values, and returns a
   * composite fiber that produces a list of their results, in order.
   */
  def forkAll[R, E, A, Collection[+Element] <: Iterable[Element]](
    as: Collection[ZIO[R, E, A]]
  )(implicit bf: BuildFrom[Collection[ZIO[R, E, A]], A, Collection[A]]): URIO[R, Fiber[E, Collection[A]]] =
    ZIO
      .foreach[R, Nothing, ZIO[R, E, A], Fiber[E, A], Iterable](as)(_.fork)
      .map(Fiber.collectAll[E, A, Iterable](_).map(bf.fromSpecific(as)))

  /**
   * Returns an effect that forks all of the specified values, and returns a
   * composite fiber that produces unit. This version is faster than [[forkAll]]
   * in cases where the results of the forked fibers are not needed.
   */
  @deprecated("use forkAllDiscard", "2.0.0")
  def forkAll_[R, E, A](as: => Iterable[ZIO[R, E, A]]): URIO[R, Unit] =
    forkAllDiscard(as)

  /**
   * Returns an effect that forks all of the specified values, and returns a
   * composite fiber that produces unit. This version is faster than [[forkAll]]
   * in cases where the results of the forked fibers are not needed.
   */
  def forkAllDiscard[R, E, A](as: => Iterable[ZIO[R, E, A]]): URIO[R, Unit] =
    ZIO.suspendSucceed(as.foldRight[URIO[R, Unit]](ZIO.unit)(_.fork *> _))

  /**
   * Constructs a `ZIO` value of the appropriate type for the specified input.
   */
  def from[Input](input: => Input)(implicit
    constructor: ZIOConstructor[Nothing, Any, Input]
  ): ZIO[constructor.OutEnvironment, constructor.OutError, constructor.OutSuccess] =
    constructor.make(input)

  /**
   * Lifts an `Either` into a `ZIO` value.
   */
  def fromEither[E, A](v: => Either[E, A]): IO[E, A] =
    succeed(v).flatMap(_.fold(fail(_), succeedNow))

  /**
   * Lifts an `Either` into a `ZIO` value.
   */
  def fromEitherCause[E, A](v: => Either[Cause[E], A]): IO[E, A] =
    succeed(v).flatMap(_.fold(failCause(_), succeedNow))

  /**
   * Creates a `ZIO` value that represents the exit value of the specified
   * fiber.
   */
  def fromFiber[E, A](fiber: => Fiber[E, A]): IO[E, A] =
    succeed(fiber).flatMap(_.join)

  /**
   * Creates a `ZIO` value that represents the exit value of the specified
   * fiber.
   */
  @deprecated("use fromFiberZIO", "2.0.0")
  def fromFiberM[E, A](fiber: IO[E, Fiber[E, A]]): IO[E, A] =
    fromFiberZIO(fiber)

  /**
   * Creates a `ZIO` value that represents the exit value of the specified
   * fiber.
   */
  def fromFiberZIO[R, E, A](fiber: => ZIO[R, E, Fiber[E, A]]): ZIO[R, E, A] =
    ZIO.suspendSucceed(fiber.flatMap(_.join))

  /**
   * Lifts a function `R => A` into a `URIO[R, A]`.
   */
  @deprecated("use access", "2.0.0")
  def fromFunction[R, A](f: R => A): URIO[R, A] =
    access(f)

  /**
   * Lifts an effectful function whose effect requires no environment into
   * an effect that requires the input to the function.
   */
  @deprecated("use accessZIO", "2.0.0")
  def fromFunctionM[R, E, A](f: R => IO[E, A]): ZIO[R, E, A] =
    accessZIO(f)

  /**
   * Imports a function that creates a [[scala.concurrent.Future]] from an
   * [[scala.concurrent.ExecutionContext]] into a `ZIO`.
   */
  def fromFuture[A](make: ExecutionContext => scala.concurrent.Future[A]): Task[A] =
    Task.descriptorWith { d =>
      val ec = d.executor.asExecutionContext
      ZIO.attempt(make(ec)).flatMap { f =>
        val canceler: UIO[Unit] = f match {
          case cancelable: CancelableFuture[A] =>
            UIO.suspendSucceed(if (f.isCompleted) ZIO.unit else ZIO.fromFuture(_ => cancelable.cancel()).ignore)
          case _ => ZIO.unit
        }

        f.value
          .fold(
            Task.asyncInterrupt { (k: Task[A] => Unit) =>
              f.onComplete {
                case Success(a) => k(Task.succeedNow(a))
                case Failure(t) => k(Task.fail(t))
              }(ec)

              Left(canceler)
            }
          )(Task.fromTry(_))
      }
    }

  /**
   * Imports a [[scala.concurrent.Promise]] we generate a future from promise,
   * and we pass to [fromFuture] to transform into Task[A]
   */
  def fromPromiseScala[A](promise: => scala.concurrent.Promise[A]): Task[A] =
    ZIO.fromFuture(_ => promise.future)

  /**
   * Imports a function that creates a [[scala.concurrent.Future]] from an
   * [[scala.concurrent.ExecutionContext]] into a `ZIO`. The provided
   * `ExecutionContext` will interrupt the `Future` between asynchronous
   * operations such as `map` and `flatMap` if this effect is interrupted. Note
   * that no attempt will be made to interrupt a `Future` blocking on a
   * synchronous operation and that the `Future` must be created using the
   * provided `ExecutionContext`.
   */
  def fromFutureInterrupt[A](make: ExecutionContext => scala.concurrent.Future[A]): Task[A] =
    Task.descriptorWith { d =>
      val ec          = d.executor.asExecutionContext
      val interrupted = new java.util.concurrent.atomic.AtomicBoolean(false)
      val latch       = scala.concurrent.Promise[Unit]()
      val interruptibleEC = new scala.concurrent.ExecutionContext {
        def execute(runnable: Runnable): Unit =
          if (!interrupted.get) ec.execute(runnable)
          else {
            val _ = latch.success(())
          }
        def reportFailure(cause: Throwable): Unit =
          ec.reportFailure(cause)
      }
      attempt(make(interruptibleEC)).flatMap { f =>
        f.value
          .fold(
            Task.async { (cb: Task[A] => Any) =>
              f.onComplete {
                case Success(a) => latch.success(()); cb(Task.succeedNow(a))
                case Failure(t) => latch.success(()); cb(Task.fail(t))
              }(interruptibleEC)
            }
          )(Task.fromTry(_))
      }.onInterrupt(
        Task.succeed(interrupted.set(true)) *> Task.fromFuture(_ => latch.future).orDie
      )
    }

  /**
   * Lifts an `Option` into a `ZIO` but preserves the error as an option in the error channel, making it easier to compose
   * in some scenarios.
   */
  def fromOption[A](v: => Option[A]): IO[Option[Nothing], A] =
    succeed(v).flatMap(_.fold[IO[Option[Nothing], A]](fail(None))(succeedNow))

  /**
   * Lifts a `Try` into a `ZIO`.
   */
  def fromTry[A](value: => scala.util.Try[A]): Task[A] =
    attempt(value).flatMap {
      case scala.util.Success(v) => ZIO.succeedNow(v)
      case scala.util.Failure(t) => ZIO.fail(t)
    }

  /**
   * Retrieves the scope that will be used to supervise forked effects.
   */
  def forkScope: UIO[ZScope[Exit[Any, Any]]] =
    new ZIO.GetForkScope(ZIO.succeed(_))

  /**
   * Captures the fork scope, before overriding it with the specified new
   * scope, passing a function that allows restoring the fork scope to
   * what it was originally.
   */
  def forkScopeMask[R, E, A](newScope: => ZScope[Exit[Any, Any]])(f: ForkScopeRestore => ZIO[R, E, A]): ZIO[R, E, A] =
    ZIO.forkScopeWith(scope => f(new ForkScopeRestore(scope)).overrideForkScope(newScope))

  /**
   * Retrieves the scope that will be used to supervise forked effects.
   */
  def forkScopeWith[R, E, A](f: ZScope[Exit[Any, Any]] => ZIO[R, E, A]): ZIO[R, E, A] =
    new ZIO.GetForkScope(f)

  /**
   * Lifts an Option into a ZIO, if the option is not defined it fails with NoSuchElementException.
   */
  final def getOrFail[A](v: => Option[A]): Task[A] =
    getOrFailWith(new NoSuchElementException("None.get"))(v)

  /**
   * Lifts an Option into a IO, if the option is not defined it fails with Unit.
   */
  final def getOrFailUnit[A](v: => Option[A]): IO[Unit, A] =
    getOrFailWith(())(v)

  /**
   * Lifts an Option into a ZIO. If the option is not defined, fail with the `e` value.
   */
  final def getOrFailWith[E, A](e: => E)(v: => Option[A]): IO[E, A] =
    suspendSucceed(v match {
      case None    => IO.fail(e)
      case Some(v) => ZIO.succeedNow(v)
    })

  /**
   * Gets a state from the environment.
   */
  def getState[S: Tag]: ZIO[Has[ZState[S]], Nothing, S] =
    ZIO.serviceWith(_.get)

  /**
   * Gets a state from the environment and uses it to run the specified
   * function.
   */
  def getStateWith[S]: ZIO.GetStateWithPartiallyApplied[S] =
    new ZIO.GetStateWithPartiallyApplied[S]

  /**
   * Returns an effect that models failure with the specified `Cause`.
   */
  @deprecated("use failCause", "2.0.0")
  def halt[E](cause: => Cause[E]): IO[E, Nothing] =
    failCause(cause)

  /**
   * Returns an effect that models failure with the specified `Cause`.
   *
   * This version takes in a lazily-evaluated trace that can be attached to the `Cause`
   * via `Cause.Traced`.
   */
  @deprecated("use failCauseWith", "2.0.0")
  def haltWith[E](function: (() => ZTrace) => Cause[E]): IO[E, Nothing] =
    failCauseWith(function)

  /**
   * Runs `onTrue` if the result of `b` is `true` and `onFalse` otherwise.
   */
  @deprecated("use ifZIO", "2.0.0")
  def ifM[R, E](b: => ZIO[R, E, Boolean]): ZIO.IfZIO[R, E] =
    ifZIO(b)

  /**
   * Runs `onTrue` if the result of `b` is `true` and `onFalse` otherwise.
   */
  def ifZIO[R, E](b: => ZIO[R, E, Boolean]): ZIO.IfZIO[R, E] =
    new ZIO.IfZIO(() => b)

  /**
   * Like [[never]], but fibers that running this effect won't be garbage
   * collected unless interrupted.
   */
  val infinity: URIO[Has[Clock], Nothing] =
    ZIO.sleep(Duration.fromNanos(Long.MaxValue)) *> ZIO.never

  /**
   * Returns an effect that is interrupted as if by the fiber calling this
   * method.
   */
  lazy val interrupt: UIO[Nothing] =
    ZIO.fiberId.flatMap(fiberId => interruptAs(fiberId))

  /**
   * Returns an effect that is interrupted as if by the specified fiber.
   */
  def interruptAs(fiberId: => FiberId): UIO[Nothing] =
    failCauseWith(trace => Cause.Traced(Cause.interrupt(fiberId), trace()))

  /**
   * Prefix form of `ZIO#interruptible`.
   */
  def interruptible[R, E, A](zio: => ZIO[R, E, A]): ZIO[R, E, A] =
    zio.interruptible

  /**
   * Makes the effect interruptible, but passes it a restore function that
   * can be used to restore the inherited interruptibility from whatever region
   * the effect is composed into.
   */
  def interruptibleMask[R, E, A](
    k: ZIO.InterruptStatusRestore => ZIO[R, E, A]
  ): ZIO[R, E, A] =
    checkInterruptible(flag => k(ZIO.InterruptStatusRestore(flag)).interruptible)

  /**
   * Iterates with the specified effectual function. The moral equivalent of:
   *
   * {{{
   * var s = initial
   *
   * while (cont(s)) {
   *   s = body(s)
   * }
   *
   * s
   * }}}
   */
  def iterate[R, E, S](initial: => S)(cont: S => Boolean)(body: S => ZIO[R, E, S]): ZIO[R, E, S] =
    ZIO.suspendSucceed {

      def loop(initial: S): ZIO[R, E, S] =
        if (cont(initial)) body(initial).flatMap(loop)
        else ZIO.succeedNow(initial)

      loop(initial)
    }

  /**
   *  Returns an effect with the value on the left part.
   */
  def left[A](a: => A): UIO[Either[A, Nothing]] =
    succeed(Left(a))

  /**
   * Returns an effect that will execute the specified effect fully on the
   * provided executor, before returning to the default executor. See
   * [[ZIO!.lock]].
   */
  @deprecated("use onExecutor", "2.0.0")
  def lock[R, E, A](executor: => Executor)(zio: => ZIO[R, E, A]): ZIO[R, E, A] =
    onExecutor(executor)(zio)

  /**
   * Loops with the specified effectual function, collecting the results into a
   * list. The moral equivalent of:
   *
   * {{{
   * var s  = initial
   * var as = List.empty[A]
   *
   * while (cont(s)) {
   *   as = body(s) :: as
   *   s  = inc(s)
   * }
   *
   * as.reverse
   * }}}
   */
  def loop[R, E, A, S](initial: => S)(cont: S => Boolean, inc: S => S)(body: S => ZIO[R, E, A]): ZIO[R, E, List[A]] =
    ZIO.suspendSucceed {

      def loop(initial: S): ZIO[R, E, List[A]] =
        if (cont(initial))
          body(initial).flatMap(a => loop(inc(initial)).map(as => a :: as))
        else
          ZIO.succeedNow(List.empty[A])

      loop(initial)
    }

  /**
   * Loops with the specified effectual function purely for its effects. The
   * moral equivalent of:
   *
   * {{{
   * var s = initial
   *
   * while (cont(s)) {
   *   body(s)
   *   s = inc(s)
   * }
   * }}}
   */
  @deprecated("use loopDiscard", "2.0.0")
  def loop_[R, E, S](initial: => S)(cont: S => Boolean, inc: S => S)(body: S => ZIO[R, E, Any]): ZIO[R, E, Unit] =
    loopDiscard(initial)(cont, inc)(body)

  /**
   * Loops with the specified effectual function purely for its effects. The
   * moral equivalent of:
   *
   * {{{
   * var s = initial
   *
   * while (cont(s)) {
   *   body(s)
   *   s = inc(s)
   * }
   * }}}
   */
  def loopDiscard[R, E, S](initial: => S)(cont: S => Boolean, inc: S => S)(body: S => ZIO[R, E, Any]): ZIO[R, E, Unit] =
    ZIO.suspendSucceed {

      def loop(initial: S): ZIO[R, E, Unit] =
        if (cont(initial)) body(initial) *> loop(inc(initial))
        else ZIO.unit

      loop(initial)
    }

  /**
   * Returns a new effect where boolean value of this effect is negated.
   */
  def not[R, E](effect: => ZIO[R, E, Boolean]): ZIO[R, E, Boolean] =
    ZIO.suspendSucceed(effect.negate)

  /**
   * Sequentially zips the specified effects. Specialized version of mapN.
   */
  @deprecated("use zip", "2.0.0")
  def tupled[R, E, A, B](zio1: => ZIO[R, E, A], zio2: => ZIO[R, E, B]): ZIO[R, E, (A, B)] =
    mapN(zio1, zio2)((_, _))

  /**
   * Sequentially zips the specified effects. Specialized version of mapN.
   */
  @deprecated("use zip", "2.0.0")
  def tupled[R, E, A, B, C](zio1: => ZIO[R, E, A], zio2: => ZIO[R, E, B], zio3: => ZIO[R, E, C]): ZIO[R, E, (A, B, C)] =
    mapN(zio1, zio2, zio3)((_, _, _))

  /**
   * Sequentially zips the specified effects. Specialized version of mapN.
   */
  @deprecated("use zip", "2.0.0")
  def tupled[R, E, A, B, C, D](
    zio1: => ZIO[R, E, A],
    zio2: => ZIO[R, E, B],
    zio3: => ZIO[R, E, C],
    zio4: => ZIO[R, E, D]
  ): ZIO[R, E, (A, B, C, D)] =
    mapN(zio1, zio2, zio3, zio4)((_, _, _, _))

  /**
   * Zips the specified effects in parallel. Specialized version of mapParN.
   */
  @deprecated("use zipPar", "2.0.0")
  def tupledPar[R, E, A, B](zio1: => ZIO[R, E, A], zio2: => ZIO[R, E, B]): ZIO[R, E, (A, B)] =
    mapParN(zio1, zio2)((_, _))

  /**
   * Zips the specified effects in parallel. Specialized version of mapParN.
   */
  @deprecated("use zipPar", "2.0.0")
  def tupledPar[R, E, A, B, C](
    zio1: => ZIO[R, E, A],
    zio2: => ZIO[R, E, B],
    zio3: => ZIO[R, E, C]
  ): ZIO[R, E, (A, B, C)] =
    mapParN(zio1, zio2, zio3)((_, _, _))

  /**
   * Zips the specified effects in parallel. Specialized version of mapParN.
   */
  @deprecated("use zipPar", "2.0.0")
  def tupledPar[R, E, A, B, C, D](
    zio1: => ZIO[R, E, A],
    zio2: => ZIO[R, E, B],
    zio3: => ZIO[R, E, C],
    zio4: => ZIO[R, E, D]
  ): ZIO[R, E, (A, B, C, D)] =
    mapParN(zio1, zio2, zio3, zio4)((_, _, _, _))

  /**
   * Logs the specified message at the current log level.
   */
  def log(message: => String): UIO[Unit] = new Logged(() => message)

  /**
   * Logs the specified message at the debug log level.
   */
  def logDebug(message: => String): UIO[Unit] = new Logged(() => message, someDebug)

  /**
   * Logs the specified message at the error log level.
   */
  def logError(message: => String): UIO[Unit] = new Logged(() => message, someError)

  /**
   * Logs the specified cause as an error.
   */
  def logErrorCause(cause: => Cause[Any]): UIO[Unit] = new Logged(() => cause.prettyPrint, someError)

  /**
   * Logs the specified message at the fatal log level.
   */
  def logFatal(message: => String): UIO[Unit] = new Logged(() => message, someFatal)

  /**
   * Logs the specified message at the informational log level.
   */
  def logInfo(message: => String): UIO[Unit] = new Logged(() => message, someInfo)

  def logLevel(level: LogLevel): LogLevel = level

  /**
   * Adjusts the label for the current logging span.
   * {{{
   * ZIO.logSpan("parsing") { parseRequest(req) }
   * }}}
   */
  def logSpan(label: => String): LogSpan = new LogSpan(() => label)

  /**
   * Logs the specified message at the warning log level.
   */
  def logWarning(message: => String): UIO[Unit] = new Logged(() => message, someWarning)

  /**
   * Sequentially zips the specified effects using the specified combiner
   * function.
   */
  @deprecated("use zip", "2.0.0")
  def mapN[R, E, A, B, C](zio1: => ZIO[R, E, A], zio2: => ZIO[R, E, B])(f: (A, B) => C): ZIO[R, E, C] =
    ZIO.suspendSucceed(zio1.zipWith(zio2)(f))

  /**
   * Sequentially zips the specified effects using the specified combiner
   * function.
   */
  @deprecated("use zip", "2.0.0")
  def mapN[R, E, A, B, C, D](zio1: => ZIO[R, E, A], zio2: => ZIO[R, E, B], zio3: => ZIO[R, E, C])(
    f: (A, B, C) => D
  ): ZIO[R, E, D] =
    ZIO.suspendSucceed {
      for {
        a <- zio1
        b <- zio2
        c <- zio3
      } yield f(a, b, c)
    }

  /**
   * Sequentially zips the specified effects using the specified combiner
   * function.
   */
  @deprecated("use zip", "2.0.0")
  def mapN[R, E, A, B, C, D, F](
    zio1: => ZIO[R, E, A],
    zio2: => ZIO[R, E, B],
    zio3: => ZIO[R, E, C],
    zio4: => ZIO[R, E, D]
  )(
    f: (A, B, C, D) => F
  ): ZIO[R, E, F] =
    ZIO.suspendSucceed {
      for {
        a <- zio1
        b <- zio2
        c <- zio3
        d <- zio4
      } yield f(a, b, c, d)
    }

  /**
   * Returns an effect that executes the specified effects in parallel,
   * combining their results with the specified `f` function. If any effect
   * fails, then the other effects will be interrupted.
   */
  @deprecated("use zipPar", "2.0.0")
  def mapParN[R, E, A, B, C](zio1: => ZIO[R, E, A], zio2: => ZIO[R, E, B])(f: (A, B) => C): ZIO[R, E, C] =
    ZIO.suspendSucceed(zio1.zipWithPar(zio2)(f))

  /**
   * Returns an effect that executes the specified effects in parallel,
   * combining their results with the specified `f` function. If any effect
   * fails, then the other effects will be interrupted.
   */
  @deprecated("use zipPar", "2.0.0")
  def mapParN[R, E, A, B, C, D](zio1: => ZIO[R, E, A], zio2: => ZIO[R, E, B], zio3: => ZIO[R, E, C])(
    f: (A, B, C) => D
  ): ZIO[R, E, D] =
    ZIO.suspendSucceed((zio1 <&> zio2 <&> zio3).map(f.tupled))

  /**
   * Returns an effect that executes the specified effects in parallel,
   * combining their results with the specified `f` function. If any effect
   * fails, then the other effects will be interrupted.
   */
  @deprecated("use zipPar", "2.0.0")
  def mapParN[R, E, A, B, C, D, F](
    zio1: => ZIO[R, E, A],
    zio2: => ZIO[R, E, B],
    zio3: => ZIO[R, E, C],
    zio4: => ZIO[R, E, D]
  )(f: (A, B, C, D) => F): ZIO[R, E, F] =
    ZIO.suspendSucceed((zio1 <&> zio2 <&> zio3 <&> zio4).map(f.tupled))

  /**
   * Returns a memoized version of the specified effectual function.
   */
  def memoize[R, E, A, B](f: A => ZIO[R, E, B]): UIO[A => ZIO[R, E, B]] =
    Ref.Synchronized.make(Map.empty[A, Promise[E, B]]).map { ref => a =>
      for {
        promise <- ref.modifyZIO { map =>
                     map.get(a) match {
                       case Some(promise) => ZIO.succeedNow((promise, map))
                       case None =>
                         for {
                           promise <- Promise.make[E, B]
                           _       <- f(a).intoPromise(promise).fork
                         } yield (promise, map + (a -> promise))
                     }
                   }
        b <- promise.await
      } yield b
    }

  /**
   * Merges an `Iterable[IO]` to a single IO, working sequentially.
   */
  def mergeAll[R, E, A, B](
    in: => Iterable[ZIO[R, E, A]]
  )(zero: => B)(f: (B, A) => B): ZIO[R, E, B] =
    ZIO.suspendSucceed(in.foldLeft[ZIO[R, E, B]](succeedNow(zero))(_.zipWith(_)(f)))

  /**
   * Merges an `Iterable[IO]` to a single IO, working in parallel.
   *
   * Due to the parallel nature of this combinator, `f` must be both:
   * - commutative: `f(a, b) == f(b, a)`
   * - associative: `f(a, f(b, c)) == f(f(a, b), c)`
   *
   * It's unsafe to execute side effects inside `f`, as `f` may be executed
   * more than once for some of `in` elements during effect execution.
   */
  def mergeAllPar[R, E, A, B](
    in: => Iterable[ZIO[R, E, A]]
  )(zero: => B)(f: (B, A) => B): ZIO[R, E, B] =
    Ref.make(zero).flatMap(acc => foreachParDiscard(in)(_.flatMap(a => acc.update(f(_, a)))) *> acc.get)

  /**
   * Merges an `Iterable[IO]` to a single IO, working in with up to `n` fibers in parallel.
   *
   * Due to the parallel nature of this combinator, `f` must be both:
   * - commutative: `f(a, b) == f(b, a)`
   * - associative: `f(a, f(b, c)) == f(f(a, b), c)`
   *
   * It's unsafe to execute side effects inside `f`, as `f` may be executed
   * more than once for some of `in` elements during effect execution.
   */
  def mergeAllParN[R, E, A, B](n: => Int)(
    in: => Iterable[ZIO[R, E, A]]
  )(zero: => B)(f: (B, A) => B): ZIO[R, E, B] =
    Ref.make(zero).flatMap(acc => foreachParNDiscard(n)(in)(_.flatMap(a => acc.update(f(_, a)))) *> acc.get)

  /**
   * Returns a effect that will never produce anything. The moral equivalent of
   * `while(true) {}`, only without the wasted CPU cycles. Fibers that suspended
   * running this effect are automatically garbage collected on the JVM,
   * because they cannot be reactivated.
   */
  lazy val never: UIO[Nothing] =
    async[Any, Nothing, Nothing](_ => ())

  /**
   * Returns an effect with the empty value.
   */
  lazy val none: UIO[Option[Nothing]] = succeedNow(None)

  /**
   * Lifts an Option into a IO.
   * If the option is empty it succeeds with Unit.
   * If the option is defined it fails with the content.
   */
  def noneOrFail[E](o: => Option[E]): IO[E, Unit] =
    getOrFailUnit(o).flip

  /**
   * Lifts an Option into a IO.
   * If the option is empty it succeeds with Unit.
   * If the option is defined it fails with an error adapted with f.
   */
  def noneOrFailWith[E, O](o: => Option[O])(f: O => E): IO[E, Unit] =
    getOrFailUnit(o).flip.mapError(f)

  /**
   * Returns an effect that will execute the specified effect fully on the
   * provided executor, before returning to the default executor. See
   * [[ZIO!.onExecutor]].
   */
  def onExecutor[R, E, A](executor: => Executor)(zio: ZIO[R, E, A]): ZIO[R, E, A] =
    ZIO.descriptorWith { descriptor =>
      if (descriptor.isLocked) ZIO.shift(executor).acquireRelease(ZIO.shift(descriptor.executor), zio)
      else ZIO.shift(executor).acquireRelease(ZIO.unshift, zio)
    }

  /**
   * Feeds elements of type `A` to a function `f` that returns an effect.
   * Collects all successes and failures in a tupled fashion.
   */
  def partition[R, E, A, B](
    in: => Iterable[A]
  )(f: A => ZIO[R, E, B])(implicit ev: CanFail[E]): ZIO[R, Nothing, (Iterable[E], Iterable[B])] =
    ZIO.suspendSucceed(ZIO.foreach(in)(f(_).either).map(partitionMap(_)(ZIO.identityFn)))

  /**
   * Feeds elements of type `A` to a function `f` that returns an effect.
   * Collects all successes and failures in parallel and returns the result as
   * a tuple.
   */
  def partitionPar[R, E, A, B](
    in: => Iterable[A]
  )(f: A => ZIO[R, E, B])(implicit ev: CanFail[E]): ZIO[R, Nothing, (Iterable[E], Iterable[B])] =
    ZIO.suspendSucceed(ZIO.foreachPar(in)(f(_).either).map(ZIO.partitionMap(_)(ZIO.identityFn)))

  /**
   * Feeds elements of type `A` to a function `f` that returns an effect.
   * Collects all successes and failures in parallel and returns the result as
   * a tuple.
   *
   * Unlike [[partitionPar]], this method will use at most up to `n` fibers.
   */
  def partitionParN[R, E, A, B](
    n: => Int
  )(in: => Iterable[A])(f: A => ZIO[R, E, B])(implicit ev: CanFail[E]): ZIO[R, Nothing, (Iterable[E], Iterable[B])] =
    ZIO.suspendSucceed(ZIO.foreachParN(n)(in)(f(_).either).map(ZIO.partitionMap(_)(ZIO.identityFn)))

  /**
   * Given an environment `R`, returns a function that can supply the
   * environment to programs that require it, removing their need for any
   * specific environment.
   *
   * This is similar to dependency injection, and the `provide` function can be
   * thought of as `inject`.
   */
  def provide[R, E, A](r: => R): ZIO[R, E, A] => IO[E, A] =
<<<<<<< HEAD
    (zio: ZIO[R, E, A]) => new ZIO.Provide(r, zio)

  /**
   * Provides this effect with the the environment output by the specified
   * layer, leaving all remaining environmental requirements to be provided
   * later.
   */
  def provideSomeLayer[R0, R <: Has[_]: Tag, R1 <: Has[_], E, E1 >: E, A](layer: ZLayer[R0, E, R])(
    zio: ZIO[R with R1, E1, A]
  ): ZIO[R0 with R1, E1, A] =
    zio.provideSomeLayer[R0 with R1](layer)

  /**
   * Returns a effect that will never produce anything. The moral equivalent of
   * `while(true) {}`, only without the wasted CPU cycles. Fibers that suspended
   * running this effect are automatically garbage collected on the JVM,
   * because they cannot be reactivated.
   */
  val never: UIO[Nothing] = effectAsync[Any, Nothing, Nothing](_ => ())
=======
    (zio: ZIO[R, E, A]) => new ZIO.Provide(() => r, zio)
>>>>>>> 85eb8680

  /**
   * Races an `IO[E, A]` against zero or more other effects. Yields either the
   * first success or the last failure.
   */
  def raceAll[R, R1 <: R, E, A](
    zio: => ZIO[R, E, A],
    ios: => Iterable[ZIO[R1, E, A]]
  ): ZIO[R1, E, A] =
    ZIO.suspendSucceed(zio.raceAll(ios))

  /**
   * Reduces an `Iterable[IO]` to a single `IO`, working sequentially.
   */
  def reduceAll[R, R1 <: R, E, A](a: => ZIO[R, E, A], as: => Iterable[ZIO[R1, E, A]])(
    f: (A, A) => A
  ): ZIO[R1, E, A] =
    ZIO.suspendSucceed(as.foldLeft[ZIO[R1, E, A]](a)(_.zipWith(_)(f)))

  /**
   * Reduces an `Iterable[IO]` to a single `IO`, working in parallel.
   */
  def reduceAllPar[R, R1 <: R, E, A](a0: => ZIO[R, E, A], as0: => Iterable[ZIO[R1, E, A]])(
    f: (A, A) => A
  ): ZIO[R1, E, A] =
    ZIO.suspendSucceed {
      val a  = a0
      val as = as0

      def prepend[Z](z: Z, zs: Iterable[Z]): Iterable[Z] =
        new Iterable[Z] {
          override def iterator: Iterator[Z] = Iterator(z) ++ zs.iterator
        }

      val all = prepend(a, as)
      mergeAllPar(all)(Option.empty[A])((acc, elem) => Some(acc.fold(elem)(f(_, elem)))).map(_.get)
    }

  /**
   * Reduces an `Iterable[IO]` to a single `IO`, working in up to `n` fibers in parallel.
   */
  def reduceAllParN[R, R1 <: R, E, A](n: => Int)(a0: => ZIO[R, E, A], as0: => Iterable[ZIO[R1, E, A]])(
    f: (A, A) => A
  ): ZIO[R1, E, A] =
    ZIO.suspendSucceed {
      val a  = a0
      val as = as0

      def prepend[Z](z: => Z, zs: => Iterable[Z]): Iterable[Z] =
        new Iterable[Z] {
          override def iterator: Iterator[Z] = Iterator(z) ++ zs.iterator
        }

      val all = prepend(a, as)
      mergeAllParN(n)(all)(Option.empty[A])((acc, elem) => Some(acc.fold(elem)(f(_, elem)))).map(_.get)
    }

  /**
   * Replicates the given effect `n` times. If 0 or negative numbers are given,
   * an empty `Iterable` will be returned. This method is more efficient than
   * using `List.fill` or similar methods, because the returned `Iterable`
   * consumes only a small amount of heap regardless of `n`.
   */
  def replicate[R, E, A](n: Int)(effect: ZIO[R, E, A]): Iterable[ZIO[R, E, A]] =
    new Iterable[ZIO[R, E, A]] {
      override def iterator: Iterator[ZIO[R, E, A]] = Iterator.range(0, n).map(_ => effect)
    }

  /**
   * Performs this effect the specified number of times and collects the
   * results.
   */
  @deprecated("use replicateZIO", "2.0.0")
  def replicateM[R, E, A](n: => Int)(effect: => ZIO[R, E, A]): ZIO[R, E, Iterable[A]] =
    replicateZIO(n)(effect)

  /**
   * Performs this effect the specified number of times, discarding the
   * results.
   */
  @deprecated("use replicateZIODiscard", "2.0.0")
  def replicateM_[R, E, A](n: => Int)(effect: => ZIO[R, E, A]): ZIO[R, E, Unit] =
    replicateZIODiscard(n)(effect)

  /**
   * Performs this effect the specified number of times and collects the
   * results.
   */
  def replicateZIO[R, E, A](n: => Int)(effect: => ZIO[R, E, A]): ZIO[R, E, Iterable[A]] =
    ZIO.suspendSucceed(ZIO.collectAll(ZIO.replicate(n)(effect)))

  /**
   * Performs this effect the specified number of times, discarding the
   * results.
   */
  def replicateZIODiscard[R, E, A](n: => Int)(effect: => ZIO[R, E, A]): ZIO[R, E, Unit] =
    ZIO.collectAllDiscard(ZIO.replicate(n)(effect))

  /**
   * Requires that the given `ZIO[R, E, Option[A]]` contain a value. If there is no
   * value, then the specified error will be raised.
   */
  @deprecated("use someOrFail", "2.0.0")
  def require[R, E, A](error: => E): ZIO[R, E, Option[A]] => ZIO[R, E, A] =
    (io: ZIO[R, E, Option[A]]) => io.flatMap(_.fold[ZIO[R, E, A]](fail[E](error))(succeedNow))

  /**
   * Acquires a resource, uses the resource, and then releases the resource.
   * However, unlike `acquireReleaseWith`, the separation of these phases
   * allows the acquisition to be interruptible.
   *
   * Useful for concurrent data structures and other cases where the
   * 'deallocator' can tell if the allocation succeeded or not just by
   * inspecting internal / external state.
   */
  def reserve[R, E, A, B](reservation: => ZIO[R, E, Reservation[R, E, A]])(use: A => ZIO[R, E, B]): ZIO[R, E, B] =
    ZManaged.fromReservationZIO(reservation).use(use)

  /**
   *  Returns an effect with the value on the right part.
   */
  def right[B](b: => B): UIO[Either[Nothing, B]] =
    succeed(Right(b))

  /**
   * Returns an effect that accesses the runtime, which can be used to
   * (unsafely) execute tasks. This is useful for integration with legacy
   * code that must call back into ZIO code.
   */
  def runtime[R]: URIO[R, Runtime[R]] =
    for {
      environment   <- environment[R]
      runtimeConfig <- suspendSucceedWith((p, _) => ZIO.succeedNow(p))
      executor      <- executor
    } yield Runtime(environment, runtimeConfig.copy(executor = executor))

  /**
   * Retrieves the runtimeConfig that this effect is running on.
   */
  val runtimeConfig: UIO[RuntimeConfig] =
    ZIO.suspendSucceedWith((runtimeConfig, _) => ZIO.succeedNow(runtimeConfig))

  /**
   * Passes the fiber's scope to the specified function, which creates an effect
   * that will be returned from this method.
   */
  def scopeWith[R, E, A](f: ZScope[Exit[Any, Any]] => ZIO[R, E, A]): ZIO[R, E, A] =
    descriptorWith(d => f(d.scope))

  /**
   * Sets a state in the environment to the specified value.
   */
  def setState[S: Tag](s: => S): ZIO[Has[ZState[S]], Nothing, Unit] =
    ZIO.serviceWith(_.set(s))

  /**
   * Sets the runtime configuration to the specified value.
   */
  def setRuntimeConfig(runtimeConfig: => RuntimeConfig): UIO[Unit] =
    new ZIO.SetRuntimeConfig(() => runtimeConfig)

  /**
   * Accesses the specified service in the environment of the effect.
   */
  def service[A: Tag]: URIO[Has[A], A] =
    ZIO.access(_.get[A])

  /**
   * Accesses the service corresponding to the specified key in the
   * environment.
   */
  def serviceAt[Service]: ServiceAtPartiallyApplied[Service] =
    new ServiceAtPartiallyApplied[Service]

  /**
   * Accesses the specified services in the environment of the effect.
   */
  @deprecated("use service", "2.0.0")
  def services[A: Tag, B: Tag]: URIO[Has[A] with Has[B], (A, B)] =
    ZIO.access(r => (r.get[A], r.get[B]))

  /**
   * Accesses the specified services in the environment of the effect.
   */
  @deprecated("use service", "2.0.0")
  def services[A: Tag, B: Tag, C: Tag]: URIO[Has[A] with Has[B] with Has[C], (A, B, C)] =
    ZIO.access(r => (r.get[A], r.get[B], r.get[C]))

  /**
   * Accesses the specified services in the environment of the effect.
   */
  @deprecated("use service", "2.0.0")
  def services[A: Tag, B: Tag, C: Tag, D: Tag]: URIO[Has[A] with Has[B] with Has[C] with Has[D], (A, B, C, D)] =
    ZIO.access(r => (r.get[A], r.get[B], r.get[C], r.get[D]))

  /**
   * Effectfully accesses the specified service in the environment of the effect.
   *
   * Especially useful for creating "accessor" methods on Services' companion objects.
   *
   * {{{
   * def foo(int: Int) = ZIO.serviceWith[Foo](_.foo(int))
   * }}}
   */
  def serviceWith[Service]: ServiceWithPartiallyApplied[Service] =
    new ServiceWithPartiallyApplied[Service]

  /**
   * Returns an effect that shifts execution to the specified executor. This
   * is useful to specify a default executor that effects sequenced after this
   * one will be run on if they are not shifted somewhere else. It can also be
   * used to implement higher level operators to manage where an effect is run
   * such as [[ZIO!.onExecutor]] and [[ZIO!.onExecutionContext]].
   */
  def shift(executor: => Executor): UIO[Unit] =
    new ZIO.Shift(() => executor)

  /**
   * Returns an effect that suspends for the specified duration. This method is
   * asynchronous, and does not actually block the fiber executing the effect.
   */
  def sleep(duration: => Duration): URIO[Has[Clock], Unit] =
    Clock.sleep(duration)

  /**
   *  Returns an effect with the optional value.
   */
  def some[A](a: => A): UIO[Option[A]] =
    succeed(Some(a))

  /**
   * Returns an effect that models success with the specified value.
   */
  def succeed[A](a: => A): UIO[A] =
    new ZIO.EffectTotal(() => a)

  /**
   * Returns a synchronous effect that does blocking and succeeds with the
   * specified value.
   */
  def succeedBlocking[A](a: => A): UIO[A] =
    blocking(ZIO.succeedNow(a))

  /**
   * The same as [[ZIO.succeed]], but also provides access to the
   * underlying RuntimeConfig and fiber id.
   */
  def succeedWith[A](f: (RuntimeConfig, FiberId) => A): UIO[A] =
    new ZIO.EffectWith(f)

  /**
   * Returns a lazily constructed effect, whose construction may itself require effects.
   * When no environment is required (i.e., when R == Any) it is conceptually equivalent to `flatten(effect(io))`.
   */
  def suspend[R, A](rio: => RIO[R, A]): RIO[R, A] =
    suspendSucceedWith { (runtimeConfig, _) =>
      try rio
      catch {
        case t: Throwable if !runtimeConfig.fatal(t) => throw new ZioError(Exit.fail(t))
      }
    }

  /**
   * Returns a lazily constructed effect, whose construction may itself require
   * effects. The effect must not throw any exceptions. When no environment is required (i.e., when R == Any)
   * it is conceptually equivalent to `flatten(succeed(zio))`. If you wonder if the effect throws exceptions,
   * do not use this method, use [[Task.suspend]] or [[ZIO.suspend]].
   */
  def suspendSucceed[R, E, A](zio: => ZIO[R, E, A]): ZIO[R, E, A] =
    new ZIO.Suspend(() => zio)

  /**
   * Returns a lazily constructed effect, whose construction may itself require effects.
   * The effect must not throw any exceptions. When no environment is required (i.e., when R == Any)
   * it is conceptually equivalent to `flatten(succeed(zio))`. If you wonder if the effect throws exceptions,
   * do not use this method, use [[Task.suspend]] or [[ZIO.suspend]].
   */
  def suspendSucceedWith[R, E, A](f: (RuntimeConfig, FiberId) => ZIO[R, E, A]): ZIO[R, E, A] =
    new ZIO.SuspendWith(f)

  /**
   * Returns a lazily constructed effect, whose construction may itself require effects.
   * When no environment is required (i.e., when R == Any) it is conceptually equivalent to `flatten(effect(io))`.
   */
  def suspendWith[R, A](f: (RuntimeConfig, FiberId) => RIO[R, A]): RIO[R, A] =
    suspendSucceedWith((runtimeConfig, fiberId) =>
      try f(runtimeConfig, fiberId)
      catch {
        case t: Throwable if !runtimeConfig.fatal(t) => throw new ZioError(Exit.fail(t))
      }
    )

  /**
   * Capture ZIO trace at the current point
   */
  def trace: UIO[ZTrace] =
    ZIO.Trace

  /**
   * Prefix form of `ZIO#traced`.
   */
  def traced[R, E, A](zio: => ZIO[R, E, A]): ZIO[R, E, A] =
    zio.traced

  /**
   * Transplants specified effects so that when those effects fork other
   * effects, the forked effects will be governed by the scope of the
   * fiber that executes this effect.
   *
   * This can be used to "graft" deep grandchildren onto a higher-level
   * scope, effectively extending their lifespans into the parent scope.
   */
  def transplant[R, E, A](f: Grafter => ZIO[R, E, A]): ZIO[R, E, A] =
    ZIO.forkScopeWith(scope => f(new Grafter(scope)))

  /**
   * An effect that succeeds with a unit value.
   */
  lazy val unit: UIO[Unit] =
    succeedNow(())

  /**
   * Prefix form of `ZIO#uninterruptible`.
   */
  def uninterruptible[R, E, A](zio: => ZIO[R, E, A]): ZIO[R, E, A] =
    ZIO.suspendSucceed(zio.uninterruptible)

  /**
   * Makes the effect uninterruptible, but passes it a restore function that
   * can be used to restore the inherited interruptibility from whatever region
   * the effect is composed into.
   */
  def uninterruptibleMask[R, E, A](
    k: ZIO.InterruptStatusRestore => ZIO[R, E, A]
  ): ZIO[R, E, A] =
    checkInterruptible(flag => k(ZIO.InterruptStatusRestore(flag)).uninterruptible)

  /**
   * The moral equivalent of `if (!p) exp`
   */
  def unless[R, E, A](b: => Boolean)(zio: => ZIO[R, E, A]): ZIO[R, E, Option[A]] =
    suspendSucceed(if (b) none else zio.asSome)

  /**
   * The moral equivalent of `if (!p) exp` when `p` has side-effects
   */
  @deprecated("use unlessZIO", "2.0.0")
  def unlessM[R, E](b: => ZIO[R, E, Boolean]): ZIO.UnlessZIO[R, E] =
    unlessZIO(b)

  /**
   * The moral equivalent of `if (!p) exp` when `p` has side-effects
   */
  def unlessZIO[R, E](b: => ZIO[R, E, Boolean]): ZIO.UnlessZIO[R, E] =
    new ZIO.UnlessZIO(() => b)

  /**
   * The inverse operation `IO.sandboxed`
   *
   * Terminates with exceptions on the `Left` side of the `Either` error, if it
   * exists. Otherwise extracts the contained `IO[E, A]`
   */
  def unsandbox[R, E, A](v: => ZIO[R, Cause[E], A]): ZIO[R, E, A] =
    ZIO.suspendSucceed(v.mapErrorCause(_.flatten))

  /**
   * Returns an effect indicating that execution is no longer required to be
   * performed on the current executor. The runtime may continue executing on
   * this executor for efficiency but will not automatically shift back to it
   * after completing an effect on another executor.
   */
  def unshift: UIO[Unit] =
    new ZIO.Shift(() => null)

  /**
   * Prefix form of `ZIO#untraced`.
   */
  def untraced[R, E, A](zio: => ZIO[R, E, A]): ZIO[R, E, A] =
    ZIO.suspendSucceed(zio.untraced)

  /**
   * Updates a state in the environment with the specified function.
   */
  def updateState[S: Tag](f: S => S): ZIO[Has[ZState[S]], Nothing, Unit] =
    ZIO.serviceWith(_.update(f))

  /**
   * Feeds elements of type `A` to `f` and accumulates all errors in error
   * channel or successes in success channel.
   *
   * This combinator is lossy meaning that if there are errors all successes
   * will be lost. To retain all information please use [[partition]].
   */
  def validate[R, E, A, B, Collection[+Element] <: Iterable[Element]](in: Collection[A])(
    f: A => ZIO[R, E, B]
  )(implicit bf: BuildFrom[Collection[A], B, Collection[B]], ev: CanFail[E]): ZIO[R, ::[E], Collection[B]] =
    partition(in)(f).flatMap { case (es, bs) =>
      if (es.isEmpty) ZIO.succeedNow(bf.fromSpecific(in)(bs))
      else ZIO.fail(::(es.head, es.tail.toList))
    }

  /**
   * Feeds elements of type `A` to `f` and accumulates all errors in error
   * channel or successes in success channel.
   *
   * This combinator is lossy meaning that if there are errors all successes
   * will be lost. To retain all information please use [[partition]].
   */
  def validate[R, E, A, B](in: NonEmptyChunk[A])(
    f: A => ZIO[R, E, B]
  )(implicit ev: CanFail[E]): ZIO[R, ::[E], NonEmptyChunk[B]] =
    partition(in)(f).flatMap { case (es, bs) =>
      if (es.isEmpty) ZIO.succeedNow(NonEmptyChunk.nonEmpty(Chunk.fromIterable(bs)))
      else ZIO.fail(::(es.head, es.tail.toList))
    }

  /**
   * Feeds elements of type `A` to `f` and accumulates all errors, discarding
   * the successes.
   */
  @deprecated("use validateDiscard", "2.0.0")
  def validate_[R, E, A](in: => Iterable[A])(f: A => ZIO[R, E, Any])(implicit ev: CanFail[E]): ZIO[R, ::[E], Unit] =
    validateDiscard(in)(f)

  /**
   * Feeds elements of type `A` to `f` and accumulates all errors, discarding
   * the successes.
   */
  def validateDiscard[R, E, A](in: => Iterable[A])(f: A => ZIO[R, E, Any])(implicit
    ev: CanFail[E]
  ): ZIO[R, ::[E], Unit] =
    partition(in)(f).flatMap { case (es, _) =>
      if (es.isEmpty) ZIO.unit
      else ZIO.fail(::(es.head, es.tail.toList))
    }

  /**
   * Feeds elements of type `A` to `f `and accumulates, in parallel, all errors
   * in error channel or successes in success channel.
   *
   * This combinator is lossy meaning that if there are errors all successes
   * will be lost. To retain all information please use [[partitionPar]].
   */
  def validatePar[R, E, A, B, Collection[+Element] <: Iterable[Element]](in: Collection[A])(
    f: A => ZIO[R, E, B]
  )(implicit bf: BuildFrom[Collection[A], B, Collection[B]], ev: CanFail[E]): ZIO[R, ::[E], Collection[B]] =
    partitionPar(in)(f).flatMap { case (es, bs) =>
      if (es.isEmpty) ZIO.succeedNow(bf.fromSpecific(in)(bs))
      else ZIO.fail(::(es.head, es.tail.toList))
    }

  /**
   * Feeds elements of type `A` to `f `and accumulates, in parallel, all errors
   * in error channel or successes in success channel.
   *
   * This combinator is lossy meaning that if there are errors all successes
   * will be lost. To retain all information please use [[partitionPar]].
   */
  def validatePar[R, E, A, B](in: NonEmptyChunk[A])(
    f: A => ZIO[R, E, B]
  )(implicit ev: CanFail[E]): ZIO[R, ::[E], NonEmptyChunk[B]] =
    partitionPar(in)(f).flatMap { case (es, bs) =>
      if (es.isEmpty) ZIO.succeedNow(NonEmptyChunk.nonEmpty(Chunk.fromIterable(bs)))
      else ZIO.fail(::(es.head, es.tail.toList))
    }

  /**
   * Feeds elements of type `A` to `f` in parallel and accumulates all errors,
   * discarding the successes.
   */
  @deprecated("use validateParDiscard", "2.0.0")
  def validatePar_[R, E, A](in: => Iterable[A])(f: A => ZIO[R, E, Any])(implicit ev: CanFail[E]): ZIO[R, ::[E], Unit] =
    validateParDiscard(in)(f)

  /**
   * Feeds elements of type `A` to `f` in parallel and accumulates all errors,
   * discarding the successes.
   */
  def validateParDiscard[R, E, A](in: => Iterable[A])(f: A => ZIO[R, E, Any])(implicit
    ev: CanFail[E]
  ): ZIO[R, ::[E], Unit] =
    partitionPar(in)(f).flatMap { case (es, _) =>
      if (es.isEmpty) ZIO.unit
      else ZIO.fail(::(es.head, es.tail.toList))
    }

  /**
   * Feeds elements of type `A` to `f` until it succeeds. Returns first success
   * or the accumulation of all errors.
   */
  def validateFirst[R, E, A, B, Collection[+Element] <: Iterable[Element]](in: Collection[A])(
    f: A => ZIO[R, E, B]
  )(implicit bf: BuildFrom[Collection[A], E, Collection[E]], ev: CanFail[E]): ZIO[R, Collection[E], B] =
    ZIO.foreach(in)(f(_).flip).flip

  /**
   * Feeds elements of type `A` to `f`, in parallel, until it succeeds. Returns
   * first success or the accumulation of all errors.
   *
   * In case of success all other running fibers are terminated.
   */
  def validateFirstPar[R, E, A, B, Collection[+Element] <: Iterable[Element]](in: Collection[A])(
    f: A => ZIO[R, E, B]
  )(implicit bf: BuildFrom[Collection[A], E, Collection[E]], ev: CanFail[E]): ZIO[R, Collection[E], B] =
    ZIO.foreachPar(in)(f(_).flip).flip

  /**
   * The moral equivalent of `if (p) exp`
   */
  def when[R, E, A](b: => Boolean)(zio: => ZIO[R, E, A]): ZIO[R, E, Option[A]] =
    suspendSucceed(if (b) zio.asSome else none)

  /**
   * Runs an effect when the supplied `PartialFunction` matches for the given value, otherwise does nothing.
   */
  def whenCase[R, E, A, B](a: => A)(pf: PartialFunction[A, ZIO[R, E, B]]): ZIO[R, E, Option[B]] =
    suspendSucceed(pf.andThen(_.asSome).applyOrElse(a, (_: A) => none))

  /**
   * Runs an effect when the supplied `PartialFunction` matches for the given effectful value, otherwise does nothing.
   */
  @deprecated("use whenCaseZIO", "2.0.0")
  def whenCaseM[R, E, A, B](a: => ZIO[R, E, A])(pf: PartialFunction[A, ZIO[R, E, B]]): ZIO[R, E, Option[B]] =
    whenCaseZIO(a)(pf)

  /**
   * Runs an effect when the supplied `PartialFunction` matches for the given effectful value, otherwise does nothing.
   */
  def whenCaseZIO[R, E, A, B](a: => ZIO[R, E, A])(pf: PartialFunction[A, ZIO[R, E, B]]): ZIO[R, E, Option[B]] =
    ZIO.suspendSucceed(a.flatMap(whenCase(_)(pf)))

  /**
   * The moral equivalent of `if (p) exp` when `p` has side-effects
   */
  @deprecated("use whenZIO", "2.0.0")
  def whenM[R, E](b: => ZIO[R, E, Boolean]): ZIO.WhenZIO[R, E] =
    whenZIO(b)

  /**
   * The moral equivalent of `if (p) exp` when `p` has side-effects
   */
  def whenZIO[R, E](b: => ZIO[R, E, Boolean]): ZIO.WhenZIO[R, E] =
    new ZIO.WhenZIO(() => b)

  /**
   * Locally installs a supervisor and an effect that succeeds with all the
   * children that have been forked in the returned effect.
   */
  def withChildren[R, E, A](get: UIO[Chunk[Fiber.Runtime[Any, Any]]] => ZIO[R, E, A]): ZIO[R, E, A] =
    Supervisor.track(true).flatMap { supervisor =>
      // Filter out the fiber id of whoever is calling this:
      get(supervisor.value.flatMap(children => ZIO.descriptor.map(d => children.filter(_.id != d.id))))
        .supervised(supervisor)
    }

  /**
   * Runs the specified effect on the specified runtime configuration,
   * restoring the old runtime configuration when it completes execution.
   */
  def withRuntimeConfig[R, E, A](runtimeConfig: => RuntimeConfig)(zio: => ZIO[R, E, A]): ZIO[R, E, A] =
    ZIO.runtimeConfig.flatMap { currentRuntimeConfig =>
      ZIO.setRuntimeConfig(runtimeConfig).acquireRelease(ZIO.setRuntimeConfig(currentRuntimeConfig), zio)
    }

  /**
   * Returns an effect that yields to the runtime system, starting on a fresh
   * stack. Manual use of this method can improve fairness, at the cost of
   * overhead.
   */
  lazy val yieldNow: UIO[Unit] = ZIO.Yield

  def apply[A](a: => A): Task[A] = attempt(a)

  private lazy val _IdentityFn: Any => Any = (a: Any) => a

  private[zio] def identityFn[A]: A => A = _IdentityFn.asInstanceOf[A => A]

  private[zio] def partitionMap[A, A1, A2](
    iterable: Iterable[A]
  )(f: A => Either[A1, A2]): (Iterable[A1], Iterable[A2]) =
    iterable.foldRight((List.empty[A1], List.empty[A2])) { case (a, (es, bs)) =>
      f(a).fold(
        e => (e :: es, bs),
        b => (es, b :: bs)
      )
    }

  private[zio] val unitFn: Any => Unit = (_: Any) => ()

  implicit final class ZIOAutoCloseableOps[R, E, A <: AutoCloseable](private val io: ZIO[R, E, A]) extends AnyVal {

    /**
     * Like `acquireReleaseWith`, safely wraps a use and release of a resource.
     * This resource will get automatically closed, because it implements `AutoCloseable`.
     */
    def acquireReleaseWithAuto[R1 <: R, E1 >: E, B](use: A => ZIO[R1, E1, B]): ZIO[R1, E1, B] =
      // TODO: Dotty doesn't infer this properly: io.bracket[R1, E1](a => UIO(a.close()))(use)
      acquireReleaseWith(io)(a => UIO(a.close()))(use)

    /**
     * Like `bracket`, safely wraps a use and release of a resource.
     * This resource will get automatically closed, because it implements `AutoCloseable`.
     */
    @deprecated("use acquireReleaseWithAuto", "2.0.0")
    def bracketAuto[R1 <: R, E1 >: E, B](use: A => ZIO[R1, E1, B]): ZIO[R1, E1, B] =
      acquireReleaseWithAuto(use)

    /**
     * Converts this ZIO value to a ZManaged value. See [[ZManaged.fromAutoCloseable]].
     */
    def toManagedAuto: ZManaged[R, E, A] =
      ZManaged.fromAutoCloseable(io)
  }

  implicit final class ZioRefineToOrDieOps[R, E <: Throwable, A](private val self: ZIO[R, E, A]) extends AnyVal {

    /**
     * Keeps some of the errors, and terminates the fiber with the rest.
     */
    def refineToOrDie[E1 <: E: ClassTag](implicit ev: CanFail[E]): ZIO[R, E1, A] =
      self.refineOrDie { case e: E1 => e }
  }

  final class ProvideSomeLayer[R0, -R, +E, +A](private val self: ZIO[R, E, A]) extends AnyVal {
    def apply[E1 >: E, R1](
      layer: => ZLayer[R0, E1, R1]
    )(implicit ev1: R0 with R1 <:< R, ev2: Has.Union[R0, R1], tagged: Tag[R1]): ZIO[R0, E1, A] =
      self.provideLayer[E1, R0, R0 with R1](ZLayer.environment[R0] ++ layer)
  }

  final class UpdateService[-R, +E, +A, M](private val self: ZIO[R, E, A]) extends AnyVal {
    def apply[R1 <: R with Has[M]](f: M => M)(implicit ev: Has.IsHas[R1], tag: Tag[M]): ZIO[R1, E, A] =
      self.provideSome(ev.update(_, f))
  }

  final class UpdateServiceAt[-R, +E, +A, Service](private val self: ZIO[R, E, A]) extends AnyVal {
    def apply[R1 <: R with HasMany[Key, Service], Key](key: => Key)(
      f: Service => Service
    )(implicit ev: Has.IsHas[R1], tag: Tag[Map[Key, Service]]): ZIO[R1, E, A] =
      self.provideSome(ev.updateAt(_, key, f))
  }

  @implicitNotFound(
    "Pattern guards are only supported when the error type is a supertype of NoSuchElementException. However, your effect has ${E} for the error type."
  )
  abstract class CanFilter[+E] {
    def apply(t: NoSuchElementException): E
  }

  object CanFilter {
    implicit def canFilter[E >: NoSuchElementException]: CanFilter[E] =
      new CanFilter[E] {
        def apply(t: NoSuchElementException): E = t
      }
  }

  implicit final class ZIOWithFilterOps[R, E, A](private val self: ZIO[R, E, A]) extends AnyVal {

    /**
     * Enables to check conditions in the value produced by ZIO
     * If the condition is not satisfied, it fails with NoSuchElementException
     * this provide the syntax sugar in for-comprehension:
     * for {
     *   (i, j) <- io1
     *   positive <- io2 if positive > 0
     *  } yield ()
     */
    def withFilter(predicate: A => Boolean)(implicit ev: CanFilter[E]): ZIO[R, E, A] =
      self.flatMap { a =>
        if (predicate(a)) ZIO.succeedNow(a)
        else ZIO.fail(ev(new NoSuchElementException("The value doesn't satisfy the predicate")))
      }
  }

  final class Grafter(private val scope: ZScope[Exit[Any, Any]]) extends AnyVal {
    def apply[R, E, A](zio: => ZIO[R, E, A]): ZIO[R, E, A] =
      new ZIO.OverrideForkScope(zio, () => Some(scope))
  }

  final class InterruptStatusRestore private (private val flag: zio.InterruptStatus) extends AnyVal {
    def apply[R, E, A](zio: => ZIO[R, E, A]): ZIO[R, E, A] =
      zio.interruptStatus(flag)

    /**
     * Returns a new effect that, if the parent region is uninterruptible, can
     * be interrupted in the background instantaneously. If the parent region
     * is interruptible, then the effect can be interrupted normally, in the
     * foreground.
     */
    def force[R, E, A](zio: => ZIO[R, E, A]): ZIO[R, E, A] =
      if (flag == _root_.zio.InterruptStatus.Uninterruptible) zio.uninterruptible.disconnect.interruptible
      else zio.interruptStatus(flag)
  }
  object InterruptStatusRestore {
    val restoreInterruptible   = new InterruptStatusRestore(zio.InterruptStatus.Interruptible)
    val restoreUninterruptible = new InterruptStatusRestore(zio.InterruptStatus.Uninterruptible)

    def apply(flag: zio.InterruptStatus): InterruptStatusRestore =
      if (flag eq zio.InterruptStatus.Interruptible) restoreInterruptible else restoreUninterruptible
  }

  final class IfZIO[R, E](private val b: () => ZIO[R, E, Boolean]) extends AnyVal {
    def apply[R1 <: R, E1 >: E, A](onTrue: => ZIO[R1, E1, A], onFalse: => ZIO[R1, E1, A]): ZIO[R1, E1, A] =
      ZIO.suspendSucceed(b().flatMap(b => if (b) onTrue else onFalse))
  }

  final class UnlessZIO[R, E](private val b: () => ZIO[R, E, Boolean]) extends AnyVal {
    def apply[R1 <: R, E1 >: E, A](zio: => ZIO[R1, E1, A]): ZIO[R1, E1, Option[A]] =
      ZIO.suspendSucceed(b().flatMap(b => if (b) none else zio.asSome))
  }

  final class WhenZIO[R, E](private val b: () => ZIO[R, E, Boolean]) extends AnyVal {
    def apply[R1 <: R, E1 >: E, A](zio: => ZIO[R1, E1, A]): ZIO[R1, E1, Option[A]] =
      ZIO.suspendSucceed(b()).flatMap(b => if (b) zio.asSome else none)
  }

  final class TimeoutTo[-R, +E, +A, +B](self: ZIO[R, E, A], b: () => B) {
    def apply[B1 >: B](f: A => B1)(duration: => Duration): ZIO[R with Has[Clock], E, B1] =
      (self map f) raceFirst (ZIO.sleep(duration).interruptible as b())
  }

  final class BracketAcquire_[-R, +E](private val acquire: ZIO[R, E, Any]) extends AnyVal {
    def apply[R1 <: R](
      release: => URIO[R1, Any]
    ): BracketRelease_[R1, E] =
      new BracketRelease_(acquire, release)
  }
  final class BracketRelease_[-R, +E](acquire: ZIO[R, E, Any], release: URIO[R, Any]) {
    def apply[R1 <: R, E1 >: E, B](use: => ZIO[R1, E1, B]): ZIO[R1, E1, B] =
      ZIO.acquireReleaseWith(acquire, (_: Any) => release, (_: Any) => use)
  }

  final class BracketAcquire[-R, +E, +A](private val acquire: () => ZIO[R, E, A]) extends AnyVal {
    def apply[R1](release: A => URIO[R1, Any]): BracketRelease[R with R1, E, A] =
      new BracketRelease[R with R1, E, A](acquire, release)
  }
  final class BracketRelease[-R, +E, +A](acquire: () => ZIO[R, E, A], release: A => URIO[R, Any]) {
    def apply[R1 <: R, E1 >: E, B](use: A => ZIO[R1, E1, B]): ZIO[R1, E1, B] =
      ZIO.acquireReleaseWith(acquire(), release, use)
  }

  final class BracketExitAcquire[-R, +E, +A](private val acquire: () => ZIO[R, E, A]) extends AnyVal {
    def apply[R1 <: R, E1 >: E, B](
      release: (A, Exit[E1, B]) => URIO[R1, Any]
    ): BracketExitRelease[R1, E, E1, A, B] =
      new BracketExitRelease(acquire, release)
  }
  final class BracketExitRelease[-R, +E, E1, +A, B](
    acquire: () => ZIO[R, E, A],
    release: (A, Exit[E1, B]) => URIO[R, Any]
  ) {
    def apply[R1 <: R, E2 >: E <: E1, B1 <: B](use: A => ZIO[R1, E2, B1]): ZIO[R1, E2, B1] =
      ZIO.acquireReleaseExitWith(acquire(), release, use)
  }

  final class AccessPartiallyApplied[R](private val dummy: Boolean = true) extends AnyVal {
    def apply[A](f: R => A): URIO[R, A] =
      new ZIO.Read(r => succeedNow(f(r)))
  }

  final class AccessZIOPartiallyApplied[R](private val dummy: Boolean = true) extends AnyVal {
    def apply[R1 <: R, E, A](f: R => ZIO[R1, E, A]): ZIO[R with R1, E, A] =
      new ZIO.Read(f)
  }

  final class ServiceAtPartiallyApplied[Service](private val dummy: Boolean = true) extends AnyVal {
    def apply[Key](
      key: => Key
    )(implicit tag: Tag[Map[Key, Service]]): URIO[HasMany[Key, Service], Option[Service]] =
      ZIO.access(_.getAt(key))
  }

  final class ServiceWithPartiallyApplied[Service](private val dummy: Boolean = true) extends AnyVal {
    def apply[R <: Has[Service], E, A](f: Service => ZIO[R, E, A])(implicit
      tag: Tag[Service]
    ): ZIO[R with Has[Service], E, A] =
      new ZIO.Read(r => f(r.get))
  }

  final class GetStateWithPartiallyApplied[S](private val dummy: Boolean = true) extends AnyVal {
    def apply[A](f: S => A)(implicit tag: Tag[S]): ZIO[Has[ZState[S]], Nothing, A] =
      ZIO.serviceWith(_.get.map(f))
  }

  final class LogSpan(val label: () => String) extends AnyVal {
    import zio.{LogSpan => ZioLogSpan}

    def apply[R, E, A](zio: ZIO[R, E, A]): ZIO[R, E, A] =
      FiberRef.currentLogSpan.get.flatMap { stack =>
        val instant = java.lang.System.currentTimeMillis()
        val logSpan = ZioLogSpan(label(), instant)

        FiberRef.currentLogSpan.locally(logSpan :: stack)(zio)
      }
  }

  @inline
  private def succeedLeft[E, A]: E => UIO[Either[E, A]] =
    _succeedLeft.asInstanceOf[E => UIO[Either[E, A]]]

  private val _succeedLeft: Any => IO[Any, Either[Any, Any]] =
    e2 => succeedNow[Either[Any, Any]](Left(e2))

  @inline
  private def succeedRight[E, A]: A => UIO[Either[E, A]] =
    _succeedRight.asInstanceOf[A => UIO[Either[E, A]]]

  private val _succeedRight: Any => IO[Any, Either[Any, Any]] =
    a => succeedNow[Either[Any, Any]](Right(a))

  final class ZipLeftFn[R, E, A, B](override val underlying: () => ZIO[R, E, A]) extends ZIOFn1[B, ZIO[R, E, B]] {
    def apply(a: B): ZIO[R, E, B] =
      underlying().as(a)
  }

  final class ZipRightFn[R, E, A, B](override val underlying: () => ZIO[R, E, B]) extends ZIOFn1[A, ZIO[R, E, B]] {
    def apply(a: A): ZIO[R, E, B] = {
      val _ = a
      underlying()
    }
  }

  final class TapFn[R, E, A](override val underlying: A => ZIO[R, E, Any]) extends ZIOFn1[A, ZIO[R, E, A]] {
    def apply(a: A): ZIO[R, E, A] =
      underlying(a).as(a)
  }

  final class MapFn[R, E, A, B](override val underlying: A => B) extends ZIOFn1[A, ZIO[R, E, B]] {
    def apply(a: A): ZIO[R, E, B] =
      new ZIO.Succeed(underlying(a))
  }

  final class ConstZIOFn[R, E, A, B](override val underlying: () => B) extends ZIOFn1[A, ZIO[R, E, B]] {
    def apply(a: A): ZIO[R, E, B] = {
      val _ = a
      new ZIO.Succeed(underlying())
    }
  }

  final class ForkScopeRestore(private val scope: ZScope[Exit[Any, Any]]) extends AnyVal {
    def apply[R, E, A](zio: ZIO[R, E, A]): ZIO[R, E, A] =
      zio.overrideForkScope(scope)
  }

  final class ConstFn[A, B](override val underlying: () => B) extends ZIOFn1[A, B] {
    def apply(a: A): B = {
      val _ = a
      underlying()
    }
  }

  final class BracketReleaseFn[R, E, A, B](override val underlying: A => URIO[R, Any])
      extends ZIOFn2[A, Exit[E, B], URIO[R, Any]] {
    override def apply(a: A, exit: Exit[E, B]): URIO[R, Any] = {
      val _ = exit
      underlying(a)
    }
  }

  final class SucceedFn[R, E, A](override val underlying: AnyRef) extends ZIOFn1[A, ZIO[R, E, A]] {
    def apply(a: A): ZIO[R, E, A] = new ZIO.Succeed(a)
  }

  final class MapErrorFn[R, E, E2, A](override val underlying: E => E2) extends ZIOFn1[Cause[E], ZIO[R, E2, Nothing]] {
    def apply(a: Cause[E]): ZIO[R, E2, Nothing] =
      ZIO.failCause(a.map(underlying))
  }

  final class MapErrorCauseFn[R, E, E2, A](override val underlying: Cause[E] => Cause[E2])
      extends ZIOFn1[Cause[E], ZIO[R, E2, Nothing]] {
    def apply(a: Cause[E]): ZIO[R, E2, Nothing] =
      ZIO.failCause(underlying(a))
  }

  final class FoldCauseZIOFailureFn[R, E, E2, A](override val underlying: E => ZIO[R, E2, A])
      extends ZIOFn1[Cause[E], ZIO[R, E2, A]] {
    def apply(c: Cause[E]): ZIO[R, E2, A] =
      c.failureOrCause.fold(underlying, ZIO.failCause(_))
  }

  final class FoldCauseZIOFailureTraceFn[R, E, E2, A](override val underlying: ((E, Option[ZTrace])) => ZIO[R, E2, A])
      extends ZIOFn1[Cause[E], ZIO[R, E2, A]] {
    def apply(c: Cause[E]): ZIO[R, E2, A] =
      c.failureTraceOrCause.fold(underlying, ZIO.failCause(_))
  }

  final class TapErrorCauseRefailFn[R, E, E1 >: E, A](override val underlying: Cause[E] => ZIO[R, E1, Any])
      extends ZIOFn1[Cause[E], ZIO[R, E1, Nothing]] {
    def apply(c: Cause[E]): ZIO[R, E1, Nothing] =
      underlying(c) *> ZIO.failCause(c)
  }

  final class TapDefectRefailFn[R, E, E1 >: E](override val underlying: Cause[Nothing] => ZIO[R, E, Any])
      extends ZIOFn1[Cause[E], ZIO[R, E1, Nothing]] {
    def apply(c: Cause[E]): ZIO[R, E1, Nothing] =
      underlying(c.stripFailures) *> ZIO.failCause(c)
  }

  final class TapErrorRefailFn[R, E, E1 >: E, A](override val underlying: E => ZIO[R, E1, Any])
      extends ZIOFn1[Cause[E], ZIO[R, E1, Nothing]] {
    def apply(c: Cause[E]): ZIO[R, E1, Nothing] =
      c.failureOrCause.fold(underlying(_) *> ZIO.failCause(c), _ => ZIO.failCause(c))
  }

  final class TapErrorTraceRefailFn[R, E, E1 >: E, A](
    override val underlying: ((E, Option[ZTrace])) => ZIO[R, E1, Any]
  ) extends ZIOFn1[Cause[E], ZIO[R, E1, Nothing]] {
    def apply(c: Cause[E]): ZIO[R, E1, Nothing] =
      c.failureTraceOrCause.fold(underlying(_) *> ZIO.failCause(c), _ => ZIO.failCause(c))
  }

  /**
   * A `ZIOConstructor[Input]` knows how to construct a `ZIO` value from an
   * input of type `Input`. This allows the type of the `ZIO` value constructed
   * to depend on `Input`. The constructed `ZIO` value is guaranteed not to
   * require any services not included in `Environment` or to be able to fail
   * in any ways not described by `Error`.
   */
  sealed trait ZIOConstructor[-Environment, +Error, In] {

    /**
     * The environment type of the `ZIO` value
     */
    type OutEnvironment >: Environment

    /**
     * The error type of the `ZIO` value.
     */
    type OutError <: Error

    /**
     * The success type the `ZIO` value.
     */
    type OutSuccess

    /**
     * Constructs a `ZIO` value from the specified input.
     */
    def make(input: => In): ZIO[OutEnvironment, OutError, OutSuccess]
  }

  object ZIOConstructor extends ZIOConstructorLowPriority1 {

    /**
     * Constructs a `ZIO[Any, E, A]` from an `Either[Cause[E], A]`.
     */
    implicit def EitherCauseConstructor[E, A]: WithOut[Any, E, Either[Cause[E], A], Any, E, A] =
      new ZIOConstructor[Any, E, Either[Cause[E], A]] {
        type OutEnvironment = Any
        type OutError       = E
        type OutSuccess     = A
        def make(input: => Either[Cause[E], A]): ZIO[Any, E, A] =
          ZIO.fromEitherCause(input)
      }

    /**
     * Constructs a `ZIO[Any, E, A]` from an `Either[Cause[E], A]`.
     */
    implicit def EitherCauseLeftConstructor[E, A]: WithOut[Any, E, Left[Cause[E], A], Any, E, A] =
      new ZIOConstructor[Any, E, Left[Cause[E], A]] {
        type OutEnvironment = Any
        type OutError       = E
        type OutSuccess     = A
        def make(input: => Left[Cause[E], A]): ZIO[Any, E, A] =
          ZIO.fromEitherCause(input)
      }

    /**
     * Constructs a `ZIO[Any, E, A]` from an `Either[Cause[E], A]`.
     */
    implicit def EitherCauseRightConstructor[E, A]: WithOut[Any, E, Right[Cause[E], A], Any, E, A] =
      new ZIOConstructor[Any, E, Right[Cause[E], A]] {
        type OutEnvironment = Any
        type OutError       = E
        type OutSuccess     = A
        def make(input: => Right[Cause[E], A]): ZIO[Any, E, A] =
          ZIO.fromEitherCause(input)
      }

    /**
     * Constructs a `ZIO[Any, E, A]` from a `Fiber[E, A].`
     */
    implicit def FiberConstructor[E, A]: WithOut[Any, E, Fiber[E, A], Any, E, A] =
      new ZIOConstructor[Any, E, Fiber[E, A]] {
        type OutEnvironment = Any
        type OutError       = E
        type OutSuccess     = A
        def make(input: => Fiber[E, A]): ZIO[Any, E, A] =
          ZIO.fromFiber(input)
      }

    /**
     * Constructs a `ZIO[Any, E, A]` from a `Fiber[E, A].`
     */
    implicit def FiberRuntimeConstructor[E, A]: WithOut[Any, E, Fiber.Runtime[E, A], Any, E, A] =
      new ZIOConstructor[Any, E, Fiber.Runtime[E, A]] {
        type OutEnvironment = Any
        type OutError       = E
        type OutSuccess     = A
        def make(input: => Fiber.Runtime[E, A]): ZIO[Any, E, A] =
          ZIO.fromFiber(input)
      }

    /**
     * Constructs a `ZIO[Any, E, A]` from a `Fiber[E, A].`
     */
    implicit def FiberSyntheticConstructor[E, A]: WithOut[Any, E, Fiber.Synthetic[E, A], Any, E, A] =
      new ZIOConstructor[Any, E, Fiber.Synthetic[E, A]] {
        type OutEnvironment = Any
        type OutError       = E
        type OutSuccess     = A
        def make(input: => Fiber.Synthetic[E, A]): ZIO[Any, E, A] =
          ZIO.fromFiber(input)
      }

    /**
     * Constructs a `ZIO[R, E, A]` from a `ZIO[R, E, Fiber[E, A]]`.
     */
    implicit def FiberZIOConstructor[R, E1 <: E3, E2 <: E3, E3, A]: WithOut[R, E3, ZIO[R, E1, Fiber[E2, A]], R, E3, A] =
      new ZIOConstructor[R, E3, ZIO[R, E1, Fiber[E2, A]]] {
        type OutEnvironment = R
        type OutError       = E3
        type OutSuccess     = A
        def make(input: => ZIO[R, E1, Fiber[E2, A]]): ZIO[R, E3, A] =
          ZIO.fromFiberZIO(input)
      }

    /**
     * Constructs a `ZIO[R, E, A]` from a `ZIO[R, E, Fiber[E, A]]`.
     */
    implicit def FiberZIORuntimeConstructor[R, E1 <: E3, E2 <: E3, E3, A]
      : WithOut[R, E3, ZIO[R, E1, Fiber.Runtime[E2, A]], R, E3, A] =
      new ZIOConstructor[R, E3, ZIO[R, E1, Fiber.Runtime[E2, A]]] {
        type OutEnvironment = R
        type OutError       = E3
        type OutSuccess     = A
        def make(input: => ZIO[R, E1, Fiber.Runtime[E2, A]]): ZIO[R, E3, A] =
          ZIO.fromFiberZIO(input)
      }

    /**
     * Constructs a `ZIO[R, E, A]` from a `ZIO[R, E, Fiber[E, A]]`.
     */
    implicit def FiberZIOSyntheticConstructor[R, E1 <: E3, E2 <: E3, E3, A]
      : WithOut[R, E3, ZIO[R, E1, Fiber.Synthetic[E2, A]], R, E3, A] =
      new ZIOConstructor[R, E3, ZIO[R, E1, Fiber.Synthetic[E2, A]]] {
        type OutEnvironment = R
        type OutError       = E3
        type OutSuccess     = A
        def make(input: => ZIO[R, E1, Fiber.Synthetic[E2, A]]): ZIO[R, E3, A] =
          ZIO.fromFiberZIO(input)
      }

    /**
     * Constructs a `ZIO[Any, Throwable, A]` from a `Future[A]`.
     */
    implicit def FutureConstructor[A, FutureLike[A] <: scala.concurrent.Future[A]]
      : WithOut[Any, Throwable, FutureLike[A], Any, Throwable, A] =
      new ZIOConstructor[Any, Throwable, FutureLike[A]] {
        type OutEnvironment = Any
        type OutError       = Throwable
        type OutSuccess     = A
        def make(input: => FutureLike[A]): ZIO[Any, Throwable, A] =
          ZIO.fromFuture(_ => input)
      }

    /**
     * Constructs a `ZIO[Any, Throwable, A]` from a function
     * `ExecutionContext => Future[A]`.
     */
    implicit def FutureExecutionContextConstructor[A, FutureLike[A] <: scala.concurrent.Future[A]]
      : WithOut[Any, Throwable, scala.concurrent.ExecutionContext => FutureLike[A], Any, Throwable, A] =
      new ZIOConstructor[Any, Throwable, scala.concurrent.ExecutionContext => FutureLike[A]] {
        type OutEnvironment = Any
        type OutError       = Throwable
        type OutSuccess     = A
        def make(input: => (scala.concurrent.ExecutionContext => FutureLike[A])): ZIO[Any, Throwable, A] =
          ZIO.fromFuture(input)
      }

    /**
     * Constructs a `ZIO[Any, Option[Nothing], A]` from an `Option[A]`.
     */
    implicit def OptionConstructor[A]: WithOut[Any, Option[Nothing], Option[A], Any, Option[Nothing], A] =
      new ZIOConstructor[Any, Option[Nothing], Option[A]] {
        type OutEnvironment = Any
        type OutError       = Option[Nothing]
        type OutSuccess     = A
        def make(input: => Option[A]): ZIO[Any, Option[Nothing], A] =
          ZIO.fromOption(input)
      }

    /**
     * Constructs a `ZIO[Any, Option[Nothing], Nothing]` from a `None`.
     */
    implicit val OptionNoneConstructor: WithOut[Any, Option[Nothing], None.type, Any, Option[Nothing], Nothing] =
      new ZIOConstructor[Any, Option[Nothing], None.type] {
        type OutEnvironment = Any
        type OutError       = Option[Nothing]
        type OutSuccess     = Nothing
        def make(input: => None.type): ZIO[Any, Option[Nothing], Nothing] =
          ZIO.fromOption(input)
      }

    /**
     * Constructs a `ZIO[Any, Option[Nothing], A]` from a `Some[A]`.
     */
    implicit def OptionSomeConstructor[A]: WithOut[Any, Option[Nothing], Some[A], Any, Option[Nothing], A] =
      new ZIOConstructor[Any, Option[Nothing], Some[A]] {
        type OutEnvironment = Any
        type OutError       = Option[Nothing]
        type OutSuccess     = A
        def make(input: => Some[A]): ZIO[Any, Option[Nothing], A] =
          ZIO.fromOption(input)
      }

    /**
     * Constructs a `ZIO[Any, Throwable, A]` from a `Promise[A]`
     */
    implicit def PromiseScalaConstructor[A, PromiseLike[A] <: scala.concurrent.Promise[A]]
      : WithOut[Any, Throwable, PromiseLike[A], Any, Throwable, A] =
      new ZIOConstructor[Any, Throwable, PromiseLike[A]] {
        type OutEnvironment = Any
        type OutError       = Throwable
        type OutSuccess     = A
        def make(input: => PromiseLike[A]): ZIO[Any, Throwable, A] =
          ZIO.fromPromiseScala(input)
      }

    /**
     * Constructs a `ZIO[Any, Throwable, A]` from a `Try[A]`.
     */
    implicit def TryConstructor[A]: WithOut[Any, Throwable, scala.util.Try[A], Any, Throwable, A] =
      new ZIOConstructor[Any, Throwable, scala.util.Try[A]] {
        type OutEnvironment = Any
        type OutError       = Throwable
        type OutSuccess     = A
        def make(input: => scala.util.Try[A]): ZIO[Any, Throwable, A] =
          ZIO.fromTry(input)
      }

    /**
     * Constructs a `ZIO[Any, Throwable, A]` from a `Failure[A]`.
     */
    implicit def TryFailureConstructor[A]: WithOut[Any, Throwable, scala.util.Failure[A], Any, Throwable, A] =
      new ZIOConstructor[Any, Throwable, scala.util.Failure[A]] {
        type OutEnvironment = Any
        type OutError       = Throwable
        type OutSuccess     = A
        def make(input: => scala.util.Failure[A]): ZIO[Any, Throwable, A] =
          ZIO.fromTry(input)
      }

    /**
     * Constructs a `ZIO[Any, Throwable, A]` from a `Success[A]`.
     */
    implicit def TrySuccessConstructor[A]: WithOut[Any, Throwable, scala.util.Success[A], Any, Throwable, A] =
      new ZIOConstructor[Any, Throwable, scala.util.Success[A]] {
        type OutEnvironment = Any
        type OutError       = Throwable
        type OutSuccess     = A
        def make(input: => scala.util.Success[A]): ZIO[Any, Throwable, A] =
          ZIO.fromTry(input)
      }
  }

  trait ZIOConstructorLowPriority1 extends ZIOConstructorLowPriority2 {

    /**
     * Constructs a `ZIO[Any, E, A]` from an `Either[E, A]`.
     */
    implicit def EitherConstructor[E, A]: WithOut[Any, E, Either[E, A], Any, E, A] =
      new ZIOConstructor[Any, E, Either[E, A]] {
        type OutEnvironment = Any
        type OutError       = E
        type OutSuccess     = A
        def make(input: => Either[E, A]): ZIO[Any, E, A] =
          ZIO.fromEither(input)
      }

    /**
     * Constructs a `ZIO[Any, E, A]]` from an `Either[E, A]`.
     */
    implicit def EitherLeftConstructor[E, A]: WithOut[Any, E, Left[E, A], Any, E, A] =
      new ZIOConstructor[Any, E, Left[E, A]] {
        type OutEnvironment = Any
        type OutError       = E
        type OutSuccess     = A
        def make(input: => Left[E, A]): ZIO[Any, E, A] =
          ZIO.fromEither(input)
      }

    /**
     * Constructs a `ZIO[Any, E, A]` from an `Either[E, A]`.
     */
    implicit def EitherRightConstructor[E, A]: WithOut[Any, E, Right[E, A], Any, E, A] =
      new ZIOConstructor[Any, E, Right[E, A]] {
        type OutEnvironment = Any
        type OutError       = E
        type OutSuccess     = A
        def make(input: => Right[E, A]): ZIO[Any, E, A] =
          ZIO.fromEither(input)
      }
  }

  trait ZIOConstructorLowPriority2 extends ZIOConstructorLowPriority3 {

    /**
     * Constructs a `ZIO[Any, Throwable, A]` from an `A`.
     */
    implicit def AttemptConstructor[A]: WithOut[Any, Throwable, A, Any, Throwable, A] =
      new ZIOConstructor[Any, Throwable, A] {
        type OutEnvironment = Any
        type OutError       = Throwable
        type OutSuccess     = A
        def make(input: => A): ZIO[Any, Throwable, A] =
          ZIO.attempt(input)
      }
  }

  trait ZIOConstructorLowPriority3 {

    /**
     * The type of the `ZIOConstructor` with the type of the `ZIO` value.
     */
    type WithOut[Environment, Error, In, OutEnvironment0, OutError0, OutSuccess0] =
      ZIOConstructor[Environment, Error, In] {
        type OutEnvironment = OutEnvironment0; type OutError = OutError0; type OutSuccess = OutSuccess0
      }

    /**
     * Constructs a `ZIO[Any, Throwable, A]` from an `A`.
     */
    implicit def SucceedConstructor[A]: WithOut[Any, Nothing, A, Any, Nothing, A] =
      new ZIOConstructor[Any, Nothing, A] {
        type OutEnvironment = Any
        type OutError       = Nothing
        type OutSuccess     = A
        def make(input: => A): ZIO[Any, Nothing, A] =
          ZIO.succeed(input)
      }
  }

  private[zio] object Tags {
    final val FlatMap           = 0
    final val Succeed           = 1
    final val Fail              = 3
    final val Fold              = 4
    final val Ensuring          = 5
    final val EffectTotal       = 6
    final val EffectWith        = 7
    final val Suspend           = 8
    final val SuspendWith       = 9
    final val EffectAsync       = 10
    final val InterruptStatus   = 11
    final val CheckInterrupt    = 12
    final val Fork              = 13
    final val Descriptor        = 14
    final val Shift             = 15
    final val Yield             = 16
    final val Access            = 17
    final val Provide           = 18
    final val FiberRefNew       = 19
    final val FiberRefModify    = 20
    final val Trace             = 21
    final val TracingStatus     = 22
    final val CheckTracing      = 23
    final val RaceWith          = 24
    final val Supervise         = 25
    final val GetForkScope      = 26
    final val OverrideForkScope = 27
    final val Logged            = 28
    final val FiberRefGetAll    = 29
    final val FiberRefLocally   = 30
    final val FiberRefDelete    = 31
    final val SetRuntimeConfig  = 32
  }

  private[zio] final case class ZioError[E, A](exit: Exit[E, A]) extends Throwable with NoStackTrace

  private[zio] final class FlatMap[R, E, A0, A](val zio: ZIO[R, E, A0], val k: A0 => ZIO[R, E, A])
      extends ZIO[R, E, A] {
    override def tag = Tags.FlatMap
  }

  private[zio] final class Succeed[A](val value: A) extends UIO[A] {
    override def tag = Tags.Succeed
  }

  private[zio] final class EffectTotal[A](val effect: () => A) extends UIO[A] {
    override def tag = Tags.EffectTotal
  }

  private[zio] final class EffectWith[A](val effect: (RuntimeConfig, FiberId) => A) extends UIO[A] {
    override def tag = Tags.EffectWith
  }

  private[zio] final class Suspend[R, E, A](val make: () => ZIO[R, E, A]) extends ZIO[R, E, A] {
    override def tag = Tags.Suspend
  }

  private[zio] final class SuspendWith[R, E, A](val make: (RuntimeConfig, FiberId) => ZIO[R, E, A])
      extends ZIO[R, E, A] {
    override def tag = Tags.SuspendWith
  }

  private[zio] final class EffectAsync[R, E, A](
    val register: (ZIO[R, E, A] => Unit) => Either[Canceler[R], ZIO[R, E, A]],
    val blockingOn: () => FiberId
  ) extends ZIO[R, E, A] {
    override def tag = Tags.EffectAsync
  }

  private[zio] final class Fold[R, E, E2, A, B](
    val value: ZIO[R, E, A],
    val failure: Cause[E] => ZIO[R, E2, B],
    val success: A => ZIO[R, E2, B]
  ) extends ZIOFn1[A, ZIO[R, E2, B]]
      with ZIO[R, E2, B]
      with Function[A, ZIO[R, E2, B]] {

    override def tag = Tags.Fold

    override def underlying = success

    def apply(v: A): ZIO[R, E2, B] = success(v)
  }

  private[zio] final class Fork[R, E, A](
    val value: ZIO[R, E, A],
    val scope: () => Option[ZScope[Exit[Any, Any]]]
  ) extends URIO[R, Fiber.Runtime[E, A]] {
    override def tag = Tags.Fork
  }

  private[zio] final class InterruptStatus[R, E, A](val zio: ZIO[R, E, A], val flag: () => _root_.zio.InterruptStatus)
      extends ZIO[R, E, A] {
    override def tag = Tags.InterruptStatus
  }

  private[zio] final class CheckInterrupt[R, E, A](val k: zio.InterruptStatus => ZIO[R, E, A]) extends ZIO[R, E, A] {
    override def tag = Tags.CheckInterrupt
  }

  private[zio] final class Fail[E](val fill: (() => ZTrace) => Cause[E]) extends IO[E, Nothing] { self =>
    override def tag = Tags.Fail

    override def map[B](f: Nothing => B): IO[E, Nothing] =
      self

    override def flatMap[R1 <: Any, E1 >: E, B](k: Nothing => ZIO[R1, E1, B]): ZIO[R1, E1, Nothing] =
      self
  }

  private[zio] final class Descriptor[R, E, A](val k: Fiber.Descriptor => ZIO[R, E, A]) extends ZIO[R, E, A] {
    override def tag = Tags.Descriptor
  }

  private[zio] final class Shift(val executor: () => Executor) extends UIO[Unit] {
    override def tag = Tags.Shift
  }

  private[zio] object Yield extends UIO[Unit] {
    override def tag = Tags.Yield
  }

  private[zio] final class Read[R, E, A](val k: R => ZIO[R, E, A]) extends ZIO[R, E, A] {
    override def tag = Tags.Access
  }

  private[zio] final class Provide[R, E, A](val r: () => R, val zio: ZIO[R, E, A]) extends IO[E, A] {
    override def tag = Tags.Provide
  }

  private[zio] final class FiberRefGetAll[R, E, A](val make: Map[ZFiberRef.Runtime[_], Any] => ZIO[R, E, A])
      extends ZIO[R, E, A] {
    override def tag = Tags.FiberRefGetAll
  }

  private[zio] final class FiberRefModify[A, B](val fiberRef: FiberRef.Runtime[A], val f: A => (B, A)) extends UIO[B] {
    override def tag = Tags.FiberRefModify
  }

  private[zio] final class FiberRefLocally[V, R, E, A](
    val localValue: V,
    val fiberRef: FiberRef.Runtime[V],
    val zio: ZIO[R, E, A]
  ) extends ZIO[R, E, A] {
    override def tag = Tags.FiberRefLocally
  }

  private[zio] final class FiberRefDelete(
    val fiberRef: FiberRef.Runtime[_]
  ) extends UIO[Unit] {
    override def tag = Tags.FiberRefDelete
  }

  private[zio] object Trace extends UIO[ZTrace] {
    override def tag = Tags.Trace
  }

  private[zio] final class TracingStatus[R, E, A](val zio: ZIO[R, E, A], val flag: () => TracingS)
      extends ZIO[R, E, A] {
    override def tag = Tags.TracingStatus
  }

  private[zio] final class CheckTracing[R, E, A](val k: TracingS => ZIO[R, E, A]) extends ZIO[R, E, A] {
    override def tag = Tags.CheckTracing
  }

  private[zio] final class RaceWith[R, EL, ER, E, A, B, C](
    val left: () => ZIO[R, EL, A],
    val right: () => ZIO[R, ER, B],
    val leftWins: (Exit[EL, A], Fiber[ER, B]) => ZIO[R, E, C],
    val rightWins: (Exit[ER, B], Fiber[EL, A]) => ZIO[R, E, C],
    val scope: () => Option[ZScope[Exit[Any, Any]]]
  ) extends ZIO[R, E, C] {
    override def tag: Int = Tags.RaceWith
  }

  private[zio] final class Supervise[R, E, A](val zio: ZIO[R, E, A], val supervisor: () => Supervisor[Any])
      extends ZIO[R, E, A] {
    override def tag = Tags.Supervise
  }

  private[zio] final class GetForkScope[R, E, A](val f: ZScope[Exit[Any, Any]] => ZIO[R, E, A]) extends ZIO[R, E, A] {
    override def tag = Tags.GetForkScope
  }

  private[zio] final class OverrideForkScope[R, E, A](
    val zio: ZIO[R, E, A],
    val forkScope: () => Option[ZScope[Exit[Any, Any]]]
  ) extends ZIO[R, E, A] {
    override def tag = Tags.OverrideForkScope
  }

  private[zio] final class Ensuring[R, E, A](
    val zio: ZIO[R, E, A],
    val finalizer: () => ZIO[R, Nothing, Any]
  ) extends ZIO[R, E, A] {
    override def tag = Tags.Ensuring
  }

  private[zio] final class Logged(
    val message: () => String,
    val overrideLogLevel: Option[LogLevel] = None,
    val overrideRef1: FiberRef.Runtime[_] = null,
    val overrideValue1: AnyRef = null
  ) extends ZIO[Any, Nothing, Unit] {
    override def tag = Tags.Logged
  }

  private[zio] final class SetRuntimeConfig(val runtimeConfig: () => RuntimeConfig) extends UIO[Unit] {
    override def tag = Tags.SetRuntimeConfig
  }

  private[zio] val someFatal   = Some(LogLevel.Fatal)
  private[zio] val someError   = Some(LogLevel.Error)
  private[zio] val someWarning = Some(LogLevel.Warning)
  private[zio] val someInfo    = Some(LogLevel.Info)
  private[zio] val someDebug   = Some(LogLevel.Debug)

  private[zio] def succeedNow[A](a: A): UIO[A] = new ZIO.Succeed(a)
}<|MERGE_RESOLUTION|>--- conflicted
+++ resolved
@@ -4663,8 +4663,7 @@
    * thought of as `inject`.
    */
   def provide[R, E, A](r: => R): ZIO[R, E, A] => IO[E, A] =
-<<<<<<< HEAD
-    (zio: ZIO[R, E, A]) => new ZIO.Provide(r, zio)
+    (zio: ZIO[R, E, A]) => new ZIO.Provide(() => r, zio)
 
   /**
    * Provides this effect with the the environment output by the specified
@@ -4675,17 +4674,6 @@
     zio: ZIO[R with R1, E1, A]
   ): ZIO[R0 with R1, E1, A] =
     zio.provideSomeLayer[R0 with R1](layer)
-
-  /**
-   * Returns a effect that will never produce anything. The moral equivalent of
-   * `while(true) {}`, only without the wasted CPU cycles. Fibers that suspended
-   * running this effect are automatically garbage collected on the JVM,
-   * because they cannot be reactivated.
-   */
-  val never: UIO[Nothing] = effectAsync[Any, Nothing, Nothing](_ => ())
-=======
-    (zio: ZIO[R, E, A]) => new ZIO.Provide(() => r, zio)
->>>>>>> 85eb8680
 
   /**
    * Races an `IO[E, A]` against zero or more other effects. Yields either the
