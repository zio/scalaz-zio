--- conflicted
+++ resolved
@@ -6112,8 +6112,7 @@
   private[zio] val someInfo    = Some(LogLevel.Info)
   private[zio] val someDebug   = Some(LogLevel.Debug)
 
-<<<<<<< HEAD
-  private[zio] def succeedNow[A](a: A): UIO[A] = new ZIO.Succeed(a)
+  private[zio] def succeedNow[A](a: A): UIO[A] = new ZIO.SucceedNow(a)
 
   private def collectAllParUnboundedDiscard[R, E, A](as: => Iterable[ZIO[R, E, A]]): ZIO[R, E, Unit] =
     foreachParUnboundedDiscard(as)(ZIO.identityFn)
@@ -6219,7 +6218,4 @@
         }
       }
     }
-=======
-  private[zio] def succeedNow[A](a: A): UIO[A] = new ZIO.SucceedNow(a)
->>>>>>> 9542e266
 }