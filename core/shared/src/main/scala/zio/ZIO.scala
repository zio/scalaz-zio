--- conflicted
+++ resolved
@@ -2604,14 +2604,14 @@
    * Runs this effect with the specified maximum number of fibers for parallel
    * operators.
    */
-  final def withParallelism(n: => Int): ZIO[R, E, A] =
+  final def withParallelism(n: => Int)(implicit trace: ZTraceElement): ZIO[R, E, A] =
     ZIO.withParallelism(n)(self)
 
   /**
    * Runs this effect with an unbounded maximum number of fibers for parallel
    * operators.
    */
-  def withParallelismUnbounded: ZIO[R, E, A] =
+  def withParallelismUnbounded(implicit trace: ZTraceElement): ZIO[R, E, A] =
     ZIO.withParallelismUnbounded(self)
 
   /**
@@ -3293,15 +3293,8 @@
    *
    * Unlike `collectAllPar_`, this method will use at most `n` fibers.
    */
-<<<<<<< HEAD
   @deprecated("use collectAllParDiscard", "2.0.0")
-  def collectAllParN_[R, E, A](n: => Int)(as: => Iterable[ZIO[R, E, A]]): ZIO[R, E, Unit] =
-=======
-  @deprecated("use collectAllParNDiscard", "2.0.0")
-  def collectAllParN_[R, E, A](n: => Int)(as: => Iterable[ZIO[R, E, A]])(implicit
-    trace: ZTraceElement
-  ): ZIO[R, E, Unit] =
->>>>>>> 016c8e94
+  def collectAllParN_[R, E, A](n: => Int)(as: => Iterable[ZIO[R, E, A]])(implicit trace: ZTraceElement): ZIO[R, E, Unit] =
     collectAllParNDiscard(n)(as)
 
   /**
@@ -3310,16 +3303,9 @@
    *
    * Unlike `collectAllParDiscard`, this method will use at most `n` fibers.
    */
-<<<<<<< HEAD
   @deprecated("use collectAllParDiscard", "2.0.0")
-  def collectAllParNDiscard[R, E, A](n: => Int)(as: => Iterable[ZIO[R, E, A]]): ZIO[R, E, Unit] =
+  def collectAllParNDiscard[R, E, A](n: => Int)(as: => Iterable[ZIO[R, E, A]])(implicit trace: ZTraceElement): ZIO[R, E, Unit] =
     foreachParDiscard(as)(ZIO.identityFn)
-=======
-  def collectAllParNDiscard[R, E, A](n: => Int)(as: => Iterable[ZIO[R, E, A]])(implicit
-    trace: ZTraceElement
-  ): ZIO[R, E, Unit] =
-    foreachParNDiscard(n)(as)(ZIO.identityFn)
->>>>>>> 016c8e94
 
   /**
    * Evaluate and run each effect in the structure and collect discarding failed ones.
@@ -4000,19 +3986,9 @@
   )(
     f: A => ZIO[R, E, B]
   )(implicit bf: BuildFrom[Collection[A], B, Collection[B]], trace: ZTraceElement): ZIO[R, E, Collection[B]] =
-<<<<<<< HEAD
     ZIO.parallelismWith {
       case Some(n) => foreachPar(n)(as)(f)
       case None    => foreachParUnbounded(as)(f)
-=======
-    ZIO.suspendSucceed {
-      val array = Array.ofDim[AnyRef](as.size)
-      val zioFunction: ((A, Int)) => ZIO[R, E, Any] = { case (a, i) =>
-        f(a).flatMap(b => succeedNow(array(i) = b.asInstanceOf[AnyRef]))
-      }
-      foreachParDiscard(as.zipWithIndex)(zioFunction) *>
-        succeedNow(bf.fromSpecific(as)(array.asInstanceOf[Array[B]]))
->>>>>>> 016c8e94
     }
 
   /**
@@ -4095,53 +4071,10 @@
    *
    * Additionally, interrupts all effects on any failure.
    */
-<<<<<<< HEAD
-  def foreachParDiscard[R, E, A](as: => Iterable[A])(f: A => ZIO[R, E, Any]): ZIO[R, E, Unit] =
+  def foreachParDiscard[R, E, A](as: => Iterable[A])(f: A => ZIO[R, E, Any])(implicit trace: ZTraceElement): ZIO[R, E, Unit] =
     ZIO.parallelismWith {
       case Some(n) => foreachParDiscard(n)(as)(f)
       case None    => foreachParUnboundedDiscard(as)(f)
-=======
-  def foreachParDiscard[R, E, A](
-    as0: => Iterable[A]
-  )(f: A => ZIO[R, E, Any])(implicit trace: ZTraceElement): ZIO[R, E, Unit] =
-    ZIO.suspendSucceed {
-      val as = as0
-      if (as.isEmpty) ZIO.unit
-      else {
-        val size = as.size
-        ZIO.uninterruptibleMask { restore =>
-          val promise = Promise.unsafeMake[Unit, Unit](FiberId.None)
-          val ref     = new java.util.concurrent.atomic.AtomicInteger(0)
-          ZIO.transplant { graft =>
-            ZIO.foreach(as) { a =>
-              graft {
-                restore(ZIO.suspendSucceed(f(a))).foldCauseZIO(
-                  cause => promise.fail(()) *> ZIO.failCause(cause),
-                  _ =>
-                    if (ref.incrementAndGet == size) {
-                      promise.unsafeDone(ZIO.unit)
-                      ZIO.unit
-                    } else {
-                      ZIO.unit
-                    }
-                )
-              }.forkDaemon
-            }
-          }.flatMap { fibers =>
-            restore(promise.await).foldCauseZIO(
-              cause =>
-                ZIO
-                  .foreachPar(fibers)(_.interrupt)
-                  .flatMap(Exit.collectAllPar(_) match {
-                    case Some(Exit.Failure(causes)) => ZIO.failCause(cause.stripFailures && causes)
-                    case _                          => ZIO.failCause(cause.stripFailures)
-                  }),
-              _ => ZIO.foreachDiscard(fibers)(_.inheritRefs)
-            )
-          }
-        }
-      }
->>>>>>> 016c8e94
     }
 
   /**
@@ -4153,38 +4086,8 @@
   @deprecated("use foreachPar", "2.0.0")
   def foreachParN[R, E, A, B, Collection[+Element] <: Iterable[Element]](n: => Int)(
     as: Collection[A]
-<<<<<<< HEAD
-  )(fn: A => ZIO[R, E, B])(implicit bf: BuildFrom[Collection[A], B, Collection[B]]): ZIO[R, E, Collection[B]] =
+  )(fn: A => ZIO[R, E, B])(implicit bf: BuildFrom[Collection[A], B, Collection[B]], trace: ZTraceElement): ZIO[R, E, Collection[B]] =
     foreachPar(as)(fn).withParallelism(n)
-=======
-  )(
-    fn: A => ZIO[R, E, B]
-  )(implicit bf: BuildFrom[Collection[A], B, Collection[B]], trace: ZTraceElement): ZIO[R, E, Collection[B]] =
-    ZIO.suspendSucceed {
-      val n = n0
-      if (n < 1) ZIO.dieMessage(s"Unexpected nonpositive value `$n` passed to foreachParN.")
-      else {
-        val size = as.size
-        if (size == 0) ZIO.succeedNow(bf.newBuilder(as).result())
-        else {
-
-          def worker(queue: Queue[(A, Int)], array: Array[AnyRef]): ZIO[R, E, Unit] =
-            queue.poll.flatMap {
-              case Some((a, n)) =>
-                fn(a).tap(b => ZIO.succeed(array(n) = b.asInstanceOf[AnyRef])) *> worker(queue, array)
-              case None => ZIO.unit
-            }
-
-          for {
-            array <- ZIO.succeed(Array.ofDim[AnyRef](size))
-            queue <- Queue.bounded[(A, Int)](size)
-            _     <- queue.offerAll(as.zipWithIndex)
-            _     <- ZIO.collectAllParDiscard(ZIO.replicate(n)(worker(queue, array)))
-          } yield bf.fromSpecific(as)(array.asInstanceOf[Array[B]])
-        }.refailWithTrace
-      }
-    }
->>>>>>> 016c8e94
 
   /**
    * Applies the function `f` to each element of the `Iterable[A]` and runs
@@ -4192,17 +4095,9 @@
    *
    * Unlike `foreachPar_`, this method will use at most up to `n` fibers.
    */
-<<<<<<< HEAD
   @deprecated("use foreachParDiscard", "2.0.0")
-  def foreachParN_[R, E, A](n: => Int)(as: => Iterable[A])(f: A => ZIO[R, E, Any]): ZIO[R, E, Unit] =
+  def foreachParN_[R, E, A](n: => Int)(as: => Iterable[A])(f: A => ZIO[R, E, Any])(implicit trace: ZTraceElement): ZIO[R, E, Unit] =
     foreachParDiscard(as)(f)
-=======
-  @deprecated("use foreachParNDiscard", "2.0.0")
-  def foreachParN_[R, E, A](n: => Int)(as: => Iterable[A])(f: A => ZIO[R, E, Any])(implicit
-    trace: ZTraceElement
-  ): ZIO[R, E, Unit] =
-    foreachParNDiscard(n)(as)(f)
->>>>>>> 016c8e94
 
   /**
    * Applies the function `f` to each element of the `Iterable[A]` and runs
@@ -4210,34 +4105,9 @@
    *
    * Unlike `foreachParDiscard`, this method will use at most up to `n` fibers.
    */
-<<<<<<< HEAD
   @deprecated("use foreachParDiscard", "2.0.0")
-  def foreachParNDiscard[R, E, A](n: => Int)(as: => Iterable[A])(f: A => ZIO[R, E, Any]): ZIO[R, E, Unit] =
+  def foreachParNDiscard[R, E, A](n: => Int)(as: => Iterable[A])(f: A => ZIO[R, E, Any])(implicit trace: ZTraceElement): ZIO[R, E, Unit] =
     foreachParDiscard(as)(f).withParallelism(n)
-=======
-  def foreachParNDiscard[R, E, A](
-    n: => Int
-  )(as0: => Iterable[A])(f: A => ZIO[R, E, Any])(implicit trace: ZTraceElement): ZIO[R, E, Unit] =
-    ZIO.suspendSucceed {
-      val as   = as0
-      val size = as.size
-      if (size == 0) ZIO.unit
-      else {
-
-        def worker(queue: Queue[A]): ZIO[R, E, Unit] =
-          queue.poll.flatMap {
-            case Some(a) => f(a) *> worker(queue)
-            case None    => ZIO.unit
-          }
-
-        for {
-          queue <- Queue.bounded[A](size)
-          _     <- queue.offerAll(as)
-          _     <- ZIO.collectAllParDiscard(ZIO.replicate(n)(worker(queue)))
-        } yield ()
-      }.refailWithTrace
-    }
->>>>>>> 016c8e94
 
   /**
    * Returns an effect that forks all of the specified values, and returns a
@@ -4964,14 +4834,14 @@
    * Retrieves the maximum number of fibers for parallel operators or `None` if
    * it is unbounded.
    */
-  def parallelism: UIO[Option[Int]] =
+  def parallelism(implicit trace: ZTraceElement): UIO[Option[Int]] =
     Parallelism.get
 
   /**
    * Retrieves the current maximum number of fibers for parallel operators and
    * uses it to run the specified effect.
    */
-  def parallelismWith[R, E, A](f: Option[Int] => ZIO[R, E, A]): ZIO[R, E, A] =
+  def parallelismWith[R, E, A](f: Option[Int] => ZIO[R, E, A])(implicit trace: ZTraceElement): ZIO[R, E, A] =
     Parallelism.getWith(f)
 
   /**
@@ -5614,14 +5484,14 @@
    * Runs the specified effect with the specified maximum number of fibers for
    * parallel operators.
    */
-  def withParallelism[R, E, A](n: => Int)(zio: ZIO[R, E, A]): ZIO[R, E, A] =
+  def withParallelism[R, E, A](n: => Int)(zio: ZIO[R, E, A])(implicit trace: ZTraceElement): ZIO[R, E, A] =
     ZIO.suspendSucceed(Parallelism.locally(Some(n))(zio))
 
   /**
    * Runs the specified effect with an unbounded maximum number of fibers for
    * parallel operators.
    */
-  def withParallelismUnbounded[R, E, A](zio: ZIO[R, E, A]): ZIO[R, E, A] =
+  def withParallelismUnbounded[R, E, A](zio: ZIO[R, E, A])(implicit trace: ZTraceElement): ZIO[R, E, A] =
     ZIO.suspendSucceed(Parallelism.locally(None)(zio))
 
   /**
@@ -6517,12 +6387,12 @@
 
   private[zio] def succeedNow[A](a: A): UIO[A] = new ZIO.SucceedNow(a)
 
-  private def collectAllParUnboundedDiscard[R, E, A](as: => Iterable[ZIO[R, E, A]]): ZIO[R, E, Unit] =
+  private def collectAllParUnboundedDiscard[R, E, A](as: => Iterable[ZIO[R, E, A]])(implicit trace: ZTraceElement): ZIO[R, E, Unit] =
     foreachParUnboundedDiscard(as)(ZIO.identityFn)
 
   private def foreachPar[R, E, A, B, Collection[+Element] <: Iterable[Element]](n0: => Int)(
     as: Collection[A]
-  )(fn: A => ZIO[R, E, B])(implicit bf: BuildFrom[Collection[A], B, Collection[B]]): ZIO[R, E, Collection[B]] =
+  )(fn: A => ZIO[R, E, B])(implicit bf: BuildFrom[Collection[A], B, Collection[B]], trace: ZTraceElement): ZIO[R, E, Collection[B]] =
     ZIO.suspendSucceed {
       val n = n0
       if (n < 1) ZIO.dieMessage(s"Unexpected nonpositive value `$n` passed to foreachParN.")
@@ -6548,7 +6418,7 @@
       }
     }
 
-  private def foreachParDiscard[R, E, A](n: => Int)(as0: => Iterable[A])(f: A => ZIO[R, E, Any]): ZIO[R, E, Unit] =
+  private def foreachParDiscard[R, E, A](n: => Int)(as0: => Iterable[A])(f: A => ZIO[R, E, Any])(implicit trace: ZTraceElement): ZIO[R, E, Unit] =
     ZIO.suspendSucceed {
       val as   = as0
       val size = as.size
@@ -6571,7 +6441,7 @@
 
   private def foreachParUnbounded[R, E, A, B, Collection[+Element] <: Iterable[Element]](
     as: Collection[A]
-  )(f: A => ZIO[R, E, B])(implicit bf: BuildFrom[Collection[A], B, Collection[B]]): ZIO[R, E, Collection[B]] =
+  )(f: A => ZIO[R, E, B])(implicit bf: BuildFrom[Collection[A], B, Collection[B]], trace: ZTraceElement): ZIO[R, E, Collection[B]] =
     ZIO.suspendSucceed {
       val array = Array.ofDim[AnyRef](as.size)
       val zioFunction: ((A, Int)) => ZIO[R, E, Any] = { case (a, i) =>
@@ -6581,7 +6451,7 @@
         succeedNow(bf.fromSpecific(as)(array.asInstanceOf[Array[B]]))
     }
 
-  private def foreachParUnboundedDiscard[R, E, A](as0: => Iterable[A])(f: A => ZIO[R, E, Any]): ZIO[R, E, Unit] =
+  private def foreachParUnboundedDiscard[R, E, A](as0: => Iterable[A])(f: A => ZIO[R, E, Any])(implicit trace: ZTraceElement): ZIO[R, E, Unit] =
     ZIO.suspendSucceed {
       val as = as0
       if (as.isEmpty) ZIO.unit
