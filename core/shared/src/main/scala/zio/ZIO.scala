--- conflicted
+++ resolved
@@ -1167,13 +1167,8 @@
    * Executes this effect, skipping the error but returning optionally the
    * success.
    */
-<<<<<<< HEAD
-  final def option(implicit ev: CanFail[E], trace: ZTraceElement): URIO[R, Option[A]] =
+  final def option(implicit ev: CanFail[E], trace: Trace): URIO[R, Option[A]] =
     self.foldZIO(_ => ZIO.succeedNow(None), a => ZIO.succeedNow(Some(a)))
-=======
-  final def option(implicit ev: CanFail[E], trace: Trace): URIO[R, Option[A]] =
-    self.foldZIO(_ => IO.succeedNow(None), a => IO.succeedNow(Some(a)))
->>>>>>> 8180b5eb
 
   /**
    * Translates effect failure into death of the fiber, making all failures
@@ -3178,13 +3173,8 @@
    */
   def foldLeft[R, E, S, A](
     in: => Iterable[A]
-<<<<<<< HEAD
-  )(zero: => S)(f: (S, A) => ZIO[R, E, S])(implicit trace: ZTraceElement): ZIO[R, E, S] =
+  )(zero: => S)(f: (S, A) => ZIO[R, E, S])(implicit trace: Trace): ZIO[R, E, S] =
     ZIO.suspendSucceed(in.foldLeft[ZIO[R, E, S]](ZIO.succeedNow(zero))((acc, el) => acc.flatMap(f(_, el))))
-=======
-  )(zero: => S)(f: (S, A) => ZIO[R, E, S])(implicit trace: Trace): ZIO[R, E, S] =
-    ZIO.suspendSucceed(in.foldLeft[ZIO[R, E, S]](IO.succeedNow(zero))((acc, el) => acc.flatMap(f(_, el))))
->>>>>>> 8180b5eb
 
   /**
    * Folds an Iterable[A] using an effectual function f, working sequentially
@@ -3192,13 +3182,8 @@
    */
   def foldRight[R, E, S, A](
     in: => Iterable[A]
-<<<<<<< HEAD
-  )(zero: => S)(f: (A, S) => ZIO[R, E, S])(implicit trace: ZTraceElement): ZIO[R, E, S] =
+  )(zero: => S)(f: (A, S) => ZIO[R, E, S])(implicit trace: Trace): ZIO[R, E, S] =
     ZIO.suspendSucceed(in.foldRight(ZIO.succeedNow(zero): ZIO[R, E, S])((el, acc) => acc.flatMap(f(el, _))))
-=======
-  )(zero: => S)(f: (A, S) => ZIO[R, E, S])(implicit trace: Trace): ZIO[R, E, S] =
-    ZIO.suspendSucceed(in.foldRight(IO.succeedNow(zero): ZIO[R, E, S])((el, acc) => acc.flatMap(f(el, _))))
->>>>>>> 8180b5eb
 
   /**
    * Determines whether all elements of the `Iterable[A]` satisfy the effectual
@@ -3481,13 +3466,8 @@
    * Imports a function that creates a [[scala.concurrent.Future]] from an
    * [[scala.concurrent.ExecutionContext]] into a `ZIO`.
    */
-<<<<<<< HEAD
-  def fromFuture[A](make: ExecutionContext => scala.concurrent.Future[A])(implicit trace: ZTraceElement): Task[A] =
+  def fromFuture[A](make: ExecutionContext => scala.concurrent.Future[A])(implicit trace: Trace): Task[A] =
     ZIO.descriptorWith { d =>
-=======
-  def fromFuture[A](make: ExecutionContext => scala.concurrent.Future[A])(implicit trace: Trace): Task[A] =
-    Task.descriptorWith { d =>
->>>>>>> 8180b5eb
       val ec = d.executor.asExecutionContext
       ZIO.attempt(make(ec)).flatMap { f =>
         val canceler: UIO[Unit] = f match {
@@ -3528,13 +3508,8 @@
    */
   def fromFutureInterrupt[A](
     make: ExecutionContext => scala.concurrent.Future[A]
-<<<<<<< HEAD
-  )(implicit trace: ZTraceElement): Task[A] =
+  )(implicit trace: Trace): Task[A] =
     ZIO.descriptorWith { d =>
-=======
-  )(implicit trace: Trace): Task[A] =
-    Task.descriptorWith { d =>
->>>>>>> 8180b5eb
       val ec          = d.executor.asExecutionContext
       val interrupted = new java.util.concurrent.atomic.AtomicBoolean(false)
       val latch       = scala.concurrent.Promise[Unit]()
