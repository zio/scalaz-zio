/*
 * Copyright 2017-2020 John A. De Goes and the ZIO Contributors
 *
 * Licensed under the Apache License, Version 2.0 (the "License");
 * you may not use this file except in compliance with the License.
 * You may obtain a copy of the License at
 *
 *     http://www.apache.org/licenses/LICENSE-2.0
 *
 * Unless required by applicable law or agreed to in writing, software
 * distributed under the License is distributed on an "AS IS" BASIS,
 * WITHOUT WARRANTIES OR CONDITIONS OF ANY KIND, either express or implied.
 * See the License for the specific language governing permissions and
 * limitations under the License.
 */

package zio

import java.util.concurrent.atomic.AtomicReferenceArray

import scala.concurrent.ExecutionContext
import scala.reflect.ClassTag
import scala.util.{ Failure, Success }

import zio.clock.Clock
import zio.duration._
import zio.internal.tracing.{ ZIOFn, ZIOFn1, ZIOFn2 }
import zio.internal.{ Executor, Platform }
import zio.{ DaemonStatus => DaemonS }
import zio.{ InterruptStatus => InterruptS }
import zio.{ TracingStatus => TracingS }

/**
 * A `ZIO[R, E, A]` ("Zee-Oh of Are Eeh Aye") is an immutable data structure
 * that models an effectful program. The effect requires an environment `R`,
 * and the effect may fail with an error `E` or produce a single `A`.
 *
 * Conceptually, this structure is equivalent to `ReaderT[R, EitherT[UIO, E, ?]]`
 * for some infallible effect monad `UIO`, but because monad transformers
 * perform poorly in Scala, this data structure bakes in the reader effect of
 * `ReaderT` with the recoverable error effect of `EitherT` without runtime
 * overhead.
 *
 * `ZIO` values are ordinary immutable values, and may be used like any other
 * value in purely functional code. Because `ZIO` values just *model* effects
 * (like input / output), which must be interpreted by a separate runtime system,
 * `ZIO` values are entirely pure and do not violate referential transparency.
 *
 * `ZIO` values can efficiently describe the following classes of effects:
 *
 *  - '''Pure Values''' — `ZIO.succeed`
 *  - '''Error Effects''' — `ZIO.fail`
 *  - '''Synchronous Effects''' — `IO.effect`
 *  - '''Asynchronous Effects''' — `IO.effectAsync`
 *  - '''Concurrent Effects''' — `IO#fork`
 *  - '''Resource Effects''' — `IO#bracket`
 *  - '''Contextual Effects''' — `ZIO.access`
 *
 * The concurrency model is based on ''fibers'', a user-land lightweight thread,
 * which permit cooperative multitasking, fine-grained interruption, and very
 * high performance with large numbers of concurrently executing fibers.
 *
 * `ZIO` values compose with other `ZIO` values in a variety of ways to build
 * complex, rich, interactive applications. See the methods on `ZIO` for more
 * details about how to compose `ZIO` values.
 *
 * In order to integrate with Scala, `ZIO` values must be interpreted into the
 * Scala runtime. This process of interpretation executes the effects described
 * by a given immutable `ZIO` value. For more information on interpreting `ZIO`
 * values, see the default interpreter in `DefaultRuntime` or the safe main function in
 * `App`.
 */
sealed trait ZIO[-R, +E, +A] extends Serializable { self =>

  /**
   * Returns an effect that submerges the error case of an `Either` into the
   * `ZIO`. The inverse operation of `ZIO.either`.
   */
  final def absolve[R1 <: R, E1, B](implicit ev1: ZIO[R, E, A] <:< ZIO[R1, E1, Either[E1, B]]): ZIO[R1, E1, B] =
    ZIO.absolve[R1, E1, B](ev1(self))

  /**
   * Attempts to convert defects into a failure, throwing away all information
   * about the cause of the failure.
   */
  final def absorb(implicit ev: E <:< Throwable): ZIO[R, Throwable, A] =
    absorbWith(ev)

  /**
   * Attempts to convert defects into a failure, throwing away all information
   * about the cause of the failure.
   */
  final def absorbWith(f: E => Throwable): ZIO[R, Throwable, A] =
    self.sandbox
      .foldM(
        cause => ZIO.fail(cause.squashWith(f)),
        ZIO.succeed
      )

  final def andThen[R1 >: A, E1 >: E, B](that: ZIO[R1, E1, B]): ZIO[R, E1, B] =
    self >>> that

  /**
   * Maps the success value of this effect to the specified constant value.
   */
  final def as[B](b: => B): ZIO[R, E, B] = self.flatMap(new ZIO.ConstZIOFn(() => b))

  /**
   * Maps the error value of this effect to the specified constant value.
   */
  final def asError[E1](e1: => E1)(implicit ev: CanFail[E]): ZIO[R, E1, A] =
    mapError(new ZIO.ConstFn(() => e1))

  /**
   * Returns an effect whose failure and success channels have been mapped by
   * the specified pair of functions, `f` and `g`.
   */
  final def bimap[E2, B](f: E => E2, g: A => B)(implicit ev: CanFail[E]): ZIO[R, E2, B] = mapError(f).map(g)

  /**
   * Shorthand for the uncurried version of `ZIO.bracket`.
   */
  final def bracket[R1 <: R, E1 >: E, B](
    release: A => URIO[R1, Any],
    use: A => ZIO[R1, E1, B]
  ): ZIO[R1, E1, B] = ZIO.bracket(self, release, use)

  /**
   * Shorthand for the curried version of `ZIO.bracket`.
   */
  final def bracket: ZIO.BracketAcquire[R, E, A] = ZIO.bracket(self)

  /**
   * A less powerful variant of `bracket` where the resource acquired by this
   * effect is not needed.
   */
  final def bracket_[R1 <: R, E1 >: E]: ZIO.BracketAcquire_[R1, E1] =
    new ZIO.BracketAcquire_(self)

  /**
   * Uncurried version. Doesn't offer curried syntax and has worse
   * type-inference characteristics, but it doesn't allocate intermediate
   * [[zio.ZIO.BracketAcquire_]] and [[zio.ZIO.BracketRelease_]] objects.
   */
  final def bracket_[R1 <: R, E1 >: E, B](
    release: URIO[R1, Any],
    use: ZIO[R1, E1, B]
  ): ZIO[R1, E1, B] =
    ZIO.bracket(self, (_: A) => release, (_: A) => use)

  /**
   * Shorthand for the uncurried version of `ZIO.bracketExit`.
   */
  final def bracketExit[R1 <: R, E1 >: E, B](
    release: (A, Exit[E1, B]) => URIO[R1, Any],
    use: A => ZIO[R1, E1, B]
  ): ZIO[R1, E1, B] = ZIO.bracketExit(self, release, use)

  /**
   * Shorthand for the curried version of `ZIO.bracketExit`.
   */
  final def bracketExit[R1 <: R, E1 >: E, A1 >: A]: ZIO.BracketExitAcquire[R1, E1, A1] = ZIO.bracketExit(self)

  /**
   * Executes the release effect only if there was an error.
   */
  final def bracketOnError[R1 <: R, E1 >: E, B](
    release: A => URIO[R1, Any]
  )(use: A => ZIO[R1, E1, B]): ZIO[R1, E1, B] =
    ZIO.bracketExit(self)((a: A, eb: Exit[E1, B]) =>
      eb match {
        case Exit.Failure(_) => release(a)
        case _               => ZIO.unit
      }
    )(use)

  /**
   * Shorthand for the uncurried version of `ZIO.bracketFork`.
   */
  final def bracketFork[R1 <: R, E1 >: E, B](
    release: A => URIO[R1, Any],
    use: A => ZIO[R1, E1, B]
  ): ZIO[R1, E1, B] = ZIO.bracketFork(self, release, use)

  /**
   * Shorthand for the curried version of `ZIO.bracketFork`.
   */
  final def bracketFork: ZIO.BracketForkAcquire[R, E, A] = ZIO.bracketFork(self)

  /**
   * A less powerful variant of `bracketFork` where the resource acquired by this
   * effect is not needed.
   */
  final def bracketFork_[R1 <: R, E1 >: E]: ZIO.BracketForkAcquire_[R1, E1] =
    new ZIO.BracketForkAcquire_(self)

  /**
   * Uncurried version of `bracketFork_` Doesn't offer curried syntax and has worse
   * type-inference characteristics, but it doesn't allocate intermediate
   * [[zio.ZIO.BracketForkAcquire_]] and [[zio.ZIO.BracketForkRelease_]] objects.
   */
  final def bracketFork_[R1 <: R, E1 >: E, B](
    release: URIO[R1, Any],
    use: ZIO[R1, E1, B]
  ): ZIO[R1, E1, B] =
    ZIO.bracketFork(self, (_: A) => release, (_: A) => use)

  /**
   * Shorthand for the uncurried version of `ZIO.bracketForkExit`.
   */
  final def bracketForkExit[R1 <: R, E1 >: E, B](
    release: (A, Exit[E1, B]) => URIO[R1, Any],
    use: A => ZIO[R1, E1, B]
  ): ZIO[R1, E1, B] = ZIO.bracketForkExit(self, release, use)

  /**
   * Shorthand for the curried version of `ZIO.bracketForkExit`.
   */
  final def bracketForkExit[R1 <: R, E1 >: E, A1 >: A]: ZIO.BracketForkExitAcquire[R1, E1, A1] =
    ZIO.bracketForkExit(self)

  /**
   * Executes the release effect only if there was an error.
   */
  final def bracketForkOnError[R1 <: R, E1 >: E, B](
    release: A => URIO[R1, Any]
  )(use: A => ZIO[R1, E1, B]): ZIO[R1, E1, B] =
    ZIO.bracketForkExit(self)((a: A, eb: Exit[E1, B]) =>
      eb match {
        case Exit.Failure(_) => release(a)
        case _               => ZIO.unit
      }
    )(use)

  /**
   * Returns an effect that, if evaluated, will return the cached result of
   * this effect. Cached results will expire after `timeToLive` duration.
   */
  final def cached(timeToLive: Duration): ZIO[R with Clock, Nothing, IO[E, A]] = {

    def compute(start: Long): ZIO[R with Clock, Nothing, Option[(Long, Promise[E, A])]] =
      for {
        p <- Promise.make[E, A]
        _ <- self.to(p)
      } yield Some((start + timeToLive.toNanos, p))

    def get(cache: RefM[Option[(Long, Promise[E, A])]]): ZIO[R with Clock, E, A] =
      ZIO.uninterruptibleMask { restore =>
        clock.nanoTime.flatMap { time =>
          cache.updateSome {
            case None                          => compute(time)
            case Some((end, _)) if time >= end => compute(time)
          }.flatMap(a => restore(a.get._2.await))
        }
      }

    for {
      r     <- ZIO.environment[R with Clock]
      cache <- RefM.make[Option[(Long, Promise[E, A])]](None)
    } yield get(cache).provide(r)
  }

  /**
   * Recovers from all errors.
   *
   * {{{
   * openFile("config.json").catchAll(_ => IO.succeed(defaultConfig))
   * }}}
   */
  final def catchAll[R1 <: R, E2, A1 >: A](h: E => ZIO[R1, E2, A1])(implicit ev: CanFail[E]): ZIO[R1, E2, A1] =
    self.foldM[R1, E2, A1](h, new ZIO.SucceedFn(h))

  /**
   * Recovers from all errors with provided Cause.
   *
   * {{{
   * openFile("config.json").catchAllCause(_ => IO.succeed(defaultConfig))
   * }}}
   *
   * @see [[absorb]], [[sandbox]], [[mapErrorCause]] - other functions that can recover from defects
   */
  final def catchAllCause[R1 <: R, E2, A1 >: A](h: Cause[E] => ZIO[R1, E2, A1]): ZIO[R1, E2, A1] =
    self.foldCauseM[R1, E2, A1](h, new ZIO.SucceedFn(h))

  /**
   * Recovers from some or all of the error cases.
   *
   * {{{
   * openFile("data.json").catchSome {
   *   case FileNotFoundException(_) => openFile("backup.json")
   * }
   * }}}
   */
  final def catchSome[R1 <: R, E1 >: E, A1 >: A](
    pf: PartialFunction[E, ZIO[R1, E1, A1]]
  )(implicit ev: CanFail[E]): ZIO[R1, E1, A1] = {
    def tryRescue(c: Cause[E]): ZIO[R1, E1, A1] =
      c.failureOrCause.fold(t => pf.applyOrElse(t, (_: E) => ZIO.halt(c)), ZIO.halt)

    self.foldCauseM[R1, E1, A1](ZIOFn(pf)(tryRescue), new ZIO.SucceedFn(pf))
  }

  /**
   * Recovers from some or all of the error cases with provided cause.
   *
   * {{{
   * openFile("data.json").catchSomeCause {
   *   case c if (c.interrupted) => openFile("backup.json")
   * }
   * }}}
   */
  final def catchSomeCause[R1 <: R, E1 >: E, A1 >: A](
    pf: PartialFunction[Cause[E], ZIO[R1, E1, A1]]
  ): ZIO[R1, E1, A1] = {
    def tryRescue(c: Cause[E]): ZIO[R1, E1, A1] =
      pf.applyOrElse(c, (_: Cause[E]) => ZIO.halt(c))

    self.foldCauseM[R1, E1, A1](ZIOFn(pf)(tryRescue), new ZIO.SucceedFn(pf))
  }

  /**
   * Fail with `e` if the supplied `PartialFunction` does not match, otherwise
   * succeed with the returned value.
   */
  final def collect[E1 >: E, B](e: => E1)(pf: PartialFunction[A, B]): ZIO[R, E1, B] =
    collectM(e)(pf.andThen(ZIO.succeed(_)))

  /**
   * Fail with `e` if the supplied `PartialFunction` does not match, otherwise
   * continue with the returned value.
   */
  final def collectM[R1 <: R, E1 >: E, B](e: => E1)(pf: PartialFunction[A, ZIO[R1, E1, B]]): ZIO[R1, E1, B] =
    self.flatMap { v =>
      pf.applyOrElse[A, ZIO[R1, E1, B]](v, _ => ZIO.fail(e))
    }

  final def compose[R1, E1 >: E](that: ZIO[R1, E1, R]): ZIO[R1, E1, A] = self <<< that

  /**
   * Turns on daemon mode for this region, which means that any fibers forked
   * in this region will be daemon fibers—new roots in the fiber graph and
   * invisible to the their (otherwise) parent fiber, and not interrupted
   * when their (otherwise) parent fiber is interrupted.
   */
  final def daemon: ZIO[R, E, A] = daemonStatus(DaemonStatus.Daemon)

  /**
   * Changes the daemon mode status for this region, either turning it off (the
   * default), or turning it on.
   */
  final def daemonStatus(status: DaemonStatus): ZIO[R, E, A] =
    new ZIO.DaemonStatus(self, status)

  /**
   * Returns an effect that is delayed from this effect by the specified
   * [[zio.duration.Duration]].
   */
  final def delay(duration: Duration): ZIO[R with Clock, E, A] =
    clock.sleep(duration) *> self

  /**
   * Repeats this effect until its result satisfies the specified predicate.
   */
  final def doUntil(f: A => Boolean): ZIO[R, E, A] =
    repeat(Schedule.doUntil(f))

  /**
   * Repeats this effect while its result satisfies the specified predicate.
   */
  final def doWhile(f: A => Boolean): ZIO[R, E, A] =
    repeat(Schedule.doWhile(f))

  /**
   * Returns an effect whose failure and success have been lifted into an
   * `Either`.The resulting effect cannot fail, because the failure case has
   * been exposed as part of the `Either` success case.
   *
   * This method is useful for recovering from `ZIO` effects that may fail.
   *
   * The error parameter of the returned `ZIO` is `Nothing`, since it is
   * guaranteed the `ZIO` effect does not model failure.
   */
  final def either(implicit ev: CanFail[E]): URIO[R, Either[E, A]] =
    self.foldM(ZIO.succeedLeft, ZIO.succeedRight)

  /**
   * Returns an effect that, if this effect _starts_ execution, then the
   * specified `finalizer` is guaranteed to begin execution, whether this effect
   * succeeds, fails, or is interrupted.
   *
   * For use cases that need access to the effect's result, see [[ZIO#onExit]].
   *
   * Finalizers offer very powerful guarantees, but they are low-level, and
   * should generally not be used for releasing resources. For higher-level
   * logic built on `ensuring`, see `ZIO#bracket`.
   */
  final def ensuring[R1 <: R](finalizer: URIO[R1, Any]): ZIO[R1, E, A] =
    ZIO.uninterruptibleMask(restore =>
      restore(self)
        .foldCauseM(
          cause1 =>
            finalizer.foldCauseM[R1, E, Nothing](
              cause2 => ZIO.halt(cause1 ++ cause2),
              _ => ZIO.halt(cause1)
            ),
          value =>
            finalizer.foldCauseM[R1, E, A](
              cause1 => ZIO.halt(cause1),
              _ => ZIO.succeed(value)
            )
        )
    )

  /**
   * Acts on the children of this fiber (collected into a single fiber),
   * guaranteeing the specified callback will be invoked, whether or not
   * this effect succeeds.
   */
  final def ensuringChild[R1 <: R](f: Fiber[Any, List[Any]] => ZIO[R1, Nothing, Any]): ZIO[R1, E, A] =
    ensuringChildren(children => f(Fiber.collectAll(children)))

  /**
   * Acts on the children of this fiber, guaranteeing the specified callback
   * will be invoked, whether or not this effect succeeds.
   */
  final def ensuringChildren[R1 <: R](f: Iterable[Fiber[Any, Any]] => ZIO[R1, Nothing, Any]): ZIO[R1, E, A] =
    self.ensuring(ZIO.children.flatMap(f))

  /**
   * Returns an effect that ignores errors and runs repeatedly until it eventually succeeds.
   */
  final def eventually(implicit ev: CanFail[E]): URIO[R, A] =
    self orElse eventually

  /**
   * Executes this effect and returns its value, if it succeeds, but otherwise
   * returns the specified value.
   */
  final def fallback[A1 >: A](a: => A1)(implicit ev: CanFail[E]): ZIO[R, Nothing, A1] =
    fold(_ => a, identity)

  /**
   * Dies with specified `Throwable` if the predicate fails.
   */
  final def filterOrDie(p: A => Boolean)(t: => Throwable): ZIO[R, E, A] =
    self.filterOrElse_(p)(ZIO.die(t))

  /**
   * Dies with a [[java.lang.RuntimeException]] having the specified text message
   * if the predicate fails.
   */
  final def filterOrDieMessage(p: A => Boolean)(message: => String): ZIO[R, E, A] =
    self.filterOrElse_(p)(ZIO.dieMessage(message))

  /**
   * Applies `f` if the predicate fails.
   */
  final def filterOrElse[R1 <: R, E1 >: E, A1 >: A](p: A => Boolean)(f: A => ZIO[R1, E1, A1]): ZIO[R1, E1, A1] =
    self.flatMap {
      case v if !p(v) => f(v)
      case v          => ZIO.succeed(v)
    }

  /**
   * Supplies `zio` if the predicate fails.
   */
  final def filterOrElse_[R1 <: R, E1 >: E, A1 >: A](p: A => Boolean)(zio: => ZIO[R1, E1, A1]): ZIO[R1, E1, A1] =
    filterOrElse[R1, E1, A1](p)(_ => zio)

  /**
   * Fails with `e` if the predicate fails.
   */
  final def filterOrFail[E1 >: E](p: A => Boolean)(e: => E1): ZIO[R, E1, A] =
    filterOrElse_[R, E1, A](p)(ZIO.fail(e))

  /**
   * Returns an effect that races this effect with all the specified effects,
   * yielding the value of the first effect to succeed with a value.
   * Losers of the race will be interrupted immediately
   */
  final def firstSuccessOf[R1 <: R, E1 >: E, A1 >: A](rest: Iterable[ZIO[R1, E1, A1]]): ZIO[R1, E1, A1] =
    ZIO.firstSuccessOf(self, rest)

  /**
   * Returns an effect that models the execution of this effect, followed by
   * the passing of its value to the specified continuation function `k`,
   * followed by the effect that it returns.
   *
   * {{{
   * val parsed = readFile("foo.txt").flatMap(file => parseFile(file))
   * }}}
   */
  def flatMap[R1 <: R, E1 >: E, B](k: A => ZIO[R1, E1, B]): ZIO[R1, E1, B] =
    new ZIO.FlatMap(self, k)

  /**
   * Creates a composite effect that represents this effect followed by another
   * one that may depend on the error produced by this one.
   *
   * {{{
   * val parsed = readFile("foo.txt").flatMapError(error => logErrorToFile(error))
   * }}}
   */
  final def flatMapError[R1 <: R, E2](f: E => URIO[R1, E2])(implicit ev: CanFail[E]): ZIO[R1, E2, A] =
    flipWith(_ flatMap f)

  /**
   * Returns an effect that performs the outer effect first, followed by the
   * inner effect, yielding the value of the inner effect.
   *
   * This method can be used to "flatten" nested effects.
   **/
  final def flatten[R1 <: R, E1 >: E, B](implicit ev1: A <:< ZIO[R1, E1, B]): ZIO[R1, E1, B] =
    self.flatMap(a => ev1(a))

  /**
   * Returns an effect that swaps the error/success cases. This allows you to
   * use all methods on the error channel, possibly before flipping back.
   */
  final def flip: ZIO[R, A, E] =
    self.foldM(ZIO.succeed, ZIO.fail)

  /**
   *  Swaps the error/value parameters, applies the function `f` and flips the parameters back
   */
  final def flipWith[R1, A1, E1](f: ZIO[R, A, E] => ZIO[R1, A1, E1]): ZIO[R1, E1, A1] = f(self.flip).flip

  /**
   * Folds over the failure value or the success value to yield an effect that
   * does not fail, but succeeds with the value returned by the left or right
   * function passed to `fold`.
   */
  final def fold[B](failure: E => B, success: A => B)(implicit ev: CanFail[E]): URIO[R, B] =
    foldM(new ZIO.MapFn(failure), new ZIO.MapFn(success))

  /**
   * A more powerful version of `fold` that allows recovering from any kind of failure except interruptions.
   */
  final def foldCause[B](failure: Cause[E] => B, success: A => B): URIO[R, B] =
    foldCauseM(new ZIO.MapFn(failure), new ZIO.MapFn(success))

  /**
   * A more powerful version of `foldM` that allows recovering from any kind of failure except interruptions.
   */
  final def foldCauseM[R1 <: R, E2, B](
    failure: Cause[E] => ZIO[R1, E2, B],
    success: A => ZIO[R1, E2, B]
  ): ZIO[R1, E2, B] =
    new ZIO.Fold(self, failure, success)

  /**
   * Recovers from errors by accepting one effect to execute for the case of an
   * error, and one effect to execute for the case of success.
   *
   * This method has better performance than `either` since no intermediate
   * value is allocated and does not require subsequent calls to `flatMap` to
   * define the next effect.
   *
   * The error parameter of the returned `IO` may be chosen arbitrarily, since
   * it will depend on the `IO`s returned by the given continuations.
   */
  final def foldM[R1 <: R, E2, B](failure: E => ZIO[R1, E2, B], success: A => ZIO[R1, E2, B])(
    implicit ev: CanFail[E]
  ): ZIO[R1, E2, B] =
    foldCauseM(new ZIO.FoldCauseMFailureFn(failure), success)

  /**
   * Repeats this effect forever (until the first error). For more sophisticated
   * schedules, see the `repeat` method.
   */
  final def forever: ZIO[R, E, Nothing] = self *> self.forever

  /**
   * Returns an effect that forks this effect into its own separate fiber,
   * returning the fiber immediately, without waiting for it to compute its
   * value.
   *
   * The returned fiber can be used to interrupt the forked fiber, await its
   * result, or join the fiber. See [[zio.Fiber]] for more information.
   *
   * {{{
   * for {
   *   fiber <- subtask.fork
   *   // Do stuff...
   *   a <- fiber.join
   * } yield a
   * }}}
   */
  final def fork: URIO[R, Fiber.Runtime[E, A]] = new ZIO.Fork(self)

  /**
   * Forks the effect into a new independent fiber, with the specified name.
   */
  final def forkAs(name: String): URIO[R, Fiber.Runtime[E, A]] =
    (Fiber.fiberName.set(Some(name)) *> self).fork

  /**
   * Forks the effect into a new daemon fiber, but immediately restores the
   * fiber's daemon status to the inherited status from whatever region the
   * effect is composed into. This means that the forked fiber will not be
   * interrupted if its parent fiber is interrupted, but fibers forked by the
   * forked fiber will be interrupted if the forked fiber is interrupted,
   * assuming the effect is in a non-daemon region (the default).
   */
  final def forkDaemon: URIO[R, Fiber.Runtime[E, A]] =
    ZIO.daemonMask(restore => restore(self).fork)

  /**
   * Forks the fiber in a [[ZManaged]]. Using the [[ZManaged]] value will
   * execute the effect in the fiber, while ensuring its interruption when
   * the effect supplied to [[ZManaged#use]] completes.
   */
  final def forkManaged: ZManaged[R, Nothing, Fiber.Runtime[E, A]] =
    toManaged_.fork

  /**
   * Forks an effect that will be executed on the specified `ExecutionContext`.
   */
  final def forkOn(ec: ExecutionContext): ZIO[R, E, Fiber.Runtime[E, A]] =
    self.on(ec).fork

  /**
   * Like [[fork]] but handles an error with the provided handler.
   */
  final def forkWithErrorHandler(handler: E => UIO[Unit]): URIO[R, Fiber.Runtime[E, A]] =
    onError(new ZIO.FoldCauseMFailureFn(handler)).fork

  /**
   * Unwraps the optional error, defaulting to the provided value.
   */
  final def flattenErrorOption[E1, E2 <: E1](default: E2)(implicit ev: E <:< Option[E1]): ZIO[R, E1, A] =
    self.mapError(e => ev(e).getOrElse(default))

  /**
   * Unwraps the optional success of this effect, but can fail with unit value.
   */
  final def get[E1 >: E, B](implicit ev1: E1 =:= Nothing, ev2: A <:< Option[B]): ZIO[R, Unit, B] =
    ZIO.absolve(self.mapError(ev1).map(ev2(_).toRight(())))

  /**
   * Returns a new effect that, on exit of this effect, invokes the specified
   * handler with all forked (non-daemon) children of this effect.
   */
  final def handleChildrenWith[R1 <: R, E1 >: E](f: Iterable[Fiber[Any, Any]] => URIO[R1, Any]): ZIO[R1, E1, A] =
    self.ensuring(ZIO.children.flatMap(f))

  /**
   * Returns a successful effect with the head of the list if the list is
   * non-empty or fails with the error `None` if the list is empty.
   */
  final def head[B](implicit ev: A <:< List[B]): ZIO[R, Option[E], B] =
    self.foldM(
      e => ZIO.fail(Some(e)),
      a => ev(a).headOption.fold[ZIO[R, Option[E], B]](ZIO.fail(None))(ZIO.succeed)
    )

  /**
   * Returns a new effect that ignores the success or failure of this effect.
   */
  final def ignore: URIO[R, Unit] = self.foldM(_ => ZIO.unit, _ => ZIO.unit)

  /**
   * Performs this effect interruptibly. Because this is the default, this
   * operation only has additional meaning if the effect is located within
   * an uninterruptible section.
   */
  final def interruptible: ZIO[R, E, A] = interruptStatus(InterruptStatus.Interruptible)

  /**
   * Returns an effect that when interrupted returns immediately.
   * However, the effect and its interruption occurs in a forked fiber
   */
  final def interruptibleFork: ZIO[R, E, A] =
    ZIO.uninterruptible {
      for {
        parentFiberId <- ZIO.fiberId
        fiber         <- self.interruptible.fork.daemon
        res           <- fiber.join.interruptible.onInterrupt(fiber.interruptAs(parentFiberId).fork.daemon)
      } yield res
    }

  /**
   * Switches the interrupt status for this effect. If `true` is used, then the
   * effect becomes interruptible (the default), while if `false` is used, then
   * the effect becomes uninterruptible. These changes are compositional, so
   * they only affect regions of the effect.
   */
  final def interruptStatus(flag: InterruptStatus): ZIO[R, E, A] = new ZIO.InterruptStatus(self, flag)

  /**
   * Joins this effect with the specified effect.
   */
  final def join[R1, E1 >: E, A1 >: A](that: ZIO[R1, E1, A1]): ZIO[Either[R, R1], E1, A1] = self ||| that

  /**
   * Returns an effect which is guaranteed to be executed on the specified
   * executor. The specified effect will always run on the specified executor,
   * even in the presence of asynchronous boundaries.
   *
   * This is useful when an effect must be executued somewhere, for example:
   * on a UI thread, inside a client library's thread pool, inside a blocking
   * thread pool, inside a low-latency thread pool, or elsewhere.
   *
   * The `lock` function composes with the innermost `lock` taking priority.
   * Use of this method does not alter the execution semantics of other effects
   * composed with this one, making it easy to compositionally reason about
   * where effects are running.
   */
  final def lock(executor: Executor): ZIO[R, E, A] =
    ZIO.lock(executor)(self)

  /**
   * Returns an effect whose success is mapped by the specified `f` function.
   */
  def map[B](f: A => B): ZIO[R, E, B] = new ZIO.FlatMap(self, new ZIO.MapFn(f))

  /**
   * Returns an effect with its error channel mapped using the specified
   * function. This can be used to lift a "smaller" error into a "larger"
   * error.
   */
  final def mapError[E2](f: E => E2)(implicit ev: CanFail[E]): ZIO[R, E2, A] =
    self.foldCauseM(new ZIO.MapErrorFn(f), new ZIO.SucceedFn(f))

  /**
   * Returns an effect with its full cause of failure mapped using the
   * specified function. This can be used to transform errors while
   * preserving the original structure of `Cause`.
   *
   * @see [[absorb]], [[sandbox]], [[catchAllCause]] - other functions for dealing with defects
   */
  final def mapErrorCause[E2](h: Cause[E] => Cause[E2]): ZIO[R, E2, A] =
    self.foldCauseM(new ZIO.MapErrorCauseFn(h), new ZIO.SucceedFn(h))

  /**
   * Returns an effect that, if evaluated, will return the lazily computed result
   * of this effect.
   */
  final def memoize: URIO[R, IO[E, A]] =
    for {
      r <- ZIO.environment[R]
      p <- Promise.make[E, A]
      l <- Promise.make[Nothing, Unit]
      _ <- (l.await *> ((self provide r) to p)).fork
    } yield l.succeed(()) *> p.await

  /**
   * Returns a new effect where the error channel has been merged into the
   * success channel to their common combined type.
   */
  final def merge[A1 >: A](implicit ev1: E <:< A1, ev2: CanFail[E]): URIO[R, A1] =
    self.foldM(e => ZIO.succeed(ev1(e)), ZIO.succeed)

  /**
   * Turns off daemon mode for this region, which means that any fibers forked
   * in this region will not be daemon fibers, so they will be visible as
   * children of their parent fiber, and interrupted when their parent fiber is
   * interrupted.
   */
  final def nonDaemon: ZIO[R, E, A] = daemonStatus(DaemonStatus.NonDaemon)

  /**
   * Requires the option produced by this value to be `None`.
   */
  final def none[B](implicit ev: A <:< Option[B]): ZIO[R, Option[E], Unit] =
    self.foldM(
      e => ZIO.fail(Some(e)),
      a => a.fold[ZIO[R, Option[E], Unit]](ZIO.succeed(()))(_ => ZIO.fail(None))
    )

  /**
   * Executes the effect on the specified `ExecutionContext` and then shifts back
   * to the default one.
   */
  final def on(ec: ExecutionContext): ZIO[R, E, A] =
    self.lock(Executor.fromExecutionContext(Int.MaxValue)(ec))

  /**
   * Runs the specified effect if this effect fails, providing the error to the
   * effect if it exists. The provided effect will not be interrupted.
   */
  final def onError[R1 <: R](cleanup: Cause[E] => URIO[R1, Any]): ZIO[R1, E, A] =
    ZIO.bracketExit(ZIO.unit)((_, eb: Exit[E, A]) =>
      eb match {
        case Exit.Success(_)     => ZIO.unit
        case Exit.Failure(cause) => cleanup(cause)
      }
    )(_ => self)

  /**
   * Ensures that a cleanup functions runs, whether this effect succeeds,
   * fails, or is interrupted.
   */
  final def onExit[R1 <: R](cleanup: Exit[E, A] => URIO[R1, Any]): ZIO[R1, E, A] =
    ZIO.bracketExit(ZIO.unit)((_, exit: Exit[E, A]) => cleanup(exit))(_ => self)

  /**
   * Propagates the success value to the first element of a tuple, but
   * passes the effect input `R` along unmodified as the second element
   * of the tuple.
   */
  final def onFirst[R1 <: R, A1 >: A]: ZIO[R1, E, (A1, R1)] =
    self &&& ZIO.identity[R1]

  /**
   * Runs the specified effect if this effect is externally interrupted.
   */
  final def onInterrupt[R1 <: R](cleanup: URIO[R1, Any]): ZIO[R1, E, A] =
    self.ensuring(
      ZIO.descriptorWith(descriptor => if (descriptor.interruptors.nonEmpty) cleanup else ZIO.unit)
    )

  final def onLeft[R1 <: R, C]: ZIO[Either[R1, C], E, Either[A, C]] =
    self +++ ZIO.identity[C]

  final def onRight[R1 <: R, C]: ZIO[Either[C, R1], E, Either[C, A]] =
    ZIO.identity[C] +++ self

  /**
   * Propagates the success value to the second element of a tuple, but
   * passes the effect input `R` along unmodified as the first element
   * of the tuple.
   */
  final def onSecond[R1 <: R, A1 >: A]: ZIO[R1, E, (R1, A1)] =
    ZIO.identity[R1] &&& self

  /**
   * Runs the specified effect if this effect is terminated, either because of
   * a defect or because of interruption.
   */
  final def onTermination[R1 <: R](cleanup: Cause[Nothing] => URIO[R1, Any]): ZIO[R1, E, A] =
    ZIO.bracketExit(ZIO.unit)((_, eb: Exit[E, A]) =>
      eb match {
        case Exit.Failure(cause) => cause.failureOrCause.fold(_ => ZIO.unit, cleanup)
        case _                   => ZIO.unit
      }
    )(_ => self)

  /**
   * Executes this effect, skipping the error but returning optionally the success.
   */
  final def option(implicit ev: CanFail[E]): URIO[R, Option[A]] =
    self.foldM(_ => IO.succeed(None), a => IO.succeed(Some(a)))

  /**
   * Converts an option on errors into an option on values.
   */
  final def optional[E1](implicit ev: E <:< Option[E1]): ZIO[R, E1, Option[A]] =
    self.foldM(
      e => e.fold[ZIO[R, E1, Option[A]]](ZIO.succeed(Option.empty[A]))(ZIO.fail(_)),
      a => ZIO.succeed(Some(a))
    )

  /**
   * Translates effect failure into death of the fiber, making all failures unchecked and
   * not a part of the type of the effect.
   */
  final def orDie[E1 >: E](implicit ev1: E1 <:< Throwable, ev2: CanFail[E]): URIO[R, A] =
    orDieWith(ev1)

  /**
   * Keeps none of the errors, and terminates the fiber with them, using
   * the specified function to convert the `E` into a `Throwable`.
   */
  final def orDieWith(f: E => Throwable)(implicit ev: CanFail[E]): URIO[R, A] =
    (self mapError f) catchAll (IO.die)

  /**
   * Executes this effect and returns its value, if it succeeds, but
   * otherwise executes the specified effect.
   */
  final def orElse[R1 <: R, E2, A1 >: A](that: => ZIO[R1, E2, A1])(implicit ev: CanFail[E]): ZIO[R1, E2, A1] =
    tryOrElse(that, new ZIO.SucceedFn(() => that))

  /**
   * Returns an effect that will produce the value of this effect, unless it
   * fails, in which case, it will produce the value of the specified effect.
   */
  final def orElseEither[R1 <: R, E2, B](that: => ZIO[R1, E2, B])(implicit ev: CanFail[E]): ZIO[R1, E2, Either[A, B]] =
    tryOrElse(that.map(Right(_)), ZIO.succeedLeft)

  /**
   * Exposes all parallel errors in a single call
   *
   */
  final def parallelErrors[E1 >: E]: ZIO[R, ::[E1], A] =
    self.foldCauseM(
      cause =>
        cause.failures match {
          case Nil            => ZIO.halt(cause.asInstanceOf[Cause[Nothing]])
          case ::(head, tail) => ZIO.fail(::(head, tail))
        },
      ZIO.succeed
    )

  /**
   * Provides the `ZIO` effect with its required environment, which eliminates
   * its dependency on `R`.
   */
  final def provide(r: R)(implicit ev: NeedsEnv[R]): IO[E, A] = ZIO.provide(r)(self)

  /**
   * Provides a layer to the ZIO effect, which translates it to another level.
   */
  final def provideLayer[E1 >: E, R0, R1 <: Has[_]](layer: ZLayer[R0, E1, R1])(implicit ev: R1 <:< R): ZIO[R0, E1, A] =
    provideSomeManaged(layer.value.map(ev))

  /**
   * An effectual version of `provide`, useful when the act of provision
   * requires an effect.
   */
  final def provideM[E1 >: E](r: ZIO[Any, E1, R])(implicit ev: NeedsEnv[R]): ZIO[Any, E1, A] =
    r.flatMap(self.provide)

  /**
   * Uses the given Managed[E1, R] to the environment required to run this effect,
   * leaving no outstanding environments and returning IO[E1, A]
   */
  final def provideManaged[E1 >: E](r0: Managed[E1, R])(implicit ev: NeedsEnv[R]): IO[E1, A] = provideSomeManaged(r0)

  /**
   * Provides some of the environment required to run this effect,
   * leaving the remainder `R0`.
   *
   * {{{
   * val effect: ZIO[Console with Logging, Nothing, Unit] = ???
   *
   * effect.provideSome[Console](env =>
   *   new Console with Logging {
   *     val console = env.console
   *     val logging = new Logging.Service[Any] {
   *       def log(line: String) = console.putStrLn(line)
   *     }
   *   }
   * )
   * }}}
   */
  final def provideSome[R0](f: R0 => R)(implicit ev: NeedsEnv[R]): ZIO[R0, E, A] =
    ZIO.accessM(r0 => self.provide(f(r0)))

  /**
   * An effectful version of `provideSome`, useful when the act of partial
   * provision requires an effect.
   *
   * {{{
   * val effect: ZIO[Console with Logging, Nothing, Unit] = ???
   *
   * val r0: URIO[Console, Console with Logging] = ???
   *
   * effect.provideSomeM(r0)
   * }}}
   */
  final def provideSomeM[R0, E1 >: E](r0: ZIO[R0, E1, R])(implicit ev: NeedsEnv[R]): ZIO[R0, E1, A] =
    r0.flatMap(self.provide)

  /**
   * Uses the given ZManaged[R0, E1, R] to provide some of the environment required to run this effect,
   * leaving the remainder `R0`.
   */
  final def provideSomeManaged[R0, E1 >: E](r0: ZManaged[R0, E1, R])(implicit ev: NeedsEnv[R]): ZIO[R0, E1, A] =
    r0.use(self.provide)

  final def >>>[R1 >: A, E1 >: E, B](that: ZIO[R1, E1, B]): ZIO[R, E1, B] =
    self.flatMap(that.provide)

  final def |||[R1, E1 >: E, A1 >: A](that: ZIO[R1, E1, A1]): ZIO[Either[R, R1], E1, A1] =
    ZIO.accessM(_.fold(self.provide, that.provide))

  final def +++[R1, B, E1 >: E](that: ZIO[R1, E1, B]): ZIO[Either[R, R1], E1, Either[A, B]] =
    ZIO.accessM[Either[R, R1]](_.fold(self.provide(_).map(Left(_)), that.provide(_).map(Right(_))))

  /**
   * Returns a successful effect if the value is `Left`, or fails with the error `None`.
   */
  final def left[B, C](implicit ev: A <:< Either[B, C]): ZIO[R, Option[E], B] =
    self.foldM(
      e => ZIO.fail(Some(e)),
      a => ev(a).fold(ZIO.succeed, _ => ZIO.fail(None))
    )

  /**
   * Returns a successful effect if the value is `Left`, or fails with the error e.
   */
  final def leftOrFail[B, C, E1 >: E](e: => E1)(implicit ev: A <:< Either[B, C]): ZIO[R, E1, B] =
    self.flatMap(ev(_) match {
      case Right(_)    => ZIO.fail(e)
      case Left(value) => ZIO.succeed(value)
    })

  /**
   * Returns a successful effect if the value is `Left`, or fails with a [[java.util.NoSuchElementException]].
   */
  final def leftOrFailException[B, C, E1 >: NoSuchElementException](
    implicit ev: A <:< Either[B, C],
    ev2: E <:< E1
  ): ZIO[R, E1, B] =
    self.foldM(
      e => ZIO.fail(ev2(e)),
      a => ev(a).fold(ZIO.succeed(_), _ => ZIO.fail(new NoSuchElementException("Either.left.get on Right")))
    )

  /**
   * Returns a succesful effect if the value is `Right`, or fails with the error `None`.
   */
  final def right[B, C](implicit ev: A <:< Either[B, C]): ZIO[R, Option[E], C] =
    self.foldM(
      e => ZIO.fail(Some(e)),
      a => ev(a).fold(_ => ZIO.fail(None), ZIO.succeed)
    )

  /**
   * Returns a successful effect if the value is `Right`, or fails with the given error 'e'.
   */
  final def rightOrFail[B, C, E1 >: E](e: => E1)(implicit ev: A <:< Either[B, C]): ZIO[R, E1, C] =
    self.flatMap(ev(_) match {
      case Right(value) => ZIO.succeed(value)
      case Left(_)      => ZIO.fail(e)
    })

  /**
   * Returns a successful effect if the value is `Right`, or fails with a [[java.util.NoSuchElementException]].
   */
  final def rightOrFailException[B, C, E1 >: NoSuchElementException](
    implicit ev: A <:< Either[B, C],
    ev2: E <:< E1
  ): ZIO[R, E1, C] =
    self.foldM(
      e => ZIO.fail(ev2(e)),
      a => ev(a).fold(_ => ZIO.fail(new NoSuchElementException("Either.right.get on Left")), ZIO.succeed(_))
    )

  /**
   * Returns an effect that races this effect with the specified effect,
   * returning the first successful `A` from the faster side. If one effect
   * succeeds, the other will be interrupted. If neither succeeds, then the
   * effect will fail with some error.
   */
  final def race[R1 <: R, E1 >: E, A1 >: A](that: ZIO[R1, E1, A1]): ZIO[R1, E1, A1] =
    raceEither(that).map(_.merge)

  /**
   * Returns an effect that races this effect with all the specified effects,
   * yielding the value of the first effect to succeed with a value.
   * Losers of the race will be interrupted immediately
   */
  final def raceAll[R1 <: R, E1 >: E, A1 >: A](ios: Iterable[ZIO[R1, E1, A1]]): ZIO[R1, E1, A1] = {
    def arbiter[E1, A1](
      fibers: List[Fiber[E1, A1]],
      winner: Fiber[E1, A1],
      promise: Promise[E1, (A1, Fiber[E1, A1])],
      fails: Ref[Int]
    )(res: Exit[E1, A1]): URIO[R1, Any] =
      res.foldM[R1, Nothing, Unit](
        e => ZIO.flatten(fails.modify((c: Int) => (if (c == 0) promise.halt(e).unit else ZIO.unit) -> (c - 1))),
        a =>
          promise
            .succeed(a -> winner)
            .flatMap(set =>
              if (set) fibers.foldLeft(IO.unit)((io, f) => if (f eq winner) io else io <* f.interrupt)
              else ZIO.unit
            )
      )

    (for {
      done  <- Promise.make[E1, (A1, Fiber[E1, A1])]
      fails <- Ref.make[Int](ios.size)
      c <- ZIO.uninterruptibleMask { restore =>
            for {
              head <- ZIO.interruptible(self).fork
              tail <- ZIO.foreach(ios)(io => ZIO.interruptible(io).fork)
              fs   = head :: tail
              _ <- fs.foldLeft[ZIO[R1, E1, Any]](ZIO.unit) {
                    case (io, f) =>
                      io *> f.await.flatMap(arbiter(fs, f, done, fails)).fork
                  }

              inheritRefs = { (res: (A1, Fiber[E1, A1])) =>
                res._2.inheritRefs.as(res._1)
              }

              c <- restore(done.await >>= inheritRefs)
                    .onInterrupt(fs.foldLeft(IO.unit)((io, f) => io <* f.interrupt))
            } yield c
          }
    } yield c).refailWithTrace
  }

  /**
   * Returns an effect that races this effect with the specified effect,
   * yielding the first result to complete, whether by success or failure. If
   * neither effect completes, then the composed effect will not complete.
   */
  final def raceAttempt[R1 <: R, E1 >: E, A1 >: A](that: ZIO[R1, E1, A1]): ZIO[R1, E1, A1] =
    raceWith(that)(
      { case (l, f) => f.interrupt *> l.fold(ZIO.halt, ZIO.succeed) },
      { case (r, f) => f.interrupt *> r.fold(ZIO.halt, ZIO.succeed) }
    ).refailWithTrace

  /**
   * Returns an effect that races this effect with the specified effect,
   * yielding the first result to succeed. If neither effect succeeds, then the
   * composed effect will fail with some error.
   */
  final def raceEither[R1 <: R, E1 >: E, B](that: ZIO[R1, E1, B]): ZIO[R1, E1, Either[A, B]] =
    ZIO.descriptor
      .map(_.id)
      .flatMap(parentFiberId =>
        raceWith(that)(
          (exit, right) =>
            exit.foldM[Any, E1, Either[A, B]](
              _ => right.join.map(Right(_)),
              a => ZIO.succeedLeft(a) <* right.interruptAs(parentFiberId)
            ),
          (exit, left) =>
            exit.foldM[Any, E1, Either[A, B]](
              _ => left.join.map(Left(_)),
              b => ZIO.succeedRight(b) <* left.interruptAs(parentFiberId)
            )
        )
      )
      .refailWithTrace

  /**
   * Returns an effect that races this effect with the specified effect, calling
   * the specified finisher as soon as one result or the other has been computed.
   */
  final def raceWith[R1 <: R, E1, E2, B, C](that: ZIO[R1, E1, B])(
    leftDone: (Exit[E, A], Fiber[E1, B]) => ZIO[R1, E2, C],
    rightDone: (Exit[E1, B], Fiber[E, A]) => ZIO[R1, E2, C]
  ): ZIO[R1, E2, C] =
    ZIO.nonDaemonMask { restore =>
      new ZIO.RaceWith[R1, E, E1, E2, A, B, C](
        self,
        that,
        (exit, fiber) => restore(leftDone(exit, fiber)),
        (exit, fiber) => restore(rightDone(exit, fiber))
      )
    }

  /**
   * Attach a wrapping trace pointing to this location in case of error.
   *
   * Useful when joining fibers to make the resulting trace mention
   * the `join` point, otherwise only the traces of joined fibers are
   * included.
   *
   * {{{
   *   for {
   *     badFiber <- UIO(1 / 0).fork
   *     _ <- badFiber.join.refailWithTrace
   *   } yield ()
   * }}}
   * */
  final def refailWithTrace: ZIO[R, E, A] =
    foldCauseM(c => ZIO.haltWith(trace => Cause.traced(c, trace())), ZIO.succeed)

  /**
   * Keeps some of the errors, and terminates the fiber with the rest
   */
  final def refineOrDie[E1](pf: PartialFunction[E, E1])(implicit ev1: E <:< Throwable, ev2: CanFail[E]): ZIO[R, E1, A] =
    refineOrDieWith(pf)(ev1)

  /**
   * Keeps some of the errors, and terminates the fiber with the rest, using
   * the specified function to convert the `E` into a `Throwable`.
   */
  final def refineOrDieWith[E1](pf: PartialFunction[E, E1])(f: E => Throwable)(implicit ev: CanFail[E]): ZIO[R, E1, A] =
    self catchAll (err => (pf lift err).fold[ZIO[R, E1, A]](ZIO.die(f(err)))(ZIO.fail(_)))

  /**
   * Fail with the returned value if the `PartialFunction` matches, otherwise
   * continue with our held value.
   */
  final def reject[R1 <: R, E1 >: E](pf: PartialFunction[A, E1]): ZIO[R1, E1, A] =
    rejectM(pf.andThen(ZIO.fail(_)))

  /**
   * Continue with the returned computation if the `PartialFunction` matches,
   * translating the successful match into a failure, otherwise continue with
   * our held value.
   */
  final def rejectM[R1 <: R, E1 >: E](pf: PartialFunction[A, ZIO[R1, E1, E1]]): ZIO[R1, E1, A] =
    self.flatMap { v =>
      pf.andThen[ZIO[R1, E1, A]](_.flatMap(ZIO.fail))
        .applyOrElse[A, ZIO[R1, E1, A]](v, ZIO.succeed)
    }

  /**
   * Repeats this effect with the specified schedule until the schedule
   * completes, or until the first failure.
   * Repeats are done in addition to the first execution so that
   * `io.repeat(Schedule.once)` means "execute io and in case of success repeat `io` once".
   */
  final def repeat[R1 <: R, B](schedule: Schedule[R1, A, B]): ZIO[R1, E, B] =
    repeatOrElse[R1, E, B](schedule, (e, _) => ZIO.fail(e))

  /**
   * Repeats this effect with the specified schedule until the schedule
   * completes, or until the first failure. In the event of failure the progress
   * to date, together with the error, will be passed to the specified handler.
   */
  final def repeatOrElse[R1 <: R, E2, B](
    schedule: Schedule[R1, A, B],
    orElse: (E, Option[B]) => ZIO[R1, E2, B]
  ): ZIO[R1, E2, B] =
    repeatOrElseEither[R1, B, E2, B](schedule, orElse).map(_.merge)

  /**
   * Repeats this effect with the specified schedule until the schedule
   * completes, or until the first failure. In the event of failure the progress
   * to date, together with the error, will be passed to the specified handler.
   */
  final def repeatOrElseEither[R1 <: R, B, E2, C](
    schedule: Schedule[R1, A, B],
    orElse: (E, Option[B]) => ZIO[R1, E2, C]
  ): ZIO[R1, E2, Either[C, B]] = {
    def loop(last: A, state: schedule.State): ZIO[R1, E2, Either[C, B]] =
      schedule
        .update(last, state)
        .foldM(
          _ => ZIO.succeedRight(schedule.extract(last, state)),
          s =>
            self.foldM(
              e => orElse(e, Some(schedule.extract(last, state))).map(Left(_)),
              a => loop(a, s)
            )
        )
    self.foldM(
      orElse(_, None).map(Left(_)),
      a => schedule.initial.flatMap(loop(a, _))
    )
  }

  /**
   * Retries with the specified retry policy.
   * Retries are done following the failure of the original `io` (up to a fixed maximum with
   * `once` or `recurs` for example), so that that `io.retry(Schedule.once)` means
   * "execute `io` and in case of failure, try again once".
   */
  final def retry[R1 <: R, E1 >: E, S](policy: Schedule[R1, E1, S])(implicit ev: CanFail[E]): ZIO[R1, E, A] =
    retryOrElse(policy, (e: E, _: S) => ZIO.fail(e))

  /**
   * Retries with the specified schedule, until it fails, and then both the
   * value produced by the schedule together with the last error are passed to
   * the recovery function.
   */
  final def retryOrElse[R1 <: R, A2 >: A, E1 >: E, S, E2](
    policy: Schedule[R1, E1, S],
    orElse: (E, S) => ZIO[R1, E2, A2]
  )(implicit ev: CanFail[E]): ZIO[R1, E2, A2] =
    retryOrElseEither(policy, orElse).map(_.merge)

  /**
   * Retries with the specified schedule, until it fails, and then both the
   * value produced by the schedule together with the last error are passed to
   * the recovery function.
   */
  final def retryOrElseEither[R1 <: R, E1 >: E, S, E2, B](
    policy: Schedule[R1, E1, S],
    orElse: (E, S) => ZIO[R1, E2, B]
  )(implicit ev: CanFail[E]): ZIO[R1, E2, Either[B, A]] = {
    def loop(state: policy.State): ZIO[R1, E2, Either[B, A]] =
      self.foldM(
        err =>
          policy
            .update(err, state)
            .foldM(
              _ => orElse(err, policy.extract(err, state)).map(Left(_)),
              loop
            ),
        ZIO.succeedRight
      )

    policy.initial.flatMap(loop)
  }

  /**
   * Retries this effect until its error satisfies the specified predicate.
   */
  final def retryUntil(f: E => Boolean): ZIO[R, E, A] =
    retry(Schedule.doUntil(f))

  /**
   * Retries this effect while its error satisfies the specified predicate.
   */
  final def retryWhile(f: E => Boolean): ZIO[R, E, A] =
    retry(Schedule.doWhile(f))

  /**
   * Returns an effect that semantically runs the effect on a fiber,
   * producing an [[zio.Exit]] for the completion value of the fiber.
   */
  final def run: URIO[R, Exit[E, A]] =
    new ZIO.Fold[R, E, Nothing, A, Exit[E, A]](
      self,
      cause => ZIO.succeed(Exit.halt(cause)),
      succ => ZIO.succeed(Exit.succeed(succ))
    )

  /**
   * Exposes the full cause of failure of this effect.
   *
   * {{{
   * case class DomainError()
   *
   * val veryBadIO: IO[DomainError, Unit] =
   *   IO.effectTotal(5 / 0) *> IO.fail(DomainError())
   *
   * val caught: UIO[Unit] =
   *   veryBadIO.sandbox.catchAll {
   *     case Cause.Die(_: ArithmeticException) =>
   *       // Caught defect: divided by zero!
   *       IO.succeed(0)
   *     case Cause.Fail(e) =>
   *       // Caught error: DomainError!
   *       IO.succeed(0)
   *     case cause =>
   *       // Caught unknown defects, shouldn't recover!
   *       IO.halt(cause)
   *    *
   *   }
   * }}}
   */
  final def sandbox: ZIO[R, Cause[E], A] = foldCauseM(ZIO.fail, ZIO.succeed)

  final def some[B](implicit ev: A <:< Option[B]): ZIO[R, Option[E], B] =
    self.foldM(
      e => ZIO.fail(Some(e)),
      a => a.fold[ZIO[R, Option[E], B]](ZIO.fail(Option.empty[E]))(ZIO.succeed(_))
    )

  /**
   * Extracts the optional value, or fails with the given error 'e'.
   */
  final def someOrFail[B, E1 >: E](e: => E1)(implicit ev: A <:< Option[B]): ZIO[R, E1, B] =
    self.flatMap(ev(_) match {
      case Some(value) => ZIO.succeed(value)
      case None        => ZIO.fail(e)
    })

  /**
   * Extracts the optional value, or fails with a [[java.util.NoSuchElementException]]
   */
  final def someOrFailException[B, E1 >: E](
    implicit ev: A <:< Option[B],
    ev2: NoSuchElementException <:< E1
  ): ZIO[R, E1, B] =
    self.foldM(e => ZIO.fail(e), ev(_) match {
      case Some(value) => ZIO.succeed(value)
      case None        => ZIO.fail(ev2(new NoSuchElementException("None.get")))
    })

  /**
   * Companion helper to `sandbox`. Allows recovery, and partial recovery, from
   * errors and defects alike, as in:
   *
   * {{{
   * case class DomainError()
   *
   * val veryBadIO: IO[DomainError, Unit] =
   *   IO.effectTotal(5 / 0) *> IO.fail(DomainError())
   *
   * val caught: IO[DomainError, Unit] =
   *   veryBadIO.sandboxWith(_.catchSome {
   *     case Cause.Die(_: ArithmeticException)=>
   *       // Caught defect: divided by zero!
   *       IO.succeed(0)
   *   })
   * }}}
   *
   * Using `sandboxWith` with `catchSome` is better than using
   * `io.sandbox.catchAll` with a partial match, because in
   * the latter, if the match fails, the original defects will
   * be lost and replaced by a `MatchError`
   */
  final def sandboxWith[R1 <: R, E2, B](f: ZIO[R1, Cause[E], A] => ZIO[R1, Cause[E2], B]): ZIO[R1, E2, B] =
    ZIO.unsandbox(f(self.sandbox))

  /**
   * Summarizes a effect by computing some value before and after execution, and
   * then combining the values to produce a summary, together with the result of
   * execution.
   */
  final def summarized[R1 <: R, E1 >: E, B, C](f: (B, B) => C)(summary: ZIO[R1, E1, B]): ZIO[R1, E1, (C, A)] =
    for {
      start <- summary
      value <- self
      end   <- summary
    } yield (f(start, end), value)

  /**
   * An integer that identifies the term in the `ZIO` sum type to which this
   * instance belongs (e.g. `IO.Tags.Succeed`).
   */
  def tag: Int

  /**
   * Returns an effect that effectfully "peeks" at the success of this effect.
   *
   * {{{
   * readFile("data.json").tap(putStrLn)
   * }}}
   */
  final def tap[R1 <: R, E1 >: E](f: A => ZIO[R1, E1, Any]): ZIO[R1, E1, A] = self.flatMap(new ZIO.TapFn(f))

  /**
   * Returns an effect that effectfully "peeks" at the failure or success of
   * this effect.
   * {{{
   * readFile("data.json").tapBoth(logError(_), logData(_))
   * }}}
   */
  final def tapBoth[R1 <: R, E1 >: E](f: E => ZIO[R1, E1, Any], g: A => ZIO[R1, E1, Any])(
    implicit ev: CanFail[E]
  ): ZIO[R1, E1, A] =
    self.foldCauseM(new ZIO.TapErrorRefailFn(f), new ZIO.TapFn(g))

  /**
   * Returns an effect that effectually "peeks" at the cause of the failure of
   * this effect.
   * {{{
   * readFile("data.json").tapCause(logCause(_))
   * }}}
   */
  final def tapCause[R1 <: R, E1 >: E](f: Cause[E] => ZIO[R1, E1, Any]): ZIO[R1, E1, A] =
    self.foldCauseM(new ZIO.TapCauseRefailFn(f), ZIO.succeed)

  /**
   * Returns an effect that effectfully "peeks" at the failure of this effect.
   * {{{
   * readFile("data.json").tapError(logError(_))
   * }}}
   */
  final def tapError[R1 <: R, E1 >: E](f: E => ZIO[R1, E1, Any])(implicit ev: CanFail[E]): ZIO[R1, E1, A] =
    self.foldCauseM(new ZIO.TapErrorRefailFn(f), ZIO.succeed)

  /**
   * Returns a new effect that executes this one and times the execution.
   */
  final def timed: ZIO[R with Clock, E, (Duration, A)] = timedWith(clock.nanoTime)

  /**
   * A more powerful variation of `timed` that allows specifying the clock.
   */
  final def timedWith[R1 <: R, E1 >: E](nanoTime: ZIO[R1, E1, Long]): ZIO[R1, E1, (Duration, A)] =
    summarized[R1, E1, Long, Duration]((start, end) => Duration.fromNanos(end - start))(nanoTime)

  /**
   * Returns an effect that will timeout this effect, returning `None` if the
   * timeout elapses before the effect has produced a value; and returning
   * `Some` of the produced value otherwise.
   *
   * If the timeout elapses without producing a value, the running effect
   * will be safely interrupted
   *
   */
  final def timeout(d: Duration): ZIO[R with Clock, E, Option[A]] = timeoutTo(None)(Some(_))(d)

  /**
   * The same as [[timeout]], but instead of producing a `None` in the event
   * of timeout, it will produce the specified error.
   */
  final def timeoutFail[E1 >: E](e: E1)(d: Duration): ZIO[R with Clock, E1, A] =
    ZIO.flatten(timeoutTo(ZIO.fail(e))(ZIO.succeed)(d))

  /**
   * Returns an effect that will attempt to timeout this effect, but will not
   * wait for the running effect to terminate if the timeout elapses without
   * producing a value. Returns `Right` with the produced value if the effect
   * completes before the timeout or `Left` with the interrupting fiber
   * otherwise.
   */
  final def timeoutFork(d: Duration): ZIO[R with Clock, E, Either[Fiber.Runtime[E, A], A]] =
    raceWith(ZIO.sleep(d))(
      (exit, timeoutFiber) => ZIO.done(exit).map(Right(_)) <* timeoutFiber.interrupt,
      (_, fiber) => fiber.interrupt.flatMap(ZIO.done).fork.map(Left(_))
    )

  /**
   * Returns an effect that will timeout this effect, returning either the
   * default value if the timeout elapses before the effect has produced a
   * value; and or returning the result of applying the function `f` to the
   * success value of the effect.
   *
   * If the timeout elapses without producing a value, the running effect
   * will be safely interrupted
   *
   * {{{
   * IO.succeed(1).timeoutTo(None)(Some(_))(1.second)
   * }}}
   */
  final def timeoutTo[R1 <: R, E1 >: E, A1 >: A, B](b: B): ZIO.TimeoutTo[R1, E1, A1, B] =
    new ZIO.TimeoutTo(self, b)

  /**
   * Returns an effect that keeps or breaks a promise based on the result of
   * this effect. Synchronizes interruption, so if this effect is interrupted,
   * the specified promise will be interrupted, too.
   */
  final def to[E1 >: E, A1 >: A](p: Promise[E1, A1]): URIO[R, Boolean] =
    ZIO.uninterruptibleMask(restore => restore(self).run.flatMap(p.done(_)))

  /**
   * Converts the effect into a [[scala.concurrent.Future]].
   */
  final def toFuture(implicit ev2: E <:< Throwable): URIO[R, CancelableFuture[E, A]] =
    self toFutureWith ev2

  /**
   * Converts the effect into a [[scala.concurrent.Future]].
   */
  final def toFutureWith(f: E => Throwable): URIO[R, CancelableFuture[E, A]] =
    self.fork >>= (_.toFutureWith(f))

  /**
   * Converts this ZIO to [[zio.Managed]]. This ZIO and the provided release action
   * will be performed uninterruptibly.
   */
  final def toManaged[R1 <: R](release: A => URIO[R1, Any]): ZManaged[R1, E, A] =
    ZManaged.make(this)(release)

  /**
   * Converts this ZIO to [[zio.ZManaged]] with no release action. It will be performed
   * interruptibly.
   */
  final def toManaged_ : ZManaged[R, E, A] =
    ZManaged.fromEffect[R, E, A](this)

  /**
   * Enables ZIO tracing for this effect. Because this is the default, this
   * operation only has an additional meaning if the effect is located within
   * an `untraced` section, or the current fiber has been spawned by a parent
   * inside an `untraced` section.
   */
  final def traced: ZIO[R, E, A] = tracingStatus(TracingStatus.Traced)

  /**
   * Toggles ZIO tracing support for this effect. If `true` is used, then the
   * effect will accumulate traces, while if `false` is used, then tracing
   * is disabled. These changes are compositional, so they only affect regions
   * of the effect.
   */
  final def tracingStatus(flag: TracingStatus): ZIO[R, E, A] = new ZIO.TracingStatus(self, flag)

  private[this] final def tryOrElse[R1 <: R, E2, B](
    that: => ZIO[R1, E2, B],
    succ: A => ZIO[R1, E2, B]
  ): ZIO[R1, E2, B] =
    new ZIO.Fold[R1, E, E2, A, B](
      self,
      ZIOFn(() => that) { cause =>
        cause.stripFailures match {
          case None    => that.catchAllCause(cause2 => ZIO.halt(Cause.die(FiberFailure(cause)) ++ cause2))
          case Some(c) => ZIO.halt(c)
        }
      },
      succ
    )

  /**
   * Performs this effect uninterruptibly. This will prevent the effect from
   * being terminated externally, but the effect may fail for internal reasons
   * (e.g. an uncaught error) or terminate due to defect.
   *
   * Uninterruptible effects may recover from all failure causes (including
   * interruption of an inner effect that has been made interruptible).
   */
  final def uninterruptible: ZIO[R, E, A] = interruptStatus(InterruptStatus.Uninterruptible)

  /**
   * Returns the effect resulting from mapping the success of this effect to unit.
   */
  final def unit: ZIO[R, E, Unit] = as(())

  /**
   * The inverse operation to `sandbox`. Submerges the full cause of failure.
   */
  final def unsandbox[R1 <: R, E1, A1 >: A](implicit ev1: ZIO[R, E, A] <:< ZIO[R1, Cause[E1], A1]): ZIO[R1, E1, A1] =
    ZIO.unsandbox(ev1(self))

  /**
   * Disables ZIO tracing facilities for the duration of the effect.
   *
   * Note: ZIO tracing is cached, as such after the first iteration
   * it has a negligible effect on performance of hot-spots (Additional
   * hash map lookup per flatMap). As such, using `untraced` sections
   * is not guaranteed to result in a noticeable performance increase.
   */
  final def untraced: ZIO[R, E, A] = tracingStatus(TracingStatus.Untraced)

  /**
   * The moral equivalent of `if (p) exp`
   */
  final def when[R1 <: R, E1 >: E](b: => Boolean): ZIO[R1, E1, Unit] =
    ZIO.when(b)(self)

  /**
   * The moral equivalent of `if (p) exp` when `p` has side-effects
   */
  final def whenM[R1 <: R, E1 >: E](
    b: URIO[R1, Boolean]
  ): ZIO[R1, E1, Unit] =
    ZIO.whenM(b)(self)

  /**
   * A named alias for `&&&` or `<*>`.
   */
  final def zip[R1 <: R, E1 >: E, B](that: ZIO[R1, E1, B]): ZIO[R1, E1, (A, B)] =
    self &&& that

  /**
   * A named alias for `<*`.
   */
  final def zipLeft[R1 <: R, E1 >: E, B](that: => ZIO[R1, E1, B]): ZIO[R1, E1, A] =
    self <* that

  /**
   * A named alias for `<&>`.
   */
  final def zipPar[R1 <: R, E1 >: E, B](that: ZIO[R1, E1, B]): ZIO[R1, E1, (A, B)] =
    self <&> that

  /**
   * A named alias for `<&`.
   */
  final def zipParLeft[R1 <: R, E1 >: E, B](that: ZIO[R1, E1, B]): ZIO[R1, E1, A] =
    self <& that

  /**
   * A named alias for `&>`.
   */
  final def zipParRight[R1 <: R, E1 >: E, B](that: ZIO[R1, E1, B]): ZIO[R1, E1, B] =
    self &> that

  /**
   * A named alias for `*>`.
   */
  final def zipRight[R1 <: R, E1 >: E, B](that: => ZIO[R1, E1, B]): ZIO[R1, E1, B] =
    self *> that

  /**
   * Sequentially zips this effect with the specified effect using the
   * specified combiner function.
   */
  final def zipWith[R1 <: R, E1 >: E, B, C](that: => ZIO[R1, E1, B])(f: (A, B) => C): ZIO[R1, E1, C] =
    self.flatMap(a => that.map(ZIOFn(f)(b => f(a, b))))

  /**
   * Returns an effect that executes both this effect and the specified effect,
   * in parallel, combining their results with the specified `f` function. If
   * either side fails, then the other side will be interrupted.
   */
  final def zipWithPar[R1 <: R, E1 >: E, B, C](
    that: ZIO[R1, E1, B]
  )(f: (A, B) => C): ZIO[R1, E1, C] = {
    def coordinate[A, B](
      fiberId: Fiber.Id,
      f: (A, B) => C,
      leftWinner: Boolean
    )(winner: Exit[E1, A], loser: Fiber[E1, B]): ZIO[R1, E1, C] =
      winner match {
        case Exit.Success(a) => loser.join.map(f(a, _))
        case Exit.Failure(cause) =>
          loser.interruptAs(fiberId).flatMap {
            case Exit.Success(_) => ZIO.halt(cause)
            case Exit.Failure(loserCause) =>
              if (leftWinner) ZIO.halt(cause && loserCause)
              else ZIO.halt(loserCause && cause)
          }
      }

    val g = (b: B, a: A) => f(a, b)
    ZIO.fiberId.flatMap(parentFiberId =>
      (self raceWith that)(coordinate(parentFiberId, f, true), coordinate(parentFiberId, g, false)).fork.flatMap { f =>
        f.await.flatMap { exit =>
          if (exit.succeeded) f.inheritRefs *> ZIO.done(exit)
          else ZIO.done(exit)
        }
      }
    )
  }

  /**
   * Alias for `flatMap`.
   *
   * {{{
   * val parsed = readFile("foo.txt") >>= parseFile
   * }}}
   */
  final def >>=[R1 <: R, E1 >: E, B](k: A => ZIO[R1, E1, B]): ZIO[R1, E1, B] = flatMap(k)

  /**
   * Returns an effect that executes both this effect and the specified effect,
   * in parallel, combining their results into a tuple. If either side fails,
   * then the other side will be interrupted, interrupted the result.
   */
  final def <&>[R1 <: R, E1 >: E, B](that: ZIO[R1, E1, B]): ZIO[R1, E1, (A, B)] =
    self.zipWithPar(that)((a, b) => (a, b))

  /**
   * Returns an effect that executes both this effect and the specified effect,
   * in parallel, this effect result returned. If either side fails,
   * then the other side will be interrupted, interrupted the result.
   */
  final def <&[R1 <: R, E1 >: E, B](that: ZIO[R1, E1, B]): ZIO[R1, E1, A] =
    self.zipWithPar(that)((a, _) => a)

  /**
   * Returns an effect that executes both this effect and the specified effect,
   * in parallel, returning result of provided effect. If either side fails,
   * then the other side will be interrupted, interrupted the result.
   */
  final def &>[R1 <: R, E1 >: E, B](that: ZIO[R1, E1, B]): ZIO[R1, E1, B] =
    self.zipWithPar(that)((_, b) => b)

  /**
   * Operator alias for `orElse`.
   */
  final def <>[R1 <: R, E2, A1 >: A](that: => ZIO[R1, E2, A1])(implicit ev: CanFail[E]): ZIO[R1, E2, A1] =
    orElse(that)

  final def <<<[R1, E1 >: E](that: ZIO[R1, E1, R]): ZIO[R1, E1, A] =
    that >>> self

  /**
   * A variant of `flatMap` that ignores the value produced by this effect.
   */
  final def *>[R1 <: R, E1 >: E, B](that: => ZIO[R1, E1, B]): ZIO[R1, E1, B] =
    self.flatMap(new ZIO.ZipRightFn(() => that))

  /**
   * Sequences the specified effect after this effect, but ignores the
   * value produced by the effect.
   */
  final def <*[R1 <: R, E1 >: E, B](that: => ZIO[R1, E1, B]): ZIO[R1, E1, A] =
    self.flatMap(new ZIO.ZipLeftFn(() => that))

  /**
   * Sequentially zips this effect with the specified effect, combining the
   * results into a tuple.
   */
  final def &&&[R1 <: R, E1 >: E, B](that: ZIO[R1, E1, B]): ZIO[R1, E1, (A, B)] =
    self.zipWith(that)((a, b) => (a, b))

  /**
   * Alias for `&&&`.
   */
  final def <*>[R1 <: R, E1 >: E, B](that: ZIO[R1, E1, B]): ZIO[R1, E1, (A, B)] =
    self &&& that
}

object ZIO {

  /**
   * Submerges the error case of an `Either` into the `ZIO`. The inverse
   * operation of `IO.either`.
   */
  def absolve[R, E, A](v: ZIO[R, E, Either[E, A]]): ZIO[R, E, A] =
    v.flatMap(fromEither(_))

  /**
   * Accesses the environment of the effect.
   * {{{
   * val portNumber = effect.access(_.config.portNumber)
   * }}}
   */
  def access[R]: ZIO.AccessPartiallyApplied[R] =
    new ZIO.AccessPartiallyApplied[R]

  /**
   * Effectfully accesses the environment of the effect.
   */
  def accessM[R]: ZIO.AccessMPartiallyApplied[R] =
    new ZIO.AccessMPartiallyApplied[R]

  /**
   * Makes an explicit check to see if the fiber has been interrupted, and if
   * so, performs self-interruption
   */
  def allowInterrupt: UIO[Unit] =
    descriptorWith(d => if (d.interruptors.nonEmpty) interrupt else ZIO.unit)

  /**
   *  Returns an effect with the value on the right part.
   */
  def right[B](b: B): UIO[Either[Nothing, B]] = succeed(Right(b))

  /**
   * When this effect represents acquisition of a resource (for example,
   * opening a file, launching a thread, etc.), `bracket` can be used to ensure
   * the acquisition is not interrupted and the resource is always released.
   *
   * The function does two things:
   *
   * 1. Ensures this effect, which acquires the resource, will not be
   * interrupted. Of course, acquisition may fail for internal reasons (an
   * uncaught exception).
   * 2. Ensures the `release` effect will not be interrupted, and will be
   * executed so long as this effect successfully acquires the resource.
   *
   * In between acquisition and release of the resource, the `use` effect is
   * executed.
   *
   * If the `release` effect fails, then the entire effect will fail even
   * if the `use` effect succeeds. If this fail-fast behavior is not desired,
   * errors produced by the `release` effect can be caught and ignored.
   *
   * {{{
   * openFile("data.json").bracket(closeFile) { file =>
   *   for {
   *     header <- readHeader(file)
   *     ...
   *   } yield result
   * }
   * }}}
   */
  def bracket[R, E, A](acquire: ZIO[R, E, A]): ZIO.BracketAcquire[R, E, A] =
    new ZIO.BracketAcquire[R, E, A](acquire)

  /**
   * Uncurried version. Doesn't offer curried syntax and have worse type-inference
   * characteristics, but guarantees no extra allocations of intermediate
   * [[zio.ZIO.BracketAcquire]] and [[zio.ZIO.BracketRelease]] objects.
   */
  def bracket[R, E, A, B](
    acquire: ZIO[R, E, A],
    release: A => URIO[R, Any],
    use: A => ZIO[R, E, B]
  ): ZIO[R, E, B] =
    bracketExit(acquire, new ZIO.BracketReleaseFn(release): (A, Exit[E, B]) => URIO[R, Any], use)

  /**
   * Acquires a resource, uses the resource, and then releases the resource.
   * Neither the acquisition nor the release will be interrupted, and the
   * resource is guaranteed to be released, so long as the `acquire` effect
   * succeeds. If `use` fails, then after release, the returned effect will fail
   * with the same error.
   */
  def bracketExit[R, E, A](acquire: ZIO[R, E, A]): ZIO.BracketExitAcquire[R, E, A] =
    new ZIO.BracketExitAcquire(acquire)

  /**
   * Uncurried version. Doesn't offer curried syntax and has worse type-inference
   * characteristics, but guarantees no extra allocations of intermediate
   * [[zio.ZIO.BracketExitAcquire]] and [[zio.ZIO.BracketExitRelease]] objects.
   */
  def bracketExit[R, E, A, B](
    acquire: ZIO[R, E, A],
    release: (A, Exit[E, B]) => URIO[R, Any],
    use: A => ZIO[R, E, B]
  ): ZIO[R, E, B] =
    ZIO.uninterruptibleMask[R, E, B](restore =>
      acquire.flatMap(ZIOFn(traceAs = use) { a =>
        restore(use(a)).run.flatMap(ZIOFn(traceAs = release) { e =>
          release(a, e).foldCauseM(
            cause2 => ZIO.halt(e.fold(_ ++ cause2, _ => cause2)),
            _ => ZIO.done(e)
          )
        })
      })
    )

  /**
   * A variant of `bracket` which returns immediately on interruption.
   * however, it does not actually interrupt the underlying acquisition, but rather, in a separate fiber,
   * awaits the acquisition and then gracefully and immediately releases the resource after acquisition.
   * Thus the fiber executing bracketFork is able to be interrupted right away even if in the middle
   * of a lengthy acquisition operation.
   */
  def bracketFork[R, E, A](acquire: ZIO[R, E, A]): ZIO.BracketForkAcquire[R, E, A] =
    new ZIO.BracketForkAcquire[R, E, A](acquire)

  /**
   * Uncurried version of `bracketFork`. Doesn't offer curried syntax and has worse type-inference
   * characteristics, but guarantees no extra allocations of intermediate
   * [[zio.ZIO.BracketForkAcquire]] and [[zio.ZIO.BracketForkRelease]] objects.
   */
  def bracketFork[R, E, A, B](
    acquire: ZIO[R, E, A],
    release: A => URIO[R, Any],
    use: A => ZIO[R, E, B]
  ): ZIO[R, E, B] =
    bracketForkExit(acquire, new ZIO.BracketReleaseFn(release): (A, Exit[E, B]) => URIO[R, Any], use)

  /**
   * A variant of `bracketExit` which returns immediately on interruption.
   * However, it does not actually interrupt the underlying acquisition, but rather, in a separate fiber,
   * awaits the acquisition and then gracefully and immediately releases the resource after acquisition.
   */
  def bracketForkExit[R, E, A](acquire: ZIO[R, E, A]): ZIO.BracketForkExitAcquire[R, E, A] =
    new ZIO.BracketForkExitAcquire(acquire)

  /**
   * Uncurried version of `bracketForkExit`. Doesn't offer curried syntax and has worse type-inference
   * characteristics, but guarantees no extra allocations of intermediate
   * [[zio.ZIO.BracketForkExitAcquire]] and [[zio.ZIO.BracketForkExitRelease]] objects.
   */
  def bracketForkExit[R, E, A, B](
    acquire: ZIO[R, E, A],
    release: (A, Exit[E, B]) => URIO[R, Any],
    use: A => ZIO[R, E, B]
  ): ZIO[R, E, B] =
    ZIO.bracketExit(acquire, release, use).interruptibleFork

  /**
   * Checks the daemon status, and produces the effect returned by the
   * specified callback.
   */
  def checkDaemon[R, E, A](f: DaemonS => ZIO[R, E, A]): ZIO[R, E, A] =
    new ZIO.CheckDaemon(f)

  /**
   * Checks the interrupt status, and produces the effect returned by the
   * specified callback.
   */
  def checkInterruptible[R, E, A](f: InterruptS => ZIO[R, E, A]): ZIO[R, E, A] =
    new ZIO.CheckInterrupt(f)

  /**
   * Checks the ZIO Tracing status, and produces the effect returned by the
   * specified callback.
   */
  def checkTraced[R, E, A](f: TracingS => ZIO[R, E, A]): ZIO[R, E, A] =
    new ZIO.CheckTracing(f)

  /**
   * Provides access to the list of child fibers supervised by this fiber.
   */
  def children: UIO[Iterable[Fiber[Any, Any]]] = descriptor.flatMap(_.children)

  /**
   * Evaluate each effect in the structure from left to right, and collect
   * the results. For a parallel version, see `collectAllPar`.
   */
  def collectAll[R, E, A](in: Iterable[ZIO[R, E, A]]): ZIO[R, E, List[A]] =
    foreach[R, E, ZIO[R, E, A], A](in)(ZIO.identityFn)

  /**
   * Evaluate each effect in the structure in parallel, and collect
   * the results. For a sequential version, see `collectAll`.
   */
  def collectAllPar[R, E, A](as: Iterable[ZIO[R, E, A]]): ZIO[R, E, List[A]] =
    foreachPar[R, E, ZIO[R, E, A], A](as)(ZIO.identityFn)

  /**
   * Evaluate each effect in the structure in parallel, and collect
   * the results. For a sequential version, see `collectAll`.
   *
   * Unlike `collectAllPar`, this method will use at most `n` fibers.
   */
  def collectAllParN[R, E, A](n: Int)(as: Iterable[ZIO[R, E, A]]): ZIO[R, E, List[A]] =
    foreachParN[R, E, ZIO[R, E, A], A](n)(as)(ZIO.identityFn)

  /**
   * Evaluate and run each effect in the structure and collect discarding failed ones.
   */
  def collectAllSuccesses[R, E, A](in: Iterable[ZIO[R, E, A]]): URIO[R, List[A]] =
    collectAllWith[R, Nothing, Exit[E, A], A](in.map(_.run)) { case zio.Exit.Success(a) => a }

  /**
   * Evaluate and run each effect in the structure in parallel, and collect discarding failed ones.
   */
  def collectAllSuccessesPar[R, E, A](in: Iterable[ZIO[R, E, A]]): URIO[R, List[A]] =
    collectAllWithPar[R, Nothing, Exit[E, A], A](in.map(_.run)) { case zio.Exit.Success(a) => a }

  /**
   * Evaluate and run each effect in the structure in parallel, and collect discarding failed ones.
   *
   * Unlike `collectAllSuccessesPar`, this method will use at most up to `n` fibers.
   */
  def collectAllSuccessesParN[R, E, A](
    n: Int
  )(in: Iterable[ZIO[R, E, A]]): URIO[R, List[A]] =
    collectAllWithParN[R, Nothing, Exit[E, A], A](n)(in.map(_.run)) { case zio.Exit.Success(a) => a }

  /**
   * Evaluate each effect in the structure with `collectAll`, and collect
   * the results with given partial function.
   */
  def collectAllWith[R, E, A, U](
    in: Iterable[ZIO[R, E, A]]
  )(f: PartialFunction[A, U]): ZIO[R, E, List[U]] =
    ZIO.collectAll(in).map(_.collect(f))

  /**
   * Evaluate each effect in the structure with `collectAllPar`, and collect
   * the results with given partial function.
   */
  def collectAllWithPar[R, E, A, U](
    in: Iterable[ZIO[R, E, A]]
  )(f: PartialFunction[A, U]): ZIO[R, E, List[U]] =
    ZIO.collectAllPar(in).map(_.collect(f))

  /**
   * Evaluate each effect in the structure with `collectAllPar`, and collect
   * the results with given partial function.
   *
   * Unlike `collectAllWithPar`, this method will use at most up to `n` fibers.
   */
  def collectAllWithParN[R, E, A, U](n: Int)(
    in: Iterable[ZIO[R, E, A]]
  )(f: PartialFunction[A, U]): ZIO[R, E, List[U]] =
    ZIO.collectAllParN(n)(in).map(_.collect(f))

  /**
   * Makes the effect daemon, but passes it a restore function that
   * can be used to restore the inherited daemon status from whatever region
   * the effect is composed into.
   */
  def daemonMask[R, E, A](k: ZIO.DaemonStatusRestore => ZIO[R, E, A]): ZIO[R, E, A] =
    checkDaemon(status => k(new ZIO.DaemonStatusRestore(status)).daemon)

  /**
   * Returns information about the current fiber, such as its identity.
   */
  def descriptor: UIO[Fiber.Descriptor] = descriptorWith(succeed)

  /**
   * Constructs an effect based on information about the current fiber, such as
   * its identity.
   */
  def descriptorWith[R, E, A](f: Fiber.Descriptor => ZIO[R, E, A]): ZIO[R, E, A] =
    new ZIO.Descriptor(f)

  /**
   * Returns an effect that dies with the specified `Throwable`.
   * This method can be used for terminating a fiber because a defect has been
   * detected in the code.
   */
  def die(t: Throwable): UIO[Nothing] = haltWith(trace => Cause.Traced(Cause.Die(t), trace()))

  /**
   * Returns an effect that dies with a [[java.lang.RuntimeException]] having the
   * specified text message. This method can be used for terminating a fiber
   * because a defect has been detected in the code.
   */
  def dieMessage(message: String): UIO[Nothing] = die(new RuntimeException(message))

  /**
   * Returns an effect from a [[zio.Exit]] value.
   */
  def done[E, A](r: Exit[E, A]): IO[E, A] = r match {
    case Exit.Success(b)     => succeed(b)
    case Exit.Failure(cause) => halt(cause)
  }

  /**
   *
   * Imports a synchronous effect into a pure `ZIO` value, translating any
   * throwables into a `Throwable` failure in the returned value.
   *
   * {{{
   * def putStrLn(line: String): Task[Unit] = Task.effect(println(line))
   * }}}
   */
  def effect[A](effect: => A): Task[A] = new ZIO.EffectPartial(() => effect)

  /**
   * Imports an asynchronous effect into a pure `ZIO` value. See `effectAsyncMaybe` for
   * the more expressive variant of this function that can return a value
   * synchronously.
   *
   * The callback function `ZIO[R, E, A] => Unit` must be called at most once.
   */
  def effectAsync[R, E, A](
    register: (ZIO[R, E, A] => Unit) => Unit,
    blockingOn: List[Fiber.Id] = Nil
  ): ZIO[R, E, A] =
    effectAsyncMaybe(ZIOFn(register) { (callback: ZIO[R, E, A] => Unit) =>
      register(callback)

      None
    }, blockingOn)

  /**
   * Imports an asynchronous effect into a pure `IO` value. The effect has the
   * option of returning the value synchronously, which is useful in cases
   * where it cannot be determined if the effect is synchronous or asynchronous
   * until the effect is actually executed. The effect also has the option of
   * returning a canceler, which will be used by the runtime to cancel the
   * asynchronous effect if the fiber executing the effect is interrupted.
   *
   * If the register function returns a value synchronously then the callback
   * function `ZIO[R, E, A] => Unit` must not be called. Otherwise the callback
   * function must be called at most once.
   */
  def effectAsyncInterrupt[R, E, A](
    register: (ZIO[R, E, A] => Unit) => Either[Canceler[R], ZIO[R, E, A]],
    blockingOn: List[Fiber.Id] = Nil
  ): ZIO[R, E, A] = {
    import java.util.concurrent.atomic.AtomicBoolean

    import internal.OneShot

    effectTotal((new AtomicBoolean(false), OneShot.make[Canceler[R]])).flatMap {
      case (started, cancel) =>
        flatten {
          effectAsyncMaybe(
            ZIOFn(register) { (k: UIO[ZIO[R, E, A]] => Unit) =>
              started.set(true)

              try register(io => k(ZIO.succeed(io))) match {
                case Left(canceler) =>
                  cancel.set(canceler)
                  None
                case Right(io) => Some(ZIO.succeed(io))
              } finally if (!cancel.isSet) cancel.set(ZIO.unit)
            },
            blockingOn
          )
        }.onInterrupt(effectSuspendTotal(if (started.get) cancel.get() else ZIO.unit))
    }
  }

  /**
   * Imports an asynchronous effect into a pure `ZIO` value. This formulation is
   * necessary when the effect is itself expressed in terms of `ZIO`.
   */
  def effectAsyncM[R, E, A](
    register: (ZIO[R, E, A] => Unit) => ZIO[R, E, Any]
  ): ZIO[R, E, A] =
    for {
      p <- Promise.make[E, A]
      r <- ZIO.runtime[R]
      a <- ZIO.uninterruptibleMask { restore =>
            val f = register(k => r.unsafeRunAsync_(k.to(p)))

            restore(f.catchAllCause(p.halt)).fork *> restore(p.await)
          }
    } yield a

  /**
   * Imports an asynchronous effect into a pure `ZIO` value, possibly returning
   * the value synchronously.
   */
  def effectAsyncMaybe[R, E, A](
    register: (ZIO[R, E, A] => Unit) => Option[ZIO[R, E, A]],
    blockingOn: List[Fiber.Id] = Nil
  ): ZIO[R, E, A] =
    new ZIO.EffectAsync(register, blockingOn)

  /**
   * Returns a lazily constructed effect, whose construction may itself require effects.
   * When no environment is required (i.e., when R == Any) it is conceptually equivalent to `flatten(effect(io))`.
   */
  def effectSuspend[R, A](rio: => RIO[R, A]): RIO[R, A] = new ZIO.EffectSuspendPartialWith((_, _) => rio)

  /**
   * Returns a lazily constructed effect, whose construction may itself require
   * effects. The effect must not throw any exceptions. When no environment is required (i.e., when R == Any)
   * it is conceptually equivalent to `flatten(effectTotal(zio))`. If you wonder if the effect throws exceptions,
   * do not use this method, use [[Task.effectSuspend]] or [[ZIO.effectSuspend]].
   */
  def effectSuspendTotal[R, E, A](zio: => ZIO[R, E, A]): ZIO[R, E, A] =
    new ZIO.EffectSuspendTotalWith((_, _) => zio)

  /**
   * Returns a lazily constructed effect, whose construction may itself require effects.
   * The effect must not throw any exceptions. When no environment is required (i.e., when R == Any)
   * it is conceptually equivalent to `flatten(effectTotal(zio))`. If you wonder if the effect throws exceptions,
   * do not use this method, use [[Task.effectSuspend]] or [[ZIO.effectSuspend]].
   */
  def effectSuspendTotalWith[R, E, A](f: (Platform, Fiber.Id) => ZIO[R, E, A]): ZIO[R, E, A] =
    new ZIO.EffectSuspendTotalWith(f)

  /**
   * Returns a lazily constructed effect, whose construction may itself require effects.
   * When no environment is required (i.e., when R == Any) it is conceptually equivalent to `flatten(effect(io))`.
   */
  def effectSuspendWith[R, A](f: (Platform, Fiber.Id) => RIO[R, A]): RIO[R, A] =
    new ZIO.EffectSuspendPartialWith(f)

  /**
   * Imports a total synchronous effect into a pure `ZIO` value.
   * The effect must not throw any exceptions. If you wonder if the effect
   * throws exceptions, then do not use this method, use [[Task.effect]],
   * [[IO.effect]], or [[ZIO.effect]].
   *
   * {{{
   * val nanoTime: UIO[Long] = IO.effectTotal(System.nanoTime())
   * }}}
   */
  def effectTotal[A](effect: => A): UIO[A] = new ZIO.EffectTotal(() => effect)

  /**
   * Accesses the whole environment of the effect.
   */
  def environment[R]: URIO[R, R] = access(r => r)

  /**
   * Returns an effect that models failure with the specified error.
   * The moral equivalent of `throw` for pure code.
   */
  def fail[E](error: E): IO[E, Nothing] = haltWith(trace => Cause.Traced(Cause.Fail(error), trace()))

  /**
   * Returns the `Fiber.Id` of the fiber executing the effect that calls this method.
   */
  val fiberId: UIO[Fiber.Id] = ZIO.descriptor.map(_.id)

  /**
   * Filters the collection using the specified effectual predicate.
   */
  def filter[R, E, A](as: Iterable[A])(f: A => ZIO[R, E, Boolean]): ZIO[R, E, List[A]] =
    as.foldRight[ZIO[R, E, List[A]]](ZIO.succeed(Nil)) { (a, zio) =>
      f(a).zipWith(zio)((p, as) => if (p) a :: as else as)
    }

  /**
   * Returns an effect that races this effect with all the specified effects,
   * yielding the value of the first effect to succeed with a value.
   * Losers of the race will be interrupted immediately
   */
  def firstSuccessOf[R, R1 <: R, E, A](
    zio: ZIO[R, E, A],
    rest: Iterable[ZIO[R1, E, A]]
  ): ZIO[R1, E, A] =
    rest.foldLeft[ZIO[R1, E, A]](zio)(_ orElse _).refailWithTrace

  /**
   * Returns an effect that first executes the outer effect, and then executes
   * the inner effect, returning the value from the inner effect, and effectively
   * flattening a nested effect.
   */
  def flatten[R, E, A](zio: ZIO[R, E, ZIO[R, E, A]]): ZIO[R, E, A] =
    zio.flatMap(ZIO.identityFn)

  /**
   * Folds an Iterable[A] using an effectual function f, working sequentially from left to right.
   */
  def foldLeft[R, E, S, A](
    in: Iterable[A]
  )(zero: S)(f: (S, A) => ZIO[R, E, S]): ZIO[R, E, S] =
    in.foldLeft(IO.succeed(zero): ZIO[R, E, S]) { (acc, el) =>
      acc.flatMap(f(_, el))
    }

  /**
   * Folds an Iterable[A] using an effectual function f, working sequentially from right to left.
   */
  def foldRight[R, E, S, A](
    in: Iterable[A]
  )(zero: S)(f: (A, S) => ZIO[R, E, S]): ZIO[R, E, S] =
    in.foldRight(IO.succeed(zero): ZIO[R, E, S]) { (el, acc) =>
      acc.flatMap(f(el, _))
    }

  /**
   * Applies the function `f` to each element of the `Iterable[A]` and
   * returns the results in a new `List[B]`.
   *
   * For a parallel version of this method, see `foreachPar`.
   */
  def foreach[R, E, A, B](in: Iterable[A])(f: A => ZIO[R, E, B]): ZIO[R, E, List[B]] =
    in.foldRight[ZIO[R, E, List[B]]](effectTotal(Nil)) { (a, io) =>
      f(a).zipWith(io)((b, bs) => b :: bs)
    }

  /**
   * Applies the function `f` to each element of the `Iterable[A]` and runs
   * produced effects sequentially.
   *
   * Equivalent to `foreach(as)(f).unit`, but without the cost of building
   * the list of results.
   */
  def foreach_[R, E, A](as: Iterable[A])(f: A => ZIO[R, E, Any]): ZIO[R, E, Unit] =
    ZIO.effectTotal(as.iterator).flatMap { i =>
      def loop: ZIO[R, E, Unit] =
        if (i.hasNext) f(i.next) *> loop
        else ZIO.unit
      loop
    }

  /**
   * Applies the function `f` to each element of the `Iterable[A]` in parallel,
   * and returns the results in a new `List[B]`.
   *
   * For a sequential version of this method, see `foreach`.
   */
  def foreachPar[R, E, A, B](as: Iterable[A])(fn: A => ZIO[R, E, B]): ZIO[R, E, List[B]] = {
    val size      = as.size
    val resultArr = new AtomicReferenceArray[B](size)

    val wrappedFn: ZIOFn1[(A, Int), ZIO[R, E, Any]] = ZIOFn(fn) {
      case (a, i) => fn(a).tap(b => ZIO.effectTotal(resultArr.set(i, b)))
    }

    foreachPar_(as.zipWithIndex)(wrappedFn).as(
      (0 until size).reverse.foldLeft[List[B]](Nil) { (acc, i) =>
        resultArr.get(i) :: acc
      }
    )
  }

  /**
   * Applies the function `f` to each element of the `Iterable[A]` and runs
   * produced effects in parallel, discarding the results.
   *
   * For a sequential version of this method, see `foreach_`.
   *
   * Optimized to avoid keeping full tree of effects, so that method could be
   * able to handle large input sequences.
   * Behaves almost like this code:
   *
   * {{{
   * as.foldLeft(ZIO.unit) { (acc, a) => acc.zipParLeft(f(a)) }
   * }}}
   *
   * Additionally, interrupts all effects on any failure.
   */
  def foreachPar_[R, E, A](as: Iterable[A])(f: A => ZIO[R, E, Any]): ZIO[R, E, Unit] =
    if (as.isEmpty) ZIO.unit
    else {
      val size = as.size
      for {
        parentId       <- ZIO.fiberId
        causes         <- Ref.make[Cause[E]](Cause.empty)
        result         <- Promise.make[Nothing, Boolean]
        failureTrigger <- Promise.make[Unit, Unit]
        count          <- Ref.make(0)
        fibers <- ZIO.traverse(as) {
                   f(_)
<<<<<<< HEAD
                     .foldCauseM(c => causes.update(_ && c) *> failureTrigger.fail(()), _ => ZIO.unit)
                     .ensuring {
                       (count.update(_ + 1) >>= { done =>
                         ZIO.when(done == size) {
                           result.complete(failureTrigger.succeed(()))
                         }
                       }).uninterruptible
                     }
=======
                     .foldCauseM(
                       c => causes.update(_ && c) *> result.fail(()),
                       _ =>
                         (succeed.update(_ + 1) >>= { succeed =>
                           ZIO.when(succeed == size)(result.succeed(()))
                         }).uninterruptible
                     )
>>>>>>> a03ed276
                     .fork
                 }
        interrupter = failureTrigger.await
          .catchAll(_ => ZIO.foreach(fibers)(_.interruptAs(parentId).fork) >>= Fiber.joinAll)
          .toManaged_
          .fork
        _ <- interrupter.use_ {
              ZIO
                .whenM(result.await.map(!_)) {
                  causes.get >>= ZIO.halt
                }
                .refailWithTrace
            }
      } yield ()
    }

  /**
   * Applies the function `f` to each element of the `Iterable[A]` in parallel,
   * and returns the results in a new `List[B]`.
   *
   * Unlike `foreachPar`, this method will use at most up to `n` fibers.
   */
  def foreachParN[R, E, A, B](
    n: Int
  )(as: Iterable[A])(fn: A => ZIO[R, E, B]): ZIO[R, E, List[B]] =
    Queue
      .bounded[(Promise[E, B], A)](n.toInt)
      .bracket(_.shutdown) { q =>
        for {
          pairs <- ZIO.foreach(as)(a => Promise.make[E, B].map(p => (p, a)))
          _     <- ZIO.foreach(pairs)(pair => q.offer(pair)).fork
          _ <- ZIO.collectAll(List.fill(n.toInt)(q.take.flatMap {
                case (p, a) => fn(a).foldCauseM(c => ZIO.foreach(pairs)(_._1.halt(c)), b => p.succeed(b))
              }.forever.fork))
          res <- ZIO.foreach(pairs)(_._1.await)
        } yield res
      }
      .refailWithTrace

  /**
   * Applies the function `f` to each element of the `Iterable[A]` and runs
   * produced effects in parallel, discarding the results.
   *
   * Unlike `foreachPar_`, this method will use at most up to `n` fibers.
   */
  def foreachParN_[R, E, A](
    n: Int
  )(as: Iterable[A])(f: A => ZIO[R, E, Any]): ZIO[R, E, Unit] =
    Semaphore
      .make(n.toLong)
      .flatMap { semaphore =>
        ZIO.foreachPar_(as) { a =>
          semaphore.withPermit(f(a))
        }
      }
      .refailWithTrace

  /**
   * Returns an effect that forks all of the specified values, and returns a
   * composite fiber that produces a list of their results, in order.
   */
  def forkAll[R, E, A](as: Iterable[ZIO[R, E, A]]): URIO[R, Fiber.Synthetic[E, List[A]]] =
    as.foldRight[URIO[R, Fiber.Synthetic[E, List[A]]]](succeed(Fiber.succeed(Nil))) { (aIO, asFiberIO) =>
      asFiberIO.zip(aIO.fork).map {
        case (asFiber, aFiber) =>
          asFiber.zipWith(aFiber)((as, a) => a :: as)
      }
    }

  /**
   * Returns an effect that forks all of the specified values, and returns a
   * composite fiber that produces unit. This version is faster than [[forkAll]]
   * in cases where the results of the forked fibers are not needed.
   */
  def forkAll_[R, E, A](as: Iterable[ZIO[R, E, A]]): URIO[R, Unit] =
    as.foldRight[URIO[R, Unit]](ZIO.unit)(_.fork *> _)

  /**
   * Lifts an `Either` into a `ZIO` value.
   */
  def fromEither[E, A](v: => Either[E, A]): IO[E, A] =
    effectTotal(v).flatMap(_.fold(fail, succeed))

  /**
   * Creates a `ZIO` value that represents the exit value of the specified
   * fiber.
   */
  def fromFiber[E, A](fiber: => Fiber[E, A]): IO[E, A] =
    effectTotal(fiber).flatMap(_.join)

  /**
   * Creates a `ZIO` value that represents the exit value of the specified
   * fiber.
   */
  def fromFiberM[E, A](fiber: IO[E, Fiber[E, A]]): IO[E, A] =
    fiber.flatMap(_.join)

  /**
   * Lifts a function `R => A` into a `URIO[R, A]`.
   */
  def fromFunction[R, A](f: R => A): URIO[R, A] =
    environment[R].map(f)

  /**
   * Lifts a function returning Future into an effect that requires the input to the function.
   */
  def fromFunctionFuture[R, A](f: R => scala.concurrent.Future[A]): RIO[R, A] =
    fromFunction(f).flatMap(a => fromFuture(_ => a))

  /**
   * Lifts an effectful function whose effect requires no environment into
   * an effect that requires the input to the function.
   */
  def fromFunctionM[R, E, A](f: R => IO[E, A]): ZIO[R, E, A] =
    environment[R].flatMap(f)

  /**
   * Imports a function that creates a [[scala.concurrent.Future]] from an
   * [[scala.concurrent.ExecutionContext]] into a `ZIO`.
   */
  def fromFuture[A](make: ExecutionContext => scala.concurrent.Future[A]): Task[A] =
    Task.descriptorWith { d =>
      val ec = d.executor.asEC
      effect(make(ec)).flatMap { f =>
        f.value
          .fold(
            Task.effectAsync { (cb: Task[A] => Unit) =>
              f.onComplete {
                case Success(a) => cb(Task.succeed(a))
                case Failure(t) => cb(Task.fail(t))
              }(ec)
            }
          )(Task.fromTry(_))
      }
    }

  /**
   * Imports a function that creates a [[scala.concurrent.Future]] from an
   * [[scala.concurrent.ExecutionContext]] into a `ZIO`. The provided
   * `ExecutionContext` will interrupt the `Future` between asynchronous
   * operations such as `map` and `flatMap` if this effect is interrupted. Note
   * that no attempt will be made to interrupt a `Future` blocking on a
   * synchronous operation and that the `Future` must be created using the
   * provided `ExecutionContext`.
   */
  def fromFutureInterrupt[A](make: ExecutionContext => scala.concurrent.Future[A]): Task[A] =
    Task.descriptorWith { d =>
      val ec          = d.executor.asEC
      val interrupted = new java.util.concurrent.atomic.AtomicBoolean(false)
      val latch       = scala.concurrent.Promise[Unit]()
      val interruptibleEC = new scala.concurrent.ExecutionContext {
        def execute(runnable: Runnable): Unit =
          if (!interrupted.get) ec.execute(runnable)
          else {
            val _ = latch.success(())
          }
        def reportFailure(cause: Throwable): Unit =
          ec.reportFailure(cause)
      }
      effect(make(interruptibleEC)).flatMap { f =>
        f.value
          .fold(
            Task.effectAsync { (cb: Task[A] => Unit) =>
              f.onComplete {
                case Success(a) => latch.success(()); cb(Task.succeed(a))
                case Failure(t) => latch.success(()); cb(Task.fail(t))
              }(interruptibleEC)
            }
          )(Task.fromTry(_))
      }.onInterrupt(
        Task.effectTotal(interrupted.set(true)) *> Task.fromFuture(_ => latch.future).orDie
      )
    }

  /**
   * Lifts an `Option` into a `ZIO`.
   */
  def fromOption[A](v: => Option[A]): IO[Unit, A] =
    effectTotal(v).flatMap(_.fold[IO[Unit, A]](fail(()))(succeed))

  /**
   * Lifts a `Try` into a `ZIO`.
   */
  def fromTry[A](value: => scala.util.Try[A]): Task[A] =
    effect(value).flatMap {
      case scala.util.Success(v) => ZIO.succeed(v)
      case scala.util.Failure(t) => ZIO.fail(t)
    }

  /**
   * Returns an effect that models failure with the specified `Cause`.
   */
  def halt[E](cause: Cause[E]): IO[E, Nothing] = new ZIO.Fail(_ => cause)

  /**
   * Returns an effect that models failure with the specified `Cause`.
   *
   * This version takes in a lazily-evaluated trace that can be attached to the `Cause`
   * via `Cause.Traced`.
   */
  def haltWith[E](function: (() => ZTrace) => Cause[E]): IO[E, Nothing] = new ZIO.Fail(function)

  /**
   * Returns the identity effectful function, which performs no effects
   */
  def identity[R]: URIO[R, R] = fromFunction[R, R](ZIO.identityFn[R])

  /**
   * Returns an effect that is interrupted as if by the fiber calling this
   * method.
   */
  val interrupt: UIO[Nothing] = ZIO.fiberId >>= ZIO.interruptAs

  /**
   * Returns an effect that is interrupted as if by the specified fiber.
   */
  def interruptAs(fiberId: Fiber.Id): UIO[Nothing] =
    haltWith(trace => Cause.Traced(Cause.interrupt(fiberId), trace()))

  /**
   * Prefix form of `ZIO#interruptible`.
   */
  def interruptible[R, E, A](zio: ZIO[R, E, A]): ZIO[R, E, A] =
    zio.interruptible

  /**
   * Prefix form of `ZIO#interruptibleFork`.
   */
  def interruptibleFork[R, E, A](zio: ZIO[R, E, A]): ZIO[R, E, A] =
    zio.interruptibleFork

  /**
   * Makes the effect immediately interruptible with the effect and its interruption occurring in a forked fiber.
   * A restore function is passed that can be used to restore the inherited interruptibility from whatever region
   * the effect is composed into.
   */
  def interruptibleForkMask[R, E, A](
    k: ZIO.InterruptStatusRestore => ZIO[R, E, A]
  ): ZIO[R, E, A] =
    checkInterruptible(flag => k(new ZIO.InterruptStatusRestore(flag)).interruptibleFork)

  /**
   * Makes the effect interruptible, but passes it a restore function that
   * can be used to restore the inherited interruptibility from whatever region
   * the effect is composed into.
   */
  def interruptibleMask[R, E, A](
    k: ZIO.InterruptStatusRestore => ZIO[R, E, A]
  ): ZIO[R, E, A] =
    checkInterruptible(flag => k(new ZIO.InterruptStatusRestore(flag)).interruptible)

  /**
   *  Returns an effect with the value on the left part.
   */
  def left[A](a: A): UIO[Either[A, Nothing]] = succeed(Left(a))

  /**
   * Returns an effect that will execute the specified effect fully on the
   * provided executor, before returning to the default executor. See
   * [[ZIO!.lock]].
   */
  def lock[R, E, A](executor: Executor)(zio: ZIO[R, E, A]): ZIO[R, E, A] =
    new ZIO.Lock(executor, zio)

  /**
   * Sequentially zips the specified effects using the specified combiner
   * function.
   */
  def mapN[R, E, A, B, C](zio1: ZIO[R, E, A], zio2: ZIO[R, E, B])(f: (A, B) => C): ZIO[R, E, C] =
    zio1.zipWith(zio2)(f)

  /**
   * Sequentially zips the specified effects using the specified combiner
   * function.
   */
  def mapN[R, E, A, B, C, D](zio1: ZIO[R, E, A], zio2: ZIO[R, E, B], zio3: ZIO[R, E, C])(
    f: (A, B, C) => D
  ): ZIO[R, E, D] =
    for {
      a <- zio1
      b <- zio2
      c <- zio3
    } yield f(a, b, c)

  /**
   * Sequentially zips the specified effects using the specified combiner
   * function.
   */
  def mapN[R, E, A, B, C, D, F](zio1: ZIO[R, E, A], zio2: ZIO[R, E, B], zio3: ZIO[R, E, C], zio4: ZIO[R, E, D])(
    f: (A, B, C, D) => F
  ): ZIO[R, E, F] =
    for {
      a <- zio1
      b <- zio2
      c <- zio3
      d <- zio4
    } yield f(a, b, c, d)

  /**
   * Returns an effect that executes the specified effects in parallel,
   * combining their results with the specified `f` function. If any effect
   * fails, then the other effects will be interrupted.
   */
  def mapParN[R, E, A, B, C](zio1: ZIO[R, E, A], zio2: ZIO[R, E, B])(f: (A, B) => C): ZIO[R, E, C] =
    zio1.zipWithPar(zio2)(f)

  /**
   * Returns an effect that executes the specified effects in parallel,
   * combining their results with the specified `f` function. If any effect
   * fails, then the other effects will be interrupted.
   */
  def mapParN[R, E, A, B, C, D](zio1: ZIO[R, E, A], zio2: ZIO[R, E, B], zio3: ZIO[R, E, C])(
    f: (A, B, C) => D
  ): ZIO[R, E, D] =
    (zio1 <&> zio2 <&> zio3).map {
      case ((a, b), c) => f(a, b, c)
    }

  /**
   * Returns an effect that executes the specified effects in parallel,
   * combining their results with the specified `f` function. If any effect
   * fails, then the other effects will be interrupted.
   */
  def mapParN[R, E, A, B, C, D, F](
    zio1: ZIO[R, E, A],
    zio2: ZIO[R, E, B],
    zio3: ZIO[R, E, C],
    zio4: ZIO[R, E, D]
  )(f: (A, B, C, D) => F): ZIO[R, E, F] =
    (zio1 <&> zio2 <&> zio3 <&> zio4).map {
      case (((a, b), c), d) => f(a, b, c, d)
    }

  /**
   * Merges an `Iterable[IO]` to a single IO, working sequentially.
   */
  def mergeAll[R, E, A, B](
    in: Iterable[ZIO[R, E, A]]
  )(zero: B)(f: (B, A) => B): ZIO[R, E, B] =
    in.foldLeft[ZIO[R, E, B]](succeed[B](zero))((acc, a) => acc.zip(a).map(f.tupled))

  /**
   * Merges an `Iterable[IO]` to a single IO, working in parallel.
   *
   * It's unsafe to execute side effects inside `f`, as `f` may be executed
   * more than once for some of `in` elements during effect execution.
   */
  def mergeAllPar[R, E, A, B](
    in: Iterable[ZIO[R, E, A]]
  )(zero: B)(f: (B, A) => B): ZIO[R, E, B] =
    Ref.make(zero) >>= { acc =>
      foreachPar_(in) {
        Predef.identity(_) >>= { a =>
          acc.update(f(_, a))
        }
      } *> acc.get
    }

  /**
   * Makes the effect non-daemon, but passes it a restore function that
   * can be used to restore the inherited daemon status from whatever region
   * the effect is composed into.
   */
  def nonDaemonMask[R, E, A](k: ZIO.DaemonStatusRestore => ZIO[R, E, A]): ZIO[R, E, A] =
    checkDaemon(status => k(new ZIO.DaemonStatusRestore(status)).nonDaemon)

  /**
   * Returns an effect with the empty value.
   */
  val none: UIO[Option[Nothing]] = succeed(None)

  /**
   * Feeds elements of type `A` to a function `f` that returns an effect.
   * Collects all successes and failures in a tupled fashion.
   */
  def partition[R, E, A, B](
    in: Iterable[A]
  )(f: A => ZIO[R, E, B])(implicit ev: CanFail[E]): ZIO[R, Nothing, (List[E], List[B])] =
    ZIO.foreach(in)(f(_).either).map(partitionMap(_)(ZIO.identityFn))

  /**
   * Feeds elements of type `A` to a function `f` that returns an effect.
   * Collects all successes and failures in parallel and returns the result as
   * a tuple.
   */
  def partitionPar[R, E, A, B](
    in: Iterable[A]
  )(f: A => ZIO[R, E, B])(implicit ev: CanFail[E]): ZIO[R, Nothing, (List[E], List[B])] =
    ZIO.foreachPar(in)(f(_).either).map(ZIO.partitionMap(_)(ZIO.identityFn))

  /**
   * Feeds elements of type `A` to a function `f` that returns an effect.
   * Collects all successes and failures in parallel and returns the result as
   * a tuple.
   *
   * Unlike [[partitionPar]], this method will use at most up to `n` fibers.
   */
  def partitionParN[R, E, A, B](n: Int)(
    in: Iterable[A]
  )(f: A => ZIO[R, E, B])(implicit ev: CanFail[E]): ZIO[R, Nothing, (List[E], List[B])] =
    ZIO.foreachParN(n)(in)(f(_).either).map(ZIO.partitionMap(_)(ZIO.identityFn))

  /**
   * Given an environment `R`, returns a function that can supply the
   * environment to programs that require it, removing their need for any
   * specific environment.
   *
   * This is similar to dependency injection, and the `provide` function can be
   * thought of as `inject`.
   */
  def provide[R, E, A](r: R): ZIO[R, E, A] => IO[E, A] =
    (zio: ZIO[R, E, A]) => new ZIO.Provide(r, zio)

  /**
   * Returns a effect that will never produce anything. The moral
   * equivalent of `while(true) {}`, only without the wasted CPU cycles.
   */
  val never: UIO[Nothing] = effectAsync[Any, Nothing, Nothing](_ => ())

  /**
   * Races an `IO[E, A]` against zero or more other effects. Yields either the
   * first success or the last failure.
   */
  def raceAll[R, R1 <: R, E, A](
    zio: ZIO[R, E, A],
    ios: Iterable[ZIO[R1, E, A]]
  ): ZIO[R1, E, A] =
    zio.raceAll(ios)

  /**
   * Reduces an `Iterable[IO]` to a single `IO`, working sequentially.
   */
  def reduceAll[R, R1 <: R, E, A](a: ZIO[R, E, A], as: Iterable[ZIO[R1, E, A]])(
    f: (A, A) => A
  ): ZIO[R1, E, A] =
    as.foldLeft[ZIO[R1, E, A]](a) { (l, r) =>
      l.zip(r).map(f.tupled)
    }

  /**
   * Reduces an `Iterable[IO]` to a single `IO`, working in parallel.
   */
  def reduceAllPar[R, R1 <: R, E, A](a: ZIO[R, E, A], as: Iterable[ZIO[R1, E, A]])(
    f: (A, A) => A
  ): ZIO[R1, E, A] = {
    def prepend[Z](z: Z, zs: Iterable[Z]): Iterable[Z] =
      new Iterable[Z] {
        override def iterator: Iterator[Z] = Iterator(z) ++ zs.iterator
      }

    val all = prepend(a, as)
    mergeAllPar(all)(Option.empty[A]) { (acc, elem) =>
      Some(acc.fold(elem)(f(_, elem)))
    }.map(_.get)
  }

  /**
   * Replicates the given effect n times.
   * If 0 or negative numbers are given, an empty `Iterable` will return.
   */
  def replicate[R, E, A](n: Int)(effect: ZIO[R, E, A]): Iterable[ZIO[R, E, A]] =
    new Iterable[ZIO[R, E, A]] {
      override def iterator: Iterator[ZIO[R, E, A]] = Iterator.range(0, n).map(_ => effect)
    }

  /**
   * Requires that the given `ZIO[R, E, Option[A]]` contain a value. If there is no
   * value, then the specified error will be raised.
   */
  def require[R, E, A](error: E): ZIO[R, E, Option[A]] => ZIO[R, E, A] =
    (io: ZIO[R, E, Option[A]]) => io.flatMap(_.fold[ZIO[R, E, A]](fail[E](error))(succeed[A]))

  /**
   * Acquires a resource, uses the resource, and then releases the resource.
   * However, unlike `bracket`, the separation of these phases allows
   * the acquisition to be interruptible.
   *
   * Useful for concurrent data structures and other cases where the
   * 'deallocator' can tell if the allocation succeeded or not just by
   * inspecting internal / external state.
   */
  def reserve[R, E, A, B](reservation: ZIO[R, E, Reservation[R, E, A]])(use: A => ZIO[R, E, B]): ZIO[R, E, B] =
    ZManaged(reservation).use(use)

  /**
   * Returns an effect that accesses the runtime, which can be used to
   * (unsafely) execute tasks. This is useful for integration with
   * non-functional code that must call back into functional code.
   */
  def runtime[R]: URIO[R, Runtime[R]] =
    for {
      environment <- environment[R]
      platform    <- effectSuspendTotalWith((p, _) => ZIO.succeed(p))
    } yield Runtime(environment, platform)

  /**
   *  Alias for [[ZIO.collectAll]]
   */
  def sequence[R, E, A](in: Iterable[ZIO[R, E, A]]): ZIO[R, E, List[A]] =
    collectAll[R, E, A](in)

  /**
   *  Alias for [[ZIO.collectAllPar]]
   */
  def sequencePar[R, E, A](as: Iterable[ZIO[R, E, A]]): ZIO[R, E, List[A]] =
    collectAllPar[R, E, A](as)

  /**
   *  Alias for [[ZIO.collectAllParN]]
   */
  def sequenceParN[R, E, A](n: Int)(as: Iterable[ZIO[R, E, A]]): ZIO[R, E, List[A]] =
    collectAllParN[R, E, A](n)(as)

  /**
   * Sleeps for the specified duration. This method is asynchronous, and does
   * not actually block the fiber.
   */
  def sleep(duration: Duration): URIO[Clock, Unit] =
    clock.sleep(duration)

  /**
   *  Returns an effect with the optional value.
   */
  def some[A](a: A): UIO[Option[A]] = succeed(Some(a))

  /**
   * Returns an effect that models success with the specified strictly-
   * evaluated value.
   */
  def succeed[A](a: A): UIO[A] = new ZIO.Succeed(a)

  /**
   * Returns an effectful function that merely swaps the elements in a `Tuple2`.
   */
  def swap[R, E, A, B](implicit ev: R <:< (A, B)): ZIO[R, E, (B, A)] =
    fromFunction[R, (B, A)](_.swap)

  /**
   * Capture ZIO trace at the current point
   * */
  def trace: UIO[ZTrace] = ZIO.Trace

  /**
   * Prefix form of `ZIO#traced`.
   */
  def traced[R, E, A](zio: ZIO[R, E, A]): ZIO[R, E, A] =
    zio.traced

  /**
   * Alias for [[ZIO.foreach]]
   */
  def traverse[R, E, A, B](in: Iterable[A])(f: A => ZIO[R, E, B]): ZIO[R, E, List[B]] =
    foreach[R, E, A, B](in)(f)

  /**
   * Alias for [[ZIO.foreach_]]
   */
  def traverse_[R, E, A](as: Iterable[A])(f: A => ZIO[R, E, Any]): ZIO[R, E, Unit] =
    foreach_[R, E, A](as)(f)

  /**
   * Alias for [[ZIO.foreachPar]]
   */
  def traversePar[R, E, A, B](as: Iterable[A])(fn: A => ZIO[R, E, B]): ZIO[R, E, List[B]] =
    foreachPar[R, E, A, B](as)(fn)

  /**
   * Alias for [[ZIO.foreachPar_]]
   */
  def traversePar_[R, E, A](as: Iterable[A])(f: A => ZIO[R, E, Any]): ZIO[R, E, Unit] =
    foreachPar_[R, E, A](as)(f)

  /**
   * Alias for [[ZIO.foreachParN]]
   */
  def traverseParN[R, E, A, B](
    n: Int
  )(as: Iterable[A])(fn: A => ZIO[R, E, B]): ZIO[R, E, List[B]] =
    foreachParN[R, E, A, B](n)(as)(fn)

  /**
   * Alias for [[ZIO.foreachParN_]]
   */
  def traverseParN_[R, E, A](
    n: Int
  )(as: Iterable[A])(f: A => ZIO[R, E, Any]): ZIO[R, E, Unit] =
    foreachParN_[R, E, A](n)(as)(f)

  /**
   * Strictly-evaluated unit lifted into the `ZIO` monad.
   */
  val unit: UIO[Unit] = succeed(())

  /**
   * Prefix form of `ZIO#uninterruptible`.
   */
  def uninterruptible[R, E, A](zio: ZIO[R, E, A]): ZIO[R, E, A] =
    zio.uninterruptible

  /**
   * Makes the effect uninterruptible, but passes it a restore function that
   * can be used to restore the inherited interruptibility from whatever region
   * the effect is composed into.
   */
  def uninterruptibleMask[R, E, A](
    k: ZIO.InterruptStatusRestore => ZIO[R, E, A]
  ): ZIO[R, E, A] =
    checkInterruptible(flag => k(new ZIO.InterruptStatusRestore(flag)).uninterruptible)

  /**
   * The inverse operation `IO.sandboxed`
   *
   * Terminates with exceptions on the `Left` side of the `Either` error, if it
   * exists. Otherwise extracts the contained `IO[E, A]`
   */
  def unsandbox[R, E, A](v: ZIO[R, Cause[E], A]): ZIO[R, E, A] =
    v.mapErrorCause(_.flatten)

  /**
   * Prefix form of `ZIO#untraced`.
   */
  def untraced[R, E, A](zio: ZIO[R, E, A]): ZIO[R, E, A] =
    zio.untraced

  /**
   * Feeds elements of type `A` to `f` and accumulates all errors in error
   * channel or successes in success channel.
   *
   * This combinator is lossy meaning that if there are errors all successes
   * will be lost. To retain all information please use [[partition]].
   */
  def validate[R, E, A, B](
    in: Iterable[A]
  )(f: A => ZIO[R, E, B])(implicit ev: CanFail[E]): ZIO[R, ::[E], List[B]] =
    partition(in)(f).flatMap {
      case (e :: es, _) => ZIO.fail(::(e, es))
      case (_, bs)      => ZIO.succeed(bs)
    }

  /**
   * Feeds elements of type `A` to `f `and accumulates, in parallel, all errors
   * in error channel or successes in success channel.
   *
   * This combinator is lossy meaning that if there are errors all successes
   * will be lost. To retain all information please use [[partitionPar]].
   */
  def validatePar[R, E, A, B](
    in: Iterable[A]
  )(f: A => ZIO[R, E, B])(implicit ev: CanFail[E]): ZIO[R, ::[E], List[B]] =
    partitionPar(in)(f).flatMap {
      case (e :: es, _) => ZIO.fail(::(e, es))
      case (_, bs)      => ZIO.succeed(bs)
    }

  /**
   * Feeds elements of type `A` to `f` until it succeeds. Returns first success
   * or the accumulation of all errors.
   */
  def validateFirst[R, E, A, B](
    in: Iterable[A]
  )(f: A => ZIO[R, E, B])(implicit ev: CanFail[E]): ZIO[R, List[E], B] =
    ZIO.foreach(in)(f(_).flip).flip

  /**
   * Feeds elements of type `A` to `f`, in parallel, until it succeeds. Returns
   * first success or the accumulation of all errors.
   *
   * In case of success all other running fibers are terminated.
   */
  def validateFirstPar[R, E, A, B](
    in: Iterable[A]
  )(f: A => ZIO[R, E, B])(implicit ev: CanFail[E]): ZIO[R, List[E], B] =
    ZIO.foreachPar(in)(f(_).flip).flip

  /**
   * The moral equivalent of `if (p) exp`
   */
  def when[R, E](b: => Boolean)(zio: ZIO[R, E, Any]): ZIO[R, E, Unit] =
    if (b) zio.unit else unit

  /**
   * Runs an effect when the supplied `PartialFunction` matches for the given value, otherwise does nothing.
   */
  def whenCase[R, E, A](a: A)(pf: PartialFunction[A, ZIO[R, E, Any]]): ZIO[R, E, Unit] =
    pf.applyOrElse(a, (_: A) => unit).unit

  /**
   * Runs an effect when the supplied `PartialFunction` matches for the given effectful value, otherwise does nothing.
   */
  def whenCaseM[R, E, A](a: ZIO[R, E, A])(pf: PartialFunction[A, ZIO[R, E, Any]]): ZIO[R, E, Unit] =
    a.flatMap(whenCase(_)(pf))

  /**
   * The moral equivalent of `if (p) exp` when `p` has side-effects
   */
  def whenM[R, E](b: ZIO[R, E, Boolean])(zio: ZIO[R, E, Any]): ZIO[R, E, Unit] =
    b.flatMap(b => if (b) zio.unit else unit)

  /**
   * Returns an effect that yields to the runtime system, starting on a fresh
   * stack. Manual use of this method can improve fairness, at the cost of
   * overhead.
   */
  val yieldNow: UIO[Unit] = ZIO.Yield

  /**
   * Returns an effectful function that extracts out the first element of a
   * tuple.
   */
  def _1[R, E, A, B](implicit ev: R <:< (A, B)): ZIO[R, E, A] = fromFunction[R, A](_._1)

  /**
   * Returns an effectful function that extracts out the second element of a
   * tuple.
   */
  def _2[R, E, A, B](implicit ev: R <:< (A, B)): ZIO[R, E, B] = fromFunction[R, B](_._2)

  def apply[A](a: => A): Task[A] = effect(a)

  private val _IdentityFn: Any => Any = (a: Any) => a

  private[zio] def identityFn[A]: A => A = _IdentityFn.asInstanceOf[A => A]

  private[zio] def partitionMap[A, A1, A2](iterable: Iterable[A])(f: A => Either[A1, A2]): (List[A1], List[A2]) =
    iterable.foldRight((List.empty[A1], List.empty[A2])) {
      case (a, (es, bs)) =>
        f(a).fold(
          e => (e :: es, bs),
          b => (es, b :: bs)
        )
    }

  implicit final class ZIOAutocloseableOps[R, E, A <: AutoCloseable](private val io: ZIO[R, E, A]) extends AnyVal {

    /**
     * Like `bracket`, safely wraps a use and release of a resource.
     * This resource will get automatically closed, because it implements `AutoCloseable`.
     */
    def bracketAuto[R1 <: R, E1 >: E, B](use: A => ZIO[R1, E1, B]): ZIO[R1, E1, B] =
      // TODO: Dotty doesn't infer this properly: io.bracket[R1, E1](a => UIO(a.close()))(use)
      bracket(io)(a => UIO(a.close()))(use)

    /**
     * Converts this ZIO value to a ZManaged value. See [[ZManaged.fromAutoCloseable]].
     */
    def toManaged: ZManaged[R, E, A] = ZManaged.fromAutoCloseable(io)
  }

  implicit final class ZioRefineToOrDieOps[R, E <: Throwable, A](private val self: ZIO[R, E, A]) extends AnyVal {

    /**
     * Keeps some of the errors, and terminates the fiber with the rest.
     */
    def refineToOrDie[E1 <: E: ClassTag](implicit ev: CanFail[E]): ZIO[R, E1, A] =
      self.refineOrDie { case e: E1 => e }
  }

  /**
   * TODO: Document and pull out to top-level.
   */
  def provideOne[R1](r1: R1): ProvideOne[R1] = new ProvideOne[R1](r1)

  class ProvideOne[R1](r1: R1) {
    def apply[R2 <: Has[_], E, A](zio: ZIO[Has[R1] with R2, E, A])(implicit R1: Tagged[R1]): ZIO[R2, E, A] =
      zio.provideSome[R2](r2 => r2.add(r1))
  }

  implicit final class ZIOWithFilterOps[R, E, A](private val self: ZIO[R, E, A]) extends AnyVal {

    /**
     * Enables to check conditions in the value produced by ZIO
     * If the condition is not satisfied, it fails with NoSuchElementException
     * this provide the syntax sugar in for-comprehension:
     * for {
     *   (i, j) <- io1
     *   positive <- io2 if positive > 0
     *  } yield ()
     */
    def withFilter(predicate: A => Boolean)(implicit ev: NoSuchElementException <:< E): ZIO[R, E, A] =
      self.flatMap { a =>
        if (predicate(a)) ZIO.succeed(a)
        else ZIO.fail(new NoSuchElementException("The value doesn't satisfy the predicate"))
      }
  }

  final class InterruptStatusRestore(private val flag: zio.InterruptStatus) extends AnyVal {
    def apply[R, E, A](zio: ZIO[R, E, A]): ZIO[R, E, A] =
      zio.interruptStatus(flag)
  }

  final class DaemonStatusRestore(private val status: zio.DaemonStatus) extends AnyVal {
    def apply[R, E, A](zio: ZIO[R, E, A]): ZIO[R, E, A] =
      zio.daemonStatus(status)
  }

  final class TimeoutTo[R, E, A, B](self: ZIO[R, E, A], b: B) {
    def apply[B1 >: B](f: A => B1)(duration: Duration): ZIO[R with Clock, E, B1] =
      self
        .map(f)
        .sandboxWith[R with Clock, E, B1](io => ZIO.absolve(io.either race ZIO.succeedRight(b).delay(duration)))
  }

  final class BracketAcquire_[-R, +E](private val acquire: ZIO[R, E, Any]) extends AnyVal {
    def apply[R1 <: R](release: URIO[R1, Any]): BracketRelease_[R1, E] =
      new BracketRelease_(acquire, release)
  }
  final class BracketRelease_[-R, +E](acquire: ZIO[R, E, Any], release: URIO[R, Any]) {
    def apply[R1 <: R, E1 >: E, B](use: ZIO[R1, E1, B]): ZIO[R1, E1, B] =
      ZIO.bracket(acquire, (_: Any) => release, (_: Any) => use)
  }

  final class BracketAcquire[-R, +E, +A](private val acquire: ZIO[R, E, A]) extends AnyVal {
    def apply[R1](release: A => URIO[R1, Any]): BracketRelease[R with R1, E, A] =
      new BracketRelease[R with R1, E, A](acquire, release)
  }
  final class BracketRelease[-R, +E, +A](acquire: ZIO[R, E, A], release: A => URIO[R, Any]) {
    def apply[R1 <: R, E1 >: E, B](use: A => ZIO[R1, E1, B]): ZIO[R1, E1, B] =
      ZIO.bracket(acquire, release, use)
  }

  final class BracketExitAcquire[-R, +E, +A](private val acquire: ZIO[R, E, A]) extends AnyVal {
    def apply[R1 <: R, E1 >: E, B](
      release: (A, Exit[E1, B]) => URIO[R1, Any]
    ): BracketExitRelease[R1, E, E1, A, B] =
      new BracketExitRelease(acquire, release)
  }
  final class BracketExitRelease[-R, +E, E1, +A, B](
    acquire: ZIO[R, E, A],
    release: (A, Exit[E1, B]) => URIO[R, Any]
  ) {
    def apply[R1 <: R, E2 >: E <: E1, B1 <: B](use: A => ZIO[R1, E2, B1]): ZIO[R1, E2, B1] =
      ZIO.bracketExit(acquire, release, use)
  }

  final class BracketForkAcquire_[-R, +E](private val acquire: ZIO[R, E, Any]) extends AnyVal {
    def apply[R1 <: R](release: URIO[R1, Any]): BracketForkRelease_[R1, E] =
      new BracketForkRelease_(acquire, release)
  }
  final class BracketForkRelease_[-R, +E](acquire: ZIO[R, E, Any], release: URIO[R, Any]) {
    def apply[R1 <: R, E1 >: E, B](use: ZIO[R1, E1, B]): ZIO[R1, E1, B] =
      ZIO.bracketFork(acquire, (_: Any) => release, (_: Any) => use)
  }
  final class BracketForkAcquire[-R, +E, +A](private val acquire: ZIO[R, E, A]) extends AnyVal {
    def apply[R1](release: A => URIO[R1, Any]): BracketForkRelease[R with R1, E, A] =
      new BracketForkRelease[R with R1, E, A](acquire, release)
  }
  final class BracketForkRelease[-R, +E, +A](acquire: ZIO[R, E, A], release: A => URIO[R, Any]) {
    def apply[R1 <: R, E1 >: E, B](use: A => ZIO[R1, E1, B]): ZIO[R1, E1, B] =
      ZIO.bracketFork(acquire, release, use)
  }
  final class BracketForkExitAcquire[-R, +E, +A](private val acquire: ZIO[R, E, A]) extends AnyVal {
    def apply[R1 <: R, E1 >: E, B](
      release: (A, Exit[E1, B]) => URIO[R1, Any]
    ): BracketForkExitRelease[R1, E, E1, A, B] =
      new BracketForkExitRelease(acquire, release)
  }
  final class BracketForkExitRelease[-R, +E, E1, +A, B](
    acquire: ZIO[R, E, A],
    release: (A, Exit[E1, B]) => URIO[R, Any]
  ) {
    def apply[R1 <: R, E2 >: E <: E1, B1 <: B](use: A => ZIO[R1, E2, B1]): ZIO[R1, E2, B1] =
      ZIO.bracketForkExit(acquire, release, use)
  }

  final class AccessPartiallyApplied[R](private val dummy: Boolean = true) extends AnyVal {
    def apply[A](f: R => A): URIO[R, A] =
      new ZIO.Read(r => succeed(f(r)))
  }

  final class AccessMPartiallyApplied[R](private val dummy: Boolean = true) extends AnyVal {
    def apply[E, A](f: R => ZIO[R, E, A]): ZIO[R, E, A] =
      new ZIO.Read(f)
  }

  @inline
  private def succeedLeft[E, A]: E => UIO[Either[E, A]] =
    _succeedLeft.asInstanceOf[E => UIO[Either[E, A]]]

  private val _succeedLeft: Any => IO[Any, Either[Any, Any]] =
    e2 => succeed[Either[Any, Any]](Left(e2))

  @inline
  private def succeedRight[E, A]: A => UIO[Either[E, A]] =
    _succeedRight.asInstanceOf[A => UIO[Either[E, A]]]

  private val _succeedRight: Any => IO[Any, Either[Any, Any]] =
    a => succeed[Either[Any, Any]](Right(a))

  final class ZipLeftFn[R, E, A, B](override val underlying: () => ZIO[R, E, A]) extends ZIOFn1[B, ZIO[R, E, B]] {
    def apply(a: B): ZIO[R, E, B] =
      underlying().as(a)
  }

  final class ZipRightFn[R, E, A, B](override val underlying: () => ZIO[R, E, B]) extends ZIOFn1[A, ZIO[R, E, B]] {
    def apply(a: A): ZIO[R, E, B] = {
      val _ = a
      underlying()
    }
  }

  final class TapFn[R, E, A](override val underlying: A => ZIO[R, E, Any]) extends ZIOFn1[A, ZIO[R, E, A]] {
    def apply(a: A): ZIO[R, E, A] =
      underlying(a).as(a)
  }

  final class MapFn[R, E, A, B](override val underlying: A => B) extends ZIOFn1[A, ZIO[R, E, B]] {
    def apply(a: A): ZIO[R, E, B] =
      new ZIO.Succeed(underlying(a))
  }

  final class ConstZIOFn[R, E, A, B](override val underlying: () => B) extends ZIOFn1[A, ZIO[R, E, B]] {
    def apply(a: A): ZIO[R, E, B] = {
      val _ = a
      new ZIO.Succeed(underlying())
    }
  }

  final class ConstFn[A, B](override val underlying: () => B) extends ZIOFn1[A, B] {
    def apply(a: A): B = {
      val _ = a
      underlying()
    }
  }

  final class BracketReleaseFn[R, E, A, B](override val underlying: A => URIO[R, Any])
      extends ZIOFn2[A, Exit[E, B], URIO[R, Any]] {
    override def apply(a: A, exit: Exit[E, B]): URIO[R, Any] = {
      val _ = exit
      underlying(a)
    }
  }

  final class SucceedFn[R, E, A](override val underlying: AnyRef) extends ZIOFn1[A, ZIO[R, E, A]] {
    def apply(a: A): ZIO[R, E, A] = new ZIO.Succeed(a)
  }

  final class MapErrorFn[R, E, E2, A](override val underlying: E => E2) extends ZIOFn1[Cause[E], ZIO[R, E2, Nothing]] {
    def apply(a: Cause[E]): ZIO[R, E2, Nothing] =
      ZIO.halt(a.map(underlying))
  }

  final class MapErrorCauseFn[R, E, E2, A](override val underlying: Cause[E] => Cause[E2])
      extends ZIOFn1[Cause[E], ZIO[R, E2, Nothing]] {
    def apply(a: Cause[E]): ZIO[R, E2, Nothing] =
      ZIO.halt(underlying(a))
  }

  final class FoldCauseMFailureFn[R, E, E2, A](override val underlying: E => ZIO[R, E2, A])
      extends ZIOFn1[Cause[E], ZIO[R, E2, A]] {
    def apply(c: Cause[E]): ZIO[R, E2, A] =
      c.failureOrCause.fold(underlying, ZIO.halt)
  }

  final class TapCauseRefailFn[R, E, E1 >: E, A](override val underlying: Cause[E] => ZIO[R, E1, Any])
      extends ZIOFn1[Cause[E], ZIO[R, E1, Nothing]] {
    def apply(c1: Cause[E]): ZIO[R, E1, Nothing] =
      underlying(c1).foldCauseM(
        c2 => ZIO.halt(Cause.Then(c1, c2)),
        _ => ZIO.halt(c1)
      )
  }

  final class TapErrorRefailFn[R, E, E1 >: E, A](override val underlying: E => ZIO[R, E1, Any])
      extends ZIOFn1[Cause[E], ZIO[R, E1, Nothing]] {
    def apply(c1: Cause[E]): ZIO[R, E1, Nothing] =
      c1.failureOrCause.fold(
        underlying(_).foldCauseM(
          c2 => ZIO.halt(Cause.Then(c1, c2)),
          _ => ZIO.halt(c1)
        ),
        _ => ZIO.halt(c1)
      )
  }

  private[zio] object Tags {
    final val FlatMap                  = 0
    final val Succeed                  = 1
    final val EffectTotal              = 2
    final val Fail                     = 3
    final val Fold                     = 4
    final val InterruptStatus          = 5
    final val CheckInterrupt           = 6
    final val EffectPartial            = 7
    final val EffectAsync              = 8
    final val Fork                     = 9
    final val DaemonStatus             = 10
    final val CheckDaemon              = 11
    final val Descriptor               = 12
    final val Lock                     = 13
    final val Yield                    = 14
    final val Access                   = 15
    final val Provide                  = 16
    final val EffectSuspendPartialWith = 17
    final val FiberRefNew              = 18
    final val FiberRefModify           = 19
    final val Trace                    = 20
    final val TracingStatus            = 21
    final val CheckTracing             = 22
    final val EffectSuspendTotalWith   = 23
    final val RaceWith                 = 24
  }
  private[zio] final class FlatMap[R, E, A0, A](val zio: ZIO[R, E, A0], val k: A0 => ZIO[R, E, A])
      extends ZIO[R, E, A] {
    override def tag = Tags.FlatMap
  }

  private[zio] final class Succeed[A](val value: A) extends UIO[A] {
    override def tag = Tags.Succeed
  }

  private[zio] final class EffectTotal[A](val effect: () => A) extends UIO[A] {
    override def tag = Tags.EffectTotal
  }

  private[zio] final class EffectPartial[A](val effect: () => A) extends Task[A] {
    override def tag = Tags.EffectPartial
  }

  private[zio] final class EffectAsync[R, E, A](
    val register: (ZIO[R, E, A] => Unit) => Option[ZIO[R, E, A]],
    val blockingOn: List[Fiber.Id]
  ) extends ZIO[R, E, A] {
    override def tag = Tags.EffectAsync
  }

  private[zio] final class Fold[R, E, E2, A, B](
    val value: ZIO[R, E, A],
    val failure: Cause[E] => ZIO[R, E2, B],
    val success: A => ZIO[R, E2, B]
  ) extends ZIOFn1[A, ZIO[R, E2, B]]
      with ZIO[R, E2, B]
      with Function[A, ZIO[R, E2, B]] {

    override def tag = Tags.Fold

    override def underlying = success

    def apply(v: A): ZIO[R, E2, B] = success(v)
  }

  private[zio] final class Fork[R, E, A](val value: ZIO[R, E, A]) extends URIO[R, Fiber.Runtime[E, A]] {
    override def tag = Tags.Fork
  }

  private[zio] final class InterruptStatus[R, E, A](val zio: ZIO[R, E, A], val flag: InterruptS) extends ZIO[R, E, A] {
    override def tag = Tags.InterruptStatus
  }

  private[zio] final class CheckInterrupt[R, E, A](val k: zio.InterruptStatus => ZIO[R, E, A]) extends ZIO[R, E, A] {
    override def tag = Tags.CheckInterrupt
  }

  private[zio] final class DaemonStatus[R, E, A](val zio: ZIO[R, E, A], val flag: DaemonS) extends ZIO[R, E, A] {
    override def tag = Tags.DaemonStatus
  }

  private[zio] final class CheckDaemon[R, E, A](val k: zio.DaemonStatus => ZIO[R, E, A]) extends ZIO[R, E, A] {
    override def tag = Tags.CheckDaemon
  }

  private[zio] final class Fail[E, A](val fill: (() => ZTrace) => Cause[E]) extends IO[E, A] { self =>
    override def tag = Tags.Fail

    override def map[B](f: A => B): IO[E, B] =
      self.asInstanceOf[IO[E, B]]

    override def flatMap[R1 <: Any, E1 >: E, B](k: A => ZIO[R1, E1, B]): ZIO[R1, E1, B] =
      self.asInstanceOf[ZIO[R1, E1, B]]
  }

  private[zio] final class Descriptor[R, E, A](val k: Fiber.Descriptor => ZIO[R, E, A]) extends ZIO[R, E, A] {
    override def tag = Tags.Descriptor
  }

  private[zio] final class Lock[R, E, A](val executor: Executor, val zio: ZIO[R, E, A]) extends ZIO[R, E, A] {
    override def tag = Tags.Lock
  }

  private[zio] object Yield extends UIO[Unit] {
    override def tag = Tags.Yield
  }

  private[zio] final class Read[R, E, A](val k: R => ZIO[R, E, A]) extends ZIO[R, E, A] {
    override def tag = Tags.Access
  }

  private[zio] final class Provide[R, E, A](val r: R, val next: ZIO[R, E, A]) extends IO[E, A] {
    override def tag = Tags.Provide
  }

  private[zio] final class EffectSuspendPartialWith[R, A](val f: (Platform, Fiber.Id) => RIO[R, A]) extends RIO[R, A] {
    override def tag = Tags.EffectSuspendPartialWith
  }

  private[zio] final class EffectSuspendTotalWith[R, E, A](val f: (Platform, Fiber.Id) => ZIO[R, E, A])
      extends ZIO[R, E, A] {
    override def tag = Tags.EffectSuspendTotalWith
  }

  private[zio] final class FiberRefNew[A](val initialValue: A, val combine: (A, A) => A) extends UIO[FiberRef[A]] {
    override def tag = Tags.FiberRefNew
  }

  private[zio] final class FiberRefModify[A, B](val fiberRef: FiberRef[A], val f: A => (B, A)) extends UIO[B] {
    override def tag = Tags.FiberRefModify
  }

  private[zio] object Trace extends UIO[ZTrace] {
    override def tag = Tags.Trace
  }

  private[zio] final class TracingStatus[R, E, A](val zio: ZIO[R, E, A], val flag: TracingS) extends ZIO[R, E, A] {
    override def tag = Tags.TracingStatus
  }

  private[zio] final class CheckTracing[R, E, A](val k: TracingS => ZIO[R, E, A]) extends ZIO[R, E, A] {
    override def tag = Tags.CheckTracing
  }

  private[zio] final class RaceWith[R, EL, ER, E, A, B, C](
    val left: ZIO[R, EL, A],
    val right: ZIO[R, ER, B],
    val leftWins: (Exit[EL, A], Fiber[ER, B]) => ZIO[R, E, C],
    val rightWins: (Exit[ER, B], Fiber[EL, A]) => ZIO[R, E, C]
  ) extends ZIO[R, E, C] {
    override def tag: Int = Tags.RaceWith
  }
}<|MERGE_RESOLUTION|>--- conflicted
+++ resolved
@@ -2321,7 +2321,6 @@
         count          <- Ref.make(0)
         fibers <- ZIO.traverse(as) {
                    f(_)
-<<<<<<< HEAD
                      .foldCauseM(c => causes.update(_ && c) *> failureTrigger.fail(()), _ => ZIO.unit)
                      .ensuring {
                        (count.update(_ + 1) >>= { done =>
@@ -2330,15 +2329,6 @@
                          }
                        }).uninterruptible
                      }
-=======
-                     .foldCauseM(
-                       c => causes.update(_ && c) *> result.fail(()),
-                       _ =>
-                         (succeed.update(_ + 1) >>= { succeed =>
-                           ZIO.when(succeed == size)(result.succeed(()))
-                         }).uninterruptible
-                     )
->>>>>>> a03ed276
                      .fork
                  }
         interrupter = failureTrigger.await
