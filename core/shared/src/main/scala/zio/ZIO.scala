/*
 * Copyright 2017-2021 John A. De Goes and the ZIO Contributors
 *
 * Licensed under the Apache License, Version 2.0 (the "License");
 * you may not use this file except in compliance with the License.
 * You may obtain a copy of the License at
 *
 *     http://www.apache.org/licenses/LICENSE-2.0
 *
 * Unless required by applicable law or agreed to in writing, software
 * distributed under the License is distributed on an "AS IS" BASIS,
 * WITHOUT WARRANTIES OR CONDITIONS OF ANY KIND, either express or implied.
 * See the License for the specific language governing permissions and
 * limitations under the License.
 */

package zio

import zio.internal.tracing.{ZIOFn, ZIOFn1, ZIOFn2}
import zio.internal.{Executor, Platform}
import zio.{TracingStatus => TracingS}

import java.io.IOException
import scala.annotation.implicitNotFound
import scala.collection.mutable.Builder
import scala.concurrent.ExecutionContext
import scala.reflect.ClassTag
import scala.util.control.NoStackTrace
import scala.util.{Failure, Success}

/**
 * A `ZIO[R, E, A]` value is an immutable value that lazily describes a
 * workflow or job. The workflow requires some environment `R`, and may fail
 * with an error of type `E`, or succeed with a value of type `A`.
 *
 * These lazy workflows, referred to as _effects_, can be informally thought
 * of as functions in the form:
 *
 * {{{
 * R => Either[E, A]
 * }}}
 *
 * ZIO effects model resourceful interaction with the outside world, including
 * synchronous, asynchronous, concurrent, and parallel interaction.
 *
 * ZIO effects use a fiber-based concurrency model, with built-in support for
 * scheduling, fine-grained interruption, structured concurrency, and high scalability.
 *
 * To run an effect, you need a `Runtime`, which is capable of executing effects.
 * Runtimes bundle a thread pool together with the environment that effects need.
 */
sealed trait ZIO[-R, +E, +A] extends Serializable with ZIOPlatformSpecific[R, E, A] with ZIOVersionSpecific[R, E, A] {
  self =>

  /**
   * Syntax for adding aspects.
   */
  final def @@[LowerR <: UpperR, UpperR <: R, LowerE >: E, UpperE >: LowerE, LowerA >: A, UpperA >: LowerA](
    aspect: => ZIOAspect[LowerR, UpperR, LowerE, UpperE, LowerA, UpperA]
  ): ZIO[UpperR, LowerE, LowerA] =
    ZIO.suspendSucceed(aspect(self))

  /**
   * A symbolic alias for `orDie`.
   */
  final def !(implicit ev1: E <:< Throwable, ev2: CanFail[E]): ZIO[R, Nothing, A] =
    self.orDie

  /**
   * Returns the logical conjunction of the `Boolean` value returned by this
   * effect and the `Boolean` value returned by the specified effect. This
   * operator has "short circuiting" behavior so if the value returned by this
   * effect is false the specified effect will not be evaluated.
   */
  final def &&[R1 <: R, E1 >: E](that: => ZIO[R1, E1, Boolean])(implicit ev: A <:< Boolean): ZIO[R1, E1, Boolean] =
    self.flatMap(a => if (ev(a)) that else ZIO.succeedNow(false))

  /**
   * Sequentially zips this effect with the specified effect, combining the
   * results into a tuple.
   */
  @deprecated("use zip", "2.0.0")
  final def &&&[R1 <: R, E1 >: E, B](that: => ZIO[R1, E1, B])(implicit
    zippable: Zippable[A, B]
  ): ZIO[R1, E1, zippable.Out] =
    self <*> that

  /**
   * Returns an effect that executes both this effect and the specified effect,
   * in parallel, returning result of provided effect. If either side fails,
   * then the other side will be interrupted.
   */
  final def &>[R1 <: R, E1 >: E, B](that: => ZIO[R1, E1, B]): ZIO[R1, E1, B] =
    self.zipWithPar(that)((_, b) => b)

  /**
   * A variant of `flatMap` that ignores the value produced by this effect.
   */
  final def *>[R1 <: R, E1 >: E, B](that: => ZIO[R1, E1, B]): ZIO[R1, E1, B] =
    self.flatMap(new ZIO.ZipRightFn(() => that))

  /**
   * Returns an effect that executes both this effect and the specified effect,
   * in parallel, this effect result returned. If either side fails,
   * then the other side will be interrupted.
   */
  final def <&[R1 <: R, E1 >: E, B](that: => ZIO[R1, E1, B]): ZIO[R1, E1, A] =
    self.zipWithPar(that)((a, _) => a)

  /**
   * Returns an effect that executes both this effect and the specified effect,
   * in parallel, combining their results into a tuple. If either side fails,
   * then the other side will be interrupted.
   */
  final def <&>[R1 <: R, E1 >: E, B](that: => ZIO[R1, E1, B])(implicit
    zippable: Zippable[A, B]
  ): ZIO[R1, E1, zippable.Out] =
    self.zipWithPar(that)((a, b) => zippable.zip(a, b))

  /**
   * Sequences the specified effect after this effect, but ignores the
   * value produced by the effect.
   */
  final def <*[R1 <: R, E1 >: E, B](that: => ZIO[R1, E1, B]): ZIO[R1, E1, A] =
    self.flatMap(new ZIO.ZipLeftFn(() => that))

  /**
   * Sequentially zips this effect with the specified effect, combining the
   * results into a tuple.
   */
  final def <*>[R1 <: R, E1 >: E, B](that: => ZIO[R1, E1, B])(implicit
    zippable: Zippable[A, B]
  ): ZIO[R1, E1, zippable.Out] =
    self zip that

  /**
   * A symbolic alias for `orElseEither`.
   */
  final def <+>[R1 <: R, E1, B](that: => ZIO[R1, E1, B])(implicit ev: CanFail[E]): ZIO[R1, E1, Either[A, B]] =
    self.orElseEither(that)

  /**
   * Operator alias for `orElse`.
   */
  final def <>[R1 <: R, E2, A1 >: A](that: => ZIO[R1, E2, A1])(implicit ev: CanFail[E]): ZIO[R1, E2, A1] =
    orElse(that)

  /**
   * A symbolic alias for `raceEither`.
   */
  final def <|>[R1 <: R, E1 >: E, B](that: => ZIO[R1, E1, B]): ZIO[R1, E1, Either[A, B]] =
    self.raceEither(that)

  /**
   * Alias for `flatMap`.
   *
   * {{{
   * val parsed = readFile("foo.txt") >>= parseFile
   * }}}
   */
  @deprecated("use flatMap", "2.0.0")
  final def >>=[R1 <: R, E1 >: E, B](k: A => ZIO[R1, E1, B]): ZIO[R1, E1, B] =
    flatMap(k)

  /**
   * Returns the logical negation of the `Boolean` value returned by this
   * effect.
   */
  final def unary_![R1 <: R, E1 >: E](implicit ev: A <:< Boolean): ZIO[R1, E1, Boolean] =
    self.map(a => !ev(a))

  /**
   * Returns the logical conjunction of the `Boolean` value returned by this
   * effect and the `Boolean` value returned by the specified effect. This
   * operator has "short circuiting" behavior so if the value returned by this
   * effect is true the specified effect will not be evaluated.
   */
  final def ||[R1 <: R, E1 >: E](that: => ZIO[R1, E1, Boolean])(implicit ev: A <:< Boolean): ZIO[R1, E1, Boolean] =
    self.flatMap(a => if (ev(a)) ZIO.succeedNow(true) else that)

  /**
   * Returns an effect that submerges the error case of an `Either` into the
   * `ZIO`. The inverse operation of `ZIO.either`.
   */
  final def absolve[E1 >: E, B](implicit ev: A IsSubtypeOfOutput Either[E1, B]): ZIO[R, E1, B] =
    ZIO.absolve(self.map(ev))

  /**
   * Attempts to convert defects into a failure, throwing away all information
   * about the cause of the failure.
   */
  final def absorb(implicit ev: E IsSubtypeOfError Throwable): RIO[R, A] =
    absorbWith(ev)

  /**
   * Attempts to convert defects into a failure, throwing away all information
   * about the cause of the failure.
   */
  final def absorbWith(f: E => Throwable): RIO[R, A] =
    self.sandbox
      .foldZIO(
        cause => ZIO.fail(cause.squashWith(f)),
        ZIO.succeedNow
      )

  /**
   * Shorthand for the uncurried version of `ZIO.acquireReleaseWith`.
   */
  final def acquireReleaseWith[R1 <: R, E1 >: E, B](
    release: A => URIO[R1, Any],
    use: A => ZIO[R1, E1, B]
  ): ZIO[R1, E1, B] =
    ZIO.acquireReleaseWith(self, release, use)

  /**
   * Shorthand for the curried version of `ZIO.acquireReleaseWith`.
   */
  final def acquireReleaseWith: ZIO.BracketAcquire[R, E, A] =
    ZIO.acquireReleaseWith(self)

  /**
   * A less powerful variant of `acquireReleaseWith` where the resource
   * acquired by this effect is not needed.
   */
  final def acquireRelease[R1 <: R, E1 >: E]: ZIO.BracketAcquire_[R1, E1] =
    new ZIO.BracketAcquire_(self)

  /**
   * Uncurried version. Doesn't offer curried syntax and has worse
   * type-inference characteristics, but it doesn't allocate intermediate
   * [[zio.ZIO.BracketAcquire_]] and [[zio.ZIO.BracketRelease_]] objects.
   */
  final def acquireRelease[R1 <: R, E1 >: E, B](
    release: => URIO[R1, Any],
    use: => ZIO[R1, E1, B]
  ): ZIO[R1, E1, B] =
    ZIO.acquireReleaseWith(self, (_: A) => release, (_: A) => use)

  /**
   * Shorthand for the uncurried version of `ZIO.acquireReleaseExitWith`.
   */
  final def acquireReleaseExitWith[R1 <: R, E1 >: E, B](
    release: (A, Exit[E1, B]) => URIO[R1, Any],
    use: A => ZIO[R1, E1, B]
  ): ZIO[R1, E1, B] =
    ZIO.acquireReleaseExitWith(self, release, use)

  /**
   * Shorthand for the curried version of `ZIO.acquireReleaseExitWith`.
   */
  final def acquireReleaseExitWith: ZIO.BracketExitAcquire[R, E, A] =
    ZIO.acquireReleaseExitWith(self)

  /**
   * Executes the release effect only if there was an error.
   */
  final def acquireReleaseOnErrorWith[R1 <: R, E1 >: E, B](
    release: A => URIO[R1, Any]
  )(use: A => ZIO[R1, E1, B]): ZIO[R1, E1, B] =
    ZIO.acquireReleaseExitWith(self)((a: A, eb: Exit[E1, B]) =>
      eb match {
        case Exit.Failure(_) => release(a)
        case _               => ZIO.unit
      }
    )(use)

  /**
   * Maps the success value of this effect to the specified constant value.
   */
  final def as[B](b: => B): ZIO[R, E, B] =
    self.flatMap(new ZIO.ConstZIOFn(() => b))

  /**
   * Maps the success value of this effect to a left value.
   */
  final def asLeft: ZIO[R, E, Either[A, Nothing]] =
    map(Left(_))

  /**
   * Maps the error value of this effect to a left value.
   */
  final def asLeftError: ZIO[R, Either[E, Nothing], A] =
    mapError(Left(_))

  /**
   * Maps the success value of this effect to a right value.
   */
  final def asRight: ZIO[R, E, Either[Nothing, A]] =
    map(Right(_))

  /**
   * Maps the error value of this effect to a right value.
   */
  final def asRightError: ZIO[R, Either[Nothing, E], A] =
    mapError(Right(_))

  /**
   * Maps the success value of this effect to a service.
   */
  @deprecated("use toLayer", "2.0.0")
  final def asService[A1 >: A: Tag]: ZIO[R, E, Has[A1]] =
    map(Has(_))

  /**
   * Maps the success value of this effect to an optional value.
   */
  final def asSome: ZIO[R, E, Option[A]] =
    map(Some(_))

  /**
   * Maps the error value of this effect to an optional value.
   */
  final def asSomeError: ZIO[R, Option[E], A] =
    mapError(Some(_))

  /**
   * Returns a new effect that will not succeed with its value before first
   * waiting for the end of all child fibers forked by the effect.
   */
  final def awaitAllChildren: ZIO[R, E, A] =
    ensuringChildren(Fiber.awaitAll(_))

  /**
   * Returns an effect whose failure and success channels have been mapped by
   * the specified pair of functions, `f` and `g`.
   */
  @deprecated("use mapBoth", "2.0.0")
  final def bimap[E2, B](f: E => E2, g: A => B)(implicit ev: CanFail[E]): ZIO[R, E2, B] =
    mapBoth(f, g)

  /**
   * Shorthand for the uncurried version of `ZIO.bracket`.
   */
  @deprecated("use acquireReleaseWith", "2.0.0")
  final def bracket[R1 <: R, E1 >: E, B](
    release: A => URIO[R1, Any],
    use: A => ZIO[R1, E1, B]
  ): ZIO[R1, E1, B] =
    acquireReleaseWith(release, use)

  /**
   * Shorthand for the curried version of `ZIO.bracket`.
   */
  @deprecated("use acquireReleaseWith", "2.0.0")
  final def bracket: ZIO.BracketAcquire[R, E, A] =
    acquireReleaseWith

  /**
   * A less powerful variant of `bracket` where the resource acquired by this
   * effect is not needed.
   */
  @deprecated("use acquireRelease", "2.0.0")
  final def bracket_[R1 <: R, E1 >: E]: ZIO.BracketAcquire_[R1, E1] =
    acquireRelease

  /**
   * Uncurried version. Doesn't offer curried syntax and has worse
   * type-inference characteristics, but it doesn't allocate intermediate
   * [[zio.ZIO.BracketAcquire_]] and [[zio.ZIO.BracketRelease_]] objects.
   */
  @deprecated("use acquireRelease", "2.0.0")
  final def bracket_[R1 <: R, E1 >: E, B](
    release: => URIO[R1, Any],
    use: => ZIO[R1, E1, B]
  ): ZIO[R1, E1, B] =
    acquireRelease(release, use)

  /**
   * Shorthand for the uncurried version of `ZIO.bracketExit`.
   */
  @deprecated("use acquireReleaseExitWith", "2.0.0")
  final def bracketExit[R1 <: R, E1 >: E, B](
    release: (A, Exit[E1, B]) => URIO[R1, Any],
    use: A => ZIO[R1, E1, B]
  ): ZIO[R1, E1, B] =
    acquireReleaseExitWith(release, use)

  /**
   * Shorthand for the curried version of `ZIO.bracketExit`.
   */
  @deprecated("use acquireReleaseExitWith", "2.0.0")
  final def bracketExit: ZIO.BracketExitAcquire[R, E, A] =
    acquireReleaseExitWith

  /**
   * Executes the release effect only if there was an error.
   */
  @deprecated("use acquireReleaseOnErrorWith", "2.0.0")
  final def bracketOnError[R1 <: R, E1 >: E, B](
    release: A => URIO[R1, Any]
  )(use: A => ZIO[R1, E1, B]): ZIO[R1, E1, B] =
    acquireReleaseOnErrorWith[R1, E1, B](release)(use)

  /**
   * Returns an effect that, if evaluated, will return the cached result of
   * this effect. Cached results will expire after `timeToLive` duration.
   */
  final def cached(timeToLive: => Duration): ZIO[R with Has[Clock], Nothing, IO[E, A]] =
    cachedInvalidate(timeToLive).map(_._1)

  /**
   * Returns an effect that, if evaluated, will return the cached result of
   * this effect. Cached results will expire after `timeToLive` duration. In
   * addition, returns an effect that can be used to invalidate the current
   * cached value before the `timeToLive` duration expires.
   */
  final def cachedInvalidate(timeToLive0: => Duration): ZIO[R with Has[Clock], Nothing, (IO[E, A], UIO[Unit])] =
    ZIO.suspendSucceed {
      val timeToLive = timeToLive0

      def compute(start: Long): ZIO[R with Has[Clock], Nothing, Option[(Long, Promise[E, A])]] =
        for {
          p <- Promise.make[E, A]
          _ <- self.intoPromise(p)
        } yield Some((start + timeToLive.toNanos, p))

      def get(cache: Ref.Synchronized[Option[(Long, Promise[E, A])]]): ZIO[R with Has[Clock], E, A] =
        ZIO.uninterruptibleMask { restore =>
          Clock.nanoTime.flatMap { time =>
            cache.updateSomeAndGetZIO {
              case None                              => compute(time)
              case Some((end, _)) if end - time <= 0 => compute(time)
            }.flatMap(a => restore(a.get._2.await))
          }
        }

      def invalidate(cache: Ref.Synchronized[Option[(Long, Promise[E, A])]]): UIO[Unit] =
        cache.set(None)

      for {
        r     <- ZIO.environment[R with Has[Clock]]
        cache <- Ref.Synchronized.make[Option[(Long, Promise[E, A])]](None)
      } yield (get(cache).provide(r), invalidate(cache))
    }

  /**
   * Recovers from all errors.
   *
   * {{{
   * openFile("config.json").catchAll(_ => IO.succeed(defaultConfig))
   * }}}
   */
  final def catchAll[R1 <: R, E2, A1 >: A](h: E => ZIO[R1, E2, A1])(implicit ev: CanFail[E]): ZIO[R1, E2, A1] =
    self.foldZIO[R1, E2, A1](h, new ZIO.SucceedFn(h))

  /**
   * A version of `catchAll` that gives you the (optional) trace of the error.
   */
  final def catchAllTrace[R1 <: R, E2, A1 >: A](
    h: ((E, Option[ZTrace])) => ZIO[R1, E2, A1]
  )(implicit ev: CanFail[E]): ZIO[R1, E2, A1] =
    self.foldTraceZIO[R1, E2, A1](h, new ZIO.SucceedFn(h))

  /**
   * Recovers from all errors with provided Cause.
   *
   * {{{
   * openFile("config.json").catchAllCause(_ => IO.succeed(defaultConfig))
   * }}}
   *
   * @see [[absorb]], [[sandbox]], [[mapErrorCause]] - other functions that can recover from defects
   */
  final def catchAllCause[R1 <: R, E2, A1 >: A](h: Cause[E] => ZIO[R1, E2, A1]): ZIO[R1, E2, A1] =
    self.foldCauseZIO[R1, E2, A1](h, new ZIO.SucceedFn(h))

  /**
   * Recovers from all defects with provided function.
   *
   * {{{
   * effect.catchSomeDefect(_ => backup())
   * }}}
   *
   * '''WARNING''': There is no sensible way to recover from defects. This
   * method should be used only at the boundary between ZIO and an external
   * system, to transmit information on a defect for diagnostic or explanatory
   * purposes.
   */
  final def catchAllDefect[R1 <: R, E1 >: E, A1 >: A](h: Throwable => ZIO[R1, E1, A1]): ZIO[R1, E1, A1] =
    catchSomeDefect { case t => h(t) }

  /**
   * Recovers from some or all of the error cases.
   *
   * {{{
   * openFile("data.json").catchSome {
   *   case _: FileNotFoundException => openFile("backup.json")
   * }
   * }}}
   */
  final def catchSome[R1 <: R, E1 >: E, A1 >: A](
    pf: PartialFunction[E, ZIO[R1, E1, A1]]
  )(implicit ev: CanFail[E]): ZIO[R1, E1, A1] = {
    def tryRescue(c: Cause[E]): ZIO[R1, E1, A1] =
      c.failureOrCause.fold(t => pf.applyOrElse(t, (_: E) => ZIO.failCause(c)), ZIO.failCause(_))

    self.foldCauseZIO[R1, E1, A1](ZIOFn(pf)(tryRescue), new ZIO.SucceedFn(pf))
  }

  /**
   * A version of `catchSome` that gives you the (optional) trace of the error.
   */
  final def catchSomeTrace[R1 <: R, E1 >: E, A1 >: A](
    pf: PartialFunction[(E, Option[ZTrace]), ZIO[R1, E1, A1]]
  )(implicit ev: CanFail[E]): ZIO[R1, E1, A1] = {
    def tryRescue(c: Cause[E]): ZIO[R1, E1, A1] =
      c.failureTraceOrCause.fold(t => pf.applyOrElse(t, (_: (E, Option[ZTrace])) => ZIO.failCause(c)), ZIO.failCause(_))

    self.foldCauseZIO[R1, E1, A1](ZIOFn(pf)(tryRescue), new ZIO.SucceedFn(pf))
  }

  /**
   * Recovers from some or all of the error cases with provided cause.
   *
   * {{{
   * openFile("data.json").catchSomeCause {
   *   case c if (c.interrupted) => openFile("backup.json")
   * }
   * }}}
   */
  final def catchSomeCause[R1 <: R, E1 >: E, A1 >: A](
    pf: PartialFunction[Cause[E], ZIO[R1, E1, A1]]
  ): ZIO[R1, E1, A1] = {
    def tryRescue(c: Cause[E]): ZIO[R1, E1, A1] =
      pf.applyOrElse(c, (_: Cause[E]) => ZIO.failCause(c))

    self.foldCauseZIO[R1, E1, A1](ZIOFn(pf)(tryRescue), new ZIO.SucceedFn(pf))
  }

  /**
   * Recovers from some or all of the defects with provided partial function.
   *
   * {{{
   * effect.catchSomeDefect {
   *   case _: SecurityException => backup()
   * }
   * }}}
   *
   * '''WARNING''': There is no sensible way to recover from defects. This
   * method should be used only at the boundary between ZIO and an external
   * system, to transmit information on a defect for diagnostic or explanatory
   * purposes.
   */
  final def catchSomeDefect[R1 <: R, E1 >: E, A1 >: A](
    pf: PartialFunction[Throwable, ZIO[R1, E1, A1]]
  ): ZIO[R1, E1, A1] =
    unrefineWith(pf)(ZIO.fail(_)).catchAll(identity)

  /**
   * Returns an effect that succeeds with the cause of failure of this effect,
   * or `Cause.empty` if the effect did succeed.
   */
  final def cause: URIO[R, Cause[E]] =
    self.foldCause(c => c, _ => Cause.empty)

  /**
   * Fail with `e` if the supplied `PartialFunction` does not match, otherwise
   * succeed with the returned value.
   */
  final def collect[E1 >: E, B](e: => E1)(pf: PartialFunction[A, B]): ZIO[R, E1, B] =
    collectZIO(e)(pf.andThen(ZIO.succeedNow(_)))

  /**
   * Fail with `e` if the supplied `PartialFunction` does not match, otherwise
   * continue with the returned value.
   */
  @deprecated("use collectZIO", "2.0.0")
  final def collectM[R1 <: R, E1 >: E, B](e: => E1)(pf: PartialFunction[A, ZIO[R1, E1, B]]): ZIO[R1, E1, B] =
    collectZIO(e)(pf)

  /**
   * Fail with `e` if the supplied `PartialFunction` does not match, otherwise
   * continue with the returned value.
   */
  final def collectZIO[R1 <: R, E1 >: E, B](e: => E1)(pf: PartialFunction[A, ZIO[R1, E1, B]]): ZIO[R1, E1, B] =
    self.flatMap(v => pf.applyOrElse[A, ZIO[R1, E1, B]](v, _ => ZIO.fail(e)))

  /**
   * Taps the effect, printing the result of calling `.toString` on the value
   */
  final def debug: ZIO[R, E, A] =
    self.tapBoth(
      error => UIO(println(s"<FAIL> $error")),
      value => UIO(println(value))
    )

  /**
   * Taps the effect, printing the result of calling `.toString` on the value.
   * Prefixes the output with the given message.
   */
  final def debug(prefix: => String): ZIO[R, E, A] =
    self.tapBoth(
      error => UIO(println(s"<FAIL> $prefix: $error")),
      value => UIO(println(s"$prefix: $value"))
    )

  /**
   * Returns an effect that is delayed from this effect by the specified
   * [[zio.Duration]].
   */
  final def delay(duration: => Duration): ZIO[R with Has[Clock], E, A] =
    Clock.sleep(duration) *> self

  /**
   * Returns an effect whose interruption will be disconnected from the
   * fiber's own interruption, being performed in the background without
   * slowing down the fiber's interruption.
   *
   * This method is useful to create "fast interrupting" effects. For
   * example, if you call this on an acquire release effect, then even if the
   * effect is "stuck" in acquire or release, its interruption will return
   * immediately, while the acquire / release are performed in the
   * background.
   *
   * See timeout and race for other applications.
   */
  final def disconnect: ZIO[R, E, A] =
    ZIO.uninterruptibleMask(restore =>
      for {
        id    <- ZIO.fiberId
        fiber <- restore(self).forkDaemon
        a     <- restore(fiber.join).onInterrupt(fiber.interruptAs(id).forkDaemon)
      } yield a
    )

  /**
   * Returns an effect whose failure and success have been lifted into an
   * `Either`.The resulting effect cannot fail, because the failure case has
   * been exposed as part of the `Either` success case.
   *
   * This method is useful for recovering from `ZIO` effects that may fail.
   *
   * The error parameter of the returned `ZIO` is `Nothing`, since it is
   * guaranteed the `ZIO` effect does not model failure.
   */
  final def either(implicit ev: CanFail[E]): URIO[R, Either[E, A]] =
    self.foldZIO(ZIO.succeedLeft, ZIO.succeedRight)

  /**
   * Returns an effect that, if this effect _starts_ execution, then the
   * specified `finalizer` is guaranteed to begin execution, whether this effect
   * succeeds, fails, or is interrupted.
   *
   * For use cases that need access to the effect's result, see [[ZIO#onExit]].
   *
   * Finalizers offer very powerful guarantees, but they are low-level, and
   * should generally not be used for releasing resources. For higher-level
   * logic built on `ensuring`, see `ZIO#acquireReleaseWith`.
   */
  final def ensuring[R1 <: R](finalizer: => URIO[R1, Any]): ZIO[R1, E, A] =
    new ZIO.Ensuring(self, () => finalizer)

  /**
   * Acts on the children of this fiber (collected into a single fiber),
   * guaranteeing the specified callback will be invoked, whether or not
   * this effect succeeds.
   */
  final def ensuringChild[R1 <: R](f: Fiber[Any, Iterable[Any]] => ZIO[R1, Nothing, Any]): ZIO[R1, E, A] =
    ensuringChildren(children => f(Fiber.collectAll(children)))

  /**
   * Acts on the children of this fiber, guaranteeing the specified callback
   * will be invoked, whether or not this effect succeeds.
   */
  def ensuringChildren[R1 <: R](children: Chunk[Fiber.Runtime[Any, Any]] => ZIO[R1, Nothing, Any]): ZIO[R1, E, A] =
    Supervisor
      .track(true)
      .flatMap(supervisor => self.supervised(supervisor).ensuring(supervisor.value.flatMap(children)))

  /**
   * Returns an effect that ignores errors and runs repeatedly until it eventually succeeds.
   */
  final def eventually(implicit ev: CanFail[E]): URIO[R, A] =
    self <> ZIO.yieldNow *> eventually

  /**
   * Returns an effect that semantically runs the effect on a fiber,
   * producing an [[zio.Exit]] for the completion value of the fiber.
   */
  final def exit: URIO[R, Exit[E, A]] =
    new ZIO.Fold[R, E, Nothing, A, Exit[E, A]](
      self,
      cause => ZIO.succeedNow(Exit.failCause(cause)),
      success => ZIO.succeedNow(Exit.succeed(success))
    )

  /**
   * Maps this effect to the default exit codes.
   */
  final def exitCode: URIO[R with Has[Console], ExitCode] =
    self.foldCauseZIO(
      cause => Console.printLineError(cause.prettyPrint).ignore as ExitCode.failure,
      _ => ZIO.succeedNow(ExitCode.success)
    )

  /**
   * Dies with specified `Throwable` if the predicate fails.
   */
  final def filterOrDie(p: A => Boolean)(t: => Throwable): ZIO[R, E, A] =
    self.filterOrElse(p)(ZIO.die(t))

  /**
   * Dies with a [[java.lang.RuntimeException]] having the specified text message
   * if the predicate fails.
   */
  final def filterOrDieMessage(p: A => Boolean)(message: => String): ZIO[R, E, A] =
    self.filterOrElse(p)(ZIO.dieMessage(message))

  /**
   * Supplies `zio` if the predicate fails.
   */
  final def filterOrElse[R1 <: R, E1 >: E, A1 >: A](p: A => Boolean)(zio: => ZIO[R1, E1, A1]): ZIO[R1, E1, A1] =
    filterOrElseWith[R1, E1, A1](p)(_ => zio)

  /**
   * Supplies `zio` if the predicate fails.
   */
  @deprecated("use filterOrElse", "2.0.0")
  final def filterOrElse_[R1 <: R, E1 >: E, A1 >: A](p: A => Boolean)(zio: => ZIO[R1, E1, A1]): ZIO[R1, E1, A1] =
    filterOrElse[R1, E1, A1](p)(zio)

  /**
   * Applies `f` if the predicate fails.
   */
  final def filterOrElseWith[R1 <: R, E1 >: E, A1 >: A](p: A => Boolean)(f: A => ZIO[R1, E1, A1]): ZIO[R1, E1, A1] =
    self.flatMap {
      case v if !p(v) => f(v)
      case v          => ZIO.succeedNow(v)
    }

  /**
   * Fails with `e` if the predicate fails.
   */
  final def filterOrFail[E1 >: E](p: A => Boolean)(e: => E1): ZIO[R, E1, A] =
    filterOrElse[R, E1, A](p)(ZIO.fail(e))

  /**
   * Returns an effect that runs this effect and in case of failure,
   * runs each of the specified effects in order until one of them succeeds.
   */
  final def firstSuccessOf[R1 <: R, E1 >: E, A1 >: A](rest: => Iterable[ZIO[R1, E1, A1]]): ZIO[R1, E1, A1] =
    ZIO.firstSuccessOf(self, rest)

  /**
   * Returns an effect that models the execution of this effect, followed by
   * the passing of its value to the specified continuation function `k`,
   * followed by the effect that it returns.
   *
   * {{{
   * val parsed = readFile("foo.txt").flatMap(file => parseFile(file))
   * }}}
   */
  def flatMap[R1 <: R, E1 >: E, B](k: A => ZIO[R1, E1, B]): ZIO[R1, E1, B] =
    new ZIO.FlatMap(self, k)

  /**
   * Creates a composite effect that represents this effect followed by another
   * one that may depend on the error produced by this one.
   *
   * {{{
   * val parsed = readFile("foo.txt").flatMapError(error => logErrorToFile(error))
   * }}}
   */
  final def flatMapError[R1 <: R, E2](f: E => URIO[R1, E2])(implicit ev: CanFail[E]): ZIO[R1, E2, A] =
    flipWith(_ flatMap f)

  /**
   * Returns an effect that performs the outer effect first, followed by the
   * inner effect, yielding the value of the inner effect.
   *
   * This method can be used to "flatten" nested effects.
   */
  final def flatten[R1 <: R, E1 >: E, B](implicit ev1: A IsSubtypeOfOutput ZIO[R1, E1, B]): ZIO[R1, E1, B] =
    self.flatMap(a => ev1(a))

  /**
   * Returns an effect that swaps the error/success cases. This allows you to
   * use all methods on the error channel, possibly before flipping back.
   */
  final def flip: ZIO[R, A, E] =
    self.foldZIO(ZIO.succeedNow, ZIO.fail(_))

  /**
   *  Swaps the error/value parameters, applies the function `f` and flips the parameters back
   */
  final def flipWith[R1, A1, E1](f: ZIO[R, A, E] => ZIO[R1, A1, E1]): ZIO[R1, E1, A1] =
    f(self.flip).flip

  /**
   * Folds over the failure value or the success value to yield an effect that
   * does not fail, but succeeds with the value returned by the left or right
   * function passed to `fold`.
   */
  final def fold[B](failure: E => B, success: A => B)(implicit ev: CanFail[E]): URIO[R, B] =
    foldZIO(new ZIO.MapFn(failure), new ZIO.MapFn(success))

  /**
   * A more powerful version of `fold` that allows recovering from any kind of failure except interruptions.
   */
  final def foldCause[B](failure: Cause[E] => B, success: A => B): URIO[R, B] =
    foldCauseZIO(new ZIO.MapFn(failure), new ZIO.MapFn(success))

  /**
   * A more powerful version of `fold` that allows recovering from any kind of failure except interruptions.
   */
  @deprecated("use foldCauseZIO", "2.0.0")
  final def foldCauseM[R1 <: R, E2, B](
    failure: Cause[E] => ZIO[R1, E2, B],
    success: A => ZIO[R1, E2, B]
  ): ZIO[R1, E2, B] =
    foldCauseZIO(failure, success)

  /**
   * A more powerful version of `foldZIO` that allows recovering from any kind of failure except interruptions.
   */
  final def foldCauseZIO[R1 <: R, E2, B](
    failure: Cause[E] => ZIO[R1, E2, B],
    success: A => ZIO[R1, E2, B]
  ): ZIO[R1, E2, B] =
    new ZIO.Fold(self, failure, success)

  /**
   * Recovers from errors by accepting one effect to execute for the case of an
   * error, and one effect to execute for the case of success.
   *
   * This method has better performance than `either` since no intermediate
   * value is allocated and does not require subsequent calls to `flatMap` to
   * define the next effect.
   *
   * The error parameter of the returned `IO` may be chosen arbitrarily, since
   * it will depend on the `IO`s returned by the given continuations.
   */
  @deprecated("use foldZIO", "2.0.0")
  final def foldM[R1 <: R, E2, B](failure: E => ZIO[R1, E2, B], success: A => ZIO[R1, E2, B])(implicit
    ev: CanFail[E]
  ): ZIO[R1, E2, B] =
    foldZIO(failure, success)

  /**
   * A version of `foldM` that gives you the (optional) trace of the error.
   */
  @deprecated("use foldTraceZIO", "2.0.0")
  final def foldTraceM[R1 <: R, E2, B](
    failure: ((E, Option[ZTrace])) => ZIO[R1, E2, B],
    success: A => ZIO[R1, E2, B]
  )(implicit
    ev: CanFail[E]
  ): ZIO[R1, E2, B] =
    foldTraceZIO(failure, success)

  /**
   * A version of `foldZIO` that gives you the (optional) trace of the error.
   */
  final def foldTraceZIO[R1 <: R, E2, B](
    failure: ((E, Option[ZTrace])) => ZIO[R1, E2, B],
    success: A => ZIO[R1, E2, B]
  )(implicit
    ev: CanFail[E]
  ): ZIO[R1, E2, B] =
    foldCauseZIO(new ZIO.FoldCauseZIOFailureTraceFn(failure), success)

  /**
   * Recovers from errors by accepting one effect to execute for the case of an
   * error, and one effect to execute for the case of success.
   *
   * This method has better performance than `either` since no intermediate
   * value is allocated and does not require subsequent calls to `flatMap` to
   * define the next effect.
   *
   * The error parameter of the returned `IO` may be chosen arbitrarily, since
   * it will depend on the `IO`s returned by the given continuations.
   */
  final def foldZIO[R1 <: R, E2, B](failure: E => ZIO[R1, E2, B], success: A => ZIO[R1, E2, B])(implicit
    ev: CanFail[E]
  ): ZIO[R1, E2, B] =
    foldCauseZIO(new ZIO.FoldCauseZIOFailureFn(failure), success)

  /**
   * Repeats this effect forever (until the first error). For more sophisticated
   * schedules, see the `repeat` method.
   */
  final def forever: ZIO[R, E, Nothing] =
    self *> ZIO.yieldNow *> forever

  /**
   * Returns an effect that forks this effect into its own separate fiber,
   * returning the fiber immediately, without waiting for it to begin executing
   * the effect.
   *
   * You can use the `fork` method whenever you want to execute an effect in a
   * new fiber, concurrently and without "blocking" the fiber executing other
   * effects. Using fibers can be tricky, so instead of using this method
   * directly, consider other higher-level methods, such as `raceWith`,
   * `zipPar`, and so forth.
   *
   * The fiber returned by this method has methods interrupt the fiber and to
   * wait for it to finish executing the effect. See [[zio.Fiber]] for more
   * information.
   *
   * Whenever you use this method to launch a new fiber, the new fiber is
   * attached to the parent fiber's scope. This means when the parent fiber
   * terminates, the child fiber will be terminated as well, ensuring that no
   * fibers leak. This behavior is called "auto supervision", and if this
   * behavior is not desired, you may use the [[forkDaemon]] or [[forkIn]]
   * methods.
   *
   * {{{
   * for {
   *   fiber <- subtask.fork
   *   // Do stuff...
   *   a <- fiber.join
   * } yield a
   * }}}
   */
  final def fork: URIO[R, Fiber.Runtime[E, A]] =
    new ZIO.Fork(self, () => None, None)

  final def forkIn(scope: => ZScope[Exit[Any, Any]]): URIO[R, Fiber.Runtime[E, A]] =
    new ZIO.Fork(self, () => Some(scope), None)

  /**
   * Forks the effect into a new independent fiber, with the specified name.
   */
  final def forkAs(name: => String): URIO[R, Fiber.Runtime[E, A]] =
    ZIO.uninterruptibleMask(restore => (Fiber.fiberName.set(Some(name)) *> restore(self)).fork)

  /**
   * Forks the effect into a new fiber attached to the global scope. Because the
   * new fiber is attached to the global scope, when the fiber executing the
   * returned effect terminates, the forked fiber will continue running.
   */
  final def forkDaemon: URIO[R, Fiber.Runtime[E, A]] =
    forkIn(ZScope.global)

  /**
   * Forks an effect that will be executed without unhandled failures being
   * reported. This is useful for implementing combinators that handle failures
   * themselves.
   */
  final def forkInternal: ZIO[R, Nothing, Fiber.Runtime[E, A]] =
    new ZIO.Fork(self, () => None, Some(_ => ()))

  /**
   * Forks the fiber in a [[ZManaged]]. Using the [[ZManaged]] value will
   * execute the effect in the fiber, while ensuring its interruption when
   * the effect supplied to [[ZManaged#use]] completes.
   */
  final def forkManaged: ZManaged[R, Nothing, Fiber.Runtime[E, A]] =
    self.toManaged.fork

  /**
   * Forks an effect that will be executed on the specified `ExecutionContext`.
   */
  final def forkOn(
    ec: => ExecutionContext
  ): ZIO[R, E, Fiber.Runtime[E, A]] =
    self.lockExecutionContext(ec).fork

  /**
   * Like fork but handles an error with the provided handler.
   */
  final def forkWithErrorHandler(handler: E => UIO[Unit]): URIO[R, Fiber.Runtime[E, A]] =
    onError(new ZIO.FoldCauseZIOFailureFn(handler)).fork

  /**
   * Unwraps the optional error, defaulting to the provided value.
   */
  final def flattenErrorOption[E1, E2 <: E1](default: => E2)(implicit
    ev: E IsSubtypeOfError Option[E1]
  ): ZIO[R, E1, A] =
    self.mapError(e => ev(e).getOrElse(default))

  /**
   * Unwraps the optional success of this effect, but can fail with an None value.
   */
  @deprecated("use some", "2.0.0")
  final def get[B](implicit
    ev1: E IsSubtypeOfError Nothing,
    ev2: A IsSubtypeOfOutput Option[B]
  ): ZIO[R, Option[Nothing], B] =
    ZIO.absolve(self.mapError(ev1)(CanFail).map(ev2(_).toRight(None)))

  /**
   * Returns a successful effect with the head of the list if the list is
   * non-empty or fails with the error `None` if the list is empty.
   */
  final def head[B](implicit ev: A IsSubtypeOfOutput List[B]): ZIO[R, Option[E], B] =
    self.foldZIO(
      e => ZIO.fail(Some(e)),
      a => ev(a).headOption.fold[ZIO[R, Option[E], B]](ZIO.fail(None))(ZIO.succeedNow)
    )

  /**
   * Returns a new effect that ignores the success or failure of this effect.
   */
  final def ignore: URIO[R, Unit] =
    self.fold(ZIO.unitFn, ZIO.unitFn)

  /**
   * Returns a new effect whose scope will be extended by the specified scope.
   * This means any finalizers associated with the effect will not be executed
   * until the specified scope is closed.
   */
  final def in(scope: => ZScope[Any]): ZIO[R, E, A] =
    ZIO.uninterruptibleMask { restore =>
      restore(self).forkDaemon.flatMap { fiber =>
        scope.extend(fiber.scope) *> restore(fiber.join).onInterrupt(ids =>
          ids.headOption.fold(fiber.interrupt)(id => fiber.interruptAs(id))
        )
      }
    }

  /**
   * Returns a new effect that will not succeed with its value before first
   * interrupting all child fibers forked by the effect.
   */
  final def interruptAllChildren: ZIO[R, E, A] =
    ensuringChildren(Fiber.interruptAll(_))

  /**
   * Returns a new effect that performs the same operations as this effect, but
   * interruptibly, even if composed inside of an uninterruptible region.
   *
   * Note that effects are interruptible by default, so this function only has
   * meaning if used within an uninterruptible region.
   *
   * WARNING: This operator "punches holes" into effects, allowing them to be
   * interrupted in unexpected places. Do not use this operator unless you know
   * exactly what you are doing. Instead, you should use [[ZIO.uninterruptibleMask]].
   */
  final def interruptible: ZIO[R, E, A] =
    interruptStatus(InterruptStatus.Interruptible)

  /**
   * Switches the interrupt status for this effect. If `true` is used, then the
   * effect becomes interruptible (the default), while if `false` is used, then
   * the effect becomes uninterruptible. These changes are compositional, so
   * they only affect regions of the effect.
   */
  final def interruptStatus(flag: => InterruptStatus): ZIO[R, E, A] =
    new ZIO.InterruptStatus(self, () => flag)

  /**
   * Returns an effect that keeps or breaks a promise based on the result of
   * this effect. Synchronizes interruption, so if this effect is interrupted,
   * the specified promise will be interrupted, too.
   */
  final def intoPromise[E1 >: E, A1 >: A](p: => Promise[E1, A1]): URIO[R, Boolean] =
    ZIO.uninterruptibleMask(restore => restore(self).exit.flatMap(p.done(_)))

  /**
   * Returns whether this effect is a failure.
   */
  final def isFailure: URIO[R, Boolean] =
    fold(_ => true, _ => false)

  /**
   * Returns whether this effect is a success.
   */
  final def isSuccess: URIO[R, Boolean] =
    fold(_ => false, _ => true)

  /**
   * "Zooms in" on the value in the `Left` side of an `Either`, moving the
   * possibility that the value is a `Right` to the error channel.
   */
  final def left[B, C](implicit ev: A IsSubtypeOfOutput Either[B, C]): ZIO[R, Either[E, C], B] =
    self.foldZIO(
      e => ZIO.fail(Left(e)),
      a => ev(a).fold(b => ZIO.succeedNow(b), c => ZIO.fail(Right(c)))
    )

  /**
   * Returns an effect which is guaranteed to be executed on the specified
   * executor. The specified effect will always run on the specified executor,
   * even in the presence of asynchronous boundaries.
   *
   * This is useful when an effect must be executed somewhere, for example:
   * on a UI thread, inside a client library's thread pool, inside a blocking
   * thread pool, inside a low-latency thread pool, or elsewhere.
   *
   * The `lock` function composes with the innermost `lock` taking priority.
   * Use of this method does not alter the execution semantics of other effects
   * composed with this one, making it easy to compositionally reason about
   * where effects are running.
   */
  final def lock(executor: => Executor): ZIO[R, E, A] =
    ZIO.lock(executor)(self)

  /**
   * Executes the effect on the specified `ExecutionContext` and then shifts back
   * to the default one.
   */
  final def lockExecutionContext(ec: => ExecutionContext): ZIO[R, E, A] =
    self.lock(Executor.fromExecutionContext(Int.MaxValue)(ec))

  /**
   * Returns an effect whose success is mapped by the specified `f` function.
   */
  def map[B](f: A => B): ZIO[R, E, B] =
    new ZIO.FlatMap(self, new ZIO.MapFn(f))

  /**
   * Returns an effect whose success is mapped by the specified side effecting
   * `f` function, translating any thrown exceptions into typed failed effects.
   */
  final def mapAttempt[B](f: A => B)(implicit ev: E IsSubtypeOfError Throwable): RIO[R, B] =
    foldZIO(e => ZIO.fail(ev(e)), a => ZIO.attempt(f(a)))

  /**
   * Returns an effect whose failure and success channels have been mapped by
   * the specified pair of functions, `f` and `g`.
   */
  final def mapBoth[E2, B](f: E => E2, g: A => B)(implicit ev: CanFail[E]): ZIO[R, E2, B] =
    foldZIO(e => ZIO.fail(f(e)), a => ZIO.succeedNow(g(a)))

  /**
   * Returns an effect whose success is mapped by the specified side effecting
   * `f` function, translating any thrown exceptions into typed failed effects.
   */
  @deprecated("use mapAttempt", "2.0.0")
  final def mapEffect[B](f: A => B)(implicit ev: E IsSubtypeOfError Throwable): RIO[R, B] =
    mapAttempt(f)

  /**
   * Returns an effect with its error channel mapped using the specified
   * function. This can be used to lift a "smaller" error into a "larger"
   * error.
   */
  final def mapError[E2](f: E => E2)(implicit ev: CanFail[E]): ZIO[R, E2, A] =
    self.foldCauseZIO(new ZIO.MapErrorFn(f), new ZIO.SucceedFn(f))

  /**
   * Returns an effect with its full cause of failure mapped using the
   * specified function. This can be used to transform errors while
   * preserving the original structure of `Cause`.
   *
   * @see [[absorb]], [[sandbox]], [[catchAllCause]] - other functions for dealing with defects
   */
  final def mapErrorCause[E2](h: Cause[E] => Cause[E2]): ZIO[R, E2, A] =
    self.foldCauseZIO(new ZIO.MapErrorCauseFn(h), new ZIO.SucceedFn(h))

  /**
   * Returns an effect that, if evaluated, will return the lazily computed result
   * of this effect.
   */
  final def memoize: UIO[ZIO[R, E, A]] =
    for {
      promise  <- Promise.make[E, A]
      complete <- self.intoPromise(promise).once
    } yield complete *> promise.await

  /**
   * Returns a new effect where the error channel has been merged into the
   * success channel to their common combined type.
   */
  final def merge[A1 >: A](implicit ev1: E IsSubtypeOfError A1, ev2: CanFail[E]): URIO[R, A1] =
    self.foldZIO(e => ZIO.succeedNow(ev1(e)), ZIO.succeedNow)

  /**
   * Returns a new effect where boolean value of this effect is negated.
   */
  final def negate(implicit ev: A IsSubtypeOfOutput Boolean): ZIO[R, E, Boolean] =
    map(result => !ev(result))

  /**
   * Requires the option produced by this value to be `None`.
   */
  final def none[B](implicit ev: A IsSubtypeOfOutput Option[B]): ZIO[R, Option[E], Unit] =
    self.foldZIO(
      e => ZIO.fail(Some(e)),
      a => ev(a).fold[ZIO[R, Option[E], Unit]](ZIO.succeedNow(()))(_ => ZIO.fail(None))
    )

  /**
   * Executes the effect on the specified `ExecutionContext` and then shifts back
   * to the default one.
   */
  @deprecated("use lockExecutionContext", "2.0.0")
  final def on(ec: => ExecutionContext): ZIO[R, E, A] =
    self.lockExecutionContext(ec)

  /**
   * Returns an effect that will be executed at most once, even if it is
   * evaluated multiple times.
   */
  final def once: UIO[ZIO[R, E, Unit]] =
    Ref.make(true).map(ref => self.whenZIO(ref.getAndSet(false)))

  /**
   * Runs the specified effect if this effect fails, providing the error to the
   * effect if it exists. The provided effect will not be interrupted.
   */
  final def onError[R1 <: R](cleanup: Cause[E] => URIO[R1, Any]): ZIO[R1, E, A] =
    onExit {
      case Exit.Success(_)     => UIO.unit
      case Exit.Failure(cause) => cleanup(cause)
    }

  /**
   * Ensures that a cleanup functions runs, whether this effect succeeds,
   * fails, or is interrupted.
   */
  final def onExit[R1 <: R](cleanup: Exit[E, A] => URIO[R1, Any]): ZIO[R1, E, A] =
    ZIO.acquireReleaseExitWith(ZIO.unit)((_, exit: Exit[E, A]) => cleanup(exit))(_ => self)

  /**
   * Runs the specified effect if this effect is interrupted.
   */
  final def onInterrupt[R1 <: R](cleanup: => URIO[R1, Any]): ZIO[R1, E, A] =
    onInterrupt(_ => cleanup)

  /**
   * Calls the specified function, and runs the effect it returns, if this
   * effect is interrupted.
   */
  final def onInterrupt[R1 <: R](cleanup: Set[Fiber.Id] => URIO[R1, Any]): ZIO[R1, E, A] =
    ZIO.uninterruptibleMask { restore =>
      restore(self).foldCauseZIO(
        cause => if (cause.isInterrupted) cleanup(cause.interruptors) *> ZIO.failCause(cause) else ZIO.failCause(cause),
        a => ZIO.succeedNow(a)
      )
    }

  /**
   * Runs the specified effect if this effect is terminated, either because of
   * a defect or because of interruption.
   */
  final def onTermination[R1 <: R](cleanup: Cause[Nothing] => URIO[R1, Any]): ZIO[R1, E, A] =
    ZIO.acquireReleaseExitWith(ZIO.unit)((_, eb: Exit[E, A]) =>
      eb match {
        case Exit.Failure(cause) => cause.failureOrCause.fold(_ => ZIO.unit, cleanup)
        case _                   => ZIO.unit
      }
    )(_ => self)

  /**
   * Executes this effect, skipping the error but returning optionally the success.
   */
  final def option(implicit ev: CanFail[E]): URIO[R, Option[A]] =
    self.foldZIO(_ => IO.succeedNow(None), a => IO.succeedNow(Some(a)))

  /**
   * Converts an option on errors into an option on values.
   */
  @deprecated("use unoption", "2.0.0")
  final def optional[E1](implicit ev: E IsSubtypeOfError Option[E1]): ZIO[R, E1, Option[A]] =
    self.foldZIO(
      e => ev(e).fold[ZIO[R, E1, Option[A]]](ZIO.succeedNow(Option.empty[A]))(ZIO.fail(_)),
      a => ZIO.succeedNow(Some(a))
    )

  /**
   * Translates effect failure into death of the fiber, making all failures unchecked and
   * not a part of the type of the effect.
   */
  final def orDie(implicit ev1: E IsSubtypeOfError Throwable, ev2: CanFail[E]): URIO[R, A] =
    orDieWith(ev1)

  /**
   * Keeps none of the errors, and terminates the fiber with them, using
   * the specified function to convert the `E` into a `Throwable`.
   */
  final def orDieWith(f: E => Throwable)(implicit ev: CanFail[E]): URIO[R, A] =
    self.foldZIO(e => ZIO.die(f(e)), ZIO.succeedNow)

  /**
   * Unearth the unchecked failure of the effect. (opposite of `orDie`)
   * {{{
   *  val f0: Task[Unit] = ZIO.fail(new Exception("failing")).unit
   *  val f1: UIO[Unit]  = f0.orDie
   *  val f2: Task[Unit] = f1.resurrect
   * }}}
   */
  final def resurrect(implicit ev1: E IsSubtypeOfError Throwable): RIO[R, A] =
    self.unrefineWith({ case e => e })(ev1)

  /**
   * Executes this effect and returns its value, if it succeeds, but
   * otherwise executes the specified effect.
   */
  final def orElse[R1 <: R, E2, A1 >: A](that: => ZIO[R1, E2, A1])(implicit ev: CanFail[E]): ZIO[R1, E2, A1] =
    tryOrElse(that, new ZIO.SucceedFn(() => that))

  /**
   * Returns an effect that will produce the value of this effect, unless it
   * fails, in which case, it will produce the value of the specified effect.
   */
  final def orElseEither[R1 <: R, E2, B](that: => ZIO[R1, E2, B])(implicit ev: CanFail[E]): ZIO[R1, E2, Either[A, B]] =
    tryOrElse(that.map(Right(_)), ZIO.succeedLeft)

  /**
   * Executes this effect and returns its value, if it succeeds, but
   * otherwise fails with the specified error.
   */
  final def orElseFail[E1](e1: => E1)(implicit ev: CanFail[E]): ZIO[R, E1, A] =
    orElse(ZIO.fail(e1))

  /**
   * Returns an effect that will produce the value of this effect, unless it
   * fails with the `None` value, in which case it will produce the value of
   * the specified effect.
   */
  final def orElseOptional[R1 <: R, E1, A1 >: A](
    that: => ZIO[R1, Option[E1], A1]
  )(implicit ev: E IsSubtypeOfError Option[E1]): ZIO[R1, Option[E1], A1] =
    catchAll(ev(_).fold(that)(e => ZIO.fail(Some(e))))

  /**
   * Executes this effect and returns its value, if it succeeds, but
   * otherwise succeeds with the specified value.
   */
  final def orElseSucceed[A1 >: A](a1: => A1)(implicit ev: CanFail[E]): URIO[R, A1] =
    orElse(ZIO.succeedNow(a1))

  /**
   * Returns a new effect that will utilize the specified scope to supervise
   * any fibers forked within the original effect.
   */
  final def overrideForkScope(scope: => ZScope[Exit[Any, Any]]): ZIO[R, E, A] =
    new ZIO.OverrideForkScope(self, () => Some(scope))

  /**
   * Exposes all parallel errors in a single call
   */
  final def parallelErrors[E1 >: E]: ZIO[R, ::[E1], A] =
    self.foldCauseZIO(
      cause =>
        cause.failures match {
          case Nil            => ZIO.failCause(cause.asInstanceOf[Cause[Nothing]])
          case ::(head, tail) => ZIO.fail(::(head, tail))
        },
      ZIO.succeedNow
    )

  /**
   * Provides the `ZIO` effect with its required environment, which eliminates
   * its dependency on `R`.
   */
  final def provide(r: => R)(implicit ev: NeedsEnv[R]): IO[E, A] =
    ZIO.provide(r)(self)

  /**
   * Provides the part of the environment that is not part of the `ZEnv`,
   * leaving an effect that only depends on the `ZEnv`.
   *
   * {{{
   * val zio: ZIO[ZEnv with Logging, Nothing, Unit] = ???
   *
   * val loggingLayer: ZLayer[Any, Nothing, Logging] = ???
   *
   * val zio2 = zio.provideCustomLayer(loggingLayer)
   * }}}
   */
  final def provideCustomLayer[E1 >: E, R1](
    layer: => ZLayer[ZEnv, E1, R1]
  )(implicit ev1: ZEnv with R1 <:< R, ev2: Has.Union[ZEnv, R1], tagged: Tag[R1]): ZIO[ZEnv, E1, A] =
    provideSomeLayer[ZEnv](layer)

  /**
   * Provides a layer to the ZIO effect, which translates it to another level.
   */
  final def provideLayer[E1 >: E, R0, R1](layer: => ZLayer[R0, E1, R1])(implicit ev: R1 <:< R): ZIO[R0, E1, A] =
    ZIO.suspendSucceed(layer.build.map(ev).use(r => self.provide(r)))

  /**
   * Provides some of the environment required to run this effect when the
   * environment is not a subtype of `Has[_]`. This is useful primarily for
   * implementing operators that are polymorphic in the environment type. When
   * your environment is a subtype of `Has[_]` use [[zio.ZIO.injectSome]]
   */
  final def provideSome[R0](f: R0 => R)(implicit ev: NeedsEnv[R]): ZIO[R0, E, A] =
    ZIO.accessZIO(r0 => self.provide(f(r0)))

  /**
   * Splits the environment into two parts, providing one part using the
   * specified layer and leaving the remainder `R0`.
   *
   * {{{
   * val zio: ZIO[Has[Clock] with Has[Random], Nothing, Unit] = ???
   *
   * val clockLayer: ZLayer[Any, Nothing, Has[Clock]] = ???
   *
   * val zio2 = zio.provideSomeLayer[Has[Random]](clockLayer)
   * }}}
   */
  final def provideSomeLayer[R0]: ZIO.ProvideSomeLayer[R0, R, E, A] =
    new ZIO.ProvideSomeLayer[R0, R, E, A](self)

  /**
   * Returns a new effect that will utilize the default scope (fiber scope) to
   * supervise any fibers forked within the original effect.
   */
  final def resetForkScope: ZIO[R, E, A] =
    new ZIO.OverrideForkScope(self, () => None)

  /**
   * Returns an effect that races this effect with the specified effect,
   * returning the first successful `A` from the faster side. If one effect
   * succeeds, the other will be interrupted. If neither succeeds, then the
   * effect will fail with some error.
   *
   * WARNING: The raced effect will safely interrupt the "loser", but will not
   * resume until the loser has been cleanly terminated. If early return is
   * desired, then instead of performing `l race r`, perform
   * `l.disconnect race r.disconnect`, which disconnects left and right
   * interruption signals, allowing a fast return, with interruption performed
   * in the background.
   *
   * Note that if the `race` is embedded into an uninterruptible region, then
   * because the loser cannot be interrupted, it will be allowed to continue
   * executing in the background, without delaying the return of the race.
   */
  final def race[R1 <: R, E1 >: E, A1 >: A](that: => ZIO[R1, E1, A1]): ZIO[R1, E1, A1] =
    ZIO.descriptorWith { descriptor =>
      val parentFiberId = descriptor.id
      def maybeDisconnect[R, E, A](zio: ZIO[R, E, A]): ZIO[R, E, A] =
        ZIO.uninterruptibleMask(interruptible => interruptible.force(zio))
      (maybeDisconnect(self) raceWith maybeDisconnect(that))(
        (exit, right) =>
          exit.foldZIO[Any, E1, A1](
            cause => right.join mapErrorCause (cause && _),
            a => (right interruptAs parentFiberId) as a
          ),
        (exit, left) =>
          exit.foldZIO[Any, E1, A1](
            cause => left.join mapErrorCause (_ && cause),
            a => (left interruptAs parentFiberId) as a
          )
      )
    }.refailWithTrace

  /**
   * Returns an effect that races this effect with all the specified effects,
   * yielding the value of the first effect to succeed with a value.
   * Losers of the race will be interrupted immediately
   */
  final def raceAll[R1 <: R, E1 >: E, A1 >: A](ios: => Iterable[ZIO[R1, E1, A1]]): ZIO[R1, E1, A1] = {
    def arbiter[E1, A1](
      fibers: List[Fiber[E1, A1]],
      winner: Fiber[E1, A1],
      promise: Promise[E1, (A1, Fiber[E1, A1])],
      fails: Ref[Int]
    )(res: Exit[E1, A1]): URIO[R1, Any] =
      res.foldZIO[R1, Nothing, Unit](
        e => ZIO.flatten(fails.modify((c: Int) => (if (c == 0) promise.failCause(e).unit else ZIO.unit) -> (c - 1))),
        a =>
          promise
            .succeed(a -> winner)
            .flatMap(set =>
              if (set) fibers.foldLeft(IO.unit)((io, f) => if (f eq winner) io else io <* f.interrupt)
              else ZIO.unit
            )
      )

    (for {
      done  <- Promise.make[E1, (A1, Fiber[E1, A1])]
      fails <- Ref.make[Int](ios.size)
      c <- ZIO.uninterruptibleMask { restore =>
             for {
               head <- ZIO.interruptible(self).fork
               tail <- ZIO.foreach(ios)(io => ZIO.interruptible(io).fork)
               fs    = head :: tail.toList
               _ <- fs.foldLeft[ZIO[R1, E1, Any]](ZIO.unit) { case (io, f) =>
                      io *> f.await.flatMap(arbiter(fs, f, done, fails)).fork
                    }

               inheritRefs = { (res: (A1, Fiber[E1, A1])) => res._2.inheritRefs.as(res._1) }

               c <- restore(done.await.flatMap(inheritRefs))
                      .onInterrupt(fs.foldLeft(IO.unit)((io, f) => io <* f.interrupt))
             } yield c
           }
    } yield c).refailWithTrace
  }

  /**
   * Returns an effect that races this effect with the specified effect,
   * yielding the first result to complete, whether by success or failure. If
   * neither effect completes, then the composed effect will not complete.
   *
   * WARNING: The raced effect will safely interrupt the "loser", but will not
   * resume until the loser has been cleanly terminated. If early return is
   * desired, then instead of performing `l raceFirst r`, perform
   * `l.disconnect raceFirst r.disconnect`, which disconnects left and right
   * interrupt signal, allowing a fast return, with interruption performed
   * in the background.
   */
  final def raceFirst[R1 <: R, E1 >: E, A1 >: A](that: => ZIO[R1, E1, A1]): ZIO[R1, E1, A1] =
    (self.exit race that.exit).flatMap(ZIO.done(_)).refailWithTrace

  /**
   * Returns an effect that races this effect with the specified effect,
   * yielding the first result to succeed. If neither effect succeeds, then the
   * composed effect will fail with some error.
   *
   * WARNING: The raced effect will safely interrupt the "loser", but will not
   * resume until the loser has been cleanly terminated. If early return is
   * desired, then instead of performing `l raceEither r`, perform
   * `l.disconnect raceEither r.disconnect`, which disconnects left and right
   * interrupt signal, allowing the earliest possible return.
   */
  final def raceEither[R1 <: R, E1 >: E, B](that: => ZIO[R1, E1, B]): ZIO[R1, E1, Either[A, B]] =
    self.map(Left(_)) race that.map(Right(_))

  /**
   * Returns an effect that races this effect with the specified effect, calling
   * the specified finisher as soon as one result or the other has been computed.
   */
  final def raceWith[R1 <: R, E1, E2, B, C](that: => ZIO[R1, E1, B])(
    leftDone: (Exit[E, A], Fiber[E1, B]) => ZIO[R1, E2, C],
    rightDone: (Exit[E1, B], Fiber[E, A]) => ZIO[R1, E2, C],
    scope: => Option[ZScope[Exit[Any, Any]]] = None
  ): ZIO[R1, E2, C] =
    new ZIO.RaceWith[R1, E, E1, E2, A, B, C](
      () => self,
      () => that,
      (exit, fiber) => leftDone(exit, fiber),
      (exit, fiber) => rightDone(exit, fiber),
      () => scope
    )

  /**
   * Attach a wrapping trace pointing to this location in case of error.
   *
   * Useful when joining fibers to make the resulting trace mention
   * the `join` point, otherwise only the traces of joined fibers are
   * included.
   *
   * {{{
   *   for {
   *     badFiber <- UIO(1 / 0).fork
   *     _ <- badFiber.join.refailWithTrace
   *   } yield ()
   * }}}
   */
  final def refailWithTrace: ZIO[R, E, A] =
    foldCauseZIO(c => ZIO.failCauseWith(trace => Cause.traced(c, trace())), ZIO.succeedNow)

  /**
   * Keeps some of the errors, and terminates the fiber with the rest
   */
  final def refineOrDie[E1](
    pf: PartialFunction[E, E1]
  )(implicit ev1: E IsSubtypeOfError Throwable, ev2: CanFail[E]): ZIO[R, E1, A] =
    refineOrDieWith(pf)(ev1)

  /**
   * Keeps some of the errors, and terminates the fiber with the rest, using
   * the specified function to convert the `E` into a `Throwable`.
   */
  final def refineOrDieWith[E1](pf: PartialFunction[E, E1])(f: E => Throwable)(implicit ev: CanFail[E]): ZIO[R, E1, A] =
    self catchAll (err => (pf lift err).fold[ZIO[R, E1, A]](ZIO.die(f(err)))(ZIO.fail(_)))

  /**
   * Fail with the returned value if the `PartialFunction` matches, otherwise
   * continue with our held value.
   */
  final def reject[E1 >: E](pf: PartialFunction[A, E1]): ZIO[R, E1, A] =
    rejectZIO(pf.andThen(ZIO.fail(_)))

  /**
   * Continue with the returned computation if the `PartialFunction` matches,
   * translating the successful match into a failure, otherwise continue with
   * our held value.
   */
  @deprecated("use rejectZIO", "2.0.0")
  final def rejectM[R1 <: R, E1 >: E](pf: PartialFunction[A, ZIO[R1, E1, E1]]): ZIO[R1, E1, A] =
    rejectZIO(pf)

  /**
   * Continue with the returned computation if the `PartialFunction` matches,
   * translating the successful match into a failure, otherwise continue with
   * our held value.
   */
  final def rejectZIO[R1 <: R, E1 >: E](pf: PartialFunction[A, ZIO[R1, E1, E1]]): ZIO[R1, E1, A] =
    self.flatMap { v =>
      pf.andThen[ZIO[R1, E1, A]](_.flatMap(ZIO.fail(_)))
        .applyOrElse[A, ZIO[R1, E1, A]](v, ZIO.succeedNow)
    }

  /**
   * Returns a new effect that repeats this effect according to the specified
   * schedule or until the first failure. Scheduled recurrences are in addition
   * to the first execution, so that `io.repeat(Schedule.once)` yields an
   * effect that executes `io`, and then if that succeeds, executes `io` an
   * additional time.
   */
  final def repeat[R1 <: R, B](schedule: => Schedule[R1, A, B]): ZIO[R1 with Has[Clock], E, B] =
    repeatOrElse[R1, E, B](schedule, (e, _) => ZIO.fail(e))

  /**
   * Repeats this effect the specified number of times.
   */
  final def repeatN(n: => Int): ZIO[R, E, A] =
    ZIO.suspendSucceed {

      def loop(n: Int): ZIO[R, E, A] =
        self.flatMap(a => if (n <= 0) ZIO.succeedNow(a) else ZIO.yieldNow *> loop(n - 1))

      loop(n)
    }

  /**
   * Returns a new effect that repeats this effect according to the specified
   * schedule or until the first failure, at which point, the failure value
   * and schedule output are passed to the specified handler.
   *
   * Scheduled recurrences are in addition to the first execution, so that
   * `io.repeat(Schedule.once)` yields an effect that executes `io`, and then
   * if that succeeds, executes `io` an additional time.
   */
  final def repeatOrElse[R1 <: R, E2, B](
    schedule: => Schedule[R1, A, B],
    orElse: (E, Option[B]) => ZIO[R1, E2, B]
  ): ZIO[R1 with Has[Clock], E2, B] =
    repeatOrElseEither[R1, B, E2, B](schedule, orElse).map(_.merge)

  /**
   * Returns a new effect that repeats this effect according to the specified
   * schedule or until the first failure, at which point, the failure value
   * and schedule output are passed to the specified handler.
   *
   * Scheduled recurrences are in addition to the first execution, so that
   * `io.repeat(Schedule.once)` yields an effect that executes `io`, and then
   * if that succeeds, executes `io` an additional time.
   */
  final def repeatOrElseEither[R1 <: R, B, E2, C](
    schedule: => Schedule[R1, A, B],
    orElse: (E, Option[B]) => ZIO[R1, E2, C]
  ): ZIO[R1 with Has[Clock], E2, Either[C, B]] =
    Clock.repeatOrElseEither(self)(schedule, orElse)

  /**
   * Repeats this effect until its value satisfies the specified predicate
   * or until the first failure.
   */
  final def repeatUntil(f: A => Boolean): ZIO[R, E, A] =
    repeatUntilZIO(a => ZIO.succeed(f(a)))

  /**
   * Repeats this effect until its value is equal to the specified value
   * or until the first failure.
   */
  final def repeatUntilEquals[A1 >: A](a: => A1): ZIO[R, E, A1] =
    repeatUntil(_ == a)

  /**
   * Repeats this effect until its value satisfies the specified effectful predicate
   * or until the first failure.
   */
  @deprecated("use repeatUntilZIO", "2.0.0")
  final def repeatUntilM[R1 <: R](f: A => URIO[R1, Boolean]): ZIO[R1, E, A] =
    repeatUntilZIO(f)

  /**
   * Repeats this effect until its value satisfies the specified effectful predicate
   * or until the first failure.
   */
  final def repeatUntilZIO[R1 <: R](f: A => URIO[R1, Boolean]): ZIO[R1, E, A] =
    self.flatMap(a => f(a).flatMap(b => if (b) ZIO.succeedNow(a) else ZIO.yieldNow *> repeatUntilZIO(f)))

  /**
   * Repeats this effect while its value satisfies the specified predicate
   * or until the first failure.
   */
  final def repeatWhile(f: A => Boolean): ZIO[R, E, A] =
    repeatWhileZIO(a => ZIO.succeed(f(a)))

  /**
   * Repeats this effect for as long as its value is equal to the specified value
   * or until the first failure.
   */
  final def repeatWhileEquals[A1 >: A](a: => A1): ZIO[R, E, A1] =
    repeatWhile(_ == a)

  /**
   * Repeats this effect while its value satisfies the specified effectful predicate
   * or until the first failure.
   */
  @deprecated("use repeatWhileZIO", "2.0.0")
  final def repeatWhileM[R1 <: R](f: A => URIO[R1, Boolean]): ZIO[R1, E, A] =
    repeatWhileZIO(f)

  /**
   * Repeats this effect while its value satisfies the specified effectful predicate
   * or until the first failure.
   */
  final def repeatWhileZIO[R1 <: R](f: A => URIO[R1, Boolean]): ZIO[R1, E, A] =
    repeatUntilZIO(e => f(e).map(!_))

  /**
   * Performs this effect the specified number of times and collects the
   * results.
   */
  @deprecated("use replicateZIO", "2.0.0")
  final def replicateM(n: => Int): ZIO[R, E, Iterable[A]] =
    replicateZIO(n)

  /**
   * Performs this effect the specified number of times, discarding the
   * results.
   */
  @deprecated("use replicateZIODiscard", "2.0.0")
  final def replicateM_(n: => Int): ZIO[R, E, Unit] =
    replicateZIODiscard(n)

  /**
   * Performs this effect the specified number of times and collects the
   * results.
   */
  final def replicateZIO(n: => Int): ZIO[R, E, Iterable[A]] =
    ZIO.replicateZIO(n)(self)

  /**
   * Performs this effect the specified number of times, discarding the
   * results.
   */
  final def replicateZIODiscard(n: => Int): ZIO[R, E, Unit] =
    ZIO.replicateZIODiscard(n)(self)

  /**
   * Retries with the specified retry policy.
   * Retries are done following the failure of the original `io` (up to a fixed maximum with
   * `once` or `recurs` for example), so that that `io.retry(Schedule.once)` means
   * "execute `io` and in case of failure, try again once".
   */
  final def retry[R1 <: R, S](policy: => Schedule[R1, E, S])(implicit ev: CanFail[E]): ZIO[R1 with Has[Clock], E, A] =
    Clock.retry(self)(policy)

  /**
   * Retries this effect the specified number of times.
   */
  final def retryN(n: => Int)(implicit ev: CanFail[E]): ZIO[R, E, A] =
    ZIO.suspendSucceed {

      def loop(n: Int): ZIO[R, E, A] =
        self.catchAll(e => if (n <= 0) ZIO.fail(e) else ZIO.yieldNow *> loop(n - 1))

      loop(n)
    }

  /**
   * Retries with the specified schedule, until it fails, and then both the
   * value produced by the schedule together with the last error are passed to
   * the recovery function.
   */
  final def retryOrElse[R1 <: R, A1 >: A, S, E1](
    policy: => Schedule[R1, E, S],
    orElse: (E, S) => ZIO[R1, E1, A1]
  )(implicit ev: CanFail[E]): ZIO[R1 with Has[Clock], E1, A1] =
    Clock.retryOrElse[R, R1, E, E1, A, A1, S](self)(policy, orElse)

  /**
   * Returns an effect that retries this effect with the specified schedule when it fails, until
   * the schedule is done, then both the value produced by the schedule together with the last
   * error are passed to the specified recovery function.
   */
  final def retryOrElseEither[R1 <: R, Out, E1, B](
    schedule: => Schedule[R1, E, Out],
    orElse: (E, Out) => ZIO[R1, E1, B]
  )(implicit ev: CanFail[E]): ZIO[R1 with Has[Clock], E1, Either[B, A]] =
    Clock.retryOrElseEither(self)(schedule, orElse)

  /**
   * Retries this effect until its error satisfies the specified predicate.
   */
  final def retryUntil(f: E => Boolean)(implicit ev: CanFail[E]): ZIO[R, E, A] =
    retryUntilZIO(e => ZIO.succeed(f(e)))

  /**
   * Retries this effect until its error is equal to the specified error.
   */
  final def retryUntilEquals[E1 >: E](e: => E1)(implicit ev: CanFail[E1]): ZIO[R, E1, A] =
    retryUntil(_ == e)

  /**
   * Retries this effect until its error satisfies the specified effectful predicate.
   */
  @deprecated("use retryUntilZIO", "2.0.0")
  final def retryUntilM[R1 <: R](f: E => URIO[R1, Boolean])(implicit ev: CanFail[E]): ZIO[R1, E, A] =
    retryUntilZIO(f)

  /**
   * Retries this effect until its error satisfies the specified effectful predicate.
   */
  final def retryUntilZIO[R1 <: R](f: E => URIO[R1, Boolean])(implicit ev: CanFail[E]): ZIO[R1, E, A] =
    self.catchAll(e => f(e).flatMap(b => if (b) ZIO.fail(e) else ZIO.yieldNow *> retryUntilZIO(f)))

  /**
   * Retries this effect while its error satisfies the specified predicate.
   */
  final def retryWhile(f: E => Boolean)(implicit ev: CanFail[E]): ZIO[R, E, A] =
    retryWhileZIO(e => ZIO.succeed(f(e)))

  /**
   * Retries this effect for as long as its error is equal to the specified error.
   */
  final def retryWhileEquals[E1 >: E](e: => E1)(implicit ev: CanFail[E1]): ZIO[R, E1, A] =
    retryWhile(_ == e)

  /**
   * Retries this effect while its error satisfies the specified effectful predicate.
   */
  @deprecated("use retryWhileZIO", "2.0.0")
  final def retryWhileM[R1 <: R](f: E => URIO[R1, Boolean])(implicit ev: CanFail[E]): ZIO[R1, E, A] =
    retryWhileZIO(f)

  /**
   * Retries this effect while its error satisfies the specified effectful predicate.
   */
  final def retryWhileZIO[R1 <: R](f: E => URIO[R1, Boolean])(implicit ev: CanFail[E]): ZIO[R1, E, A] =
    retryUntilZIO(e => f(e).map(!_))

  /**
   * "Zooms in" on the value in the `Right` side of an `Either`, moving the
   * possibility that the value is a `Left` to the error channel.
   */
  final def right[B, C](implicit ev: A IsSubtypeOfOutput Either[B, C]): ZIO[R, Either[B, E], C] =
    self.foldZIO(
      e => ZIO.fail(Right(e)),
      a => ev(a).fold(b => ZIO.fail(Left(b)), c => ZIO.succeedNow(c))
    )

  /**
   * Returns an effect that semantically runs the effect on a fiber,
   * producing an [[zio.Exit]] for the completion value of the fiber.
   */
  @deprecated("use exit", "2.0.0")
  final def run: URIO[R, Exit[E, A]] =
    exit

  /**
   * Exposes the full cause of failure of this effect.
   *
   * {{{
   * final case class DomainError()
   *
   * val veryBadIO: IO[DomainError, Unit] =
   *   IO.succeed(5 / 0) *> IO.fail(DomainError())
   *
   * val caught: IO[DomainError, Unit] =
   *   veryBadIO.sandbox.mapError(_.untraced).catchAll {
   *     case Cause.Die(_: ArithmeticException) =>
   *       // Caught defect: divided by zero!
   *       IO.unit
   *     case Cause.Fail(_) =>
   *       // Caught error: DomainError!
   *       IO.unit
   *     case cause =>
   *       // Caught unknown defects, shouldn't recover!
   *       IO.failCause(cause)
   *   }
   * }}}
   */
  final def sandbox: ZIO[R, Cause[E], A] =
    foldCauseZIO(ZIO.fail(_), ZIO.succeedNow)

  /**
   * Runs this effect according to the specified schedule.
   *
   * See [[scheduleFrom]] for a variant that allows the schedule's decision to
   * depend on the result of this effect.
   */
  final def schedule[R1 <: R, B](schedule: => Schedule[R1, Any, B]): ZIO[R1 with Has[Clock], E, B] =
    Clock.schedule(self)(schedule)

  /**
   * Runs this effect according to the specified schedule starting from the
   * specified input value.
   */
  final def scheduleFrom[R1 <: R, A1 >: A, B](a: => A1)(
    schedule: => Schedule[R1, A1, B]
  ): ZIO[R1 with Has[Clock], E, B] =
    Clock.scheduleFrom[R, R1, E, A, A1, B](self)(a)(schedule)

  /**
   * Converts an option on values into an option on errors.
   */
  final def some[B](implicit ev: A IsSubtypeOfOutput Option[B]): ZIO[R, Option[E], B] =
    self.foldZIO(
      e => ZIO.fail(Some(e)),
      a => ev(a).fold[ZIO[R, Option[E], B]](ZIO.fail(Option.empty[E]))(ZIO.succeedNow)
    )

  /**
   * Extracts the optional value, or returns the given 'default'.
   */
  final def someOrElse[B](default: => B)(implicit ev: A IsSubtypeOfOutput Option[B]): ZIO[R, E, B] =
    map(a => ev(a).getOrElse(default))

  /**
   * Extracts the optional value, or executes the effect 'default'.
   */
  @deprecated("use someOrElseZIO", "2.0.0")
  final def someOrElseM[B, R1 <: R, E1 >: E](
    default: => ZIO[R1, E1, B]
  )(implicit ev: A IsSubtypeOfOutput Option[B]): ZIO[R1, E1, B] =
    someOrElseZIO(default)

  /**
   * Extracts the optional value, or executes the effect 'default'.
   */
  final def someOrElseZIO[B, R1 <: R, E1 >: E](
    default: => ZIO[R1, E1, B]
  )(implicit ev: A IsSubtypeOfOutput Option[B]): ZIO[R1, E1, B] =
    self.flatMap(ev(_) match {
      case Some(value) => ZIO.succeedNow(value)
      case None        => default
    })

  /**
   * Extracts the optional value, or fails with the given error 'e'.
   */
  final def someOrFail[B, E1 >: E](e: => E1)(implicit ev: A IsSubtypeOfOutput Option[B]): ZIO[R, E1, B] =
    self.flatMap(ev(_) match {
      case Some(value) => ZIO.succeedNow(value)
      case None        => ZIO.fail(e)
    })

  /**
   * Extracts the optional value, or fails with a [[java.util.NoSuchElementException]]
   */
  final def someOrFailException[B, E1 >: E](implicit
    ev: A IsSubtypeOfOutput Option[B],
    ev2: NoSuchElementException <:< E1
  ): ZIO[R, E1, B] =
    self.foldZIO(
      e => ZIO.fail(e),
      ev(_) match {
        case Some(value) => ZIO.succeedNow(value)
        case None        => ZIO.fail(ev2(new NoSuchElementException("None.get")))
      }
    )

  /**
   * Companion helper to `sandbox`. Allows recovery, and partial recovery, from
   * errors and defects alike, as in:
   *
   * {{{
   * case class DomainError()
   *
   * val veryBadIO: IO[DomainError, Unit] =
   *   IO.succeed(5 / 0) *> IO.fail(DomainError())
   *
   * val caught: IO[DomainError, Unit] =
   *   veryBadIO.sandboxWith(_.catchSome {
   *     case Cause.Die(_: ArithmeticException)=>
   *       // Caught defect: divided by zero!
   *       IO.succeed(0)
   *   })
   * }}}
   *
   * Using `sandboxWith` with `catchSome` is better than using
   * `io.sandbox.catchAll` with a partial match, because in
   * the latter, if the match fails, the original defects will
   * be lost and replaced by a `MatchError`
   */
  final def sandboxWith[R1 <: R, E2, B](f: ZIO[R1, Cause[E], A] => ZIO[R1, Cause[E2], B]): ZIO[R1, E2, B] =
    ZIO.unsandbox(f(self.sandbox))

  /**
   * Summarizes a effect by computing some value before and after execution, and
   * then combining the values to produce a summary, together with the result of
   * execution.
   */
  final def summarized[R1 <: R, E1 >: E, B, C](summary0: => ZIO[R1, E1, B])(f: (B, B) => C): ZIO[R1, E1, (C, A)] =
    ZIO.suspendSucceed {
      val summary = summary0

      for {
        start <- summary
        value <- self
        end   <- summary
      } yield (f(start, end), value)
    }

  /**
   * Returns an effect with the behavior of this one, but where all child
   * fibers forked in the effect are reported to the specified supervisor.
   */
  final def supervised(supervisor: => Supervisor[Any]): ZIO[R, E, A] =
    new ZIO.Supervise(self, () => supervisor)

  /**
   * An integer that identifies the term in the `ZIO` sum type to which this
   * instance belongs (e.g. `IO.Tags.Succeed`).
   */
  def tag: Int

  /**
   * Returns an effect that effectfully "peeks" at the success of this effect.
   *
   * {{{
   * readFile("data.json").tap(printLine)
   * }}}
   */
  final def tap[R1 <: R, E1 >: E](f: A => ZIO[R1, E1, Any]): ZIO[R1, E1, A] =
    self.flatMap(new ZIO.TapFn(f))

  /**
   * Returns an effect that effectfully "peeks" at the failure or success of
   * this effect.
   * {{{
   * readFile("data.json").tapBoth(logError(_), logData(_))
   * }}}
   */
  final def tapBoth[R1 <: R, E1 >: E](f: E => ZIO[R1, E1, Any], g: A => ZIO[R1, E1, Any])(implicit
    ev: CanFail[E]
  ): ZIO[R1, E1, A] =
    self.foldCauseZIO(new ZIO.TapErrorRefailFn(f), new ZIO.TapFn(g))

  /**
   * Returns an effect that effectually "peeks" at the cause of the failure of
   * this effect.
   * {{{
   * readFile("data.json").tapCause(logCause(_))
   * }}}
   */
  final def tapCause[R1 <: R, E1 >: E](f: Cause[E] => ZIO[R1, E1, Any]): ZIO[R1, E1, A] =
    self.foldCauseZIO(new ZIO.TapCauseRefailFn(f), ZIO.succeedNow)

  /**
   * Returns an effect that effectually "peeks" at the defect of this effect.
   */
  final def tapDefect[R1 <: R, E1 >: E](f: Cause[Nothing] => ZIO[R1, E1, Any]): ZIO[R1, E1, A] =
    self.foldCauseZIO(new ZIO.TapDefectRefailFn(f), ZIO.succeedNow)

  /**
   * Returns an effect that effectfully "peeks" at the result of this effect.
   * {{{
   * readFile("data.json").tapEither(result => log(result.fold("Error: " + _, "Success: " + _)))
   * }}}
   */
  final def tapEither[R1 <: R, E1 >: E](f: Either[E, A] => ZIO[R1, E1, Any])(implicit
    ev: CanFail[E]
  ): ZIO[R1, E1, A] =
    self.foldCauseZIO(new ZIO.TapErrorRefailFn(e => f(Left(e))), new ZIO.TapFn(a => f(Right(a))))

  /**
   * Returns an effect that effectfully "peeks" at the failure of this effect.
   * {{{
   * readFile("data.json").tapError(logError(_))
   * }}}
   */
  final def tapError[R1 <: R, E1 >: E](f: E => ZIO[R1, E1, Any])(implicit ev: CanFail[E]): ZIO[R1, E1, A] =
    self.foldCauseZIO(new ZIO.TapErrorRefailFn(f), ZIO.succeedNow)

  /**
   * A version of `tapError` that gives you the (optional) trace of the error.
   */
  final def tapErrorTrace[R1 <: R, E1 >: E](
    f: ((E, Option[ZTrace])) => ZIO[R1, E1, Any]
  )(implicit ev: CanFail[E]): ZIO[R1, E1, A] =
    self.foldCauseZIO(new ZIO.TapErrorTraceRefailFn(f), ZIO.succeedNow)

  /**
   * Returns an effect that effectfully "peeks" at the success of this effect.
   * If the partial function isn't defined at the input, the result is equivalent to the original effect.
   *
   * {{{
   * readFile("data.json").tapSome {
   *   case content if content.nonEmpty => putStrLn(content)
   * }
   * }}}
   */
  final def tapSome[R1 <: R, E1 >: E](f: PartialFunction[A, ZIO[R1, E1, Any]]): ZIO[R1, E1, A] =
    self.tap(f.applyOrElse(_, (_: A) => ZIO.unit))

  /**
   * Returns a new effect that executes this one and times the execution.
   */
  final def timed: ZIO[R with Has[Clock], E, (Duration, A)] =
    timedWith(Clock.nanoTime)

  /**
   * A more powerful variation of `timed` that allows specifying the Clock.
   */
  final def timedWith[R1 <: R, E1 >: E](nanoTime: => ZIO[R1, E1, Long]): ZIO[R1, E1, (Duration, A)] =
    summarized(nanoTime)((start, end) => Duration.fromNanos(end - start))

  /**
   * Returns an effect that will timeout this effect, returning `None` if the
   * timeout elapses before the effect has produced a value; and returning
   * `Some` of the produced value otherwise.
   *
   * If the timeout elapses without producing a value, the running effect
   * will be safely interrupted.
   *
   * WARNING: The effect returned by this method will not itself return until
   * the underlying effect is actually interrupted. This leads to more
   * predictable resource utilization. If early return is desired, then
   * instead of using `effect.timeout(d)`, use `effect.disconnect.timeout(d)`,
   * which first disconnects the effect's interruption signal before performing
   * the timeout, resulting in earliest possible return, before an underlying
   * effect has been successfully interrupted.
   */
  final def timeout(d: => Duration): ZIO[R with Has[Clock], E, Option[A]] = timeoutTo(None)(Some(_))(d)

  /**
   * The same as [[timeout]], but instead of producing a `None` in the event
   * of timeout, it will produce the specified error.
   */
  final def timeoutFail[E1 >: E](e: => E1)(d: => Duration): ZIO[R with Has[Clock], E1, A] =
    ZIO.flatten(timeoutTo(ZIO.fail(e))(ZIO.succeedNow)(d))

  /**
   * The same as [[timeout]], but instead of producing a `None` in the event
   * of timeout, it will produce the specified failure.
   */
  final def timeoutFailCause[E1 >: E](cause: => Cause[E1])(d: => Duration): ZIO[R with Has[Clock], E1, A] =
    ZIO.flatten(timeoutTo(ZIO.failCause(cause))(ZIO.succeedNow)(d))

  /**
   * The same as [[timeout]], but instead of producing a `None` in the event
   * of timeout, it will produce the specified failure.
   */
  @deprecated("use timeoutFailCause", "2.0.0")
  final def timeoutHalt[E1 >: E](cause: => Cause[E1])(d: => Duration): ZIO[R with Has[Clock], E1, A] =
    timeoutFailCause(cause)(d)

  /**
   * Returns an effect that will timeout this effect, returning either the
   * default value if the timeout elapses before the effect has produced a
   * value; and or returning the result of applying the function `f` to the
   * success value of the effect.
   *
   * If the timeout elapses without producing a value, the running effect
   * will be safely interrupted
   *
   * {{{
   * IO.succeed(1).timeoutTo(None)(Some(_))(1.second)
   * }}}
   */
  final def timeoutTo[B](b: => B): ZIO.TimeoutTo[R, E, A, B] =
    new ZIO.TimeoutTo(self, () => b)

  /**
   * Returns an effect that keeps or breaks a promise based on the result of
   * this effect. Synchronizes interruption, so if this effect is interrupted,
   * the specified promise will be interrupted, too.
   */
  @deprecated("use intoPromise", "2.0.0")
  final def to[E1 >: E, A1 >: A](p: => Promise[E1, A1]): URIO[R, Boolean] =
    intoPromise(p)

  /**
   * Converts the effect into a [[scala.concurrent.Future]].
   */
  final def toFuture(implicit ev2: E IsSubtypeOfError Throwable): URIO[R, CancelableFuture[A]] =
    self toFutureWith ev2

  /**
   * Converts the effect into a [[scala.concurrent.Future]].
   */
  final def toFutureWith(f: E => Throwable): URIO[R, CancelableFuture[A]] =
    self.fork.flatMap(_.toFutureWith(f))

  /**
   * Constructs a layer from this effect.
   */
  final def toLayer[A1 >: A](implicit ev: Tag[A1]): ZLayer[R, E, Has[A1]] =
    ZLayer.fromZIO(self)

  /**
   * Constructs a layer from this effect, which must return one or more
   * services.
   */
  final def toLayerMany[A1 >: A](implicit ev: Tag[A1]): ZLayer[R, E, A1] =
    ZLayer.fromZIOMany(self)

  /**
   * Converts this ZIO to [[zio.ZManaged]] with no release action. It will be
   * performed interruptibly.
   */
  final def toManaged: ZManaged[R, E, A] =
    ZManaged.fromZIO(self)

  /**
   * Converts this ZIO to [[zio.Managed]]. This ZIO and the provided release
   * action will be performed uninterruptibly.
   */
  final def toManagedWith[R1 <: R](release: A => URIO[R1, Any]): ZManaged[R1, E, A] =
    ZManaged.acquireReleaseWith(self)(release)

  /**
   * Converts this ZIO to [[zio.ZManaged]] with no release action. It will be
   * performed interruptibly.
   */
  @deprecated("use toManaged", "2.0.0")
  final def toManaged_ : ZManaged[R, E, A] =
    self.toManaged

  /**
   * Enables ZIO tracing for this effect. Because this is the default, this
   * operation only has an additional meaning if the effect is located within
   * an `untraced` section, or the current fiber has been spawned by a parent
   * inside an `untraced` section.
   */
  final def traced: ZIO[R, E, A] =
    tracingStatus(TracingStatus.Traced)

  /**
   * Toggles ZIO tracing support for this effect. If `true` is used, then the
   * effect will accumulate traces, while if `false` is used, then tracing
   * is disabled. These changes are compositional, so they only affect regions
   * of the effect.
   */
  final def tracingStatus(flag: => TracingStatus): ZIO[R, E, A] =
    new ZIO.TracingStatus(self, () => flag)

  /**
   * When this effect succeeds with a cause, then this method returns a new
   * effect that either fails with the cause that this effect succeeded with,
   * or succeeds with unit, depending on whether the cause is empty.
   *
   * This operation is the opposite of [[cause]].
   */
  final def uncause[E1 >: E](implicit ev: A IsSubtypeOfOutput Cause[E1]): ZIO[R, E1, Unit] =
    self.flatMap { a =>
      val cause = ev(a)

      if (cause.isEmpty) ZIO.unit
      else ZIO.failCause(cause)
    }

  /**
   * Performs this effect uninterruptibly. This will prevent the effect from
   * being terminated externally, but the effect may fail for internal reasons
   * (e.g. an uncaught error) or terminate due to defect.
   *
   * Uninterruptible effects may recover from all failure causes (including
   * interruption of an inner effect that has been made interruptible).
   */
  final def uninterruptible: ZIO[R, E, A] =
    interruptStatus(InterruptStatus.Uninterruptible)

  /**
   * Returns the effect resulting from mapping the success of this effect to unit.
   */
  final def unit: ZIO[R, E, Unit] =
    as(())

  /**
   * Converts a `ZIO[R, Either[E, B], A]` into a `ZIO[R, E, Either[A, B]]`. The
   * inverse of `left`.
   */
  final def unleft[E1, B](implicit ev: E IsSubtypeOfError Either[E1, B]): ZIO[R, E1, Either[A, B]] =
    self.foldZIO(
      e => ev(e).fold(e1 => ZIO.fail(e1), b => ZIO.succeedNow(Right(b))),
      a => ZIO.succeedNow(Left(a))
    )

  /**
   * The moral equivalent of `if (!p) exp`
   */
  final def unless(b: => Boolean): ZIO[R, E, Unit] =
    ZIO.unless(b)(self)

  /**
   * The moral equivalent of `if (!p) exp` when `p` has side-effects
   */
  @deprecated("use unlessZIO", "2.0.0")
  final def unlessM[R1 <: R, E1 >: E](b: => ZIO[R1, E1, Boolean]): ZIO[R1, E1, Unit] =
    unlessZIO(b)

  /**
   * The moral equivalent of `if (!p) exp` when `p` has side-effects
   */
  final def unlessZIO[R1 <: R, E1 >: E](b: => ZIO[R1, E1, Boolean]): ZIO[R1, E1, Unit] =
    ZIO.unlessZIO(b)(self)

  /**
   * Converts an option on errors into an option on values.
   */
  final def unoption[E1](implicit ev: E IsSubtypeOfError Option[E1]): ZIO[R, E1, Option[A]] =
    self.foldZIO(
      e => ev(e).fold[ZIO[R, E1, Option[A]]](ZIO.succeedNow(Option.empty[A]))(ZIO.fail(_)),
      a => ZIO.succeedNow(Some(a))
    )

  /**
   * Takes some fiber failures and converts them into errors.
   */
  final def unrefine[E1 >: E](pf: PartialFunction[Throwable, E1]): ZIO[R, E1, A] =
    unrefineWith(pf)(identity)

  /**
   * Takes some fiber failures and converts them into errors.
   */
  final def unrefineTo[E1 >: E: ClassTag]: ZIO[R, E1, A] =
    unrefine { case e: E1 => e }

  /**
   * Takes some fiber failures and converts them into errors, using the
   * specified function to convert the `E` into an `E1`.
   */
  final def unrefineWith[E1](pf: PartialFunction[Throwable, E1])(f: E => E1): ZIO[R, E1, A] =
    catchAllCause { cause =>
      cause.find {
        case Cause.Die(t) if pf.isDefinedAt(t) => pf(t)
      }.fold(ZIO.failCause(cause.map(f)))(ZIO.fail(_))
    }

  /**
   * Converts a `ZIO[R, Either[B, E], A]` into a `ZIO[R, E, Either[B, A]]`. The
   * inverse of `right`.
   */
  final def unright[E1, B](implicit ev: E IsSubtypeOfError Either[B, E1]): ZIO[R, E1, Either[B, A]] =
    self.foldZIO(
      e => ev(e).fold(b => ZIO.succeedNow(Left(b)), e1 => ZIO.fail(e1)),
      a => ZIO.succeedNow(Right(a))
    )

  /**
   * Updates a service in the environment of this effect.
   */
  final def updateService[M] =
    new ZIO.UpdateService[R, E, A, M](self)

  /**
   * The inverse operation to `sandbox`. Submerges the full cause of failure.
   */
  final def unsandbox[E1](implicit ev: E IsSubtypeOfError Cause[E1]): ZIO[R, E1, A] =
    ZIO.unsandbox(self.mapError(ev))

  /**
   * Disables ZIO tracing facilities for the duration of the effect.
   *
   * Note: ZIO tracing is cached, as such after the first iteration
   * it has a negligible effect on performance of hot-spots (Additional
   * hash map lookup per flatMap). As such, using `untraced` sections
   * is not guaranteed to result in a noticeable performance increase.
   */
  final def untraced: ZIO[R, E, A] =
    tracingStatus(TracingStatus.Untraced)

  /**
   * Sequentially zips the this result with the specified result. Combines both
   * `Cause[E1]` when both effects fail.
   */
  final def validate[R1 <: R, E1 >: E, B](that: => ZIO[R1, E1, B]): ZIO[R1, E1, (A, B)] =
    validateWith(that)((_, _))

  /**
   * Returns an effect that executes both this effect and the specified effect,
   * in parallel. Combines both Cause[E1]` when both effects fail.
   */
  final def validatePar[R1 <: R, E1 >: E, B](that: => ZIO[R1, E1, B]): ZIO[R1, E1, (A, B)] =
    validateWithPar(that)((_, _))

  /**
   * Sequentially zips this effect with the specified effect using the
   * specified combiner function. Combines the causes in case both effect fail.
   */
  final def validateWith[R1 <: R, E1 >: E, B, C](that: => ZIO[R1, E1, B])(f: (A, B) => C): ZIO[R1, E1, C] =
    self.exit.zipWith(that.exit)(_.zipWith(_)(f, _ ++ _)).flatMap(ZIO.done(_))

  /**
   * Returns an effect that executes both this effect and the specified effect,
   * in parallel, combining their results with the specified `f` function. If
   * both sides fail, then the cause will be combined.
   */
  final def validateWithPar[R1 <: R, E1 >: E, B, C](that: => ZIO[R1, E1, B])(f: (A, B) => C): ZIO[R1, E1, C] =
    self.exit.zipWithPar(that.exit)(_.zipWith(_)(f, _ && _)).flatMap(ZIO.done(_))

  /**
   * The moral equivalent of `if (p) exp`
   */
  final def when(b: => Boolean): ZIO[R, E, Unit] =
    ZIO.when(b)(self)

  /**
   * The moral equivalent of `if (p) exp` when `p` has side-effects
   */
  @deprecated("use whenZIO", "2.0.0")
  final def whenM[R1 <: R, E1 >: E](
    b: => ZIO[R1, E1, Boolean]
  ): ZIO[R1, E1, Unit] =
    whenZIO(b)

  /**
   * The moral equivalent of `if (p) exp` when `p` has side-effects
   */
  final def whenZIO[R1 <: R, E1 >: E](
    b: => ZIO[R1, E1, Boolean]
  ): ZIO[R1, E1, Unit] =
    ZIO.whenZIO(b)(self)

  /**
   * A named alias for `&&&` or `<*>`.
   */
  final def zip[R1 <: R, E1 >: E, B](that: => ZIO[R1, E1, B])(implicit
    zippable: Zippable[A, B]
  ): ZIO[R1, E1, zippable.Out] =
    self.zipWith(that)((a, b) => zippable.zip(a, b))

  /**
   * A named alias for `<*`.
   */
  final def zipLeft[R1 <: R, E1 >: E, B](that: => ZIO[R1, E1, B]): ZIO[R1, E1, A] =
    self <* that

  /**
   * A named alias for `<&>`.
   */
  final def zipPar[R1 <: R, E1 >: E, B](that: => ZIO[R1, E1, B])(implicit
    zippable: Zippable[A, B]
  ): ZIO[R1, E1, zippable.Out] =
    self <&> that

  /**
   * A named alias for `<&`.
   */
  final def zipParLeft[R1 <: R, E1 >: E, B](that: => ZIO[R1, E1, B]): ZIO[R1, E1, A] =
    self <& that

  /**
   * A named alias for `&>`.
   */
  final def zipParRight[R1 <: R, E1 >: E, B](that: => ZIO[R1, E1, B]): ZIO[R1, E1, B] =
    self &> that

  /**
   * A named alias for `*>`.
   */
  final def zipRight[R1 <: R, E1 >: E, B](that: => ZIO[R1, E1, B]): ZIO[R1, E1, B] =
    self *> that

  /**
   * Sequentially zips this effect with the specified effect using the
   * specified combiner function.
   */
  final def zipWith[R1 <: R, E1 >: E, B, C](that: => ZIO[R1, E1, B])(f: (A, B) => C): ZIO[R1, E1, C] =
    self.flatMap(a => that.map(ZIOFn(f)(b => f(a, b))))

  /**
   * Returns an effect that executes both this effect and the specified effect,
   * in parallel, combining their results with the specified `f` function. If
   * either side fails, then the other side will be interrupted.
   */
  final def zipWithPar[R1 <: R, E1 >: E, B, C](
    that: => ZIO[R1, E1, B]
  )(f: (A, B) => C): ZIO[R1, E1, C] = {
    def coordinate[A, B](
      fiberId: Fiber.Id,
      f: (A, B) => C,
      leftWinner: Boolean
    )(winner: Exit[E1, A], loser: Fiber[E1, B]): ZIO[R1, E1, C] =
      winner match {
        case Exit.Success(a) => loser.inheritRefs *> loser.join.map(f(a, _))
        case Exit.Failure(cause) =>
          loser.interruptAs(fiberId).flatMap {
            case Exit.Success(_) => ZIO.failCause(cause)
            case Exit.Failure(loserCause) =>
              if (leftWinner) ZIO.failCause(cause && loserCause)
              else ZIO.failCause(loserCause && cause)
          }
      }

    val g = (b: B, a: A) => f(a, b)

    ZIO.transplant { graft =>
      ZIO.descriptorWith { d =>
        (graft(self) raceWith graft(that))(coordinate(d.id, f, true), coordinate(d.id, g, false))
      }
    }
  }

  private[this] final def tryOrElse[R1 <: R, E2, B](
    that: => ZIO[R1, E2, B],
    success: A => ZIO[R1, E2, B]
  ): ZIO[R1, E2, B] =
    new ZIO.Fold[R1, E, E2, A, B](
      self,
      ZIOFn(() => that) { cause =>
        cause.keepDefects match {
          case None    => that
          case Some(c) => ZIO.failCause(c)
        }
      },
      success
    )
}

object ZIO extends ZIOCompanionPlatformSpecific {

  /**
   * Submerges the error case of an `Either` into the `ZIO`. The inverse
   * operation of `IO.either`.
   */
  def absolve[R, E, A](v: => ZIO[R, E, Either[E, A]]): ZIO[R, E, A] =
    suspendSucceed(v).flatMap(fromEither(_))

  /**
   * Accesses the environment of the effect.
   * {{{
   * val portNumber = effect.access(_.config.portNumber)
   * }}}
   */
  def access[R]: ZIO.AccessPartiallyApplied[R] =
    new ZIO.AccessPartiallyApplied[R]

  /**
   * Effectfully accesses the environment of the effect.
   */
  @deprecated("use accessZIO", "2.0.0")
  def accessM[R]: ZIO.AccessZIOPartiallyApplied[R] =
    accessZIO

  /**
   * Effectfully accesses the environment of the effect.
   */
  def accessZIO[R]: ZIO.AccessZIOPartiallyApplied[R] =
    new ZIO.AccessZIOPartiallyApplied[R]

  /**
   * When this effect represents acquisition of a resource (for example,
   * opening a file, launching a thread, etc.), `acquireReleaseWith` can be
   * used to ensure the acquisition is not interrupted and the resource is
   * always released.
   *
   * The function does two things:
   *
   * 1. Ensures this effect, which acquires the resource, will not be
   * interrupted. Of course, acquisition may fail for internal reasons (an
   * uncaught exception).
   * 2. Ensures the `release` effect will not be interrupted, and will be
   * executed so long as this effect successfully acquires the resource.
   *
   * In between acquisition and release of the resource, the `use` effect is
   * executed.
   *
   * If the `release` effect fails, then the entire effect will fail even
   * if the `use` effect succeeds. If this fail-fast behavior is not desired,
   * errors produced by the `release` effect can be caught and ignored.
   *
   * {{{
   * openFile("data.json").acquireReleaseWith(closeFile) { file =>
   *   for {
   *     header <- readHeader(file)
   *     ...
   *   } yield result
   * }
   * }}}
   */
  def acquireReleaseWith[R, E, A](acquire: => ZIO[R, E, A]): ZIO.BracketAcquire[R, E, A] =
    new ZIO.BracketAcquire[R, E, A](() => acquire)

  /**
   * Uncurried version. Doesn't offer curried syntax and have worse type-inference
   * characteristics, but guarantees no extra allocations of intermediate
   * [[zio.ZIO.BracketAcquire]] and [[zio.ZIO.BracketRelease]] objects.
   */
  def acquireReleaseWith[R, E, A, B](
    acquire: => ZIO[R, E, A],
    release: A => URIO[R, Any],
    use: A => ZIO[R, E, B]
  ): ZIO[R, E, B] =
    acquireReleaseExitWith(acquire, new ZIO.BracketReleaseFn(release): (A, Exit[E, B]) => URIO[R, Any], use)

  /**
   * Acquires a resource, uses the resource, and then releases the resource.
   * Neither the acquisition nor the release will be interrupted, and the
   * resource is guaranteed to be released, so long as the `acquire` effect
   * succeeds. If `use` fails, then after release, the returned effect will fail
   * with the same error.
   */
  def acquireReleaseExitWith[R, E, A](acquire: => ZIO[R, E, A]): ZIO.BracketExitAcquire[R, E, A] =
    new ZIO.BracketExitAcquire(() => acquire)

  /**
   * Uncurried version. Doesn't offer curried syntax and has worse type-inference
   * characteristics, but guarantees no extra allocations of intermediate
   * [[zio.ZIO.BracketExitAcquire]] and [[zio.ZIO.BracketExitRelease]] objects.
   */
  def acquireReleaseExitWith[R, E, A, B](
    acquire: => ZIO[R, E, A],
    release: (A, Exit[E, B]) => URIO[R, Any],
    use: A => ZIO[R, E, B]
  ): ZIO[R, E, B] =
    ZIO.uninterruptibleMask[R, E, B](restore =>
      acquire.flatMap(ZIOFn(traceAs = use) { a =>
        ZIO
          .suspendSucceed(restore(use(a)))
          .exit
          .flatMap(ZIOFn(traceAs = release) { e =>
            ZIO
              .suspendSucceed(release(a, e))
              .foldCauseZIO(
                cause2 => ZIO.failCause(e.fold(_ ++ cause2, _ => cause2)),
                _ => ZIO.done(e)
              )
          })
      })
    )

  /**
   * Makes an explicit check to see if the fiber has been interrupted, and if
   * so, performs self-interruption
   */
  def allowInterrupt: UIO[Unit] =
    descriptorWith(d => if (d.interrupters.nonEmpty) interrupt else ZIO.unit)

  /**
   * Imports an asynchronous side-effect into a pure `ZIO` value. See
   * `asyncMaybe` for the more expressive variant of this function that
   * can return a value synchronously.
   *
   * The callback function `ZIO[R, E, A] => Any` must be called at most once.
   *
   * The list of fibers, that may complete the async callback, is used to
   * provide better diagnostics.
   */
  def async[R, E, A](
    register: (ZIO[R, E, A] => Unit) => Any,
    blockingOn: => Fiber.Id = Fiber.Id.None
  ): ZIO[R, E, A] =
    asyncMaybe(
      ZIOFn(register) { (callback: ZIO[R, E, A] => Unit) =>
        register(callback)

        None
      },
      blockingOn
    )

  /**
   * Imports an asynchronous side-effect into a ZIO effect. The side-effect
   * has the option of returning the value synchronously, which is useful in
   * cases where it cannot be determined if the effect is synchronous or
   * asynchronous until the side-effect is actually executed. The effect also
   * has the option of returning a canceler, which will be used by the runtime
   * to cancel the asynchronous effect if the fiber executing the effect is
   * interrupted.
   *
   * If the register function returns a value synchronously, then the callback
   * function `ZIO[R, E, A] => Any` must not be called. Otherwise the callback
   * function must be called at most once.
   *
   * The list of fibers, that may complete the async callback, is used to
   * provide better diagnostics.
   */
  def asyncInterrupt[R, E, A](
    register: (ZIO[R, E, A] => Unit) => Either[Canceler[R], ZIO[R, E, A]],
    blockingOn: => Fiber.Id = Fiber.Id.None
  ): ZIO[R, E, A] =
    new EffectAsync(register, () => blockingOn)

  /**
   * Imports an asynchronous effect into a pure `ZIO` value. This formulation is
   * necessary when the effect is itself expressed in terms of `ZIO`.
   */
  def asyncZIO[R, E, A](
    register: (ZIO[R, E, A] => Unit) => ZIO[R, E, Any]
  ): ZIO[R, E, A] =
    for {
      p <- Promise.make[E, A]
      r <- ZIO.runtime[R]
      a <- ZIO.uninterruptibleMask { restore =>
             val f = register(k => r.unsafeRunAsync(k.intoPromise(p)))

             restore(f.catchAllCause(p.failCause)).fork *> restore(p.await)
           }
    } yield a

  /**
   * Imports an asynchronous effect into a pure `ZIO` value, possibly returning
   * the value synchronously.
   *
   * If the register function returns a value synchronously, then the callback
   * function `ZIO[R, E, A] => Any` must not be called. Otherwise the callback
   * function must be called at most once.
   *
   * The list of fibers, that may complete the async callback, is used to
   * provide better diagnostics.
   */
  def asyncMaybe[R, E, A](
    register: (ZIO[R, E, A] => Unit) => Option[ZIO[R, E, A]],
    blockingOn: => Fiber.Id = Fiber.Id.None
  ): ZIO[R, E, A] =
    asyncInterrupt(
      register(_) match {
        case None      => Left(ZIO.unit)
        case Some(now) => Right(now)
      },
      blockingOn
    )

  /**
   * Imports a synchronous side-effect into a pure `ZIO` value, translating any
   * thrown exceptions into typed failed effects creating with `ZIO.fail`.
   *
   * {{{
   * def printLine(line: String): Task[Unit] = Task.attempt(println(line))
   * }}}
   */
  def attempt[A](effect: => A): Task[A] =
    effectTotalWith { (platform, _) =>
      try effect
      catch {
        case t: Throwable if !platform.fatal(t) => throw new ZioError(Exit.fail(t))
      }
    }

  /**
   * Imports a synchronous effect that does blocking IO into a pure value.
   */
  def attemptBlocking[A](effect: => A): Task[A] =
    blocking(ZIO.attempt(effect))

  /**
   * Imports a synchronous effect that does blocking IO into a pure value,
   * with a custom cancel effect.
   *
   * If the returned `ZIO` is interrupted, the blocked thread running the
   * synchronous effect will be interrupted via the cancel effect.
   */
  def attemptBlockingCancelable[A](effect: => A)(cancel: => UIO[Unit]): Task[A] =
    blocking(ZIO.attempt(effect)).fork.flatMap(_.join).onInterrupt(cancel)

  /**
   * Imports a synchronous effect that does blocking IO into a pure value,
   * refining the error type to `[[java.io.IOException]]`.
   */
  def attemptBlockingIO[A](effect: => A): IO[IOException, A] =
    attemptBlocking(effect).refineToOrDie[IOException]

  /**
   * Imports a synchronous effect that does blocking IO into a pure value.
   *
   * If the returned `ZIO` is interrupted, the blocked thread running the
   * synchronous effect will be interrupted via `Thread.interrupt`.
   *
   * Note that this adds significant overhead. For performance sensitive
   * applications consider using `attemptBlocking` or
   * `attemptBlockingCancelable`.
   */
  def attemptBlockingInterrupt[A](effect: => A): Task[A] =
    // Reference user's lambda for the tracer
    ZIOFn.recordTrace(() => effect) {
      ZIO.suspendSucceed {
        import java.util.concurrent.atomic.AtomicReference
        import java.util.concurrent.locks.ReentrantLock

        import zio.internal.OneShot

        val lock   = new ReentrantLock()
        val thread = new AtomicReference[Option[Thread]](None)
        val begin  = OneShot.make[Unit]
        val end    = OneShot.make[Unit]

        def withMutex[B](b: => B): B =
          try {
            lock.lock(); b
          } finally lock.unlock()

        val interruptThread: UIO[Unit] =
          ZIO.succeed {
            begin.get()

            var looping = true
            var n       = 0L
            val base    = 2L
            while (looping) {
              withMutex(thread.get match {
                case None         => looping = false; ()
                case Some(thread) => thread.interrupt()
              })

              if (looping) {
                n += 1
                Thread.sleep(math.min(50, base * n))
              }
            }

            end.get()
          }

        blocking(
          ZIO.uninterruptibleMask(restore =>
            for {
              fiber <- ZIO.suspend {
                         val current = Some(Thread.currentThread)

                         withMutex(thread.set(current))

                         begin.set(())

                         try {
                           val a = effect

                           ZIO.succeedNow(a)
                         } catch {
                           case _: InterruptedException =>
                             Thread.interrupted // Clear interrupt status
                             ZIO.interrupt
                           case t: Throwable =>
                             ZIO.fail(t)
                         } finally {
                           withMutex { thread.set(None); end.set(()) }
                         }
                       }.forkDaemon
              a <- restore(fiber.join.refailWithTrace).ensuring(interruptThread)
            } yield a
          )
        )
      }
    }

  /**
   * Locks the specified effect to the blocking thread pool.
   */
  def blocking[R, E, A](zio: => ZIO[R, E, A]): ZIO[R, E, A] =
    ZIO.blockingExecutor.flatMap(zio.lock(_))

  /**
   * Retrieves the executor for all blocking tasks.
   */
  def blockingExecutor: UIO[Executor] =
    ZIO.suspendSucceedWith((platform, _) => ZIO.succeedNow(platform.blockingExecutor))

  /**
   * When this effect represents acquisition of a resource (for example,
   * opening a file, launching a thread, etc.), `bracket` can be used to ensure
   * the acquisition is not interrupted and the resource is always released.
   *
   * The function does two things:
   *
   * 1. Ensures this effect, which acquires the resource, will not be
   * interrupted. Of course, acquisition may fail for internal reasons (an
   * uncaught exception).
   * 2. Ensures the `release` effect will not be interrupted, and will be
   * executed so long as this effect successfully acquires the resource.
   *
   * In between acquisition and release of the resource, the `use` effect is
   * executed.
   *
   * If the `release` effect fails, then the entire effect will fail even
   * if the `use` effect succeeds. If this fail-fast behavior is not desired,
   * errors produced by the `release` effect can be caught and ignored.
   *
   * {{{
   * openFile("data.json").bracket(closeFile) { file =>
   *   for {
   *     header <- readHeader(file)
   *     ...
   *   } yield result
   * }
   * }}}
   */
  @deprecated("use acquireReleaseWith", "2.0.0")
  def bracket[R, E, A](acquire: => ZIO[R, E, A]): ZIO.BracketAcquire[R, E, A] =
    acquireReleaseWith(acquire)

  /**
   * Uncurried version. Doesn't offer curried syntax and have worse type-inference
   * characteristics, but guarantees no extra allocations of intermediate
   * [[zio.ZIO.BracketAcquire]] and [[zio.ZIO.BracketRelease]] objects.
   */
  @deprecated("use acquireReleaseWith", "2.0.0")
  def bracket[R, E, A, B](
    acquire: => ZIO[R, E, A],
    release: A => URIO[R, Any],
    use: A => ZIO[R, E, B]
  ): ZIO[R, E, B] =
    acquireReleaseWith(acquire, release, use)

  /**
   * Acquires a resource, uses the resource, and then releases the resource.
   * Neither the acquisition nor the release will be interrupted, and the
   * resource is guaranteed to be released, so long as the `acquire` effect
   * succeeds. If `use` fails, then after release, the returned effect will fail
   * with the same error.
   */
  @deprecated("use acquireReleaseExitWith", "2.0.0")
  def bracketExit[R, E, A](acquire: => ZIO[R, E, A]): ZIO.BracketExitAcquire[R, E, A] =
    acquireReleaseExitWith(acquire)

  /**
   * Uncurried version. Doesn't offer curried syntax and has worse type-inference
   * characteristics, but guarantees no extra allocations of intermediate
   * [[zio.ZIO.BracketExitAcquire]] and [[zio.ZIO.BracketExitRelease]] objects.
   */
  @deprecated("use acquireReleaseExitWith", "2.0.0")
  def bracketExit[R, E, A, B](
    acquire: => ZIO[R, E, A],
    release: (A, Exit[E, B]) => URIO[R, Any],
    use: A => ZIO[R, E, B]
  ): ZIO[R, E, B] =
    acquireReleaseExitWith(acquire, release, use)

  /**
   * Checks the interrupt status, and produces the effect returned by the
   * specified callback.
   */
  def checkInterruptible[R, E, A](f: zio.InterruptStatus => ZIO[R, E, A]): ZIO[R, E, A] =
    new ZIO.CheckInterrupt(f)

  /**
   * Checks the ZIO Tracing status, and produces the effect returned by the
   * specified callback.
   */
  def checkTraced[R, E, A](f: TracingS => ZIO[R, E, A]): ZIO[R, E, A] =
    new ZIO.CheckTracing(f)

  /**
   * Evaluate each effect in the structure from left to right, collecting the
   * the successful values and discarding the empty cases. For a parallel version, see `collectPar`.
   */
  def collect[R, E, A, B, Collection[+Element] <: Iterable[Element]](
    in: Collection[A]
  )(f: A => ZIO[R, Option[E], B])(implicit bf: BuildFrom[Collection[A], B, Collection[B]]): ZIO[R, E, Collection[B]] =
    foreach[R, E, A, Option[B], Iterable](in)(a => f(a).unoption).map(_.flatten).map(bf.fromSpecific(in))

  /**
   * Evaluate each effect in the structure from left to right, collecting the
   * the successful values and discarding the empty cases. For a parallel version, see `collectPar`.
   */
  def collect[R, E, Key, Key2, Value, Value2](
    map: Map[Key, Value]
  )(f: (Key, Value) => ZIO[R, Option[E], (Key2, Value2)]): ZIO[R, E, Map[Key2, Value2]] =
    foreach[R, E, (Key, Value), Option[(Key2, Value2)], Iterable](map)(f.tupled(_).unoption).map(_.flatten.toMap)

  /**
   * Evaluate each effect in the structure from left to right, and collect the
   * results. For a parallel version, see `collectAllPar`.
   */
  def collectAll[R, E, A, Collection[+Element] <: Iterable[Element]](
    in: Collection[ZIO[R, E, A]]
  )(implicit bf: BuildFrom[Collection[ZIO[R, E, A]], A, Collection[A]]): ZIO[R, E, Collection[A]] =
    foreach(in)(ZIO.identityFn)

  /**
   * Evaluate each effect in the structure from left to right, and collect the
   * results. For a parallel version, see `collectAllPar`.
   */
  def collectAll[R, E, A](in: Set[ZIO[R, E, A]]): ZIO[R, E, Set[A]] =
    foreach(in)(ZIO.identityFn)

  /**
   * Evaluate each effect in the structure from left to right, and collect the
   * results. For a parallel version, see `collectAllPar`.
   */
  def collectAll[R, E, A: ClassTag](in: Array[ZIO[R, E, A]]): ZIO[R, E, Array[A]] =
    foreach(in)(ZIO.identityFn)

  /**
   * Evaluate effect if present, and return its result as `Option[A]`.
   */
  def collectAll[R, E, A](in: Option[ZIO[R, E, A]]): ZIO[R, E, Option[A]] =
    foreach(in)(ZIO.identityFn)

  /**
   * Evaluate each effect in the structure from left to right, and collect the
   * results. For a parallel version, see `collectAllPar`.
   */
  def collectAll[R, E, A](in: NonEmptyChunk[ZIO[R, E, A]]): ZIO[R, E, NonEmptyChunk[A]] =
    foreach(in)(ZIO.identityFn)

  /**
   * Evaluate each effect in the structure from left to right, and discard the
   * results. For a parallel version, see `collectAllPar_`.
   */
  @deprecated("use collectAllDiscard", "2.0.0")
  def collectAll_[R, E, A](in: => Iterable[ZIO[R, E, A]]): ZIO[R, E, Unit] =
    collectAllDiscard(in)

  /**
   * Evaluate each effect in the structure from left to right, and discard the
   * results. For a parallel version, see `collectAllParDiscard`.
   */
  def collectAllDiscard[R, E, A](in: => Iterable[ZIO[R, E, A]]): ZIO[R, E, Unit] =
    foreachDiscard(in)(ZIO.identityFn)

  /**
   * Evaluate each effect in the structure in parallel, and collect the
   * results. For a sequential version, see `collectAll`.
   */
  def collectAllPar[R, E, A, Collection[+Element] <: Iterable[Element]](
    as: Collection[ZIO[R, E, A]]
  )(implicit bf: BuildFrom[Collection[ZIO[R, E, A]], A, Collection[A]]): ZIO[R, E, Collection[A]] =
    foreachPar(as)(ZIO.identityFn)

  /**
   * Evaluate each effect in the structure in parallel, and collect the
   * results. For a sequential version, see `collectAll`.
   */
  def collectAllPar[R, E, A](as: Set[ZIO[R, E, A]]): ZIO[R, E, Set[A]] =
    foreachPar(as)(ZIO.identityFn)

  /**
   * Evaluate each effect in the structure in parallel, and collect the
   * results. For a sequential version, see `collectAll`.
   */
  def collectAllPar[R, E, A: ClassTag](as: Array[ZIO[R, E, A]]): ZIO[R, E, Array[A]] =
    foreachPar(as)(ZIO.identityFn)

  /**
   * Evaluate each effect in the structure in parallel, and collect the
   * results. For a sequential version, see `collectAll`.
   */
  def collectAllPar[R, E, A](as: NonEmptyChunk[ZIO[R, E, A]]): ZIO[R, E, NonEmptyChunk[A]] =
    foreachPar(as)(ZIO.identityFn)

  /**
   * Evaluate each effect in the structure in parallel, and discard the
   * results. For a sequential version, see `collectAll_`.
   */
  @deprecated("use collectAllParDiscard", "2.0.0")
  def collectAllPar_[R, E, A](as: => Iterable[ZIO[R, E, A]]): ZIO[R, E, Unit] =
    collectAllParDiscard(as)

  /**
   * Evaluate each effect in the structure in parallel, and discard the
   * results. For a sequential version, see `collectAllDiscard`.
   */
  def collectAllParDiscard[R, E, A](as: => Iterable[ZIO[R, E, A]]): ZIO[R, E, Unit] =
    foreachParDiscard(as)(ZIO.identityFn)

  /**
   * Evaluate each effect in the structure in parallel, and collect the
   * results. For a sequential version, see `collectAll`.
   *
   * Unlike `collectAllPar`, this method will use at most `n` fibers.
   */
  def collectAllParN[R, E, A, Collection[+Element] <: Iterable[Element]](n: => Int)(
    as: Collection[ZIO[R, E, A]]
  )(implicit bf: BuildFrom[Collection[ZIO[R, E, A]], A, Collection[A]]): ZIO[R, E, Collection[A]] =
    foreachParN(n)(as)(ZIO.identityFn)

  /**
   * Evaluate each effect in the structure in parallel, and discard the
   * results. For a sequential version, see `collectAll_`.
   *
   * Unlike `collectAllPar_`, this method will use at most `n` fibers.
   */
  @deprecated("use collectAllParNDiscard", "2.0.0")
  def collectAllParN_[R, E, A](n: => Int)(as: => Iterable[ZIO[R, E, A]]): ZIO[R, E, Unit] =
    collectAllParNDiscard(n)(as)

  /**
   * Evaluate each effect in the structure in parallel, and discard the
   * results. For a sequential version, see `collectAllDiscard`.
   *
   * Unlike `collectAllParDiscard`, this method will use at most `n` fibers.
   */
  def collectAllParNDiscard[R, E, A](n: => Int)(as: => Iterable[ZIO[R, E, A]]): ZIO[R, E, Unit] =
    foreachParNDiscard(n)(as)(ZIO.identityFn)

  /**
   * Evaluate and run each effect in the structure and collect discarding failed ones.
   */
  def collectAllSuccesses[R, E, A, Collection[+Element] <: Iterable[Element]](
    in: Collection[ZIO[R, E, A]]
  )(implicit bf: BuildFrom[Collection[ZIO[R, E, A]], A, Collection[A]]): URIO[R, Collection[A]] =
    collectAllWith(in.map(_.exit)) { case zio.Exit.Success(a) => a }.map(bf.fromSpecific(in))

  /**
   * Evaluate and run each effect in the structure in parallel, and collect discarding failed ones.
   */
  def collectAllSuccessesPar[R, E, A, Collection[+Element] <: Iterable[Element]](
    in: Collection[ZIO[R, E, A]]
  )(implicit bf: BuildFrom[Collection[ZIO[R, E, A]], A, Collection[A]]): URIO[R, Collection[A]] =
    collectAllWithPar(in.map(_.exit)) { case zio.Exit.Success(a) => a }.map(bf.fromSpecific(in))

  /**
   * Evaluate and run each effect in the structure in parallel, and collect discarding failed ones.
   *
   * Unlike `collectAllSuccessesPar`, this method will use at most up to `n` fibers.
   */
  def collectAllSuccessesParN[R, E, A, Collection[+Element] <: Iterable[Element]](n: => Int)(
    in: Collection[ZIO[R, E, A]]
  )(implicit bf: BuildFrom[Collection[ZIO[R, E, A]], A, Collection[A]]): URIO[R, Collection[A]] =
    collectAllWithParN(n)(in.map(_.exit)) { case zio.Exit.Success(a) => a }.map(bf.fromSpecific(in))

  /**
   * Evaluate each effect in the structure with `collectAll`, and collect
   * the results with given partial function.
   */
  def collectAllWith[R, E, A, B, Collection[+Element] <: Iterable[Element]](in: Collection[ZIO[R, E, A]])(
    f: PartialFunction[A, B]
  )(implicit bf: BuildFrom[Collection[ZIO[R, E, A]], B, Collection[B]]): ZIO[R, E, Collection[B]] =
    ZIO.collectAll[R, E, A, Iterable](in).map(_.collect(f)).map(bf.fromSpecific(in))

  /**
   * Evaluate each effect in the structure with `collectAllPar`, and collect
   * the results with given partial function.
   */
  def collectAllWithPar[R, E, A, U, Collection[+Element] <: Iterable[Element]](in: Collection[ZIO[R, E, A]])(
    f: PartialFunction[A, U]
  )(implicit bf: BuildFrom[Collection[ZIO[R, E, A]], U, Collection[U]]): ZIO[R, E, Collection[U]] =
    ZIO.collectAllPar[R, E, A, Iterable](in).map(_.collect(f)).map(bf.fromSpecific(in))

  /**
   * Evaluate each effect in the structure with `collectAllPar`, and collect
   * the results with given partial function.
   *
   * Unlike `collectAllWithPar`, this method will use at most up to `n` fibers.
   */
  def collectAllWithParN[R, E, A, B, Collection[+Element] <: Iterable[Element]](n: => Int)(
    in: Collection[ZIO[R, E, A]]
  )(
    f: PartialFunction[A, B]
  )(implicit bf: BuildFrom[Collection[ZIO[R, E, A]], B, Collection[B]]): ZIO[R, E, Collection[B]] =
    ZIO.collectAllParN[R, E, A, Iterable](n)(in).map(_.collect(f)).map(bf.fromSpecific(in))

  /**
   * Collects the first element of the `Iterable[A]` for which the effectual
   * function `f` returns `Some`.
   */
  def collectFirst[R, E, A, B](as: => Iterable[A])(f: A => ZIO[R, E, Option[B]]): ZIO[R, E, Option[B]] =
    succeed(as.iterator).flatMap { iterator =>
      def loop: ZIO[R, E, Option[B]] =
        if (iterator.hasNext) f(iterator.next()).flatMap(_.fold(loop)(some(_)))
        else none
      loop
    }

  /**
   * Evaluate each effect in the structure in parallel, collecting the
   * the successful values and discarding the empty cases.
   */
  def collectPar[R, E, A, B, Collection[+Element] <: Iterable[Element]](
    in: Collection[A]
  )(f: A => ZIO[R, Option[E], B])(implicit bf: BuildFrom[Collection[A], B, Collection[B]]): ZIO[R, E, Collection[B]] =
    foreachPar[R, E, A, Option[B], Iterable](in)(a => f(a).unoption).map(_.flatten).map(bf.fromSpecific(in))

  /**
   * Evaluate each effect in the structure from left to right, collecting the
   * the successful values and discarding the empty cases. For a parallel version, see `collectPar`.
   */
  def collectPar[R, E, Key, Key2, Value, Value2](
    map: Map[Key, Value]
  )(f: (Key, Value) => ZIO[R, Option[E], (Key2, Value2)]): ZIO[R, E, Map[Key2, Value2]] =
    foreachPar[R, E, (Key, Value), Option[(Key2, Value2)], Iterable](map)(f.tupled(_).unoption).map(_.flatten.toMap)

  /**
   * Evaluate each effect in the structure in parallel, collecting the
   * the successful values and discarding the empty cases.
   *
   * Unlike `collectPar`, this method will use at most up to `n` fibers.
   */
  def collectParN[R, E, A, B, Collection[+Element] <: Iterable[Element]](n: => Int)(
    in: Collection[A]
  )(f: A => ZIO[R, Option[E], B])(implicit bf: BuildFrom[Collection[A], B, Collection[B]]): ZIO[R, E, Collection[B]] =
    foreachParN[R, E, A, Option[B], Iterable](n)(in)(a => f(a).unoption).map(_.flatten).map(bf.fromSpecific(in))

  /**
   * Similar to Either.cond, evaluate the predicate,
   * return the given A as success if predicate returns true, and the given E as error otherwise
   *
   * For effectful conditionals, see [[ZIO.ifZIO]]
   */
  def cond[E, A](predicate: => Boolean, result: => A, error: => E): IO[E, A] =
    ZIO.suspendSucceed(if (predicate) ZIO.succeedNow(result) else ZIO.fail(error))

  /**
   * Prints the specified message to the console for debugging purposes.
   */
  def debug(value: => Any): UIO[Unit] =
    ZIO.succeed(println(value))

  /**
   * Returns information about the current fiber, such as its identity.
   */
  def descriptor: UIO[Fiber.Descriptor] =
    descriptorWith(succeedNow)

  /**
   * Constructs an effect based on information about the current fiber, such as
   * its identity.
   */
  def descriptorWith[R, E, A](f: Fiber.Descriptor => ZIO[R, E, A]): ZIO[R, E, A] =
    new ZIO.Descriptor(f)

  /**
   * Returns an effect that dies with the specified `Throwable`.
   * This method can be used for terminating a fiber because a defect has been
   * detected in the code.
   */
  def die(t: => Throwable): UIO[Nothing] =
    failCauseWith(trace => Cause.Traced(Cause.Die(t), trace()))

  /**
   * Returns an effect that dies with a [[java.lang.RuntimeException]] having the
   * specified text message. This method can be used for terminating a fiber
   * because a defect has been detected in the code.
   */
  def dieMessage(message: => String): UIO[Nothing] =
    die(new RuntimeException(message))

  /**
   * Returns an effect from a [[zio.Exit]] value.
   */
  def done[E, A](r: => Exit[E, A]): IO[E, A] =
    ZIO.suspendSucceed {
      r match {
        case Exit.Success(b)     => succeedNow(b)
        case Exit.Failure(cause) => failCause(cause)
      }
    }

  /**
   * Imports a synchronous side-effect into a pure `ZIO` value, translating any
   * thrown exceptions into typed failed effects creating with `ZIO.fail`.
   *
   * {{{
   * def printLine(line: String): Task[Unit] = Task.effect(println(line))
   * }}}
   */
  @deprecated("use attempt", "2.0.0")
  def effect[A](effect: => A): Task[A] =
    attempt(effect)

  /**
   * Imports an asynchronous side-effect into a pure `ZIO` value. See
   * `effectAsyncMaybe` for the more expressive variant of this function that
   * can return a value synchronously.
   *
   * The callback function `ZIO[R, E, A] => Any` must be called at most once.
   *
   * The list of fibers, that may complete the async callback, is used to
   * provide better diagnostics.
   */
  @deprecated("use async", "2.0.0")
  def effectAsync[R, E, A](
    register: (ZIO[R, E, A] => Unit) => Any,
    blockingOn: => Fiber.Id = null
  ): ZIO[R, E, A] =
    async(register, blockingOn)

  /**
   * Imports an asynchronous side-effect into a ZIO effect. The side-effect
   * has the option of returning the value synchronously, which is useful in
   * cases where it cannot be determined if the effect is synchronous or
   * asynchronous until the side-effect is actually executed. The effect also
   * has the option of returning a canceler, which will be used by the runtime
   * to cancel the asynchronous effect if the fiber executing the effect is
   * interrupted.
   *
   * If the register function returns a value synchronously, then the callback
   * function `ZIO[R, E, A] => Any` must not be called. Otherwise the callback
   * function must be called at most once.
   *
   * The list of fibers, that may complete the async callback, is used to
   * provide better diagnostics.
   */
  @deprecated("use asyncInterrupt", "2.0.0")
  def effectAsyncInterrupt[R, E, A](
    register: (ZIO[R, E, A] => Unit) => Either[Canceler[R], ZIO[R, E, A]],
    blockingOn: => Fiber.Id = Fiber.Id.None
  ): ZIO[R, E, A] =
    asyncInterrupt(register, blockingOn)

  /**
   * Imports an asynchronous effect into a pure `ZIO` value. This formulation is
   * necessary when the effect is itself expressed in terms of `ZIO`.
   */
  @deprecated("use asyncZIO", "2.0.0")
  def effectAsyncM[R, E, A](
    register: (ZIO[R, E, A] => Unit) => ZIO[R, E, Any]
  ): ZIO[R, E, A] =
    asyncZIO(register)

  /**
   * Imports an asynchronous effect into a pure `ZIO` value, possibly returning
   * the value synchronously.
   *
   * If the register function returns a value synchronously, then the callback
   * function `ZIO[R, E, A] => Any` must not be called. Otherwise the callback
   * function must be called at most once.
   *
   * The list of fibers, that may complete the async callback, is used to
   * provide better diagnostics.
   */
  @deprecated("use asyncMaybe", "2.0.0")
  def effectAsyncMaybe[R, E, A](
    register: (ZIO[R, E, A] => Unit) => Option[ZIO[R, E, A]],
    blockingOn: => Fiber.Id = Fiber.Id.None
  ): ZIO[R, E, A] =
    asyncMaybe(register, blockingOn)

  /**
   * Imports a synchronous effect that does blocking IO into a pure value.
   */
  @deprecated("use attemptBlocking", "2.0.0")
  def effectBlocking[A](effect: => A): Task[A] =
    blocking(ZIO.attempt(effect))

  /**
   * Imports a synchronous effect that does blocking IO into a pure value,
   * with a custom cancel effect.
   *
   * If the returned `ZIO` is interrupted, the blocked thread running the
   * synchronous effect will be interrupted via the cancel effect.
   */
  @deprecated("use attemptBlockingCancelable", "2.0.0")
  def effectBlockingCancelable[A](effect: => A)(cancel: => UIO[Unit]): Task[A] =
    attemptBlockingCancelable(effect)(cancel)

  /**
   * Imports a synchronous effect that does blocking IO into a pure value,
   * refining the error type to `[[java.io.IOException]]`.
   */
  @deprecated("use attemptBlockingIO", "2.0.0")
  def effectBlockingIO[A](effect: => A): IO[IOException, A] =
    attemptBlockingIO(effect)

  /**
   * Imports a synchronous effect that does blocking IO into a pure value.
   *
   * If the returned `ZIO` is interrupted, the blocked thread running the
   * synchronous effect will be interrupted via `Thread.interrupt`.
   *
   * Note that this adds significant overhead. For performance sensitive
   * applications consider using `effectBlocking` or
   * `effectBlockingCancel`.
   */
  @deprecated("use attemptBlockingInterrupt", "2.0.0")
  def effectBlockingInterrupt[A](effect: => A): Task[A] =
    attemptBlockingInterrupt(effect)

  /**
   * Returns a lazily constructed effect, whose construction may itself require effects.
   * When no environment is required (i.e., when R == Any) it is conceptually equivalent to `flatten(effect(io))`.
   */
  @deprecated("use suspend", "2.0.0")
  def effectSuspend[R, A](rio: => RIO[R, A]): RIO[R, A] =
    suspend(rio)

  /**
   * Returns a lazily constructed effect, whose construction may itself require
   * effects. The effect must not throw any exceptions. When no environment is required (i.e., when R == Any)
   * it is conceptually equivalent to `flatten(effectTotal(zio))`. If you wonder if the effect throws exceptions,
   * do not use this method, use [[Task.effectSuspend]] or [[ZIO.effectSuspend]].
   */
  @deprecated("use suspendSucceed", "2.0.0")
  def effectSuspendTotal[R, E, A](zio: => ZIO[R, E, A]): ZIO[R, E, A] =
    suspendSucceed(zio)

  /**
   * Returns a lazily constructed effect, whose construction may itself require effects.
   * The effect must not throw any exceptions. When no environment is required (i.e., when R == Any)
   * it is conceptually equivalent to `flatten(effectTotal(zio))`. If you wonder if the effect throws exceptions,
   * do not use this method, use [[Task.effectSuspend]] or [[ZIO.effectSuspend]].
   */
  @deprecated("use suspendSucceedWith", "2.0.0")
  def effectSuspendTotalWith[R, E, A](f: (Platform, Fiber.Id) => ZIO[R, E, A]): ZIO[R, E, A] =
    suspendSucceedWith(f)

  /**
   * Returns a lazily constructed effect, whose construction may itself require effects.
   * When no environment is required (i.e., when R == Any) it is conceptually equivalent to `flatten(effect(io))`.
   */
  @deprecated("use suspendWith", "2.0.0")
  def effectSuspendWith[R, A](f: (Platform, Fiber.Id) => RIO[R, A]): RIO[R, A] =
    suspendWith(f)

  /**
   * Captures a synchronous computation into a lazy effect, which can be
   * executed later and repeatedly. The synchronous computation must not throw
   * any exceptions. If you are unsure, then don't use this method, use
   * [[Task.effect]], [[IO.effect]], or [[ZIO.effect]].
   *
   * {{{
   * val nanoTime: UIO[Long] = IO.succeed(System.nanoTime())
   * }}}
   */
  @deprecated("use succeed", "2.0.0")
  def effectTotal[A](effect: => A): UIO[A] =
    succeed(effect)

  /**
   * The same as [[ZIO.effectTotal]], but also provides access to the
   * underlying Platform and fiber id.
   */
  def effectTotalWith[A](effect: (Platform, Fiber.Id) => A): UIO[A] =
    new ZIO.EffectWith(effect)

  /**
   * Accesses the whole environment of the effect.
   */
  def environment[R]: URIO[R, R] =
    access(r => r)

  /**
   * Retrieves the executor for this effect.
   */
  def executor: UIO[Executor] =
    ZIO.descriptorWith(descriptor => ZIO.succeedNow(descriptor.executor))

  /**
   * Determines whether any element of the `Iterable[A]` satisfies the
   * effectual predicate `f`.
   */
  def exists[R, E, A](as: => Iterable[A])(f: A => ZIO[R, E, Boolean]): ZIO[R, E, Boolean] =
    succeed(as.iterator).flatMap { iterator =>
      def loop: ZIO[R, E, Boolean] =
        if (iterator.hasNext) f(iterator.next()).flatMap(b => if (b) succeedNow(b) else loop)
        else succeedNow(false)
      loop
    }

  /**
   * Returns an effect that models failure with the specified error.
   * The moral equivalent of `throw` for pure code.
   */
  def fail[E](error: => E): IO[E, Nothing] =
    failCauseWith(trace => Cause.Traced(Cause.Fail(error), trace()))

  /**
   * Returns an effect that models failure with the specified `Cause`.
   */
  def failCause[E](cause: => Cause[E]): IO[E, Nothing] =
    new ZIO.Fail(_ => cause)

  /**
   * Returns an effect that models failure with the specified `Cause`.
   *
   * This version takes in a lazily-evaluated trace that can be attached to the `Cause`
   * via `Cause.Traced`.
   */
  def failCauseWith[E](function: (() => ZTrace) => Cause[E]): IO[E, Nothing] =
    new ZIO.Fail(function)

  /**
   * Returns the `Fiber.Id` of the fiber executing the effect that calls this method.
   */
  val fiberId: UIO[Fiber.Id] =
    ZIO.descriptor.map(_.id)

  /**
   * Filters the collection using the specified effectual predicate.
   */
  def filter[R, E, A, Collection[+Element] <: Iterable[Element]](
    as: Collection[A]
  )(f: A => ZIO[R, E, Boolean])(implicit bf: BuildFrom[Collection[A], A, Collection[A]]): ZIO[R, E, Collection[A]] =
    as.foldLeft[ZIO[R, E, Builder[A, Collection[A]]]](ZIO.succeed(bf.newBuilder(as))) { (zio, a) =>
      zio.zipWith(f(a))((as, p) => if (p) as += a else as)
    }.map(_.result())

  /**
   * Filters the Set[A] using the specified effectual predicate.
   */
  def filter[R, E, A](as: Set[A])(f: A => ZIO[R, E, Boolean]): ZIO[R, E, Set[A]] =
    filter[R, E, A, Iterable](as)(f).map(_.toSet)

  /**
   * Filters the collection in parallel using the specified effectual
   * predicate.
   *
   * See [[[zio.ZIO.filter[R,E,A,Collection*]]] for a sequential version.
   */
  def filterPar[R, E, A, Collection[+Element] <: Iterable[Element]](
    as: Collection[A]
  )(f: A => ZIO[R, E, Boolean])(implicit bf: BuildFrom[Collection[A], A, Collection[A]]): ZIO[R, E, Collection[A]] =
    ZIO
      .foreachPar[R, E, A, Option[A], Iterable](as)(a => f(a).map(if (_) Some(a) else None))
      .map(_.flatten)
      .map(bf.fromSpecific(as))

  /**
   * Filters the Set[A] in parallel using the specified effectual predicate.
   *
   * See [[[zio.ZIO.filter[R,E,A,Collection*]]] for a sequential version.
   */
  def filterPar[R, E, A](as: Set[A])(f: A => ZIO[R, E, Boolean]): ZIO[R, E, Set[A]] =
    filterPar[R, E, A, Iterable](as)(f).map(_.toSet)

  /**
   * Filters the collection using the specified effectual predicate, removing
   * all elements that satisfy the predicate.
   */
  def filterNot[R, E, A, Collection[+Element] <: Iterable[Element]](
    as: Collection[A]
  )(f: A => ZIO[R, E, Boolean])(implicit bf: BuildFrom[Collection[A], A, Collection[A]]): ZIO[R, E, Collection[A]] =
    filter(as)(f(_).map(!_))

  /**
   * Filters the Set[A] using the specified effectual predicate, removing
   * all elements that satisfy the predicate.
   */
  def filterNot[R, E, A](as: Set[A])(f: A => ZIO[R, E, Boolean]): ZIO[R, E, Set[A]] =
    filterNot[R, E, A, Iterable](as)(f).map(_.toSet)

  /**
   * Filters the collection in parallel using the specified effectual
   * predicate, emoving all elements that satisfy the predicate.
   *
   * See [[[zio.ZIO.filterNot[R,E,A,Collection*]]] for a sequential version.
   */
  def filterNotPar[R, E, A, Collection[+Element] <: Iterable[Element]](
    as: Collection[A]
  )(f: A => ZIO[R, E, Boolean])(implicit bf: BuildFrom[Collection[A], A, Collection[A]]): ZIO[R, E, Collection[A]] =
    filterPar(as)(f(_).map(!_))

  /**
   * Filters the Set[A] in parallel using the specified effectual predicate,
   * removing all elements that satisfy the predicate.
   *
   * See [[[zio.ZIO.filterNot[R,E,A](as:Set*]]] for a sequential version.
   */
  def filterNotPar[R, E, A](as: Set[A])(f: A => ZIO[R, E, Boolean]): ZIO[R, E, Set[A]] =
    filterNotPar[R, E, A, Iterable](as)(f).map(_.toSet)

  /**
   * Returns an effect that runs the first effect and in case of failure,
   * runs each of the specified effects in order until one of them succeeds.
   */
  def firstSuccessOf[R, R1 <: R, E, A](
    zio: => ZIO[R, E, A],
    rest: => Iterable[ZIO[R1, E, A]]
  ): ZIO[R1, E, A] =
    ZIO.suspendSucceed(rest.foldLeft[ZIO[R1, E, A]](zio)(_ orElse _).refailWithTrace)

  /**
   * Returns an effect that first executes the outer effect, and then executes
   * the inner effect, returning the value from the inner effect, and effectively
   * flattening a nested effect.
   */
  def flatten[R, E, A](zio: => ZIO[R, E, ZIO[R, E, A]]): ZIO[R, E, A] =
    ZIO.suspendSucceed(zio.flatMap(ZIO.identityFn))

  /**
   * Folds an Iterable[A] using an effectual function f, working sequentially from left to right.
   */
  def foldLeft[R, E, S, A](
    in: => Iterable[A]
  )(zero: => S)(f: (S, A) => ZIO[R, E, S]): ZIO[R, E, S] =
    ZIO.suspendSucceed(in.foldLeft[ZIO[R, E, S]](IO.succeedNow(zero))((acc, el) => acc.flatMap(f(_, el))))

  /**
   * Folds an Iterable[A] using an effectual function f, working sequentially from right to left.
   */
  def foldRight[R, E, S, A](
    in: => Iterable[A]
  )(zero: => S)(f: (A, S) => ZIO[R, E, S]): ZIO[R, E, S] =
    ZIO.suspendSucceed(in.foldRight(IO.succeedNow(zero): ZIO[R, E, S])((el, acc) => acc.flatMap(f(el, _))))

  /**
   * Determines whether all elements of the `Iterable[A]` satisfy the effectual
   * predicate `f`.
   */
  def forall[R, E, A](as: => Iterable[A])(f: A => ZIO[R, E, Boolean]): ZIO[R, E, Boolean] =
    succeed(as.iterator).flatMap { iterator =>
      def loop: ZIO[R, E, Boolean] =
        if (iterator.hasNext) f(iterator.next()).flatMap(b => if (b) loop else succeedNow(b))
        else succeedNow(true)
      loop
    }

  /**
   * Applies the function `f` to each element of the `Collection[A]` and
   * returns the results in a new `Collection[B]`.
   *
   * For a parallel version of this method, see `foreachPar`.
   * If you do not need the results, see `foreach_` for a more efficient implementation.
   */
  def foreach[R, E, A, B, Collection[+Element] <: Iterable[Element]](in: Collection[A])(
    f: A => ZIO[R, E, B]
  )(implicit bf: BuildFrom[Collection[A], B, Collection[B]]): ZIO[R, E, Collection[B]] =
    ZIO.suspendSucceed {
      val iterator = in.iterator
      val builder  = bf.newBuilder(in)

      lazy val recurse: B => ZIO[R, E, Collection[B]] = { b =>
        builder += b
        loop()
      }

      def loop(): ZIO[R, E, Collection[B]] =
        if (iterator.hasNext) f(iterator.next()).flatMap(recurse)
        else ZIO.succeedNow(builder.result())

      loop()
    }

  /**
   * Applies the function `f` to each element of the `Set[A]` and
   * returns the results in a new `Set[B]`.
   *
   * For a parallel version of this method, see `foreachPar`.
   * If you do not need the results, see `foreachDiscard` for a more efficient
   * implementation.
   */
  final def foreach[R, E, A, B](in: Set[A])(f: A => ZIO[R, E, B]): ZIO[R, E, Set[B]] =
    foreach[R, E, A, B, Iterable](in)(f).map(_.toSet)

  /**
   * Applies the function `f` to each element of the `Array[A]` and
   * returns the results in a new `Array[B]`.
   *
   * For a parallel version of this method, see `foreachPar`.
   * If you do not need the results, see `foreachDiscard` for a more efficient
   * implementation.
   */
  final def foreach[R, E, A, B: ClassTag](in: Array[A])(f: A => ZIO[R, E, B]): ZIO[R, E, Array[B]] =
    foreach[R, E, A, B, Iterable](in)(f).map(_.toArray)

  /**
   * Applies the function `f` to each element of the `Map[Key, Value]` and
   * returns the results in a new `Map[Key2, Value2]`.
   *
   * For a parallel version of this method, see `foreachPar`. If you do not
   * need the results, see `foreachDiscard` for a more efficient
   * implementation.
   */
  def foreach[R, E, Key, Key2, Value, Value2](
    map: Map[Key, Value]
  )(f: (Key, Value) => ZIO[R, E, (Key2, Value2)]): ZIO[R, E, Map[Key2, Value2]] =
    foreach[R, E, (Key, Value), (Key2, Value2), Iterable](map)(f.tupled).map(_.toMap)

  /**
   * Applies the function `f` if the argument is non-empty and
   * returns the results in a new `Option[B]`.
   */
  final def foreach[R, E, A, B](in: Option[A])(f: A => ZIO[R, E, B]): ZIO[R, E, Option[B]] =
    in.fold[ZIO[R, E, Option[B]]](none)(f(_).map(Some(_)))

  /**
   * Applies the function `f` to each element of the `NonEmptyChunk[A]` and
   * returns the results in a new `NonEmptyChunk[B]`.
   *
   * For a parallel version of this method, see `foreachPar`.
   * If you do not need the results, see `foreachDiscard` for a more efficient
   * implementation.
   */
  final def foreach[R, E, A, B](in: NonEmptyChunk[A])(f: A => ZIO[R, E, B]): ZIO[R, E, NonEmptyChunk[B]] =
    in.mapZIO(f)

  /**
   * Applies the function `f` to each element of the `Iterable[A]` and runs
   * produced effects sequentially.
   *
   * Equivalent to `foreach(as)(f).unit`, but without the cost of building
   * the list of results.
   */
  @deprecated("use foreachDiscard", "2.0.0")
  def foreach_[R, E, A](as: => Iterable[A])(f: A => ZIO[R, E, Any]): ZIO[R, E, Unit] =
    foreachDiscard(as)(f)

  /**
   * Applies the function `f` to each element of the `Iterable[A]` and runs
   * produced effects sequentially.
   *
   * Equivalent to `foreach(as)(f).unit`, but without the cost of building
   * the list of results.
   */
  def foreachDiscard[R, E, A](as: => Iterable[A])(f: A => ZIO[R, E, Any]): ZIO[R, E, Unit] =
    ZIO.succeed(as.iterator).flatMap { i =>
      lazy val recurse: Any => ZIO[R, E, Unit] = _ => loop()

      def loop(): ZIO[R, E, Unit] =
        if (i.hasNext) f(i.next()).flatMap(recurse)
        else ZIO.unit

      loop()
    }

  /**
   * Applies the function `f` to each element of the `Collection[A]` and returns
   * the result in a new `Collection[B]` using the specified execution strategy.
   */
  final def foreachExec[R, E, A, B, Collection[+Element] <: Iterable[Element]](as: Collection[A])(
    exec: => ExecutionStrategy
  )(f: A => ZIO[R, E, B])(implicit bf: BuildFrom[Collection[A], B, Collection[B]]): ZIO[R, E, Collection[B]] =
    ZIO.suspendSucceed {
      exec match {
        case ExecutionStrategy.Parallel     => ZIO.foreachPar(as)(f)
        case ExecutionStrategy.ParallelN(n) => ZIO.foreachParN(n)(as)(f)
        case ExecutionStrategy.Sequential   => ZIO.foreach(as)(f)
      }
    }

  /**
   * Applies the function `f` to each element of the `Collection[A]` in parallel,
   * and returns the results in a new `Collection[B]`.
   *
   * For a sequential version of this method, see `foreach`.
   */
  def foreachPar[R, E, A, B, Collection[+Element] <: Iterable[Element]](
    as: Collection[A]
  )(f: A => ZIO[R, E, B])(implicit bf: BuildFrom[Collection[A], B, Collection[B]]): ZIO[R, E, Collection[B]] =
    ZIO.suspendSucceed {
      val array = Array.ofDim[AnyRef](as.size)
      val zioFunction: ZIOFn1[(A, Int), ZIO[R, E, Any]] =
        ZIOFn(f) { case (a, i) =>
          f(a).flatMap(b => succeedNow(array(i) = b.asInstanceOf[AnyRef]))
        }
      foreachParDiscard(as.zipWithIndex)(zioFunction) *>
        succeedNow(bf.fromSpecific(as)(array.asInstanceOf[Array[B]]))
    }

  /**
   * Applies the function `f` to each element of the `Set[A]` in parallel,
   * and returns the results in a new `Set[B]`.
   *
   * For a sequential version of this method, see `foreach`.
   */
  final def foreachPar[R, E, A, B](as: Set[A])(fn: A => ZIO[R, E, B]): ZIO[R, E, Set[B]] =
    foreachPar[R, E, A, B, Iterable](as)(fn).map(_.toSet)

  /**
   * Applies the function `f` to each element of the `Array[A]` in parallel,
   * and returns the results in a new `Array[B]`.
   *
   * For a sequential version of this method, see `foreach`.
   */
  final def foreachPar[R, E, A, B: ClassTag](as: Array[A])(f: A => ZIO[R, E, B]): ZIO[R, E, Array[B]] =
    foreachPar[R, E, A, B, Iterable](as)(f).map(_.toArray)

  /**
   * Applies the function `f` to each element of the `Map[Key, Value]` in
   * parallel and returns the results in a new `Map[Key2, Value2]`.
   *
   * For a sequential version of this method, see `foreach`.
   */
  def foreachPar[R, E, Key, Key2, Value, Value2](
    map: Map[Key, Value]
  )(f: (Key, Value) => ZIO[R, E, (Key2, Value2)]): ZIO[R, E, Map[Key2, Value2]] =
    foreachPar[R, E, (Key, Value), (Key2, Value2), Iterable](map)(f.tupled).map(_.toMap)

  /**
   * Applies the function `f` to each element of the `NonEmptyChunk[A]` in parallel,
   * and returns the results in a new `NonEmptyChunk[B]`.
   *
   * For a sequential version of this method, see `foreach`.
   */
  final def foreachPar[R, E, A, B](as: NonEmptyChunk[A])(fn: A => ZIO[R, E, B]): ZIO[R, E, NonEmptyChunk[B]] =
    as.mapZIOPar(fn)

  /**
   * Applies the function `f` to each element of the `Iterable[A]` and runs
   * produced effects in parallel, discarding the results.
   *
   * For a sequential version of this method, see `foreach_`.
   *
   * Optimized to avoid keeping full tree of effects, so that method could be
   * able to handle large input sequences.
   * Behaves almost like this code:
   *
   * {{{
   * as.foldLeft(ZIO.unit) { (acc, a) => acc.zipParLeft(f(a)) }
   * }}}
   *
   * Additionally, interrupts all effects on any failure.
   */
  @deprecated("use foreachParDiscard", "2.0.0")
  def foreachPar_[R, E, A](as: => Iterable[A])(f: A => ZIO[R, E, Any]): ZIO[R, E, Unit] =
    foreachParDiscard(as)(f)

  /**
   * Applies the function `f` to each element of the `Iterable[A]` and runs
   * produced effects in parallel, discarding the results.
   *
   * For a sequential version of this method, see `foreachDiscard`.
   *
   * Optimized to avoid keeping full tree of effects, so that method could be
   * able to handle large input sequences.
   * Behaves almost like this code:
   *
   * {{{
   * as.foldLeft(ZIO.unit) { (acc, a) => acc.zipParLeft(f(a)) }
   * }}}
   *
   * Additionally, interrupts all effects on any failure.
   */
<<<<<<< HEAD
  def foreachParDiscard[R, E, A](as0: => Iterable[A])(f: A => ZIO[R, E, Any]): ZIO[R, E, Unit] =
    ZIO.suspendSucceed {
      val as = as0
      if (as.isEmpty) ZIO.unit
      else {
        val size = as.size
        for {
          parentId <- ZIO.fiberId
          causes   <- Ref.make[Cause[E]](Cause.empty)
          result   <- Promise.make[Unit, Unit]
          status   <- Ref.make((0, 0, false))

          startTask = status.modify { case (started, done, failing) =>
                        if (failing) {
                          (false, (started, done, failing))
                        } else {
                          (true, (started + 1, done, failing))
                        }
                      }

          startFailure = status.update { case (started, done, _) =>
                           (started, done, true)
                         } *> result.fail(())

          task = ZIOFn(f)((a: A) =>
                   ZIO
                     .ifZIO(startTask)(
                       ZIO
                         .suspendSucceed(f(a))
                         .interruptible
                         .tapCause(c => causes.update(_ && c) *> startFailure)
                         .ensuring {
                           val isComplete = status.modify { case (started, done, failing) =>
                             val newDone = done + 1
                             ((if (failing) started else size) == newDone, (started, newDone, failing))
                           }
                           ZIO.whenZIO(isComplete) {
                             result.succeed(())
                           }
                         },
                       causes.update(_ && Cause.Interrupt(parentId))
                     )
                     .uninterruptible
                 )

          fibers <- ZIO.transplant(graft => ZIO.foreach(as)(a => graft(task(a)).fork))
          interrupter = result.await
                          .catchAll(_ => ZIO.foreach(fibers)(_.interruptAs(parentId).fork).flatMap(Fiber.joinAll))
                          .forkManaged
          _ <- interrupter.useDiscard {
                 ZIO
                   .whenZIO(ZIO.foreach(fibers)(_.await).map(_.exists(!_.succeeded))) {
                     result.fail(()) *> causes.get.flatMap(ZIO.failCause(_))
                   }
                   .refailWithTrace
               }
          _ <- ZIO.foreach(fibers)(_.inheritRefs)
        } yield ()
=======
  def foreachParDiscard[R, E, A](as: Iterable[A])(f: A => ZIO[R, E, Any]): ZIO[R, E, Unit] =
    if (as.isEmpty) ZIO.unit
    else {
      val size = as.size
      ZIO.uninterruptibleMask { restore =>
        val promise = Promise.unsafeMake[Unit, Unit](Fiber.Id.None)
        val ref     = new java.util.concurrent.atomic.AtomicInteger(0)
        ZIO.transplant { graft =>
          ZIO.foreach(as) { a =>
            graft {
              restore(ZIO.suspendSucceed(f(a))).foldCauseZIO(
                cause => promise.fail(()) *> ZIO.failCause(cause),
                _ =>
                  if (ref.incrementAndGet == size) {
                    promise.unsafeDone(ZIO.unit)
                    ZIO.unit
                  } else {
                    ZIO.unit
                  }
              )
            }.forkDaemon
          }
        }.flatMap { fibers =>
          restore(promise.await).foldCauseZIO(
            cause =>
              ZIO
                .foreachPar(fibers)(_.interrupt)
                .flatMap(Exit.collectAllPar(_) match {
                  case Some(Exit.Failure(causes)) => ZIO.failCause(cause.stripFailures && causes)
                  case _                          => ZIO.failCause(cause.stripFailures)
                }),
            _ => ZIO.foreachDiscard(fibers)(_.inheritRefs)
          )
        }
>>>>>>> 2ec06a20
      }
    }

  /**
   * Applies the function `f` to each element of the `Collection[A]` in parallel,
   * and returns the results in a new `Collection[B]`.
   *
   * Unlike `foreachPar`, this method will use at most up to `n` fibers.
   */
  def foreachParN[R, E, A, B, Collection[+Element] <: Iterable[Element]](n0: => Int)(
    as: Collection[A]
  )(fn: A => ZIO[R, E, B])(implicit bf: BuildFrom[Collection[A], B, Collection[B]]): ZIO[R, E, Collection[B]] =
    ZIO.suspendSucceed {
      val n = n0
      if (n < 1) ZIO.dieMessage(s"Unexpected nonpositive value `$n` passed to foreachParN.")
      else {
        val size = as.size
        if (size == 0) ZIO.succeedNow(bf.newBuilder(as).result())
        else {

          def worker(queue: Queue[(A, Int)], array: Array[AnyRef]): ZIO[R, E, Unit] =
            queue.poll.flatMap {
              case Some((a, n)) =>
                fn(a).tap(b => ZIO.succeed(array(n) = b.asInstanceOf[AnyRef])) *> worker(queue, array)
              case None => ZIO.unit
            }

          for {
            array <- ZIO.succeed(Array.ofDim[AnyRef](size))
            queue <- Queue.bounded[(A, Int)](size)
            _     <- queue.offerAll(as.zipWithIndex)
            _     <- ZIO.collectAllParDiscard(ZIO.replicate(n)(worker(queue, array)))
          } yield bf.fromSpecific(as)(array.asInstanceOf[Array[B]])
        }.refailWithTrace
      }
    }

  /**
   * Applies the function `f` to each element of the `Iterable[A]` and runs
   * produced effects in parallel, discarding the results.
   *
   * Unlike `foreachPar_`, this method will use at most up to `n` fibers.
   */
  @deprecated("use foreachParNDiscard", "2.0.0")
  def foreachParN_[R, E, A](n: => Int)(as: => Iterable[A])(f: A => ZIO[R, E, Any]): ZIO[R, E, Unit] =
    foreachParNDiscard(n)(as)(f)

  /**
   * Applies the function `f` to each element of the `Iterable[A]` and runs
   * produced effects in parallel, discarding the results.
   *
   * Unlike `foreachParDiscard`, this method will use at most up to `n` fibers.
   */
  def foreachParNDiscard[R, E, A](n: => Int)(as0: => Iterable[A])(f: A => ZIO[R, E, Any]): ZIO[R, E, Unit] =
    ZIO.suspendSucceed {
      val as   = as0
      val size = as.size
      if (size == 0) ZIO.unit
      else {

        def worker(queue: Queue[A]): ZIO[R, E, Unit] =
          queue.poll.flatMap {
            case Some(a) => f(a) *> worker(queue)
            case None    => ZIO.unit
          }

        for {
          queue <- Queue.bounded[A](size)
          _     <- queue.offerAll(as)
          _     <- ZIO.collectAllParDiscard(ZIO.replicate(n)(worker(queue)))
        } yield ()
      }.refailWithTrace
    }

  /**
   * Returns an effect that forks all of the specified values, and returns a
   * composite fiber that produces a list of their results, in order.
   */
  def forkAll[R, E, A, Collection[+Element] <: Iterable[Element]](
    as: Collection[ZIO[R, E, A]]
  )(implicit bf: BuildFrom[Collection[ZIO[R, E, A]], A, Collection[A]]): URIO[R, Fiber[E, Collection[A]]] =
    ZIO
      .foreach[R, Nothing, ZIO[R, E, A], Fiber[E, A], Iterable](as)(_.fork)
      .map(Fiber.collectAll[E, A, Iterable](_).map(bf.fromSpecific(as)))

  /**
   * Returns an effect that forks all of the specified values, and returns a
   * composite fiber that produces unit. This version is faster than [[forkAll]]
   * in cases where the results of the forked fibers are not needed.
   */
  @deprecated("use forkAllDiscard", "2.0.0")
  def forkAll_[R, E, A](as: => Iterable[ZIO[R, E, A]]): URIO[R, Unit] =
    forkAllDiscard(as)

  /**
   * Returns an effect that forks all of the specified values, and returns a
   * composite fiber that produces unit. This version is faster than [[forkAll]]
   * in cases where the results of the forked fibers are not needed.
   */
  def forkAllDiscard[R, E, A](as: => Iterable[ZIO[R, E, A]]): URIO[R, Unit] =
    ZIO.suspendSucceed(as.foldRight[URIO[R, Unit]](ZIO.unit)(_.fork *> _))

  /**
   * Constructs a `ZIO` value of the appropriate type for the specified input.
   */
  def from[Input](input: => Input)(implicit
    constructor: ZIOConstructor[Nothing, Any, Input]
  ): ZIO[constructor.OutEnvironment, constructor.OutError, constructor.OutSuccess] =
    constructor.make(input)

  /**
   * Lifts an `Either` into a `ZIO` value.
   */
  def fromEither[E, A](v: => Either[E, A]): IO[E, A] =
    succeed(v).flatMap(_.fold(fail(_), succeedNow))

  /**
   * Lifts an `Either` into a `ZIO` value.
   */
  def fromEitherCause[E, A](v: => Either[Cause[E], A]): IO[E, A] =
    succeed(v).flatMap(_.fold(failCause(_), succeedNow))

  /**
   * Creates a `ZIO` value that represents the exit value of the specified
   * fiber.
   */
  def fromFiber[E, A](fiber: => Fiber[E, A]): IO[E, A] =
    succeed(fiber).flatMap(_.join)

  /**
   * Creates a `ZIO` value that represents the exit value of the specified
   * fiber.
   */
  @deprecated("use fromFiberZIO", "2.0.0")
  def fromFiberM[E, A](fiber: IO[E, Fiber[E, A]]): IO[E, A] =
    fromFiberZIO(fiber)

  /**
   * Creates a `ZIO` value that represents the exit value of the specified
   * fiber.
   */
  def fromFiberZIO[R, E, A](fiber: => ZIO[R, E, Fiber[E, A]]): ZIO[R, E, A] =
    ZIO.suspendSucceed(fiber.flatMap(_.join))

  /**
   * Lifts a function `R => A` into a `URIO[R, A]`.
   */
  @deprecated("use access", "2.0.0")
  def fromFunction[R, A](f: R => A): URIO[R, A] =
    access(f)

  /**
   * Lifts an effectful function whose effect requires no environment into
   * an effect that requires the input to the function.
   */
  @deprecated("use accessZIO", "2.0.0")
  def fromFunctionM[R, E, A](f: R => IO[E, A]): ZIO[R, E, A] =
    accessZIO(f)

  /**
   * Imports a function that creates a [[scala.concurrent.Future]] from an
   * [[scala.concurrent.ExecutionContext]] into a `ZIO`.
   */
  def fromFuture[A](make: ExecutionContext => scala.concurrent.Future[A]): Task[A] =
    Task.descriptorWith { d =>
      val ec = d.executor.asExecutionContext
      ZIO.attempt(make(ec)).flatMap { f =>
        val canceler: UIO[Unit] = f match {
          case cancelable: CancelableFuture[A] =>
            UIO.suspendSucceed(if (f.isCompleted) ZIO.unit else ZIO.fromFuture(_ => cancelable.cancel()).ignore)
          case _ => ZIO.unit
        }

        f.value
          .fold(
            Task.asyncInterrupt { (k: Task[A] => Unit) =>
              f.onComplete {
                case Success(a) => k(Task.succeedNow(a))
                case Failure(t) => k(Task.fail(t))
              }(ec)

              Left(canceler)
            }
          )(Task.fromTry(_))
      }
    }

  /**
   * Imports a [[scala.concurrent.Promise]] we generate a future from promise,
   * and we pass to [fromFuture] to transform into Task[A]
   */
  def fromPromiseScala[A](promise: => scala.concurrent.Promise[A]): Task[A] =
    ZIO.fromFuture(_ => promise.future)

  /**
   * Imports a function that creates a [[scala.concurrent.Future]] from an
   * [[scala.concurrent.ExecutionContext]] into a `ZIO`. The provided
   * `ExecutionContext` will interrupt the `Future` between asynchronous
   * operations such as `map` and `flatMap` if this effect is interrupted. Note
   * that no attempt will be made to interrupt a `Future` blocking on a
   * synchronous operation and that the `Future` must be created using the
   * provided `ExecutionContext`.
   */
  def fromFutureInterrupt[A](make: ExecutionContext => scala.concurrent.Future[A]): Task[A] =
    Task.descriptorWith { d =>
      val ec          = d.executor.asExecutionContext
      val interrupted = new java.util.concurrent.atomic.AtomicBoolean(false)
      val latch       = scala.concurrent.Promise[Unit]()
      val interruptibleEC = new scala.concurrent.ExecutionContext {
        def execute(runnable: Runnable): Unit =
          if (!interrupted.get) ec.execute(runnable)
          else {
            val _ = latch.success(())
          }
        def reportFailure(cause: Throwable): Unit =
          ec.reportFailure(cause)
      }
      attempt(make(interruptibleEC)).flatMap { f =>
        f.value
          .fold(
            Task.async { (cb: Task[A] => Any) =>
              f.onComplete {
                case Success(a) => latch.success(()); cb(Task.succeedNow(a))
                case Failure(t) => latch.success(()); cb(Task.fail(t))
              }(interruptibleEC)
            }
          )(Task.fromTry(_))
      }.onInterrupt(
        Task.succeed(interrupted.set(true)) *> Task.fromFuture(_ => latch.future).orDie
      )
    }

  /**
   * Lifts an `Option` into a `ZIO` but preserves the error as an option in the error channel, making it easier to compose
   * in some scenarios.
   */
  def fromOption[A](v: => Option[A]): IO[Option[Nothing], A] =
    succeed(v).flatMap(_.fold[IO[Option[Nothing], A]](fail(None))(succeedNow))

  /**
   * Lifts a `Try` into a `ZIO`.
   */
  def fromTry[A](value: => scala.util.Try[A]): Task[A] =
    attempt(value).flatMap {
      case scala.util.Success(v) => ZIO.succeedNow(v)
      case scala.util.Failure(t) => ZIO.fail(t)
    }

  /**
   * Retrieves the scope that will be used to supervise forked effects.
   */
  def forkScope: UIO[ZScope[Exit[Any, Any]]] =
    new ZIO.GetForkScope(ZIO.succeed(_))

  /**
   * Captures the fork scope, before overriding it with the specified new
   * scope, passing a function that allows restoring the fork scope to
   * what it was originally.
   */
  def forkScopeMask[R, E, A](newScope: => ZScope[Exit[Any, Any]])(f: ForkScopeRestore => ZIO[R, E, A]): ZIO[R, E, A] =
    ZIO.forkScopeWith(scope => f(new ForkScopeRestore(scope)).overrideForkScope(newScope))

  /**
   * Retrieves the scope that will be used to supervise forked effects.
   */
  def forkScopeWith[R, E, A](f: ZScope[Exit[Any, Any]] => ZIO[R, E, A]): ZIO[R, E, A] =
    new ZIO.GetForkScope(f)

  /**
   * Lifts an Option into a ZIO, if the option is not defined it fails with NoSuchElementException.
   */
  final def getOrFail[A](v: => Option[A]): Task[A] =
    getOrFailWith(new NoSuchElementException("None.get"))(v)

  /**
   * Lifts an Option into a IO, if the option is not defined it fails with Unit.
   */
  final def getOrFailUnit[A](v: => Option[A]): IO[Unit, A] =
    getOrFailWith(())(v)

  /**
   * Lifts an Option into a ZIO. If the option is not defined, fail with the `e` value.
   */
  final def getOrFailWith[E, A](e: => E)(v: => Option[A]): IO[E, A] =
    suspendSucceed(v match {
      case None    => IO.fail(e)
      case Some(v) => ZIO.succeedNow(v)
    })

  /**
   * Gets a state from the environment.
   */
  def getState[S: Tag]: ZIO[Has[ZState[S]], Nothing, S] =
    ZIO.serviceWith(_.get)

  /**
   * Gets a state from the environment and uses it to run the specified
   * function.
   */
  def getStateWith[S]: ZIO.GetStateWithPartiallyApplied[S] =
    new ZIO.GetStateWithPartiallyApplied[S]

  /**
   * Returns an effect that models failure with the specified `Cause`.
   */
  @deprecated("use failCause", "2.0.0")
  def halt[E](cause: => Cause[E]): IO[E, Nothing] =
    failCause(cause)

  /**
   * Returns an effect that models failure with the specified `Cause`.
   *
   * This version takes in a lazily-evaluated trace that can be attached to the `Cause`
   * via `Cause.Traced`.
   */
  @deprecated("use failCauseWith", "2.0.0")
  def haltWith[E](function: (() => ZTrace) => Cause[E]): IO[E, Nothing] =
    failCauseWith(function)

  /**
   * Runs `onTrue` if the result of `b` is `true` and `onFalse` otherwise.
   */
  @deprecated("use ifZIO", "2.0.0")
  def ifM[R, E](b: => ZIO[R, E, Boolean]): ZIO.IfZIO[R, E] =
    ifZIO(b)

  /**
   * Runs `onTrue` if the result of `b` is `true` and `onFalse` otherwise.
   */
  def ifZIO[R, E](b: => ZIO[R, E, Boolean]): ZIO.IfZIO[R, E] =
    new ZIO.IfZIO(() => b)

  /**
   * Like [[never]], but fibers that running this effect won't be garbage
   * collected unless interrupted.
   */
  val infinity: URIO[Has[Clock], Nothing] =
    ZIO.sleep(Duration.fromNanos(Long.MaxValue)) *> ZIO.never

  /**
   * Returns an effect that is interrupted as if by the fiber calling this
   * method.
   */
  lazy val interrupt: UIO[Nothing] =
    ZIO.fiberId.flatMap(fiberId => interruptAs(fiberId))

  /**
   * Returns an effect that is interrupted as if by the specified fiber.
   */
  def interruptAs(fiberId: => Fiber.Id): UIO[Nothing] =
    failCauseWith(trace => Cause.Traced(Cause.interrupt(fiberId), trace()))

  /**
   * Prefix form of `ZIO#interruptible`.
   */
  def interruptible[R, E, A](zio: => ZIO[R, E, A]): ZIO[R, E, A] =
    zio.interruptible

  /**
   * Makes the effect interruptible, but passes it a restore function that
   * can be used to restore the inherited interruptibility from whatever region
   * the effect is composed into.
   */
  def interruptibleMask[R, E, A](
    k: ZIO.InterruptStatusRestore => ZIO[R, E, A]
  ): ZIO[R, E, A] =
    checkInterruptible(flag => k(ZIO.InterruptStatusRestore(flag)).interruptible)

  /**
   * Iterates with the specified effectual function. The moral equivalent of:
   *
   * {{{
   * var s = initial
   *
   * while (cont(s)) {
   *   s = body(s)
   * }
   *
   * s
   * }}}
   */
  def iterate[R, E, S](initial: => S)(cont: S => Boolean)(body: S => ZIO[R, E, S]): ZIO[R, E, S] =
    ZIO.suspendSucceed {

      def loop(initial: S): ZIO[R, E, S] =
        if (cont(initial)) body(initial).flatMap(loop)
        else ZIO.succeedNow(initial)

      loop(initial)
    }

  /**
   *  Returns an effect with the value on the left part.
   */
  def left[A](a: => A): UIO[Either[A, Nothing]] =
    succeed(Left(a))

  /**
   * Returns an effect that will execute the specified effect fully on the
   * provided executor, before returning to the default executor. See
   * [[ZIO!.lock]].
   */
  def lock[R, E, A](executor: => Executor)(zio: => ZIO[R, E, A]): ZIO[R, E, A] =
    ZIO.descriptorWith { descriptor =>
      if (descriptor.isLocked) ZIO.shift(executor).acquireRelease(ZIO.shift(descriptor.executor), zio)
      else ZIO.shift(executor).acquireRelease(ZIO.unshift, zio)
    }

  /**
   * Loops with the specified effectual function, collecting the results into a
   * list. The moral equivalent of:
   *
   * {{{
   * var s  = initial
   * var as = List.empty[A]
   *
   * while (cont(s)) {
   *   as = body(s) :: as
   *   s  = inc(s)
   * }
   *
   * as.reverse
   * }}}
   */
  def loop[R, E, A, S](initial: => S)(cont: S => Boolean, inc: S => S)(body: S => ZIO[R, E, A]): ZIO[R, E, List[A]] =
    ZIO.suspendSucceed {

      def loop(initial: S): ZIO[R, E, List[A]] =
        if (cont(initial))
          body(initial).flatMap(a => loop(inc(initial)).map(as => a :: as))
        else
          ZIO.succeedNow(List.empty[A])

      loop(initial)
    }

  /**
   * Loops with the specified effectual function purely for its effects. The
   * moral equivalent of:
   *
   * {{{
   * var s = initial
   *
   * while (cont(s)) {
   *   body(s)
   *   s = inc(s)
   * }
   * }}}
   */
  @deprecated("use loopDiscard", "2.0.0")
  def loop_[R, E, S](initial: => S)(cont: S => Boolean, inc: S => S)(body: S => ZIO[R, E, Any]): ZIO[R, E, Unit] =
    loopDiscard(initial)(cont, inc)(body)

  /**
   * Loops with the specified effectual function purely for its effects. The
   * moral equivalent of:
   *
   * {{{
   * var s = initial
   *
   * while (cont(s)) {
   *   body(s)
   *   s = inc(s)
   * }
   * }}}
   */
  def loopDiscard[R, E, S](initial: => S)(cont: S => Boolean, inc: S => S)(body: S => ZIO[R, E, Any]): ZIO[R, E, Unit] =
    ZIO.suspendSucceed {

      def loop(initial: S): ZIO[R, E, Unit] =
        if (cont(initial)) body(initial) *> loop(inc(initial))
        else ZIO.unit

      loop(initial)
    }

  /**
   * Returns a new effect where boolean value of this effect is negated.
   */
  def not[R, E](effect: => ZIO[R, E, Boolean]): ZIO[R, E, Boolean] =
    ZIO.suspendSucceed(effect.negate)

  /**
   * Sequentially zips the specified effects. Specialized version of mapN.
   */
  @deprecated("use zip", "2.0.0")
  def tupled[R, E, A, B](zio1: => ZIO[R, E, A], zio2: => ZIO[R, E, B]): ZIO[R, E, (A, B)] =
    mapN(zio1, zio2)((_, _))

  /**
   * Sequentially zips the specified effects. Specialized version of mapN.
   */
  @deprecated("use zip", "2.0.0")
  def tupled[R, E, A, B, C](zio1: => ZIO[R, E, A], zio2: => ZIO[R, E, B], zio3: => ZIO[R, E, C]): ZIO[R, E, (A, B, C)] =
    mapN(zio1, zio2, zio3)((_, _, _))

  /**
   * Sequentially zips the specified effects. Specialized version of mapN.
   */
  @deprecated("use zip", "2.0.0")
  def tupled[R, E, A, B, C, D](
    zio1: => ZIO[R, E, A],
    zio2: => ZIO[R, E, B],
    zio3: => ZIO[R, E, C],
    zio4: => ZIO[R, E, D]
  ): ZIO[R, E, (A, B, C, D)] =
    mapN(zio1, zio2, zio3, zio4)((_, _, _, _))

  /**
   * Zips the specified effects in parallel. Specialized version of mapParN.
   */
  @deprecated("use zipPar", "2.0.0")
  def tupledPar[R, E, A, B](zio1: => ZIO[R, E, A], zio2: => ZIO[R, E, B]): ZIO[R, E, (A, B)] =
    mapParN(zio1, zio2)((_, _))

  /**
   * Zips the specified effects in parallel. Specialized version of mapParN.
   */
  @deprecated("use zipPar", "2.0.0")
  def tupledPar[R, E, A, B, C](
    zio1: => ZIO[R, E, A],
    zio2: => ZIO[R, E, B],
    zio3: => ZIO[R, E, C]
  ): ZIO[R, E, (A, B, C)] =
    mapParN(zio1, zio2, zio3)((_, _, _))

  /**
   * Zips the specified effects in parallel. Specialized version of mapParN.
   */
  @deprecated("use zipPar", "2.0.0")
  def tupledPar[R, E, A, B, C, D](
    zio1: => ZIO[R, E, A],
    zio2: => ZIO[R, E, B],
    zio3: => ZIO[R, E, C],
    zio4: => ZIO[R, E, D]
  ): ZIO[R, E, (A, B, C, D)] =
    mapParN(zio1, zio2, zio3, zio4)((_, _, _, _))

  /**
   * Sequentially zips the specified effects using the specified combiner
   * function.
   */
  @deprecated("use zip", "2.0.0")
  def mapN[R, E, A, B, C](zio1: => ZIO[R, E, A], zio2: => ZIO[R, E, B])(f: (A, B) => C): ZIO[R, E, C] =
    ZIO.suspendSucceed(zio1.zipWith(zio2)(f))

  /**
   * Sequentially zips the specified effects using the specified combiner
   * function.
   */
  @deprecated("use zip", "2.0.0")
  def mapN[R, E, A, B, C, D](zio1: => ZIO[R, E, A], zio2: => ZIO[R, E, B], zio3: => ZIO[R, E, C])(
    f: (A, B, C) => D
  ): ZIO[R, E, D] =
    ZIO.suspendSucceed {
      for {
        a <- zio1
        b <- zio2
        c <- zio3
      } yield f(a, b, c)
    }

  /**
   * Sequentially zips the specified effects using the specified combiner
   * function.
   */
  @deprecated("use zip", "2.0.0")
  def mapN[R, E, A, B, C, D, F](
    zio1: => ZIO[R, E, A],
    zio2: => ZIO[R, E, B],
    zio3: => ZIO[R, E, C],
    zio4: => ZIO[R, E, D]
  )(
    f: (A, B, C, D) => F
  ): ZIO[R, E, F] =
    ZIO.suspendSucceed {
      for {
        a <- zio1
        b <- zio2
        c <- zio3
        d <- zio4
      } yield f(a, b, c, d)
    }

  /**
   * Returns an effect that executes the specified effects in parallel,
   * combining their results with the specified `f` function. If any effect
   * fails, then the other effects will be interrupted.
   */
  @deprecated("use zipPar", "2.0.0")
  def mapParN[R, E, A, B, C](zio1: => ZIO[R, E, A], zio2: => ZIO[R, E, B])(f: (A, B) => C): ZIO[R, E, C] =
    ZIO.suspendSucceed(zio1.zipWithPar(zio2)(f))

  /**
   * Returns an effect that executes the specified effects in parallel,
   * combining their results with the specified `f` function. If any effect
   * fails, then the other effects will be interrupted.
   */
  @deprecated("use zipPar", "2.0.0")
  def mapParN[R, E, A, B, C, D](zio1: => ZIO[R, E, A], zio2: => ZIO[R, E, B], zio3: => ZIO[R, E, C])(
    f: (A, B, C) => D
  ): ZIO[R, E, D] =
    ZIO.suspendSucceed((zio1 <&> zio2 <&> zio3).map(f.tupled))

  /**
   * Returns an effect that executes the specified effects in parallel,
   * combining their results with the specified `f` function. If any effect
   * fails, then the other effects will be interrupted.
   */
  @deprecated("use zipPar", "2.0.0")
  def mapParN[R, E, A, B, C, D, F](
    zio1: => ZIO[R, E, A],
    zio2: => ZIO[R, E, B],
    zio3: => ZIO[R, E, C],
    zio4: => ZIO[R, E, D]
  )(f: (A, B, C, D) => F): ZIO[R, E, F] =
    ZIO.suspendSucceed((zio1 <&> zio2 <&> zio3 <&> zio4).map(f.tupled))

  /**
   * Returns a memoized version of the specified effectual function.
   */
  def memoize[R, E, A, B](f: A => ZIO[R, E, B]): UIO[A => ZIO[R, E, B]] =
    Ref.Synchronized.make(Map.empty[A, Promise[E, B]]).map { ref => a =>
      for {
        promise <- ref.modifyZIO { map =>
                     map.get(a) match {
                       case Some(promise) => ZIO.succeedNow((promise, map))
                       case None =>
                         for {
                           promise <- Promise.make[E, B]
                           _       <- f(a).intoPromise(promise).fork
                         } yield (promise, map + (a -> promise))
                     }
                   }
        b <- promise.await
      } yield b
    }

  /**
   * Merges an `Iterable[IO]` to a single IO, working sequentially.
   */
  def mergeAll[R, E, A, B](
    in: => Iterable[ZIO[R, E, A]]
  )(zero: => B)(f: (B, A) => B): ZIO[R, E, B] =
    ZIO.suspendSucceed(in.foldLeft[ZIO[R, E, B]](succeedNow(zero))(_.zipWith(_)(f)))

  /**
   * Merges an `Iterable[IO]` to a single IO, working in parallel.
   *
   * Due to the parallel nature of this combinator, `f` must be both:
   * - commutative: `f(a, b) == f(b, a)`
   * - associative: `f(a, f(b, c)) == f(f(a, b), c)`
   *
   * It's unsafe to execute side effects inside `f`, as `f` may be executed
   * more than once for some of `in` elements during effect execution.
   */
  def mergeAllPar[R, E, A, B](
    in: => Iterable[ZIO[R, E, A]]
  )(zero: => B)(f: (B, A) => B): ZIO[R, E, B] =
    Ref.make(zero).flatMap(acc => foreachParDiscard(in)(_.flatMap(a => acc.update(f(_, a)))) *> acc.get)

  /**
   * Merges an `Iterable[IO]` to a single IO, working in with up to `n` fibers in parallel.
   *
   * Due to the parallel nature of this combinator, `f` must be both:
   * - commutative: `f(a, b) == f(b, a)`
   * - associative: `f(a, f(b, c)) == f(f(a, b), c)`
   *
   * It's unsafe to execute side effects inside `f`, as `f` may be executed
   * more than once for some of `in` elements during effect execution.
   */
  def mergeAllParN[R, E, A, B](n: => Int)(
    in: => Iterable[ZIO[R, E, A]]
  )(zero: => B)(f: (B, A) => B): ZIO[R, E, B] =
    Ref.make(zero).flatMap(acc => foreachParNDiscard(n)(in)(_.flatMap(a => acc.update(f(_, a)))) *> acc.get)

  /**
   * Returns an effect with the empty value.
   */
  lazy val none: UIO[Option[Nothing]] = succeedNow(None)

  /**
   * Lifts an Option into a IO.
   * If the option is empty it succeeds with Unit.
   * If the option is defined it fails with the content.
   */
  def noneOrFail[E](o: => Option[E]): IO[E, Unit] =
    getOrFailUnit(o).flip

  /**
   * Lifts an Option into a IO.
   * If the option is empty it succeeds with Unit.
   * If the option is defined it fails with an error adapted with f.
   */
  def noneOrFailWith[E, O](o: => Option[O])(f: O => E): IO[E, Unit] =
    getOrFailUnit(o).flip.mapError(f)

  /**
   * Feeds elements of type `A` to a function `f` that returns an effect.
   * Collects all successes and failures in a tupled fashion.
   */
  def partition[R, E, A, B](
    in: => Iterable[A]
  )(f: A => ZIO[R, E, B])(implicit ev: CanFail[E]): ZIO[R, Nothing, (Iterable[E], Iterable[B])] =
    ZIO.suspendSucceed(ZIO.foreach(in)(f(_).either).map(partitionMap(_)(ZIO.identityFn)))

  /**
   * Feeds elements of type `A` to a function `f` that returns an effect.
   * Collects all successes and failures in parallel and returns the result as
   * a tuple.
   */
  def partitionPar[R, E, A, B](
    in: => Iterable[A]
  )(f: A => ZIO[R, E, B])(implicit ev: CanFail[E]): ZIO[R, Nothing, (Iterable[E], Iterable[B])] =
    ZIO.suspendSucceed(ZIO.foreachPar(in)(f(_).either).map(ZIO.partitionMap(_)(ZIO.identityFn)))

  /**
   * Feeds elements of type `A` to a function `f` that returns an effect.
   * Collects all successes and failures in parallel and returns the result as
   * a tuple.
   *
   * Unlike [[partitionPar]], this method will use at most up to `n` fibers.
   */
  def partitionParN[R, E, A, B](
    n: => Int
  )(in: => Iterable[A])(f: A => ZIO[R, E, B])(implicit ev: CanFail[E]): ZIO[R, Nothing, (Iterable[E], Iterable[B])] =
    ZIO.suspendSucceed(ZIO.foreachParN(n)(in)(f(_).either).map(ZIO.partitionMap(_)(ZIO.identityFn)))

  /**
   * Given an environment `R`, returns a function that can supply the
   * environment to programs that require it, removing their need for any
   * specific environment.
   *
   * This is similar to dependency injection, and the `provide` function can be
   * thought of as `inject`.
   */
  def provide[R, E, A](r: => R): ZIO[R, E, A] => IO[E, A] =
    (zio: ZIO[R, E, A]) => new ZIO.Provide(() => r, zio)

  /**
   * Returns a effect that will never produce anything. The moral equivalent of
   * `while(true) {}`, only without the wasted CPU cycles. Fibers that suspended
   * running this effect are automatically garbage collected on the JVM,
   * because they cannot be reactivated.
   */
  lazy val never: UIO[Nothing] =
    async[Any, Nothing, Nothing](_ => ())

  /**
   * Races an `IO[E, A]` against zero or more other effects. Yields either the
   * first success or the last failure.
   */
  def raceAll[R, R1 <: R, E, A](
    zio: => ZIO[R, E, A],
    ios: => Iterable[ZIO[R1, E, A]]
  ): ZIO[R1, E, A] =
    ZIO.suspendSucceed(zio.raceAll(ios))

  /**
   * Reduces an `Iterable[IO]` to a single `IO`, working sequentially.
   */
  def reduceAll[R, R1 <: R, E, A](a: => ZIO[R, E, A], as: => Iterable[ZIO[R1, E, A]])(
    f: (A, A) => A
  ): ZIO[R1, E, A] =
    ZIO.suspendSucceed(as.foldLeft[ZIO[R1, E, A]](a)(_.zipWith(_)(f)))

  /**
   * Reduces an `Iterable[IO]` to a single `IO`, working in parallel.
   */
  def reduceAllPar[R, R1 <: R, E, A](a0: => ZIO[R, E, A], as0: => Iterable[ZIO[R1, E, A]])(
    f: (A, A) => A
  ): ZIO[R1, E, A] =
    ZIO.suspendSucceed {
      val a  = a0
      val as = as0

      def prepend[Z](z: Z, zs: Iterable[Z]): Iterable[Z] =
        new Iterable[Z] {
          override def iterator: Iterator[Z] = Iterator(z) ++ zs.iterator
        }

      val all = prepend(a, as)
      mergeAllPar(all)(Option.empty[A])((acc, elem) => Some(acc.fold(elem)(f(_, elem)))).map(_.get)
    }

  /**
   * Reduces an `Iterable[IO]` to a single `IO`, working in up to `n` fibers in parallel.
   */
  def reduceAllParN[R, R1 <: R, E, A](n: => Int)(a0: => ZIO[R, E, A], as0: => Iterable[ZIO[R1, E, A]])(
    f: (A, A) => A
  ): ZIO[R1, E, A] =
    ZIO.suspendSucceed {
      val a  = a0
      val as = as0

      def prepend[Z](z: => Z, zs: => Iterable[Z]): Iterable[Z] =
        new Iterable[Z] {
          override def iterator: Iterator[Z] = Iterator(z) ++ zs.iterator
        }

      val all = prepend(a, as)
      mergeAllParN(n)(all)(Option.empty[A])((acc, elem) => Some(acc.fold(elem)(f(_, elem)))).map(_.get)
    }

  /**
   * Replicates the given effect `n` times. If 0 or negative numbers are given,
   * an empty `Iterable` will be returned. This method is more efficient than
   * using `List.fill` or similar methods, because the returned `Iterable`
   * consumes only a small amount of heap regardless of `n`.
   */
  def replicate[R, E, A](n: Int)(effect: ZIO[R, E, A]): Iterable[ZIO[R, E, A]] =
    new Iterable[ZIO[R, E, A]] {
      override def iterator: Iterator[ZIO[R, E, A]] = Iterator.range(0, n).map(_ => effect)
    }

  /**
   * Performs this effect the specified number of times and collects the
   * results.
   */
  @deprecated("use replicateZIO", "2.0.0")
  def replicateM[R, E, A](n: => Int)(effect: => ZIO[R, E, A]): ZIO[R, E, Iterable[A]] =
    replicateZIO(n)(effect)

  /**
   * Performs this effect the specified number of times, discarding the
   * results.
   */
  @deprecated("use replicateZIODiscard", "2.0.0")
  def replicateM_[R, E, A](n: => Int)(effect: => ZIO[R, E, A]): ZIO[R, E, Unit] =
    replicateZIODiscard(n)(effect)

  /**
   * Performs this effect the specified number of times and collects the
   * results.
   */
  def replicateZIO[R, E, A](n: => Int)(effect: => ZIO[R, E, A]): ZIO[R, E, Iterable[A]] =
    ZIO.suspendSucceed(ZIO.collectAll(ZIO.replicate(n)(effect)))

  /**
   * Performs this effect the specified number of times, discarding the
   * results.
   */
  def replicateZIODiscard[R, E, A](n: => Int)(effect: => ZIO[R, E, A]): ZIO[R, E, Unit] =
    ZIO.collectAllDiscard(ZIO.replicate(n)(effect))

  /**
   * Requires that the given `ZIO[R, E, Option[A]]` contain a value. If there is no
   * value, then the specified error will be raised.
   */
  @deprecated("use someOrFail", "2.0.0")
  def require[R, E, A](error: => E): ZIO[R, E, Option[A]] => ZIO[R, E, A] =
    (io: ZIO[R, E, Option[A]]) => io.flatMap(_.fold[ZIO[R, E, A]](fail[E](error))(succeedNow))

  /**
   * Acquires a resource, uses the resource, and then releases the resource.
   * However, unlike `acquireReleaseWith`, the separation of these phases
   * allows the acquisition to be interruptible.
   *
   * Useful for concurrent data structures and other cases where the
   * 'deallocator' can tell if the allocation succeeded or not just by
   * inspecting internal / external state.
   */
  def reserve[R, E, A, B](reservation: => ZIO[R, E, Reservation[R, E, A]])(use: A => ZIO[R, E, B]): ZIO[R, E, B] =
    ZManaged.fromReservationZIO(reservation).use(use)

  /**
   *  Returns an effect with the value on the right part.
   */
  def right[B](b: => B): UIO[Either[Nothing, B]] =
    succeed(Right(b))

  /**
   * Returns an effect that accesses the runtime, which can be used to
   * (unsafely) execute tasks. This is useful for integration with legacy
   * code that must call back into ZIO code.
   */
  def runtime[R]: URIO[R, Runtime[R]] =
    for {
      environment <- environment[R]
      platform    <- suspendSucceedWith((p, _) => ZIO.succeedNow(p))
      executor    <- executor
    } yield Runtime(environment, platform.withExecutor(executor))

  /**
   * Passes the fiber's scope to the specified function, which creates an effect
   * that will be returned from this method.
   */
  def scopeWith[R, E, A](f: ZScope[Exit[Any, Any]] => ZIO[R, E, A]): ZIO[R, E, A] =
    descriptorWith(d => f(d.scope))

  /**
   * Sets a state in the environment to the specified value.
   */
  def setState[S: Tag](s: => S): ZIO[Has[ZState[S]], Nothing, Unit] =
    ZIO.serviceWith(_.set(s))

  /**
   * Accesses the specified service in the environment of the effect.
   */
  def service[A: Tag]: URIO[Has[A], A] =
    ZIO.access(_.get[A])

  /**
   * Accesses the specified services in the environment of the effect.
   */
  @deprecated("use service", "2.0.0")
  def services[A: Tag, B: Tag]: URIO[Has[A] with Has[B], (A, B)] =
    ZIO.access(r => (r.get[A], r.get[B]))

  /**
   * Accesses the specified services in the environment of the effect.
   */
  @deprecated("use service", "2.0.0")
  def services[A: Tag, B: Tag, C: Tag]: URIO[Has[A] with Has[B] with Has[C], (A, B, C)] =
    ZIO.access(r => (r.get[A], r.get[B], r.get[C]))

  /**
   * Accesses the specified services in the environment of the effect.
   */
  @deprecated("use service", "2.0.0")
  def services[A: Tag, B: Tag, C: Tag, D: Tag]: URIO[Has[A] with Has[B] with Has[C] with Has[D], (A, B, C, D)] =
    ZIO.access(r => (r.get[A], r.get[B], r.get[C], r.get[D]))

  /**
   * Effectfully accesses the specified service in the environment of the effect.
   *
   * Especially useful for creating "accessor" methods on Services' companion objects.
   *
   * {{{
   * def foo(int: Int) = ZIO.serviceWith[Foo](_.foo(int))
   * }}}
   */
  def serviceWith[Service]: ServiceWithPartiallyApplied[Service] =
    new ServiceWithPartiallyApplied[Service]

  /**
   * Returns an effect that shifts execution to the specified executor. This
   * is useful to specify a default executor that effects sequenced after this
   * one will be run on if they are not shifted somewhere else. It can also be
   * used to implement higher level operators to manage where an effect is run
   * such as [[ZIO!.lock]] and [[ZIO!.on]].
   */
  def shift(executor: => Executor): UIO[Unit] =
    new ZIO.Shift(() => executor)

  /**
   * Returns an effect that suspends for the specified duration. This method is
   * asynchronous, and does not actually block the fiber executing the effect.
   */
  def sleep(duration: => Duration): URIO[Has[Clock], Unit] =
    Clock.sleep(duration)

  /**
   *  Returns an effect with the optional value.
   */
  def some[A](a: => A): UIO[Option[A]] =
    succeed(Some(a))

  /**
   * Returns an effect that models success with the specified value.
   */
  def succeed[A](a: => A): UIO[A] =
    new ZIO.EffectTotal(() => a)

  /**
   * Returns a synchronous effect that does blocking and succeeds with the
   * specified value.
   */
  def succeedBlocking[A](a: => A): UIO[A] =
    blocking(ZIO.succeedNow(a))

  /**
   * Returns a lazily constructed effect, whose construction may itself require effects.
   * When no environment is required (i.e., when R == Any) it is conceptually equivalent to `flatten(effect(io))`.
   */
  def suspend[R, A](rio: => RIO[R, A]): RIO[R, A] =
    suspendSucceedWith { (platform, _) =>
      try rio
      catch {
        case t: Throwable if !platform.fatal(t) => throw new ZioError(Exit.fail(t))
      }
    }

  /**
   * Returns a lazily constructed effect, whose construction may itself require
   * effects. The effect must not throw any exceptions. When no environment is required (i.e., when R == Any)
   * it is conceptually equivalent to `flatten(succeed(zio))`. If you wonder if the effect throws exceptions,
   * do not use this method, use [[Task.suspend]] or [[ZIO.suspend]].
   */
  def suspendSucceed[R, E, A](zio: => ZIO[R, E, A]): ZIO[R, E, A] =
    new ZIO.Suspend(() => zio)

  /**
   * Returns a lazily constructed effect, whose construction may itself require effects.
   * The effect must not throw any exceptions. When no environment is required (i.e., when R == Any)
   * it is conceptually equivalent to `flatten(succeed(zio))`. If you wonder if the effect throws exceptions,
   * do not use this method, use [[Task.suspend]] or [[ZIO.suspend]].
   */
  def suspendSucceedWith[R, E, A](f: (Platform, Fiber.Id) => ZIO[R, E, A]): ZIO[R, E, A] =
    new ZIO.SuspendWith(f)

  /**
   * Returns a lazily constructed effect, whose construction may itself require effects.
   * When no environment is required (i.e., when R == Any) it is conceptually equivalent to `flatten(effect(io))`.
   */
  def suspendWith[R, A](f: (Platform, Fiber.Id) => RIO[R, A]): RIO[R, A] =
    suspendSucceedWith((platform, fiberId) =>
      try f(platform, fiberId)
      catch {
        case t: Throwable if !platform.fatal(t) => throw new ZioError(Exit.fail(t))
      }
    )

  /**
   * Capture ZIO trace at the current point
   */
  def trace: UIO[ZTrace] =
    ZIO.Trace

  /**
   * Prefix form of `ZIO#traced`.
   */
  def traced[R, E, A](zio: => ZIO[R, E, A]): ZIO[R, E, A] =
    zio.traced

  /**
   * Transplants specified effects so that when those effects fork other
   * effects, the forked effects will be governed by the scope of the
   * fiber that executes this effect.
   *
   * This can be used to "graft" deep grandchildren onto a higher-level
   * scope, effectively extending their lifespans into the parent scope.
   */
  def transplant[R, E, A](f: Grafter => ZIO[R, E, A]): ZIO[R, E, A] =
    ZIO.forkScopeWith(scope => f(new Grafter(scope)))

  /**
   * An effect that succeeds with a unit value.
   */
  lazy val unit: UIO[Unit] =
    succeedNow(())

  /**
   * Prefix form of `ZIO#uninterruptible`.
   */
  def uninterruptible[R, E, A](zio: => ZIO[R, E, A]): ZIO[R, E, A] =
    ZIO.suspendSucceed(zio.uninterruptible)

  /**
   * Makes the effect uninterruptible, but passes it a restore function that
   * can be used to restore the inherited interruptibility from whatever region
   * the effect is composed into.
   */
  def uninterruptibleMask[R, E, A](
    k: ZIO.InterruptStatusRestore => ZIO[R, E, A]
  ): ZIO[R, E, A] =
    checkInterruptible(flag => k(ZIO.InterruptStatusRestore(flag)).uninterruptible)

  /**
   * The moral equivalent of `if (!p) exp`
   */
  def unless[R, E](b: => Boolean)(zio: => ZIO[R, E, Any]): ZIO[R, E, Unit] =
    suspendSucceed(if (b) unit else zio.unit)

  /**
   * The moral equivalent of `if (!p) exp` when `p` has side-effects
   */
  @deprecated("use unlessZIO", "2.0.0")
  def unlessM[R, E](b: => ZIO[R, E, Boolean]): ZIO.UnlessZIO[R, E] =
    unlessZIO(b)

  /**
   * The moral equivalent of `if (!p) exp` when `p` has side-effects
   */
  def unlessZIO[R, E](b: => ZIO[R, E, Boolean]): ZIO.UnlessZIO[R, E] =
    new ZIO.UnlessZIO(() => b)

  /**
   * The inverse operation `IO.sandboxed`
   *
   * Terminates with exceptions on the `Left` side of the `Either` error, if it
   * exists. Otherwise extracts the contained `IO[E, A]`
   */
  def unsandbox[R, E, A](v: => ZIO[R, Cause[E], A]): ZIO[R, E, A] =
    ZIO.suspendSucceed(v.mapErrorCause(_.flatten))

  /**
   * Returns an effect indicating that execution is no longer required to be
   * performed on the current executor. The runtime may continue executing on
   * this executor for efficiency but will not automatically shift back to it
   * after completing an effect on another executor.
   */
  def unshift: UIO[Unit] =
    new ZIO.Shift(() => null)

  /**
   * Prefix form of `ZIO#untraced`.
   */
  def untraced[R, E, A](zio: => ZIO[R, E, A]): ZIO[R, E, A] =
    ZIO.suspendSucceed(zio.untraced)

  /**
   * Updates a state in the environment with the specified function.
   */
  def updateState[S: Tag](f: S => S): ZIO[Has[ZState[S]], Nothing, Unit] =
    ZIO.serviceWith(_.update(f))

  /**
   * Feeds elements of type `A` to `f` and accumulates all errors in error
   * channel or successes in success channel.
   *
   * This combinator is lossy meaning that if there are errors all successes
   * will be lost. To retain all information please use [[partition]].
   */
  def validate[R, E, A, B, Collection[+Element] <: Iterable[Element]](in: Collection[A])(
    f: A => ZIO[R, E, B]
  )(implicit bf: BuildFrom[Collection[A], B, Collection[B]], ev: CanFail[E]): ZIO[R, ::[E], Collection[B]] =
    partition(in)(f).flatMap { case (es, bs) =>
      if (es.isEmpty) ZIO.succeedNow(bf.fromSpecific(in)(bs))
      else ZIO.fail(::(es.head, es.tail.toList))
    }

  /**
   * Feeds elements of type `A` to `f` and accumulates all errors in error
   * channel or successes in success channel.
   *
   * This combinator is lossy meaning that if there are errors all successes
   * will be lost. To retain all information please use [[partition]].
   */
  def validate[R, E, A, B](in: NonEmptyChunk[A])(
    f: A => ZIO[R, E, B]
  )(implicit ev: CanFail[E]): ZIO[R, ::[E], NonEmptyChunk[B]] =
    partition(in)(f).flatMap { case (es, bs) =>
      if (es.isEmpty) ZIO.succeedNow(NonEmptyChunk.nonEmpty(Chunk.fromIterable(bs)))
      else ZIO.fail(::(es.head, es.tail.toList))
    }

  /**
   * Feeds elements of type `A` to `f` and accumulates all errors, discarding
   * the successes.
   */
  @deprecated("use validateDiscard", "2.0.0")
  def validate_[R, E, A](in: => Iterable[A])(f: A => ZIO[R, E, Any])(implicit ev: CanFail[E]): ZIO[R, ::[E], Unit] =
    validateDiscard(in)(f)

  /**
   * Feeds elements of type `A` to `f` and accumulates all errors, discarding
   * the successes.
   */
  def validateDiscard[R, E, A](in: => Iterable[A])(f: A => ZIO[R, E, Any])(implicit
    ev: CanFail[E]
  ): ZIO[R, ::[E], Unit] =
    partition(in)(f).flatMap { case (es, _) =>
      if (es.isEmpty) ZIO.unit
      else ZIO.fail(::(es.head, es.tail.toList))
    }

  /**
   * Feeds elements of type `A` to `f `and accumulates, in parallel, all errors
   * in error channel or successes in success channel.
   *
   * This combinator is lossy meaning that if there are errors all successes
   * will be lost. To retain all information please use [[partitionPar]].
   */
  def validatePar[R, E, A, B, Collection[+Element] <: Iterable[Element]](in: Collection[A])(
    f: A => ZIO[R, E, B]
  )(implicit bf: BuildFrom[Collection[A], B, Collection[B]], ev: CanFail[E]): ZIO[R, ::[E], Collection[B]] =
    partitionPar(in)(f).flatMap { case (es, bs) =>
      if (es.isEmpty) ZIO.succeedNow(bf.fromSpecific(in)(bs))
      else ZIO.fail(::(es.head, es.tail.toList))
    }

  /**
   * Feeds elements of type `A` to `f `and accumulates, in parallel, all errors
   * in error channel or successes in success channel.
   *
   * This combinator is lossy meaning that if there are errors all successes
   * will be lost. To retain all information please use [[partitionPar]].
   */
  def validatePar[R, E, A, B](in: NonEmptyChunk[A])(
    f: A => ZIO[R, E, B]
  )(implicit ev: CanFail[E]): ZIO[R, ::[E], NonEmptyChunk[B]] =
    partitionPar(in)(f).flatMap { case (es, bs) =>
      if (es.isEmpty) ZIO.succeedNow(NonEmptyChunk.nonEmpty(Chunk.fromIterable(bs)))
      else ZIO.fail(::(es.head, es.tail.toList))
    }

  /**
   * Feeds elements of type `A` to `f` in parallel and accumulates all errors,
   * discarding the successes.
   */
  @deprecated("use validateParDiscard", "2.0.0")
  def validatePar_[R, E, A](in: => Iterable[A])(f: A => ZIO[R, E, Any])(implicit ev: CanFail[E]): ZIO[R, ::[E], Unit] =
    validateParDiscard(in)(f)

  /**
   * Feeds elements of type `A` to `f` in parallel and accumulates all errors,
   * discarding the successes.
   */
  def validateParDiscard[R, E, A](in: => Iterable[A])(f: A => ZIO[R, E, Any])(implicit
    ev: CanFail[E]
  ): ZIO[R, ::[E], Unit] =
    partitionPar(in)(f).flatMap { case (es, _) =>
      if (es.isEmpty) ZIO.unit
      else ZIO.fail(::(es.head, es.tail.toList))
    }

  /**
   * Feeds elements of type `A` to `f` until it succeeds. Returns first success
   * or the accumulation of all errors.
   */
  def validateFirst[R, E, A, B, Collection[+Element] <: Iterable[Element]](in: Collection[A])(
    f: A => ZIO[R, E, B]
  )(implicit bf: BuildFrom[Collection[A], E, Collection[E]], ev: CanFail[E]): ZIO[R, Collection[E], B] =
    ZIO.foreach(in)(f(_).flip).flip

  /**
   * Feeds elements of type `A` to `f`, in parallel, until it succeeds. Returns
   * first success or the accumulation of all errors.
   *
   * In case of success all other running fibers are terminated.
   */
  def validateFirstPar[R, E, A, B, Collection[+Element] <: Iterable[Element]](in: Collection[A])(
    f: A => ZIO[R, E, B]
  )(implicit bf: BuildFrom[Collection[A], E, Collection[E]], ev: CanFail[E]): ZIO[R, Collection[E], B] =
    ZIO.foreachPar(in)(f(_).flip).flip

  /**
   * The moral equivalent of `if (p) exp`
   */
  def when[R, E](b: => Boolean)(zio: => ZIO[R, E, Any]): ZIO[R, E, Unit] =
    suspendSucceed(if (b) zio.unit else unit)

  /**
   * Runs an effect when the supplied `PartialFunction` matches for the given value, otherwise does nothing.
   */
  def whenCase[R, E, A](a: => A)(pf: PartialFunction[A, ZIO[R, E, Any]]): ZIO[R, E, Unit] =
    suspendSucceed(pf.applyOrElse(a, (_: A) => unit).unit)

  /**
   * Runs an effect when the supplied `PartialFunction` matches for the given effectful value, otherwise does nothing.
   */
  @deprecated("use whenCaseZIO", "2.0.0")
  def whenCaseM[R, E, A](a: => ZIO[R, E, A])(pf: PartialFunction[A, ZIO[R, E, Any]]): ZIO[R, E, Unit] =
    whenCaseZIO(a)(pf)

  /**
   * Runs an effect when the supplied `PartialFunction` matches for the given effectful value, otherwise does nothing.
   */
  def whenCaseZIO[R, E, A](a: => ZIO[R, E, A])(pf: PartialFunction[A, ZIO[R, E, Any]]): ZIO[R, E, Unit] =
    ZIO.suspendSucceed(a.flatMap(whenCase(_)(pf)))

  /**
   * The moral equivalent of `if (p) exp` when `p` has side-effects
   */
  @deprecated("use whenZIO", "2.0.0")
  def whenM[R, E](b: => ZIO[R, E, Boolean]): ZIO.WhenZIO[R, E] =
    whenZIO(b)

  /**
   * The moral equivalent of `if (p) exp` when `p` has side-effects
   */
  def whenZIO[R, E](b: => ZIO[R, E, Boolean]): ZIO.WhenZIO[R, E] =
    new ZIO.WhenZIO(() => b)

  /**
   * Locally installs a supervisor and an effect that succeeds with all the
   * children that have been forked in the returned effect.
   */
  def withChildren[R, E, A](get: UIO[Chunk[Fiber.Runtime[Any, Any]]] => ZIO[R, E, A]): ZIO[R, E, A] =
    Supervisor.track(true).flatMap { supervisor =>
      // Filter out the fiber id of whoever is calling this:
      get(supervisor.value.flatMap(children => ZIO.descriptor.map(d => children.filter(_.id != d.id))))
        .supervised(supervisor)
    }

  /**
   * Returns an effect that yields to the runtime system, starting on a fresh
   * stack. Manual use of this method can improve fairness, at the cost of
   * overhead.
   */
  lazy val yieldNow: UIO[Unit] = ZIO.Yield

  def apply[A](a: => A): Task[A] = attempt(a)

  private lazy val _IdentityFn: Any => Any = (a: Any) => a

  private[zio] def identityFn[A]: A => A = _IdentityFn.asInstanceOf[A => A]

  private[zio] def partitionMap[A, A1, A2](
    iterable: Iterable[A]
  )(f: A => Either[A1, A2]): (Iterable[A1], Iterable[A2]) =
    iterable.foldRight((List.empty[A1], List.empty[A2])) { case (a, (es, bs)) =>
      f(a).fold(
        e => (e :: es, bs),
        b => (es, b :: bs)
      )
    }

  private[zio] val unitFn: Any => Unit = (_: Any) => ()

  implicit final class ZIOAutoCloseableOps[R, E, A <: AutoCloseable](private val io: ZIO[R, E, A]) extends AnyVal {

    /**
     * Like `acquireReleaseWith`, safely wraps a use and release of a resource.
     * This resource will get automatically closed, because it implements `AutoCloseable`.
     */
    def acquireReleaseWithAuto[R1 <: R, E1 >: E, B](use: A => ZIO[R1, E1, B]): ZIO[R1, E1, B] =
      // TODO: Dotty doesn't infer this properly: io.bracket[R1, E1](a => UIO(a.close()))(use)
      acquireReleaseWith(io)(a => UIO(a.close()))(use)

    /**
     * Like `bracket`, safely wraps a use and release of a resource.
     * This resource will get automatically closed, because it implements `AutoCloseable`.
     */
    @deprecated("use acquireReleaseWithAuto", "2.0.0")
    def bracketAuto[R1 <: R, E1 >: E, B](use: A => ZIO[R1, E1, B]): ZIO[R1, E1, B] =
      acquireReleaseWithAuto(use)

    /**
     * Converts this ZIO value to a ZManaged value. See [[ZManaged.fromAutoCloseable]].
     */
    def toManagedAuto: ZManaged[R, E, A] =
      ZManaged.fromAutoCloseable(io)
  }

  implicit final class ZioRefineToOrDieOps[R, E <: Throwable, A](private val self: ZIO[R, E, A]) extends AnyVal {

    /**
     * Keeps some of the errors, and terminates the fiber with the rest.
     */
    def refineToOrDie[E1 <: E: ClassTag](implicit ev: CanFail[E]): ZIO[R, E1, A] =
      self.refineOrDie { case e: E1 => e }
  }

  final class ProvideSomeLayer[R0, -R, +E, +A](private val self: ZIO[R, E, A]) extends AnyVal {
    def apply[E1 >: E, R1](
      layer: => ZLayer[R0, E1, R1]
    )(implicit ev1: R0 with R1 <:< R, ev2: Has.Union[R0, R1], tagged: Tag[R1]): ZIO[R0, E1, A] =
      self.provideLayer[E1, R0, R0 with R1](ZLayer.environment[R0] ++ layer)
  }

  final class UpdateService[-R, +E, +A, M](private val self: ZIO[R, E, A]) extends AnyVal {
    def apply[R1 <: R with Has[M]](f: M => M)(implicit ev: Has.IsHas[R1], tag: Tag[M]): ZIO[R1, E, A] =
      self.provideSome(ev.update(_, f))
  }

  @implicitNotFound(
    "Pattern guards are only supported when the error type is a supertype of NoSuchElementException. However, your effect has ${E} for the error type."
  )
  abstract class CanFilter[+E] {
    def apply(t: NoSuchElementException): E
  }

  object CanFilter {
    implicit def canFilter[E >: NoSuchElementException]: CanFilter[E] =
      new CanFilter[E] {
        def apply(t: NoSuchElementException): E = t
      }
  }

  implicit final class ZIOWithFilterOps[R, E, A](private val self: ZIO[R, E, A]) extends AnyVal {

    /**
     * Enables to check conditions in the value produced by ZIO
     * If the condition is not satisfied, it fails with NoSuchElementException
     * this provide the syntax sugar in for-comprehension:
     * for {
     *   (i, j) <- io1
     *   positive <- io2 if positive > 0
     *  } yield ()
     */
    def withFilter(predicate: A => Boolean)(implicit ev: CanFilter[E]): ZIO[R, E, A] =
      self.flatMap { a =>
        if (predicate(a)) ZIO.succeedNow(a)
        else ZIO.fail(ev(new NoSuchElementException("The value doesn't satisfy the predicate")))
      }
  }

  final class Grafter(private val scope: ZScope[Exit[Any, Any]]) extends AnyVal {
    def apply[R, E, A](zio: => ZIO[R, E, A]): ZIO[R, E, A] =
      new ZIO.OverrideForkScope(zio, () => Some(scope))
  }

  final class InterruptStatusRestore private (private val flag: zio.InterruptStatus) extends AnyVal {
    def apply[R, E, A](zio: => ZIO[R, E, A]): ZIO[R, E, A] =
      zio.interruptStatus(flag)

    /**
     * Returns a new effect that, if the parent region is uninterruptible, can
     * be interrupted in the background instantaneously. If the parent region
     * is interruptible, then the effect can be interrupted normally, in the
     * foreground.
     */
    def force[R, E, A](zio: => ZIO[R, E, A]): ZIO[R, E, A] =
      if (flag == _root_.zio.InterruptStatus.Uninterruptible) zio.uninterruptible.disconnect.interruptible
      else zio.interruptStatus(flag)
  }
  object InterruptStatusRestore {
    val restoreInterruptible   = new InterruptStatusRestore(zio.InterruptStatus.Interruptible)
    val restoreUninterruptible = new InterruptStatusRestore(zio.InterruptStatus.Uninterruptible)

    def apply(flag: zio.InterruptStatus): InterruptStatusRestore =
      if (flag eq zio.InterruptStatus.Interruptible) restoreInterruptible else restoreUninterruptible
  }

  final class IfZIO[R, E](private val b: () => ZIO[R, E, Boolean]) extends AnyVal {
    def apply[R1 <: R, E1 >: E, A](onTrue: => ZIO[R1, E1, A], onFalse: => ZIO[R1, E1, A]): ZIO[R1, E1, A] =
      ZIO.suspendSucceed(b().flatMap(b => if (b) onTrue else onFalse))
  }

  final class UnlessZIO[R, E](private val b: () => ZIO[R, E, Boolean]) extends AnyVal {
    def apply[R1 <: R, E1 >: E](zio: => ZIO[R1, E1, Any]): ZIO[R1, E1, Unit] =
      ZIO.suspendSucceed(b().flatMap(b => if (b) unit else zio.unit))
  }

  final class WhenZIO[R, E](private val b: () => ZIO[R, E, Boolean]) extends AnyVal {
    def apply[R1 <: R, E1 >: E](zio: => ZIO[R1, E1, Any]): ZIO[R1, E1, Unit] =
      ZIO.suspendSucceed(b()).flatMap(b => if (b) zio.unit else unit)
  }

  final class TimeoutTo[-R, +E, +A, +B](self: ZIO[R, E, A], b: () => B) {
    def apply[B1 >: B](f: A => B1)(duration: => Duration): ZIO[R with Has[Clock], E, B1] =
      (self map f) raceFirst (ZIO.sleep(duration).interruptible as b())
  }

  final class BracketAcquire_[-R, +E](private val acquire: ZIO[R, E, Any]) extends AnyVal {
    def apply[R1 <: R](
      release: => URIO[R1, Any]
    ): BracketRelease_[R1, E] =
      new BracketRelease_(acquire, release)
  }
  final class BracketRelease_[-R, +E](acquire: ZIO[R, E, Any], release: URIO[R, Any]) {
    def apply[R1 <: R, E1 >: E, B](use: => ZIO[R1, E1, B]): ZIO[R1, E1, B] =
      ZIO.acquireReleaseWith(acquire, (_: Any) => release, (_: Any) => use)
  }

  final class BracketAcquire[-R, +E, +A](private val acquire: () => ZIO[R, E, A]) extends AnyVal {
    def apply[R1](release: A => URIO[R1, Any]): BracketRelease[R with R1, E, A] =
      new BracketRelease[R with R1, E, A](acquire, release)
  }
  final class BracketRelease[-R, +E, +A](acquire: () => ZIO[R, E, A], release: A => URIO[R, Any]) {
    def apply[R1 <: R, E1 >: E, B](use: A => ZIO[R1, E1, B]): ZIO[R1, E1, B] =
      ZIO.acquireReleaseWith(acquire(), release, use)
  }

  final class BracketExitAcquire[-R, +E, +A](private val acquire: () => ZIO[R, E, A]) extends AnyVal {
    def apply[R1 <: R, E1 >: E, B](
      release: (A, Exit[E1, B]) => URIO[R1, Any]
    ): BracketExitRelease[R1, E, E1, A, B] =
      new BracketExitRelease(acquire, release)
  }
  final class BracketExitRelease[-R, +E, E1, +A, B](
    acquire: () => ZIO[R, E, A],
    release: (A, Exit[E1, B]) => URIO[R, Any]
  ) {
    def apply[R1 <: R, E2 >: E <: E1, B1 <: B](use: A => ZIO[R1, E2, B1]): ZIO[R1, E2, B1] =
      ZIO.acquireReleaseExitWith(acquire(), release, use)
  }

  final class AccessPartiallyApplied[R](private val dummy: Boolean = true) extends AnyVal {
    def apply[A](f: R => A): URIO[R, A] =
      new ZIO.Read(r => succeedNow(f(r)))
  }

  final class AccessZIOPartiallyApplied[R](private val dummy: Boolean = true) extends AnyVal {
    def apply[E, A](f: R => ZIO[R, E, A]): ZIO[R, E, A] =
      new ZIO.Read(f)
  }

  final class ServiceWithPartiallyApplied[Service](private val dummy: Boolean = true) extends AnyVal {
    def apply[E, A](f: Service => ZIO[Has[Service], E, A])(implicit tag: Tag[Service]): ZIO[Has[Service], E, A] =
      new ZIO.Read(r => f(r.get))
  }

  final class GetStateWithPartiallyApplied[S](private val dummy: Boolean = true) extends AnyVal {
    def apply[A](f: S => A)(implicit tag: Tag[S]): ZIO[Has[ZState[S]], Nothing, A] =
      ZIO.serviceWith(_.get.map(f))
  }

  @inline
  private def succeedLeft[E, A]: E => UIO[Either[E, A]] =
    _succeedLeft.asInstanceOf[E => UIO[Either[E, A]]]

  private val _succeedLeft: Any => IO[Any, Either[Any, Any]] =
    e2 => succeedNow[Either[Any, Any]](Left(e2))

  @inline
  private def succeedRight[E, A]: A => UIO[Either[E, A]] =
    _succeedRight.asInstanceOf[A => UIO[Either[E, A]]]

  private val _succeedRight: Any => IO[Any, Either[Any, Any]] =
    a => succeedNow[Either[Any, Any]](Right(a))

  final class ZipLeftFn[R, E, A, B](override val underlying: () => ZIO[R, E, A]) extends ZIOFn1[B, ZIO[R, E, B]] {
    def apply(a: B): ZIO[R, E, B] =
      underlying().as(a)
  }

  final class ZipRightFn[R, E, A, B](override val underlying: () => ZIO[R, E, B]) extends ZIOFn1[A, ZIO[R, E, B]] {
    def apply(a: A): ZIO[R, E, B] = {
      val _ = a
      underlying()
    }
  }

  final class TapFn[R, E, A](override val underlying: A => ZIO[R, E, Any]) extends ZIOFn1[A, ZIO[R, E, A]] {
    def apply(a: A): ZIO[R, E, A] =
      underlying(a).as(a)
  }

  final class MapFn[R, E, A, B](override val underlying: A => B) extends ZIOFn1[A, ZIO[R, E, B]] {
    def apply(a: A): ZIO[R, E, B] =
      new ZIO.Succeed(underlying(a))
  }

  final class ConstZIOFn[R, E, A, B](override val underlying: () => B) extends ZIOFn1[A, ZIO[R, E, B]] {
    def apply(a: A): ZIO[R, E, B] = {
      val _ = a
      new ZIO.Succeed(underlying())
    }
  }

  final class ForkScopeRestore(private val scope: ZScope[Exit[Any, Any]]) extends AnyVal {
    def apply[R, E, A](zio: ZIO[R, E, A]): ZIO[R, E, A] =
      zio.overrideForkScope(scope)
  }

  final class ConstFn[A, B](override val underlying: () => B) extends ZIOFn1[A, B] {
    def apply(a: A): B = {
      val _ = a
      underlying()
    }
  }

  final class BracketReleaseFn[R, E, A, B](override val underlying: A => URIO[R, Any])
      extends ZIOFn2[A, Exit[E, B], URIO[R, Any]] {
    override def apply(a: A, exit: Exit[E, B]): URIO[R, Any] = {
      val _ = exit
      underlying(a)
    }
  }

  final class SucceedFn[R, E, A](override val underlying: AnyRef) extends ZIOFn1[A, ZIO[R, E, A]] {
    def apply(a: A): ZIO[R, E, A] = new ZIO.Succeed(a)
  }

  final class MapErrorFn[R, E, E2, A](override val underlying: E => E2) extends ZIOFn1[Cause[E], ZIO[R, E2, Nothing]] {
    def apply(a: Cause[E]): ZIO[R, E2, Nothing] =
      ZIO.failCause(a.map(underlying))
  }

  final class MapErrorCauseFn[R, E, E2, A](override val underlying: Cause[E] => Cause[E2])
      extends ZIOFn1[Cause[E], ZIO[R, E2, Nothing]] {
    def apply(a: Cause[E]): ZIO[R, E2, Nothing] =
      ZIO.failCause(underlying(a))
  }

  final class FoldCauseZIOFailureFn[R, E, E2, A](override val underlying: E => ZIO[R, E2, A])
      extends ZIOFn1[Cause[E], ZIO[R, E2, A]] {
    def apply(c: Cause[E]): ZIO[R, E2, A] =
      c.failureOrCause.fold(underlying, ZIO.failCause(_))
  }

  final class FoldCauseZIOFailureTraceFn[R, E, E2, A](override val underlying: ((E, Option[ZTrace])) => ZIO[R, E2, A])
      extends ZIOFn1[Cause[E], ZIO[R, E2, A]] {
    def apply(c: Cause[E]): ZIO[R, E2, A] =
      c.failureTraceOrCause.fold(underlying, ZIO.failCause(_))
  }

  final class TapCauseRefailFn[R, E, E1 >: E, A](override val underlying: Cause[E] => ZIO[R, E1, Any])
      extends ZIOFn1[Cause[E], ZIO[R, E1, Nothing]] {
    def apply(c: Cause[E]): ZIO[R, E1, Nothing] =
      underlying(c) *> ZIO.failCause(c)
  }

  final class TapDefectRefailFn[R, E, E1 >: E](override val underlying: Cause[Nothing] => ZIO[R, E, Any])
      extends ZIOFn1[Cause[E], ZIO[R, E1, Nothing]] {
    def apply(c: Cause[E]): ZIO[R, E1, Nothing] =
      underlying(c.stripFailures) *> ZIO.failCause(c)
  }

  final class TapErrorRefailFn[R, E, E1 >: E, A](override val underlying: E => ZIO[R, E1, Any])
      extends ZIOFn1[Cause[E], ZIO[R, E1, Nothing]] {
    def apply(c: Cause[E]): ZIO[R, E1, Nothing] =
      c.failureOrCause.fold(underlying(_) *> ZIO.failCause(c), _ => ZIO.failCause(c))
  }

  final class TapErrorTraceRefailFn[R, E, E1 >: E, A](
    override val underlying: ((E, Option[ZTrace])) => ZIO[R, E1, Any]
  ) extends ZIOFn1[Cause[E], ZIO[R, E1, Nothing]] {
    def apply(c: Cause[E]): ZIO[R, E1, Nothing] =
      c.failureTraceOrCause.fold(underlying(_) *> ZIO.failCause(c), _ => ZIO.failCause(c))
  }

  /**
   * A `ZIOConstructor[Input]` knows how to construct a `ZIO` value from an
   * input of type `Input`. This allows the type of the `ZIO` value constructed
   * to depend on `Input`. The constructed `ZIO` value is guaranteed not to
   * require any services not included in `Environment` or to be able to fail
   * in any ways not described by `Error`.
   */
  sealed trait ZIOConstructor[-Environment, +Error, In] {

    /**
     * The environment type of the `ZIO` value
     */
    type OutEnvironment >: Environment

    /**
     * The error type of the `ZIO` value.
     */
    type OutError <: Error

    /**
     * The success type the `ZIO` value.
     */
    type OutSuccess

    /**
     * Constructs a `ZIO` value from the specified input.
     */
    def make(input: => In): ZIO[OutEnvironment, OutError, OutSuccess]
  }

  object ZIOConstructor extends ZIOConstructorLowPriority1 {

    /**
     * Constructs a `ZIO[Any, E, A]` from an `Either[Cause[E], A]`.
     */
    implicit def EitherCauseConstructor[E, A]: WithOut[Any, E, Either[Cause[E], A], Any, E, A] =
      new ZIOConstructor[Any, E, Either[Cause[E], A]] {
        type OutEnvironment = Any
        type OutError       = E
        type OutSuccess     = A
        def make(input: => Either[Cause[E], A]): ZIO[Any, E, A] =
          ZIO.fromEitherCause(input)
      }

    /**
     * Constructs a `ZIO[Any, E, A]` from an `Either[Cause[E], A]`.
     */
    implicit def EitherCauseLeftConstructor[E, A]: WithOut[Any, E, Left[Cause[E], A], Any, E, A] =
      new ZIOConstructor[Any, E, Left[Cause[E], A]] {
        type OutEnvironment = Any
        type OutError       = E
        type OutSuccess     = A
        def make(input: => Left[Cause[E], A]): ZIO[Any, E, A] =
          ZIO.fromEitherCause(input)
      }

    /**
     * Constructs a `ZIO[Any, E, A]` from an `Either[Cause[E], A]`.
     */
    implicit def EitherCauseRightConstructor[E, A]: WithOut[Any, E, Right[Cause[E], A], Any, E, A] =
      new ZIOConstructor[Any, E, Right[Cause[E], A]] {
        type OutEnvironment = Any
        type OutError       = E
        type OutSuccess     = A
        def make(input: => Right[Cause[E], A]): ZIO[Any, E, A] =
          ZIO.fromEitherCause(input)
      }

    /**
     * Constructs a `ZIO[Any, E, A]` from a `Fiber[E, A].`
     */
    implicit def FiberConstructor[E, A]: WithOut[Any, E, Fiber[E, A], Any, E, A] =
      new ZIOConstructor[Any, E, Fiber[E, A]] {
        type OutEnvironment = Any
        type OutError       = E
        type OutSuccess     = A
        def make(input: => Fiber[E, A]): ZIO[Any, E, A] =
          ZIO.fromFiber(input)
      }

    /**
     * Constructs a `ZIO[Any, E, A]` from a `Fiber[E, A].`
     */
    implicit def FiberRuntimeConstructor[E, A]: WithOut[Any, E, Fiber.Runtime[E, A], Any, E, A] =
      new ZIOConstructor[Any, E, Fiber.Runtime[E, A]] {
        type OutEnvironment = Any
        type OutError       = E
        type OutSuccess     = A
        def make(input: => Fiber.Runtime[E, A]): ZIO[Any, E, A] =
          ZIO.fromFiber(input)
      }

    /**
     * Constructs a `ZIO[Any, E, A]` from a `Fiber[E, A].`
     */
    implicit def FiberSyntheticConstructor[E, A]: WithOut[Any, E, Fiber.Synthetic[E, A], Any, E, A] =
      new ZIOConstructor[Any, E, Fiber.Synthetic[E, A]] {
        type OutEnvironment = Any
        type OutError       = E
        type OutSuccess     = A
        def make(input: => Fiber.Synthetic[E, A]): ZIO[Any, E, A] =
          ZIO.fromFiber(input)
      }

    /**
     * Constructs a `ZIO[R, E, A]` from a `ZIO[R, E, Fiber[E, A]]`.
     */
    implicit def FiberZIOConstructor[R, E1 <: E3, E2 <: E3, E3, A]: WithOut[R, E3, ZIO[R, E1, Fiber[E2, A]], R, E3, A] =
      new ZIOConstructor[R, E3, ZIO[R, E1, Fiber[E2, A]]] {
        type OutEnvironment = R
        type OutError       = E3
        type OutSuccess     = A
        def make(input: => ZIO[R, E1, Fiber[E2, A]]): ZIO[R, E3, A] =
          ZIO.fromFiberZIO(input)
      }

    /**
     * Constructs a `ZIO[R, E, A]` from a `ZIO[R, E, Fiber[E, A]]`.
     */
    implicit def FiberZIORuntimeConstructor[R, E1 <: E3, E2 <: E3, E3, A]
      : WithOut[R, E3, ZIO[R, E1, Fiber.Runtime[E2, A]], R, E3, A] =
      new ZIOConstructor[R, E3, ZIO[R, E1, Fiber.Runtime[E2, A]]] {
        type OutEnvironment = R
        type OutError       = E3
        type OutSuccess     = A
        def make(input: => ZIO[R, E1, Fiber.Runtime[E2, A]]): ZIO[R, E3, A] =
          ZIO.fromFiberZIO(input)
      }

    /**
     * Constructs a `ZIO[R, E, A]` from a `ZIO[R, E, Fiber[E, A]]`.
     */
    implicit def FiberZIOSyntheticConstructor[R, E1 <: E3, E2 <: E3, E3, A]
      : WithOut[R, E3, ZIO[R, E1, Fiber.Synthetic[E2, A]], R, E3, A] =
      new ZIOConstructor[R, E3, ZIO[R, E1, Fiber.Synthetic[E2, A]]] {
        type OutEnvironment = R
        type OutError       = E3
        type OutSuccess     = A
        def make(input: => ZIO[R, E1, Fiber.Synthetic[E2, A]]): ZIO[R, E3, A] =
          ZIO.fromFiberZIO(input)
      }

    /**
     * Constructs a `ZIO[Any, Throwable, A]` from a `Future[A]`.
     */
    implicit def FutureConstructor[A, FutureLike[A] <: scala.concurrent.Future[A]]
      : WithOut[Any, Throwable, FutureLike[A], Any, Throwable, A] =
      new ZIOConstructor[Any, Throwable, FutureLike[A]] {
        type OutEnvironment = Any
        type OutError       = Throwable
        type OutSuccess     = A
        def make(input: => FutureLike[A]): ZIO[Any, Throwable, A] =
          ZIO.fromFuture(_ => input)
      }

    /**
     * Constructs a `ZIO[Any, Throwable, A]` from a function
     * `ExecutionContext => Future[A]`.
     */
    implicit def FutureExecutionContextConstructor[A, FutureLike[A] <: scala.concurrent.Future[A]]
      : WithOut[Any, Throwable, scala.concurrent.ExecutionContext => FutureLike[A], Any, Throwable, A] =
      new ZIOConstructor[Any, Throwable, scala.concurrent.ExecutionContext => FutureLike[A]] {
        type OutEnvironment = Any
        type OutError       = Throwable
        type OutSuccess     = A
        def make(input: => (scala.concurrent.ExecutionContext => FutureLike[A])): ZIO[Any, Throwable, A] =
          ZIO.fromFuture(input)
      }

    /**
     * Constructs a `ZIO[Any, Option[Nothing], A]` from an `Option[A]`.
     */
    implicit def OptionConstructor[A]: WithOut[Any, Option[Nothing], Option[A], Any, Option[Nothing], A] =
      new ZIOConstructor[Any, Option[Nothing], Option[A]] {
        type OutEnvironment = Any
        type OutError       = Option[Nothing]
        type OutSuccess     = A
        def make(input: => Option[A]): ZIO[Any, Option[Nothing], A] =
          ZIO.fromOption(input)
      }

    /**
     * Constructs a `ZIO[Any, Option[Nothing], Nothing]` from a `None`.
     */
    implicit val OptionNoneConstructor: WithOut[Any, Option[Nothing], None.type, Any, Option[Nothing], Nothing] =
      new ZIOConstructor[Any, Option[Nothing], None.type] {
        type OutEnvironment = Any
        type OutError       = Option[Nothing]
        type OutSuccess     = Nothing
        def make(input: => None.type): ZIO[Any, Option[Nothing], Nothing] =
          ZIO.fromOption(input)
      }

    /**
     * Constructs a `ZIO[Any, Option[Nothing], A]` from a `Some[A]`.
     */
    implicit def OptionSomeConstructor[A]: WithOut[Any, Option[Nothing], Some[A], Any, Option[Nothing], A] =
      new ZIOConstructor[Any, Option[Nothing], Some[A]] {
        type OutEnvironment = Any
        type OutError       = Option[Nothing]
        type OutSuccess     = A
        def make(input: => Some[A]): ZIO[Any, Option[Nothing], A] =
          ZIO.fromOption(input)
      }

    /**
     * Constructs a `ZIO[Any, Throwable, A]` from a `Promise[A]`
     */
    implicit def PromiseScalaConstructor[A, PromiseLike[A] <: scala.concurrent.Promise[A]]
      : WithOut[Any, Throwable, PromiseLike[A], Any, Throwable, A] =
      new ZIOConstructor[Any, Throwable, PromiseLike[A]] {
        type OutEnvironment = Any
        type OutError       = Throwable
        type OutSuccess     = A
        def make(input: => PromiseLike[A]): ZIO[Any, Throwable, A] =
          ZIO.fromPromiseScala(input)
      }

    /**
     * Constructs a `ZIO[Any, Throwable, A]` from a `Try[A]`.
     */
    implicit def TryConstructor[A]: WithOut[Any, Throwable, scala.util.Try[A], Any, Throwable, A] =
      new ZIOConstructor[Any, Throwable, scala.util.Try[A]] {
        type OutEnvironment = Any
        type OutError       = Throwable
        type OutSuccess     = A
        def make(input: => scala.util.Try[A]): ZIO[Any, Throwable, A] =
          ZIO.fromTry(input)
      }

    /**
     * Constructs a `ZIO[Any, Throwable, A]` from a `Failure[A]`.
     */
    implicit def TryFailureConstructor[A]: WithOut[Any, Throwable, scala.util.Failure[A], Any, Throwable, A] =
      new ZIOConstructor[Any, Throwable, scala.util.Failure[A]] {
        type OutEnvironment = Any
        type OutError       = Throwable
        type OutSuccess     = A
        def make(input: => scala.util.Failure[A]): ZIO[Any, Throwable, A] =
          ZIO.fromTry(input)
      }

    /**
     * Constructs a `ZIO[Any, Throwable, A]` from a `Success[A]`.
     */
    implicit def TrySuccessConstructor[A]: WithOut[Any, Throwable, scala.util.Success[A], Any, Throwable, A] =
      new ZIOConstructor[Any, Throwable, scala.util.Success[A]] {
        type OutEnvironment = Any
        type OutError       = Throwable
        type OutSuccess     = A
        def make(input: => scala.util.Success[A]): ZIO[Any, Throwable, A] =
          ZIO.fromTry(input)
      }
  }

  trait ZIOConstructorLowPriority1 extends ZIOConstructorLowPriority2 {

    /**
     * Constructs a `ZIO[Any, E, A]` from an `Either[E, A]`.
     */
    implicit def EitherConstructor[E, A]: WithOut[Any, E, Either[E, A], Any, E, A] =
      new ZIOConstructor[Any, E, Either[E, A]] {
        type OutEnvironment = Any
        type OutError       = E
        type OutSuccess     = A
        def make(input: => Either[E, A]): ZIO[Any, E, A] =
          ZIO.fromEither(input)
      }

    /**
     * Constructs a `ZIO[Any, E, A]]` from an `Either[E, A]`.
     */
    implicit def EitherLeftConstructor[E, A]: WithOut[Any, E, Left[E, A], Any, E, A] =
      new ZIOConstructor[Any, E, Left[E, A]] {
        type OutEnvironment = Any
        type OutError       = E
        type OutSuccess     = A
        def make(input: => Left[E, A]): ZIO[Any, E, A] =
          ZIO.fromEither(input)
      }

    /**
     * Constructs a `ZIO[Any, E, A]` from an `Either[E, A]`.
     */
    implicit def EitherRightConstructor[E, A]: WithOut[Any, E, Right[E, A], Any, E, A] =
      new ZIOConstructor[Any, E, Right[E, A]] {
        type OutEnvironment = Any
        type OutError       = E
        type OutSuccess     = A
        def make(input: => Right[E, A]): ZIO[Any, E, A] =
          ZIO.fromEither(input)
      }
  }

  trait ZIOConstructorLowPriority2 extends ZIOConstructorLowPriority3 {

    /**
     * Constructs a `ZIO[Any, Throwable, A]` from an `A`.
     */
    implicit def AttemptConstructor[A]: WithOut[Any, Throwable, A, Any, Throwable, A] =
      new ZIOConstructor[Any, Throwable, A] {
        type OutEnvironment = Any
        type OutError       = Throwable
        type OutSuccess     = A
        def make(input: => A): ZIO[Any, Throwable, A] =
          ZIO.attempt(input)
      }
  }

  trait ZIOConstructorLowPriority3 {

    /**
     * The type of the `ZIOConstructor` with the type of the `ZIO` value.
     */
    type WithOut[Environment, Error, In, OutEnvironment0, OutError0, OutSuccess0] =
      ZIOConstructor[Environment, Error, In] {
        type OutEnvironment = OutEnvironment0; type OutError = OutError0; type OutSuccess = OutSuccess0
      }

    /**
     * Constructs a `ZIO[Any, Throwable, A]` from an `A`.
     */
    implicit def SucceedConstructor[A]: WithOut[Any, Nothing, A, Any, Nothing, A] =
      new ZIOConstructor[Any, Nothing, A] {
        type OutEnvironment = Any
        type OutError       = Nothing
        type OutSuccess     = A
        def make(input: => A): ZIO[Any, Nothing, A] =
          ZIO.succeed(input)
      }
  }

  private[zio] object Tags {
    final val FlatMap           = 0
    final val Succeed           = 1
    final val Fail              = 3
    final val Fold              = 4
    final val Ensuring          = 5
    final val EffectTotal       = 6
    final val EffectWith        = 7
    final val Suspend           = 8
    final val SuspendWith       = 9
    final val EffectAsync       = 10
    final val InterruptStatus   = 11
    final val CheckInterrupt    = 12
    final val Fork              = 13
    final val Descriptor        = 14
    final val Shift             = 15
    final val Yield             = 16
    final val Access            = 17
    final val Provide           = 18
    final val FiberRefNew       = 19
    final val FiberRefModify    = 20
    final val Trace             = 21
    final val TracingStatus     = 22
    final val CheckTracing      = 23
    final val RaceWith          = 24
    final val Supervise         = 25
    final val GetForkScope      = 26
    final val OverrideForkScope = 27
  }

  private[zio] final case class ZioError[E, A](exit: Exit[E, A]) extends Throwable with NoStackTrace

  private[zio] final class FlatMap[R, E, A0, A](val zio: ZIO[R, E, A0], val k: A0 => ZIO[R, E, A])
      extends ZIO[R, E, A] {
    override def tag = Tags.FlatMap
  }

  private[zio] final class Succeed[A](val value: A) extends UIO[A] {
    override def tag = Tags.Succeed
  }

  private[zio] final class EffectTotal[A](val effect: () => A) extends UIO[A] {
    override def tag = Tags.EffectTotal
  }

  private[zio] final class EffectWith[A](val effect: (Platform, Fiber.Id) => A) extends UIO[A] {
    override def tag = Tags.EffectWith
  }

  private[zio] final class Suspend[R, E, A](val make: () => ZIO[R, E, A]) extends ZIO[R, E, A] {
    override def tag = Tags.Suspend
  }

  private[zio] final class SuspendWith[R, E, A](val make: (Platform, Fiber.Id) => ZIO[R, E, A]) extends ZIO[R, E, A] {
    override def tag = Tags.SuspendWith
  }

  private[zio] final class EffectAsync[R, E, A](
    val register: (ZIO[R, E, A] => Unit) => Either[Canceler[R], ZIO[R, E, A]],
    val blockingOn: () => Fiber.Id
  ) extends ZIO[R, E, A] {
    override def tag = Tags.EffectAsync
  }

  private[zio] final class Fold[R, E, E2, A, B](
    val value: ZIO[R, E, A],
    val failure: Cause[E] => ZIO[R, E2, B],
    val success: A => ZIO[R, E2, B]
  ) extends ZIOFn1[A, ZIO[R, E2, B]]
      with ZIO[R, E2, B]
      with Function[A, ZIO[R, E2, B]] {

    override def tag = Tags.Fold

    override def underlying = success

    def apply(v: A): ZIO[R, E2, B] = success(v)
  }

  private[zio] final class Fork[R, E, A](
    val value: ZIO[R, E, A],
    val scope: () => Option[ZScope[Exit[Any, Any]]],
    val reportFailure: Option[Cause[Any] => Unit]
  ) extends URIO[R, Fiber.Runtime[E, A]] {
    override def tag = Tags.Fork
  }

  private[zio] final class InterruptStatus[R, E, A](val zio: ZIO[R, E, A], val flag: () => _root_.zio.InterruptStatus)
      extends ZIO[R, E, A] {
    override def tag = Tags.InterruptStatus
  }

  private[zio] final class CheckInterrupt[R, E, A](val k: zio.InterruptStatus => ZIO[R, E, A]) extends ZIO[R, E, A] {
    override def tag = Tags.CheckInterrupt
  }

  private[zio] final class Fail[E](val fill: (() => ZTrace) => Cause[E]) extends IO[E, Nothing] { self =>
    override def tag = Tags.Fail

    override def map[B](f: Nothing => B): IO[E, Nothing] =
      self

    override def flatMap[R1 <: Any, E1 >: E, B](k: Nothing => ZIO[R1, E1, B]): ZIO[R1, E1, Nothing] =
      self
  }

  private[zio] final class Descriptor[R, E, A](val k: Fiber.Descriptor => ZIO[R, E, A]) extends ZIO[R, E, A] {
    override def tag = Tags.Descriptor
  }

  private[zio] final class Shift(val executor: () => Executor) extends UIO[Unit] {
    override def tag = Tags.Shift
  }

  private[zio] object Yield extends UIO[Unit] {
    override def tag = Tags.Yield
  }

  private[zio] final class Read[R, E, A](val k: R => ZIO[R, E, A]) extends ZIO[R, E, A] {
    override def tag = Tags.Access
  }

  private[zio] final class Provide[R, E, A](val r: () => R, val zio: ZIO[R, E, A]) extends IO[E, A] {
    override def tag = Tags.Provide
  }

  private[zio] final class FiberRefNew[A](val initial: A, private[zio] val onFork: A => A, val onJoin: (A, A) => A)
      extends UIO[FiberRef.Runtime[A]] {
    override def tag = Tags.FiberRefNew
  }

  private[zio] final class FiberRefModify[A, B](val fiberRef: FiberRef.Runtime[A], val f: A => (B, A)) extends UIO[B] {
    override def tag = Tags.FiberRefModify
  }

  private[zio] object Trace extends UIO[ZTrace] {
    override def tag = Tags.Trace
  }

  private[zio] final class TracingStatus[R, E, A](val zio: ZIO[R, E, A], val flag: () => TracingS)
      extends ZIO[R, E, A] {
    override def tag = Tags.TracingStatus
  }

  private[zio] final class CheckTracing[R, E, A](val k: TracingS => ZIO[R, E, A]) extends ZIO[R, E, A] {
    override def tag = Tags.CheckTracing
  }

  private[zio] final class RaceWith[R, EL, ER, E, A, B, C](
    val left: () => ZIO[R, EL, A],
    val right: () => ZIO[R, ER, B],
    val leftWins: (Exit[EL, A], Fiber[ER, B]) => ZIO[R, E, C],
    val rightWins: (Exit[ER, B], Fiber[EL, A]) => ZIO[R, E, C],
    val scope: () => Option[ZScope[Exit[Any, Any]]]
  ) extends ZIO[R, E, C] {
    override def tag: Int = Tags.RaceWith
  }

  private[zio] final class Supervise[R, E, A](val zio: ZIO[R, E, A], val supervisor: () => Supervisor[Any])
      extends ZIO[R, E, A] {
    override def tag = Tags.Supervise
  }

  private[zio] final class GetForkScope[R, E, A](val f: ZScope[Exit[Any, Any]] => ZIO[R, E, A]) extends ZIO[R, E, A] {
    override def tag = Tags.GetForkScope
  }

  private[zio] final class OverrideForkScope[R, E, A](
    val zio: ZIO[R, E, A],
    val forkScope: () => Option[ZScope[Exit[Any, Any]]]
  ) extends ZIO[R, E, A] {
    override def tag = Tags.OverrideForkScope
  }

  private[zio] final class Ensuring[R, E, A](
    val zio: ZIO[R, E, A],
    val finalizer: () => ZIO[R, Nothing, Any]
  ) extends ZIO[R, E, A] {
    override def tag = Tags.Ensuring
  }

  private[zio] def succeedNow[A](a: A): UIO[A] = new ZIO.Succeed(a)
}<|MERGE_RESOLUTION|>--- conflicted
+++ resolved
@@ -3765,101 +3765,43 @@
    *
    * Additionally, interrupts all effects on any failure.
    */
-<<<<<<< HEAD
   def foreachParDiscard[R, E, A](as0: => Iterable[A])(f: A => ZIO[R, E, Any]): ZIO[R, E, Unit] =
     ZIO.suspendSucceed {
       val as = as0
       if (as.isEmpty) ZIO.unit
       else {
         val size = as.size
-        for {
-          parentId <- ZIO.fiberId
-          causes   <- Ref.make[Cause[E]](Cause.empty)
-          result   <- Promise.make[Unit, Unit]
-          status   <- Ref.make((0, 0, false))
-
-          startTask = status.modify { case (started, done, failing) =>
-                        if (failing) {
-                          (false, (started, done, failing))
-                        } else {
-                          (true, (started + 1, done, failing))
-                        }
-                      }
-
-          startFailure = status.update { case (started, done, _) =>
-                           (started, done, true)
-                         } *> result.fail(())
-
-          task = ZIOFn(f)((a: A) =>
-                   ZIO
-                     .ifZIO(startTask)(
-                       ZIO
-                         .suspendSucceed(f(a))
-                         .interruptible
-                         .tapCause(c => causes.update(_ && c) *> startFailure)
-                         .ensuring {
-                           val isComplete = status.modify { case (started, done, failing) =>
-                             val newDone = done + 1
-                             ((if (failing) started else size) == newDone, (started, newDone, failing))
-                           }
-                           ZIO.whenZIO(isComplete) {
-                             result.succeed(())
-                           }
-                         },
-                       causes.update(_ && Cause.Interrupt(parentId))
-                     )
-                     .uninterruptible
-                 )
-
-          fibers <- ZIO.transplant(graft => ZIO.foreach(as)(a => graft(task(a)).fork))
-          interrupter = result.await
-                          .catchAll(_ => ZIO.foreach(fibers)(_.interruptAs(parentId).fork).flatMap(Fiber.joinAll))
-                          .forkManaged
-          _ <- interrupter.useDiscard {
-                 ZIO
-                   .whenZIO(ZIO.foreach(fibers)(_.await).map(_.exists(!_.succeeded))) {
-                     result.fail(()) *> causes.get.flatMap(ZIO.failCause(_))
-                   }
-                   .refailWithTrace
-               }
-          _ <- ZIO.foreach(fibers)(_.inheritRefs)
-        } yield ()
-=======
-  def foreachParDiscard[R, E, A](as: Iterable[A])(f: A => ZIO[R, E, Any]): ZIO[R, E, Unit] =
-    if (as.isEmpty) ZIO.unit
-    else {
-      val size = as.size
-      ZIO.uninterruptibleMask { restore =>
-        val promise = Promise.unsafeMake[Unit, Unit](Fiber.Id.None)
-        val ref     = new java.util.concurrent.atomic.AtomicInteger(0)
-        ZIO.transplant { graft =>
-          ZIO.foreach(as) { a =>
-            graft {
-              restore(ZIO.suspendSucceed(f(a))).foldCauseZIO(
-                cause => promise.fail(()) *> ZIO.failCause(cause),
-                _ =>
-                  if (ref.incrementAndGet == size) {
-                    promise.unsafeDone(ZIO.unit)
-                    ZIO.unit
-                  } else {
-                    ZIO.unit
-                  }
-              )
-            }.forkDaemon
+        ZIO.uninterruptibleMask { restore =>
+          val promise = Promise.unsafeMake[Unit, Unit](Fiber.Id.None)
+          val ref     = new java.util.concurrent.atomic.AtomicInteger(0)
+          ZIO.transplant { graft =>
+            ZIO.foreach(as) { a =>
+              graft {
+                restore(ZIO.suspendSucceed(f(a))).foldCauseZIO(
+                  cause => promise.fail(()) *> ZIO.failCause(cause),
+                  _ =>
+                    if (ref.incrementAndGet == size) {
+                      promise.unsafeDone(ZIO.unit)
+                      ZIO.unit
+                    } else {
+                      ZIO.unit
+                    }
+                )
+              }.forkDaemon
+            }
+          }.flatMap { fibers =>
+            restore(promise.await).foldCauseZIO(
+              cause =>
+                ZIO
+                  .foreachPar(fibers)(_.interrupt)
+                  .flatMap(Exit.collectAllPar(_) match {
+                    case Some(Exit.Failure(causes)) => ZIO.failCause(cause.stripFailures && causes)
+                    case _                          => ZIO.failCause(cause.stripFailures)
+                  }),
+              _ => ZIO.foreachDiscard(fibers)(_.inheritRefs)
+            )
           }
-        }.flatMap { fibers =>
-          restore(promise.await).foldCauseZIO(
-            cause =>
-              ZIO
-                .foreachPar(fibers)(_.interrupt)
-                .flatMap(Exit.collectAllPar(_) match {
-                  case Some(Exit.Failure(causes)) => ZIO.failCause(cause.stripFailures && causes)
-                  case _                          => ZIO.failCause(cause.stripFailures)
-                }),
-            _ => ZIO.foreachDiscard(fibers)(_.inheritRefs)
-          )
         }
->>>>>>> 2ec06a20
       }
     }
 
