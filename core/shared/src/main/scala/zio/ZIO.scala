--- conflicted
+++ resolved
@@ -16,6 +16,7 @@
 
 package zio
 
+import zio.internal.Platform
 import zio.internal.tracing.{ZIOFn, ZIOFn1, ZIOFn2}
 import zio.{TracingStatus => TracingS}
 
@@ -3393,11 +3394,7 @@
    * do not use this method, use [[Task.effectSuspend]] or [[ZIO.effectSuspend]].
    */
   @deprecated("use suspendSucceedWith", "2.0.0")
-<<<<<<< HEAD
-  def effectSuspendTotalWith[R, E, A](f: (RuntimeConfig, Fiber.Id) => ZIO[R, E, A]): ZIO[R, E, A] =
-=======
-  def effectSuspendTotalWith[R, E, A](f: (Platform, FiberId) => ZIO[R, E, A]): ZIO[R, E, A] =
->>>>>>> e02403c7
+  def effectSuspendTotalWith[R, E, A](f: (Platform, Fiber.Id) => ZIO[R, E, A]): ZIO[R, E, A] =
     suspendSucceedWith(f)
 
   /**
@@ -3405,11 +3402,7 @@
    * When no environment is required (i.e., when R == Any) it is conceptually equivalent to `flatten(effect(io))`.
    */
   @deprecated("use suspendWith", "2.0.0")
-<<<<<<< HEAD
-  def effectSuspendWith[R, A](f: (RuntimeConfig, Fiber.Id) => RIO[R, A]): RIO[R, A] =
-=======
-  def effectSuspendWith[R, A](f: (Platform, FiberId) => RIO[R, A]): RIO[R, A] =
->>>>>>> e02403c7
+  def effectSuspendWith[R, A](f: (Platform, Fiber.Id) => RIO[R, A]): RIO[R, A] =
     suspendWith(f)
 
   /**
@@ -3430,12 +3423,9 @@
    * The same as [[ZIO.effectTotal]], but also provides access to the
    * underlying RuntimeConfig and fiber id.
    */
-<<<<<<< HEAD
-  def effectTotalWith[A](effect: (RuntimeConfig, Fiber.Id) => A): UIO[A] =
-=======
-  def effectTotalWith[A](effect: (Platform, FiberId) => A): UIO[A] =
->>>>>>> e02403c7
-    new ZIO.EffectWith(effect)
+  @deprecated("use succeedWith", "2.0.0")
+  def effectTotalWith[A](effect: (Platform, Fiber.Id) => A): UIO[A] =
+    succeedWith(effect)
 
   /**
    * Accesses the whole environment of the effect.
@@ -4907,6 +4897,13 @@
     blocking(ZIO.succeedNow(a))
 
   /**
+   * The same as [[ZIO.succeed]], but also provides access to the
+   * underlying RuntimeConfig and fiber id.
+   */
+  def succeedWith[A](f: (RuntimeConfig, FiberId) => A): UIO[A] =
+    new ZIO.EffectWith(f)
+
+  /**
    * Returns a lazily constructed effect, whose construction may itself require effects.
    * When no environment is required (i.e., when R == Any) it is conceptually equivalent to `flatten(effect(io))`.
    */
@@ -4933,26 +4930,16 @@
    * it is conceptually equivalent to `flatten(succeed(zio))`. If you wonder if the effect throws exceptions,
    * do not use this method, use [[Task.suspend]] or [[ZIO.suspend]].
    */
-<<<<<<< HEAD
-  def suspendSucceedWith[R, E, A](f: (RuntimeConfig, Fiber.Id) => ZIO[R, E, A]): ZIO[R, E, A] =
-=======
-  def suspendSucceedWith[R, E, A](f: (Platform, FiberId) => ZIO[R, E, A]): ZIO[R, E, A] =
->>>>>>> e02403c7
+  def suspendSucceedWith[R, E, A](f: (RuntimeConfig, FiberId) => ZIO[R, E, A]): ZIO[R, E, A] =
     new ZIO.SuspendWith(f)
 
   /**
    * Returns a lazily constructed effect, whose construction may itself require effects.
    * When no environment is required (i.e., when R == Any) it is conceptually equivalent to `flatten(effect(io))`.
    */
-<<<<<<< HEAD
-  def suspendWith[R, A](f: (RuntimeConfig, Fiber.Id) => RIO[R, A]): RIO[R, A] =
+  def suspendWith[R, A](f: (RuntimeConfig, FiberId) => RIO[R, A]): RIO[R, A] =
     suspendSucceedWith((runtimeConfig, fiberId) =>
       try f(runtimeConfig, fiberId)
-=======
-  def suspendWith[R, A](f: (Platform, FiberId) => RIO[R, A]): RIO[R, A] =
-    suspendSucceedWith((platform, fiberId) =>
-      try f(platform, fiberId)
->>>>>>> e02403c7
       catch {
         case t: Throwable if !runtimeConfig.fatal(t) => throw new ZioError(Exit.fail(t))
       }
@@ -5957,11 +5944,7 @@
     override def tag = Tags.EffectTotal
   }
 
-<<<<<<< HEAD
-  private[zio] final class EffectWith[A](val effect: (RuntimeConfig, Fiber.Id) => A) extends UIO[A] {
-=======
-  private[zio] final class EffectWith[A](val effect: (Platform, FiberId) => A) extends UIO[A] {
->>>>>>> e02403c7
+  private[zio] final class EffectWith[A](val effect: (RuntimeConfig, FiberId) => A) extends UIO[A] {
     override def tag = Tags.EffectWith
   }
 
@@ -5969,12 +5952,8 @@
     override def tag = Tags.Suspend
   }
 
-<<<<<<< HEAD
-  private[zio] final class SuspendWith[R, E, A](val make: (RuntimeConfig, Fiber.Id) => ZIO[R, E, A])
+  private[zio] final class SuspendWith[R, E, A](val make: (RuntimeConfig, FiberId) => ZIO[R, E, A])
       extends ZIO[R, E, A] {
-=======
-  private[zio] final class SuspendWith[R, E, A](val make: (Platform, FiberId) => ZIO[R, E, A]) extends ZIO[R, E, A] {
->>>>>>> e02403c7
     override def tag = Tags.SuspendWith
   }
 
