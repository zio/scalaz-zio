/*
 * Copyright 2017-2023 John A. De Goes and the ZIO Contributors
 *
 * Licensed under the Apache License, Version 2.0 (the "License");
 * you may not use this file except in compliance with the License.
 * You may obtain a copy of the License at
 *
 *     http://www.apache.org/licenses/LICENSE-2.0
 *
 * Unless required by applicable law or agreed to in writing, software
 * distributed under the License is distributed on an "AS IS" BASIS,
 * WITHOUT WARRANTIES OR CONDITIONS OF ANY KIND, either express or implied.
 * See the License for the specific language governing permissions and
 * limitations under the License.
 */

package zio

import zio.internal.{FiberScope, Platform}
import zio.metrics.{MetricLabel, Metrics}
import zio.stacktracer.TracingImplicits.disableAutoTrace

import java.io.IOException
import java.util.function.IntFunction
import scala.annotation.implicitNotFound
import scala.collection.mutable.Builder
import scala.concurrent.ExecutionContext
import scala.reflect.ClassTag
import scala.util.control.NoStackTrace
import izumi.reflect.macrortti.LightTypeTag

/**
 * A `ZIO[R, E, A]` value is an immutable value (called an "effect") that
 * describes an async, concurrent workflow. In order to be executed, the
 * workflow requires a value of type `ZEnvironment[R]`, and when executed, the
 * workflow will either produce a failure of type `E`, or a success of type `A`.
 *
 * ZIO effects may informally be thought of as functions of the following form:
 *
 * {{{
 * ZEnvironment[R] => Either[E, A]
 * }}}
 *
 * ZIO effects model resourceful interaction with the outside world, including
 * synchronous, asynchronous, concurrent, and parallel interaction.
 *
 * The async and concurrent operations of ZIO effects are powered by fibers,
 * which are lightweight, green threads that enable high scalability.
 *
 * To run an effect, you need a `Runtime`, which is capable of executing
 * effects. Runtimes bundle a thread pool together with the environment that
 * effects need.
 */
sealed trait ZIO[-R, +E, +A]
    extends Product
    with Serializable
    with ZIOPlatformSpecific[R, E, A]
    with ZIOVersionSpecific[R, E, A] {
  self =>

  /**
   * Returns a new effect that applies the specified aspect to this effect.
   * Aspects are "transformers" that modify the behavior of their input in some
   * well-defined way (for example, adding a timeout).
   */
  final def @@[LowerR <: UpperR, UpperR <: R, LowerE >: E, UpperE >: LowerE, LowerA >: A, UpperA >: LowerA](
    aspect: => ZIOAspect[LowerR, UpperR, LowerE, UpperE, LowerA, UpperA]
  )(implicit trace: Trace): ZIO[UpperR, LowerE, LowerA] =
    ZIO.suspendSucceed(aspect(self))

  /**
   * A symbolic alias for `orDie`.
   */
  final def !(implicit ev1: E <:< Throwable, ev2: CanFail[E], trace: Trace): ZIO[R, Nothing, A] =
    self.orDie

  /**
   * Returns an effect that executes both this effect and the specified effect,
   * in parallel, returning result of provided effect. If either side fails,
   * then the other side will be interrupted.
   */
  final def &>[R1 <: R, E1 >: E, B](that: => ZIO[R1, E1, B])(implicit trace: Trace): ZIO[R1, E1, B] =
    self.zipWithPar(that)((_, b) => b)

  /**
   * A variant of `flatMap` that ignores the value produced by this effect.
   */
  final def *>[R1 <: R, E1 >: E, B](that: => ZIO[R1, E1, B])(implicit trace: Trace): ZIO[R1, E1, B] =
    self.flatMap(_ => that)

  /**
   * Returns an effect that executes both this effect and the specified effect,
   * in parallel, this effect result returned. If either side fails, then the
   * other side will be interrupted.
   */
  final def <&[R1 <: R, E1 >: E, B](that: => ZIO[R1, E1, B])(implicit trace: Trace): ZIO[R1, E1, A] =
    self.zipWithPar(that)((a, _) => a)

  /**
   * Returns an effect that executes both this effect and the specified effect,
   * in parallel, combining their results into a tuple. If either side fails,
   * then the other side will be interrupted.
   */
  final def <&>[R1 <: R, E1 >: E, B](that: => ZIO[R1, E1, B])(implicit
    zippable: Zippable[A, B],
    trace: Trace
  ): ZIO[R1, E1, zippable.Out] =
    self.zipWithPar(that)((a, b) => zippable.zip(a, b))

  /**
   * Sequences the specified effect after this effect, but ignores the value
   * produced by the effect.
   */
  final def <*[R1 <: R, E1 >: E, B](that: => ZIO[R1, E1, B])(implicit trace: Trace): ZIO[R1, E1, A] =
    self.flatMap(a => that.as(a))

  /**
   * Sequentially zips this effect with the specified effect, combining the
   * results into a tuple.
   */
  final def <*>[R1 <: R, E1 >: E, B](that: => ZIO[R1, E1, B])(implicit
    zippable: Zippable[A, B],
    trace: Trace
  ): ZIO[R1, E1, zippable.Out] =
    self zip that

  /**
   * A symbolic alias for `orElseEither`.
   */
  final def <+>[R1 <: R, E1, B](
    that: => ZIO[R1, E1, B]
  )(implicit ev: CanFail[E], trace: Trace): ZIO[R1, E1, Either[A, B]] =
    self.orElseEither(that)

  /**
   * Operator alias for `orElse`.
   */
  final def <>[R1 <: R, E2, A1 >: A](
    that: => ZIO[R1, E2, A1]
  )(implicit ev: CanFail[E], trace: Trace): ZIO[R1, E2, A1] =
    orElse(that)

  /**
   * A symbolic alias for `raceEither`.
   */
  final def <|>[R1 <: R, E1 >: E, B](that: => ZIO[R1, E1, B])(implicit
    trace: Trace
  ): ZIO[R1, E1, Either[A, B]] =
    self.raceEither(that)

  /**
   * Returns the logical negation of the `Boolean` value returned by this
   * effect.
   */
  @deprecated("use negate", "2.0.6")
  final def unary_![R1 <: R, E1 >: E](implicit ev: A <:< Boolean, trace: Trace): ZIO[R1, E1, Boolean] =
    self.map(a => !ev(a))

  /**
   * Returns an effect that submerges the error case of an `Either` into the
   * `ZIO`. The inverse operation of `ZIO.either`.
   */
  final def absolve[E1 >: E, B](implicit ev: A IsSubtypeOfOutput Either[E1, B], trace: Trace): ZIO[R, E1, B] =
    ZIO.absolve(self.map(ev))

  /**
   * Attempts to convert defects into a failure, throwing away all information
   * about the cause of the failure.
   */
  final def absorb(implicit ev: E IsSubtypeOfError Throwable, trace: Trace): RIO[R, A] =
    absorbWith(ev)

  /**
   * Attempts to convert defects into a failure, throwing away all information
   * about the cause of the failure.
   */
  final def absorbWith(f: E => Throwable)(implicit trace: Trace): RIO[R, A] =
    self.sandbox
      .foldZIO(
        cause => ZIO.refailCause(Cause.fail(cause.squashWith(f))),
        ZIO.succeed(_)
      )

  /**
   * Maps the success value of this effect to the specified constant value.
   */
  def as[B](b: => B)(implicit trace: Trace): ZIO[R, E, B] =
    self.map(_ => b)

  /**
   * Maps the success value of this effect to a left value.
   */
  final def asLeft(implicit trace: Trace): ZIO[R, E, Either[A, Nothing]] =
    map(Left(_))

  /**
   * Maps the error value of this effect to a left value.
   */
  final def asLeftError(implicit trace: Trace): ZIO[R, Either[E, Nothing], A] =
    mapError(Left(_))

  /**
   * Maps the success value of this effect to a right value.
   */
  final def asRight(implicit trace: Trace): ZIO[R, E, Either[Nothing, A]] =
    map(Right(_))

  /**
   * Maps the error value of this effect to a right value.
   */
  final def asRightError(implicit trace: Trace): ZIO[R, Either[Nothing, E], A] =
    mapError(Right(_))

  /**
   * Maps the success value of this effect to an optional value.
   */
  final def asSome(implicit trace: Trace): ZIO[R, E, Option[A]] =
    map(Some(_))

  /**
   * Maps the error value of this effect to an optional value.
   */
  final def asSomeError(implicit trace: Trace): ZIO[R, Option[E], A] =
    mapError(Some(_))

  /**
   * Returns a new effect that will not succeed with its value before first
   * waiting for the end of all child fibers forked by the effect.
   */
  final def awaitAllChildren(implicit trace: Trace): ZIO[R, E, A] =
    ensuringChildren(Fiber.awaitAll(_))

  /**
   * Returns an effect that, if evaluated, will return the cached result of this
   * effect. Cached results will expire after `timeToLive` duration.
   */
  final def cached(timeToLive: => Duration)(implicit trace: Trace): ZIO[R, Nothing, IO[E, A]] =
    cachedInvalidate(timeToLive).map(_._1)

  /**
   * Returns an effect that, if evaluated, will return the cached result of this
   * effect. Cached results will expire after `timeToLive` duration. In
   * addition, returns an effect that can be used to invalidate the current
   * cached value before the `timeToLive` duration expires.
   */
  final def cachedInvalidate(
    timeToLive0: => Duration
  )(implicit trace: Trace): ZIO[R, Nothing, (IO[E, A], UIO[Unit])] =
    ZIO.suspendSucceed {
      val timeToLive = timeToLive0

      def compute(start: Long): ZIO[R, Nothing, Option[(Long, Promise[E, A])]] =
        for {
          p <- Promise.make[E, A]
          _ <- self.intoPromise(p)
        } yield Some((start + timeToLive.toNanos, p))

      def get(cache: Ref.Synchronized[Option[(Long, Promise[E, A])]]): ZIO[R, E, A] =
        ZIO.uninterruptibleMask { restore =>
          Clock.nanoTime.flatMap { time =>
            cache.updateSomeAndGetZIO {
              case None                              => compute(time)
              case Some((end, _)) if end - time <= 0 => compute(time)
            }.flatMap(a => restore(a.get._2.await))
          }
        }

      def invalidate(cache: Ref.Synchronized[Option[(Long, Promise[E, A])]]): UIO[Unit] =
        cache.set(None)

      for {
        r     <- ZIO.environment[R]
        cache <- Ref.Synchronized.make[Option[(Long, Promise[E, A])]](None)
      } yield (get(cache).provideEnvironment(r), invalidate(cache))
    }

  /**
   * Recovers from all errors.
   *
   * {{{
   * openFile("config.json").catchAll(_ => ZIO.succeed(defaultConfig))
   * }}}
   */
  final def catchAll[R1 <: R, E2, A1 >: A](
    h: E => ZIO[R1, E2, A1]
  )(implicit ev: CanFail[E], trace: Trace): ZIO[R1, E2, A1] =
    self.foldZIO[R1, E2, A1](h, a => ZIO.succeed(a))

  /**
   * A version of `catchAll` that gives you the (optional) trace of the error.
   */
  final def catchAllTrace[R1 <: R, E2, A1 >: A](
    h: ((E, StackTrace)) => ZIO[R1, E2, A1]
  )(implicit ev: CanFail[E], trace: Trace): ZIO[R1, E2, A1] =
    self.foldTraceZIO[R1, E2, A1](h, a => ZIO.succeed(a))

  /**
   * Recovers from all errors with provided Cause.
   *
   * {{{
   * openFile("config.json").catchAllCause(_ => ZIO.succeed(defaultConfig))
   * }}}
   *
   * @see
   *   [[absorb]], [[sandbox]], [[mapErrorCause]] - other functions that can
   *   recover from defects
   */
  final def catchAllCause[R1 <: R, E2, A1 >: A](h: Cause[E] => ZIO[R1, E2, A1])(implicit
    trace: Trace
  ): ZIO[R1, E2, A1] =
    ZIO.OnFailure(trace, self, h)

  /**
   * Recovers from all defects with provided function.
   *
   * {{{
   * effect.catchSomeDefect(_ => backup())
   * }}}
   *
   * '''WARNING''': There is no sensible way to recover from defects. This
   * method should be used only at the boundary between ZIO and an external
   * system, to transmit information on a defect for diagnostic or explanatory
   * purposes.
   */
  final def catchAllDefect[R1 <: R, E1 >: E, A1 >: A](h: Throwable => ZIO[R1, E1, A1])(implicit
    trace: Trace
  ): ZIO[R1, E1, A1] =
    catchSomeDefect { case t => h(t) }

  /**
   * Recovers from all NonFatal Throwables.
   *
   * {{{
   * openFile("data.json").catchNonFatalOrDie(_ => openFile("backup.json"))
   * }}}
   */
  final def catchNonFatalOrDie[R1 <: R, E2, A1 >: A](
    h: E => ZIO[R1, E2, A1]
  )(implicit ev1: CanFail[E], ev2: E <:< Throwable, trace: Trace): ZIO[R1, E2, A1] = {

    def hh(e: E) =
      ZIO.isFatalWith(isFatal => if (isFatal(e)) ZIO.die(e) else h(e))
    self.foldZIO[R1, E2, A1](hh, ZIO.succeed(_))
  }

  /**
   * Recovers from some or all of the error cases.
   *
   * {{{
   * openFile("data.json").catchSome {
   *   case _: FileNotFoundException => openFile("backup.json")
   * }
   * }}}
   */
  final def catchSome[R1 <: R, E1 >: E, A1 >: A](
    pf: PartialFunction[E, ZIO[R1, E1, A1]]
  )(implicit ev: CanFail[E], trace: Trace): ZIO[R1, E1, A1] = {
    def tryRescue(c: Cause[E]): ZIO[R1, E1, A1] =
      c.failureOrCause.fold(t => pf.applyOrElse(t, (_: E) => ZIO.refailCause(c)), ZIO.refailCause(_))

    self.foldCauseZIO[R1, E1, A1](tryRescue, a => ZIO.succeed(a))
  }

  /**
   * A version of `catchSome` that gives you the trace of the error.
   */
  final def catchSomeTrace[R1 <: R, E1 >: E, A1 >: A](
    pf: PartialFunction[(E, StackTrace), ZIO[R1, E1, A1]]
  )(implicit ev: CanFail[E], trace: Trace): ZIO[R1, E1, A1] = {
    def tryRescue(c: Cause[E]): ZIO[R1, E1, A1] =
      c.failureTraceOrCause.fold(t => pf.applyOrElse(t, (_: (E, StackTrace)) => ZIO.refailCause(c)), ZIO.refailCause(_))

    self.foldCauseZIO[R1, E1, A1](tryRescue, a => ZIO.succeed(a))
  }

  /**
   * Recovers from some or all of the error cases with provided cause.
   *
   * {{{
   * openFile("data.json").catchSomeCause {
   *   case c if (c.interrupted) => openFile("backup.json")
   * }
   * }}}
   */
  final def catchSomeCause[R1 <: R, E1 >: E, A1 >: A](
    pf: PartialFunction[Cause[E], ZIO[R1, E1, A1]]
  )(implicit trace: Trace): ZIO[R1, E1, A1] = {
    def tryRescue(c: Cause[E]): ZIO[R1, E1, A1] =
      pf.applyOrElse(c, (_: Cause[E]) => ZIO.refailCause(c))

    self.foldCauseZIO[R1, E1, A1](tryRescue, a => ZIO.succeed(a))
  }

  /**
   * Recovers from some or all of the defects with provided partial function.
   *
   * {{{
   * effect.catchSomeDefect {
   *   case _: SecurityException => backup()
   * }
   * }}}
   *
   * '''WARNING''': There is no sensible way to recover from defects. This
   * method should be used only at the boundary between ZIO and an external
   * system, to transmit information on a defect for diagnostic or explanatory
   * purposes.
   */
  final def catchSomeDefect[R1 <: R, E1 >: E, A1 >: A](
    pf: PartialFunction[Throwable, ZIO[R1, E1, A1]]
  )(implicit trace: Trace): ZIO[R1, E1, A1] =
    unrefineWith(pf)(ZIO.fail(_)).catchAll(identity)

  /**
   * Returns an effect that succeeds with the cause of failure of this effect,
   * or `Cause.empty` if the effect did succeed.
   */
  final def cause(implicit trace: Trace): URIO[R, Cause[E]] =
    self.foldCause(c => c, _ => Cause.empty)

  /**
   * Fail with `e` if the supplied `PartialFunction` does not match, otherwise
   * succeed with the returned value.
   */
  final def collect[E1 >: E, B](e: => E1)(pf: PartialFunction[A, B])(implicit trace: Trace): ZIO[R, E1, B] =
    collectZIO(e)(pf.andThen(ZIO.succeed(_)))

  /**
   * Fail with `e` if the supplied `PartialFunction` does not match, otherwise
   * continue with the returned value.
   */
  final def collectZIO[R1 <: R, E1 >: E, B](e: => E1)(pf: PartialFunction[A, ZIO[R1, E1, B]])(implicit
    trace: Trace
  ): ZIO[R1, E1, B] =
    self.flatMap(v => pf.applyOrElse[A, ZIO[R1, E1, B]](v, _ => ZIO.fail(e)))

  /**
   * Returns a new effect that will not supervise any fibers forked by this
   * effect.
   */
  final def daemonChildren(implicit trace: Trace): ZIO[R, E, A] =
    FiberRef.forkScopeOverride.locally(Some(FiberScope.global))(self)

  /**
   * Taps the effect, printing the result of calling `.toString` on the value.
   */
  final def debug(implicit trace: Trace): ZIO[R, E, A] =
    self
      .tap(value => ZIO.succeed(println(value)))
      .tapErrorCause(error => ZIO.succeed(println(s"<FAIL> $error")))

  /**
   * Taps the effect, printing the result of calling `.toString` on the value.
   * Prefixes the output with the given message.
   */
  final def debug(prefix: => String)(implicit trace: Trace): ZIO[R, E, A] =
    self
      .tap(value => ZIO.succeed(println(s"$prefix: $value")))
      .tapErrorCause(error => ZIO.succeed(println(s"<FAIL> $prefix: $error")))

  /**
   * Returns an effect that is delayed from this effect by the specified
   * [[zio.Duration]].
   */
  final def delay(duration: => Duration)(implicit trace: Trace): ZIO[R, E, A] =
    Clock.sleep(duration) *> self

  /**
   * Returns a new workflow that executes this one and captures the changes in
   * `FiberRef` values.
   */
  def diffFiberRefs(implicit trace: Trace): ZIO[R, E, (FiberRefs.Patch, A)] =
    summarized(ZIO.getFiberRefs)(FiberRefs.Patch.diff)

  /**
   * Returns an effect that is always interruptible, but whose interruption will
   * be performed in the background.
   *
   * This method is useful to create "fast interrupting" effects. For example,
   * if you call this on an acquire release effect, then even if the effect is
   * "stuck" in acquire or release, its interruption will return immediately,
   * while the acquire / release are performed in the background.
   *
   * See timeout and race for other applications.
   */
  final def disconnect(implicit trace: Trace): ZIO[R, E, A] =
    ZIO.uninterruptibleMask(restore =>
      ZIO.fiberIdWith(fiberId =>
        for {
          fiber <- restore(self).forkDaemon
          a     <- restore(fiber.join).onInterrupt(fiber.interruptAsFork(fiberId))
        } yield a
      )
    )

  /**
   * Returns an effect whose failure and success have been lifted into an
   * `Either`. The resulting effect cannot fail, because the failure case has
   * been exposed as part of the `Either` success case.
   *
   * This method is useful for recovering from `ZIO` effects that may fail.
   *
   * The error parameter of the returned `ZIO` is `Nothing`, since it is
   * guaranteed the `ZIO` effect does not model failure.
   */
  final def either(implicit ev: CanFail[E], trace: Trace): URIO[R, Either[E, A]] =
    self.foldZIO(ZIO.succeedLeft, ZIO.succeedRight)

  /**
   * Returns an effect that, if this effect _starts_ execution, then the
   * specified `finalizer` is guaranteed to begin execution, whether this effect
   * succeeds, fails, or is interrupted.
   *
   * For use cases that need access to the effect's result, see [[ZIO#onExit]].
   *
   * Finalizers offer very powerful guarantees, but they are low-level, and
   * should generally not be used for releasing resources. For higher-level
   * logic built on `ensuring`, see `ZIO#acquireReleaseWith`.
   */
  final def ensuring[R1 <: R](finalizer: => URIO[R1, Any])(implicit trace: Trace): ZIO[R1, E, A] =
    onExit(_ => finalizer)

  /**
   * Acts on the children of this fiber (collected into a single fiber),
   * guaranteeing the specified callback will be invoked, whether or not this
   * effect succeeds.
   */
  final def ensuringChild[R1 <: R](f: Fiber[Any, Iterable[Any]] => ZIO[R1, Nothing, Any])(implicit
    trace: Trace
  ): ZIO[R1, E, A] =
    ensuringChildren(children => f(Fiber.collectAll(children)))

  /**
   * Acts on the children of this fiber, guaranteeing the specified callback
   * will be invoked, whether or not this effect succeeds.
   */
  def ensuringChildren[R1 <: R](
    children: Chunk[Fiber.Runtime[Any, Any]] => ZIO[R1, Nothing, Any]
  )(implicit trace: Trace): ZIO[R1, E, A] =
    Supervisor
      .track(true)
      .flatMap(supervisor => self.supervised(supervisor).ensuring(supervisor.value.flatMap(children)))

  /**
   * Returns an effect that ignores errors and runs repeatedly until it
   * eventually succeeds.
   */
  final def eventually(implicit ev: CanFail[E], trace: Trace): URIO[R, A] =
    self <> ZIO.yieldNow *> eventually

  /**
   * Returns an effect that semantically runs the effect on a fiber, producing
   * an [[zio.Exit]] for the completion value of the fiber.
   */
  final def exit(implicit trace: Trace): URIO[R, Exit[E, A]] =
    self.foldCause(Exit.failCause(_), Exit.succeed(_))

  /**
   * Maps this effect to the default exit codes.
   */
  final def exitCode(implicit trace: Trace): URIO[R, ExitCode] =
    self.foldCause(
      _ => ExitCode.failure,
      _ => ExitCode.success
    )

  /**
   * Dies with specified `Throwable` if the predicate fails.
   */
  final def filterOrDie(p: A => Boolean)(t: => Throwable)(implicit trace: Trace): ZIO[R, E, A] =
    self.filterOrElse(p)(ZIO.die(t))

  /**
   * Dies with a [[java.lang.RuntimeException]] having the specified text
   * message if the predicate fails.
   */
  final def filterOrDieMessage(p: A => Boolean)(message: => String)(implicit trace: Trace): ZIO[R, E, A] =
    self.filterOrElse(p)(ZIO.dieMessage(message))

  /**
   * Dies with `t` if the predicate fails.
   */
  final def filterOrDieWith(p: A => Boolean)(t: A => Throwable)(implicit trace: Trace): ZIO[R, E, A] =
    self.filterOrElseWith(p)(a => ZIO.die(t(a)))

  /**
   * Supplies `zio` if the predicate fails.
   */
  final def filterOrElse[R1 <: R, E1 >: E, A1 >: A](p: A => Boolean)(zio: => ZIO[R1, E1, A1])(implicit
    trace: Trace
  ): ZIO[R1, E1, A1] =
    filterOrElseWith[R1, E1, A1](p)(_ => zio)

  /**
   * Applies `f` if the predicate fails.
   */
  final def filterOrElseWith[R1 <: R, E1 >: E, A1 >: A](
    p: A => Boolean
  )(f: A => ZIO[R1, E1, A1])(implicit trace: Trace): ZIO[R1, E1, A1] =
    self.flatMap {
      case v if !p(v) => f(v)
      case v          => ZIO.succeed(v)
    }

  /**
   * Fails with `e` if the predicate fails.
   */
  final def filterOrFail[E1 >: E](p: A => Boolean)(e: => E1)(implicit trace: Trace): ZIO[R, E1, A] =
    filterOrElse[R, E1, A](p)(ZIO.fail(e))

  /**
   * Returns an effect that runs this effect and in case of failure, runs each
   * of the specified effects in order until one of them succeeds.
   */
  final def firstSuccessOf[R1 <: R, E1 >: E, A1 >: A](rest: => Iterable[ZIO[R1, E1, A1]])(implicit
    trace: Trace
  ): ZIO[R1, E1, A1] =
    ZIO.firstSuccessOf(self, rest)

  /**
   * Returns an effect that models the execution of this effect, followed by the
   * passing of its value to the specified continuation function `k`, followed
   * by the effect that it returns.
   *
   * {{{
   * val parsed = readFile("foo.txt").flatMap(file => parseFile(file))
   * }}}
   */
  def flatMap[R1 <: R, E1 >: E, B](k: A => ZIO[R1, E1, B])(implicit trace: Trace): ZIO[R1, E1, B] =
    ZIO.OnSuccess(trace, self, k)

  /**
   * Creates a composite effect that represents this effect followed by another
   * one that may depend on the error produced by this one.
   *
   * {{{
   * val parsed = readFile("foo.txt").flatMapError(error => logErrorToFile(error))
   * }}}
   */
  final def flatMapError[R1 <: R, E2](
    f: E => URIO[R1, E2]
  )(implicit ev: CanFail[E], trace: Trace): ZIO[R1, E2, A] =
    flipWith(_ flatMap f)

  /**
   * Returns an effect that performs the outer effect first, followed by the
   * inner effect, yielding the value of the inner effect.
   *
   * This method can be used to "flatten" nested effects.
   */
  final def flatten[R1 <: R, E1 >: E, B](implicit
    ev1: A IsSubtypeOfOutput ZIO[R1, E1, B],
    trace: Trace
  ): ZIO[R1, E1, B] =
    self.flatMap(a => ev1(a))

  /**
   * Returns an effect that swaps the error/success cases. This allows you to
   * use all methods on the error channel, possibly before flipping back.
   */
  final def flip(implicit trace: Trace): ZIO[R, A, E] =
    self.foldZIO(ZIO.succeed(_), ZIO.fail(_))

  /**
   * Swaps the error/value parameters, applies the function `f` and flips the
   * parameters back
   */
  final def flipWith[R1, A1, E1](f: ZIO[R, A, E] => ZIO[R1, A1, E1])(implicit trace: Trace): ZIO[R1, E1, A1] =
    f(self.flip).flip

  /**
   * Folds over the failure value or the success value to yield an effect that
   * does not fail, but succeeds with the value returned by the left or right
   * function passed to `fold`.
   */
  final def fold[B](failure: E => B, success: A => B)(implicit ev: CanFail[E], trace: Trace): URIO[R, B] =
    foldZIO(e => ZIO.succeed(failure(e)), a => ZIO.succeed(success(a)))

  /**
   * A more powerful version of `fold` that allows recovering from any kind of
   * failure except external interruption.
   */
  final def foldCause[B](failure: Cause[E] => B, success: A => B)(implicit trace: Trace): URIO[R, B] =
    foldCauseZIO(c => ZIO.succeed(failure(c)), a => ZIO.succeed(success(a)))

  /**
   * A more powerful version of `foldZIO` that allows recovering from any kind
   * of failure except external interruption.
   */
  def foldCauseZIO[R1 <: R, E2, B](
    failure: Cause[E] => ZIO[R1, E2, B],
    success: A => ZIO[R1, E2, B]
  )(implicit trace: Trace): ZIO[R1, E2, B] =
    ZIO.OnSuccessAndFailure(trace, self, success, failure)

  /**
   * A version of `foldZIO` that gives you the trace of the error.
   */
  final def foldTraceZIO[R1 <: R, E2, B](
    failure: ((E, StackTrace)) => ZIO[R1, E2, B],
    success: A => ZIO[R1, E2, B]
  )(implicit
    ev: CanFail[E],
    trace: Trace
  ): ZIO[R1, E2, B] =
    foldCauseZIO(c => c.failureTraceOrCause.fold(failure, ZIO.refailCause(_)), success)

  /**
   * Recovers from errors by accepting one effect to execute for the case of an
   * error, and one effect to execute for the case of success.
   *
   * This method has better performance than `either` since no intermediate
   * value is allocated and does not require subsequent calls to `flatMap` to
   * define the next effect.
   *
   * The error parameter of the returned `IO` may be chosen arbitrarily, since
   * it will depend on the `IO`s returned by the given continuations.
   */
  final def foldZIO[R1 <: R, E2, B](failure: E => ZIO[R1, E2, B], success: A => ZIO[R1, E2, B])(implicit
    ev: CanFail[E],
    trace: Trace
  ): ZIO[R1, E2, B] =
    foldCauseZIO(c => c.failureOrCause.fold(failure, ZIO.refailCause(_)), success)

  /**
   * Returns a new effect that will pass the success value of this effect to the
   * provided callback. If this effect fails, then the failure will be ignored.
   */
  final def forEachZIO[R1 <: R, E2, B](f: A => ZIO[R1, E2, B])(implicit trace: Trace): ZIO[R1, E2, Option[B]] =
    self.foldCauseZIO(_ => ZIO.none, a => f(a).map(Some(_)))

  final def forever(implicit trace: Trace): ZIO[R, E, Nothing] = {
    lazy val loop: ZIO[R, E, Nothing] = self *> ZIO.yieldNow *> loop

    loop
  }

  /**
   * Returns an effect that forks this effect into its own separate fiber,
   * returning the fiber immediately, without waiting for it to begin executing
   * the effect.
   *
   * You can use the `fork` method whenever you want to execute an effect in a
   * new fiber, concurrently and without "blocking" the fiber executing other
   * effects. Using fibers can be tricky, so instead of using this method
   * directly, consider other higher-level methods, such as `raceWith`,
   * `zipPar`, and so forth.
   *
   * The fiber returned by this method has methods to interrupt the fiber and to
   * wait for it to finish executing the effect. See [[zio.Fiber]] for more
   * information.
   *
   * Whenever you use this method to launch a new fiber, the new fiber is
   * attached to the parent fiber's scope. This means when the parent fiber
   * terminates, the child fiber will be terminated as well, ensuring that no
   * fibers leak. This behavior is called "auto supervision", and if this
   * behavior is not desired, you may use the [[forkDaemon]] or [[forkIn]]
   * methods.
   *
   * {{{
   * for {
   *   fiber <- subtask.fork
   *   // Do stuff...
   *   a <- fiber.join
   * } yield a
   * }}}
   */
  final def fork(implicit trace: Trace): URIO[R, Fiber.Runtime[E, A]] =
    self.forkWithScopeOverride(null)

  /**
   * Forks the effect in the specified scope. The fiber will be interrupted when
   * the scope is closed.
   */
  final def forkIn(scope: => Scope)(implicit trace: Trace): URIO[R, Fiber.Runtime[E, A]] =
    ZIO.uninterruptibleMask { restore =>
      def interrupt(fiber: Fiber.Runtime[Any, Any]): ZIO[Any, Nothing, Any] =
        ZIO.fiberIdWith { fiberId =>
          if (fiberId == fiber.id) ZIO.unit else fiber.interrupt
        }

      scope.fork.flatMap { child =>
        restore(self).onExit(child.close(_)).forkDaemon.tap { fiber =>
          child.addFinalizer(interrupt(fiber))
        }
      }
    }

  /**
   * Forks the effect into a new fiber attached to the global scope. Because the
   * new fiber is attached to the global scope, when the fiber executing the
   * returned effect terminates, the forked fiber will continue running.
   */
  final def forkDaemon(implicit trace: Trace): URIO[R, Fiber.Runtime[E, A]] =
    self.forkWithScopeOverride(FiberScope.global)

  /**
   * Forks the fiber in a [[Scope]], interrupting it when the scope is closed.
   */
  final def forkScoped(implicit trace: Trace): ZIO[R with Scope, Nothing, Fiber.Runtime[E, A]] =
    ZIO.scopeWith(scope => self.forkIn(scope))

  /**
   * Like fork but handles an error with the provided handler.
   */
  final def forkWithErrorHandler[R1 <: R](handler: E => URIO[R1, Any])(implicit
    trace: Trace
  ): URIO[R1, Fiber.Runtime[E, A]] =
    onError(c => c.failureOrCause.fold(handler, ZIO.refailCause(_))).fork

  private[zio] final def forkWithScopeOverride(
    scopeOverride: FiberScope
  )(implicit trace: Trace): URIO[R, Fiber.Runtime[E, A]] =
    ZIO.withFiberRuntime[R, Nothing, Fiber.Runtime[E, A]] { (parentFiber, parentStatus) =>
      ZIO.succeed(
        ZIO.unsafe.fork(trace, self, parentFiber, parentStatus.runtimeFlags, scopeOverride)(Unsafe.unsafe)
      )
    }

  /**
   * Unwraps the optional error, defaulting to the provided value.
   */
  final def flattenErrorOption[E1, E2 <: E1](default: => E2)(implicit
    ev: E IsSubtypeOfError Option[E1],
    trace: Trace
  ): ZIO[R, E1, A] =
    self.mapError(e => ev(e).getOrElse(default))

  /**
   * Returns a successful effect with the head of the list if the list is
   * non-empty or fails with the error `None` if the list is empty.
   */
  final def head[B](implicit ev: A IsSubtypeOfOutput List[B], trace: Trace): ZIO[R, Option[E], B] =
    self.foldZIO(
      e => ZIO.fail(Some(e)),
      a => ev(a).headOption.fold[ZIO[R, Option[E], B]](ZIO.fail(None))(ZIO.succeed(_))
    )

  /**
   * Returns a new effect that ignores the success or failure of this effect.
   */
  final def ignore(implicit trace: Trace): URIO[R, Unit] =
    self.fold(ZIO.unitFn, ZIO.unitFn)

  /**
   * Returns a new effect that ignores the success or failure of this effect,
   * but which also logs failures at the Debug level, just in case the failure
   * turns out to be important.
   */
  final def ignoreLogged(implicit trace: Trace): URIO[R, Unit] =
    self.foldCauseZIO(
      cause =>
        ZIO.logLevel(LogLevel.Debug) {
          ZIO.logCause("An error was silently ignored because it is not anticipated to be useful", cause)
        },
      _ => ZIO.unit
    )

  /**
   * Returns a new effect that will not succeed with its value before first
   * interrupting all child fibers forked by the effect.
   */
  final def interruptAllChildren(implicit trace: Trace): ZIO[R, E, A] =
    ensuringChildren(Fiber.interruptAll(_))

  /**
   * Returns a new effect that performs the same operations as this effect, but
   * interruptibly, even if composed inside of an uninterruptible region.
   *
   * Note that effects are interruptible by default, so this function only has
   * meaning if used within an uninterruptible region.
   *
   * WARNING: This operator "punches holes" into effects, allowing them to be
   * interrupted in unexpected places. Do not use this operator unless you know
   * exactly what you are doing. Instead, you should use
   * [[ZIO.uninterruptibleMask]].
   */
  final def interruptible(implicit trace: Trace): ZIO[R, E, A] =
    ZIO.UpdateRuntimeFlagsWithin.Interruptible(trace, self)

  /**
   * Switches the interrupt status for this effect. If `true` is used, then the
   * effect becomes interruptible (the default), while if `false` is used, then
   * the effect becomes uninterruptible. These changes are compositional, so
   * they only affect regions of the effect.
   */
  final def interruptStatus(flag: => InterruptStatus)(implicit trace: Trace): ZIO[R, E, A] =
    ZIO.suspendSucceed {
      if (flag.isInterruptible) self.interruptible
      else self.uninterruptible
    }

  /**
   * Returns an effect that keeps or breaks a promise based on the result of
   * this effect. Synchronizes interruption, so if this effect is interrupted,
   * the specified promise will be interrupted, too.
   */
  final def intoPromise[E1 >: E, A1 >: A](p: => Promise[E1, A1])(implicit trace: Trace): URIO[R, Boolean] =
    ZIO.uninterruptibleMask(restore => restore(self).exit.flatMap(p.done(_)))

  /**
   * Returns whether this effect is a failure.
   */
  final def isFailure(implicit trace: Trace): URIO[R, Boolean] =
    fold(_ => true, _ => false)

  /**
   * Returns whether this effect is a success.
   */
  final def isSuccess(implicit trace: Trace): URIO[R, Boolean] =
    fold(_ => false, _ => true)

  /**
   * "Zooms in" on the value in the `Left` side of an `Either`, moving the
   * possibility that the value is a `Right` to the error channel.
   */
  final def left[B, C](implicit ev: A IsSubtypeOfOutput Either[B, C], trace: Trace): ZIO[R, Either[E, C], B] =
    self.foldZIO(
      e => ZIO.fail(Left(e)),
      a => ev(a).fold(b => ZIO.succeed(b), c => ZIO.fail(Right(c)))
    )

  /**
   * Performs the specified operation while "zoomed in" on the `Left` case of an
   * `Either`.
   */
  final def leftWith[R1, E1, A1, B, B1, C, C1](
    f: ZIO[R, Either[E, C], B] => ZIO[R1, Either[E1, C1], B1]
  )(implicit ev: A IsSubtypeOfOutput Either[B, C], trace: Trace): ZIO[R1, E1, Either[B1, C1]] =
    f(self.left).unleft

  /**
   * Logs the cause of failure of this workflow.
   */
  final def logError(implicit trace: Trace): ZIO[R, E, A] =
    logError("")

  /**
   * Logs the cause of failure of this workflow with the specified message.
   */
  final def logError(message: => String)(implicit trace: Trace): ZIO[R, E, A] =
    ZIO.uninterruptibleMask { restore =>
      restore(self).tapErrorCause { cause =>
        ZIO.logErrorCause(message, cause)
      }
    }

  /**
   * Adjusts the label for the current logging span.
   * {{{
   * parseRequest(req).logSpan("parsing")
   * }}}
   */
  def logSpan(label: => String)(implicit trace: Trace): ZIO[R, E, A] =
    ZIO.logSpan(label)(self)

  /**
   * Returns an effect whose success is mapped by the specified `f` function.
   */
  def map[B](f: A => B)(implicit trace: Trace): ZIO[R, E, B] =
    flatMap(a => ZIO.succeed(f(a)))

  /**
   * Returns an effect whose success is mapped by the specified side effecting
   * `f` function, translating any thrown exceptions into typed failed effects.
   */
  final def mapAttempt[B](f: A => B)(implicit ev: E IsSubtypeOfError Throwable, trace: Trace): RIO[R, B] =
    foldZIO(e => ZIO.fail(ev(e)), a => ZIO.attempt(f(a)))

  /**
   * Returns an effect whose failure and success channels have been mapped by
   * the specified pair of functions, `f` and `g`.
   */
  def mapBoth[E2, B](f: E => E2, g: A => B)(implicit ev: CanFail[E], trace: Trace): ZIO[R, E2, B] =
    foldZIO(e => ZIO.fail(f(e)), a => ZIO.succeed(g(a)))

  /**
   * Returns an effect with its error channel mapped using the specified
   * function. This can be used to lift a "smaller" error into a "larger" error.
   */
  def mapError[E2](f: E => E2)(implicit ev: CanFail[E], trace: Trace): ZIO[R, E2, A] =
    self.mapErrorCause(_.map(f))

  /**
   * Returns an effect with its full cause of failure mapped using the specified
   * function. This can be used to transform errors while preserving the
   * original structure of `Cause`.
   *
   * @see
   *   [[absorb]], [[sandbox]], [[catchAllCause]] - other functions for dealing
   *   with defects
   */
  def mapErrorCause[E2](h: Cause[E] => Cause[E2])(implicit trace: Trace): ZIO[R, E2, A] =
    self.foldCauseZIO(c => ZIO.refailCause(h(c)), a => ZIO.succeed(a))

  /**
   * Returns an effect that, if evaluated, will return the lazily computed
   * result of this effect.
   */
  final def memoize(implicit trace: Trace): UIO[ZIO[R, E, A]] =
    for {
      promise  <- Promise.make[E, (FiberRefs.Patch, A)]
      complete <- self.diffFiberRefs.intoPromise(promise).once
    } yield complete *> promise.await.flatMap { case (patch, a) => ZIO.patchFiberRefs(patch).as(a) }

  /**
   * Returns a new effect where the error channel has been merged into the
   * success channel to their common combined type.
   */
  final def merge[A1 >: A](implicit ev1: E IsSubtypeOfError A1, ev2: CanFail[E], trace: Trace): URIO[R, A1] =
    self.foldZIO(e => ZIO.succeed(ev1(e)), ZIO.succeed(_))

  /**
   * Returns a new effect where boolean value of this effect is negated.
   */
  final def negate(implicit ev: A IsSubtypeOfOutput Boolean, trace: Trace): ZIO[R, E, Boolean] =
    map(result => !ev(result))

  /**
   * Requires the option produced by this value to be `None`.
   */
  final def none[B](implicit ev: A IsSubtypeOfOutput Option[B], trace: Trace): ZIO[R, Option[E], Unit] =
    self.foldZIO(
      e => ZIO.fail(Some(e)),
      a => ev(a).fold[ZIO[R, Option[E], Unit]](ZIO.succeed(()))(_ => ZIO.fail(None))
    )

  /**
   * Returns an effect that will be executed at most once, even if it is
   * evaluated multiple times.
   */
  final def once(implicit trace: Trace): UIO[ZIO[R, E, Unit]] =
    Ref.make(true).map(ref => self.whenZIO(ref.getAndSet(false)).unit)

  final def onDone[R1 <: R](
    error: E => ZIO[R1, Nothing, Any],
    success: A => ZIO[R1, Nothing, Any]
  )(implicit trace: Trace): ZIO[R1, Nothing, Unit] =
    ZIO.uninterruptibleMask { restore =>
      restore(self).foldZIO(e => restore(error(e)), s => restore(success(s))).forkDaemon.unit
    }

  final def onDoneCause[R1 <: R](
    error: Cause[E] => ZIO[R1, Nothing, Any],
    success: A => ZIO[R1, Nothing, Any]
  )(implicit trace: Trace): ZIO[R1, Nothing, Unit] =
    ZIO.uninterruptibleMask { restore =>
      restore(self).foldCauseZIO(e => restore(error(e)), s => restore(success(s))).forkDaemon.unit
    }

  /**
   * Runs the specified effect if this effect fails, providing the error to the
   * effect if it exists. The provided effect will not be interrupted.
   */
  final def onError[R1 <: R](cleanup: Cause[E] => URIO[R1, Any])(implicit trace: Trace): ZIO[R1, E, A] =
    onExit {
      case Exit.Success(_)     => ZIO.unit
      case Exit.Failure(cause) => cleanup(cause)
    }

  /**
   * Returns an effect which is guaranteed to be executed on the specified
   * executor. The specified effect will always run on the specified executor,
   * even in the presence of asynchronous boundaries.
   *
   * This is useful when an effect must be executed somewhere, for example: on a
   * UI thread, inside a client library's thread pool, inside a blocking thread
   * pool, inside a low-latency thread pool, or elsewhere.
   *
   * The `onExecutor` function composes with the innermost `onExecutor` taking
   * priority. Use of this method does not alter the execution semantics of
   * other effects composed with this one, making it easy to compositionally
   * reason about where effects are running.
   */
  final def onExecutor(executor: => Executor)(implicit trace: Trace): ZIO[R, E, A] =
    ZIO.onExecutor(executor)(self)

  /**
   * Executes the effect on the specified `ExecutionContext` and then shifts
   * back to the default one.
   */
  final def onExecutionContext(ec: => ExecutionContext)(implicit trace: Trace): ZIO[R, E, A] =
    self.onExecutor(Executor.fromExecutionContext(ec))

  /**
   * Ensures that a cleanup functions runs, whether this effect succeeds, fails,
   * or is interrupted.
   */
  final def onExit[R1 <: R](cleanup: Exit[E, A] => URIO[R1, Any])(implicit trace: Trace): ZIO[R1, E, A] =
    ZIO.uninterruptibleMask { restore =>
      restore(self).foldCauseZIO(
        failure1 => {
          val result = Exit.failCause(failure1)
          cleanup(result).foldCauseZIO(
            failure2 => Exit.failCause(failure1 ++ failure2),
            _ => result
          )
        },
        success => {
          val result = Exit.succeed(success)

          cleanup(result) *> result
        }
      )
    }

  /**
   * Runs the specified effect if this effect is interrupted.
   */
  final def onInterrupt[R1 <: R](cleanup: => URIO[R1, Any])(implicit trace: Trace): ZIO[R1, E, A] =
    onExit {
      case Exit.Failure(cause) => if (cause.isInterruptedOnly) cleanup else ZIO.unit
      case _                   => ZIO.unit
    }

  /**
   * Calls the specified function, and runs the effect it returns, if this
   * effect is interrupted.
   */
  final def onInterrupt[R1 <: R](cleanup: Set[FiberId] => URIO[R1, Any])(implicit trace: Trace): ZIO[R1, E, A] =
    // TODO: isInterrupted or isInterruptedOnly?
    onExit {
      case Exit.Failure(cause) => if (cause.isInterruptedOnly) cleanup(cause.interruptors) else ZIO.unit
      case _                   => ZIO.unit
    }

  /**
   * Runs the specified effect if this effect is terminated, either because of a
   * defect or because of interruption.
   */
  final def onTermination[R1 <: R](
    cleanup: Cause[Nothing] => URIO[R1, Any]
  )(implicit trace: Trace): ZIO[R1, E, A] =
    onExit {
      case Exit.Success(_) => ZIO.unit
      case Exit.Failure(cause) =>
        if (cause.isFailure) ZIO.unit
        else cleanup(cause.asInstanceOf[Cause[Nothing]])
    }

  /**
   * Executes this effect, skipping the error but returning optionally the
   * success.
   */
  final def option(implicit ev: CanFail[E], trace: Trace): URIO[R, Option[A]] =
    self.foldZIO(_ => ZIO.succeed(None), a => ZIO.succeed(Some(a)))

  /**
   * Translates effect failure into death of the fiber, making all failures
   * unchecked and not a part of the type of the effect.
   */
  final def orDie(implicit ev1: E IsSubtypeOfError Throwable, ev2: CanFail[E], trace: Trace): URIO[R, A] =
    orDieWith(ev1)

  /**
   * Keeps none of the errors, and terminates the fiber with them, using the
   * specified function to convert the `E` into a `Throwable`.
   */
  final def orDieWith(f: E => Throwable)(implicit ev: CanFail[E], trace: Trace): URIO[R, A] =
    mapErrorCause(_.flatMap(e => Cause.die(f(e))))

  /**
   * Unearth the unchecked failure of the effect. (opposite of `orDie`)
   * {{{
   *   val f0: Task[Unit] = ZIO.fail(new Exception("failing")).unit
   *   val f1: UIO[Unit]  = f0.orDie
   *   val f2: Task[Unit] = f1.resurrect
   * }}}
   */
  final def resurrect(implicit ev1: E IsSubtypeOfError Throwable, trace: Trace): RIO[R, A] =
    self.unrefineWith { case e => e }(ev1)

  /**
   * Executes this effect and returns its value, if it succeeds, but otherwise
   * executes the specified effect.
   */
  final def orElse[R1 <: R, E2, A1 >: A](
    that: => ZIO[R1, E2, A1]
  )(implicit ev: CanFail[E], trace: Trace): ZIO[R1, E2, A1] =
    tryOrElse(that, a => ZIO.succeed(a))

  /**
   * Returns an effect that will produce the value of this effect, unless it
   * fails, in which case, it will produce the value of the specified effect.
   */
  final def orElseEither[R1 <: R, E2, B](
    that: => ZIO[R1, E2, B]
  )(implicit ev: CanFail[E], trace: Trace): ZIO[R1, E2, Either[A, B]] =
    tryOrElse(that.map(Right(_)), ZIO.succeedLeft)

  /**
   * Executes this effect and returns its value, if it succeeds, but otherwise
   * fails with the specified error.
   */
  def orElseFail[E1](e1: => E1)(implicit ev: CanFail[E], trace: Trace): ZIO[R, E1, A] =
    orElse(ZIO.fail(e1))

  /**
   * Returns an effect that will produce the value of this effect, unless it
   * fails with the `None` value, in which case it will produce the value of the
   * specified effect.
   */
  final def orElseOptional[R1 <: R, E1, A1 >: A](
    that: => ZIO[R1, Option[E1], A1]
  )(implicit ev: E IsSubtypeOfError Option[E1], trace: Trace): ZIO[R1, Option[E1], A1] =
    catchAll(ev(_).fold(that)(e => ZIO.fail(Some(e))))

  /**
   * Executes this effect and returns its value, if it succeeds, but otherwise
   * succeeds with the specified value.
   */
  final def orElseSucceed[A1 >: A](a1: => A1)(implicit ev: CanFail[E], trace: Trace): URIO[R, A1] =
    orElse(ZIO.succeed(a1))

  /**
   * Exposes all parallel errors in a single call
   */
  final def parallelErrors[E1 >: E](implicit trace: Trace): ZIO[R, ::[E1], A] =
    self.foldCauseZIO(
      cause =>
        cause.failures match {
          case Nil            => ZIO.refailCause(cause.asInstanceOf[Cause[Nothing]])
          case ::(head, tail) => ZIO.refailCause(Cause.fail(::[E1](head, tail)).traced(cause.trace))
        },
      ZIO.succeed(_)
    )

  /**
   * Returns a new scoped workflow that runs finalizers added to the scope of
   * this workflow in parallel.
   */
  final def parallelFinalizers(implicit trace: Trace): ZIO[R, E, A] =
    ZIO.parallelFinalizers(self)

  /**
   * Provides the `ZIO` effect with its required environment, which eliminates
   * its dependency on `R`.
   */
  final def provideEnvironment(r: => ZEnvironment[R])(implicit trace: Trace): IO[E, A] =
    FiberRef.currentEnvironment.locally(r)(self.asInstanceOf[ZIO[Any, E, A]])

  /**
   * Provides a layer to the ZIO effect, which translates it to another level.
   */
  final def provideLayer[E1 >: E, R0](
    layer: => ZLayer[R0, E1, R]
  )(implicit trace: Trace): ZIO[R0, E1, A] =
    ZIO.acquireReleaseExitWith(Scope.make)((scope: Scope.Closeable, exit: Exit[Any, Any]) => scope.close(exit)) {
      scope =>
        layer.build(scope).flatMap(r => self.provideEnvironment(r))
    }

  /**
   * Transforms the environment being provided to this effect with the specified
   * function.
   */
  final def provideSomeEnvironment[R0](
    f: ZEnvironment[R0] => ZEnvironment[R]
  )(implicit trace: Trace): ZIO[R0, E, A] =
    ZIO.environmentWithZIO(r0 => self.provideEnvironment(f(r0)))

  /**
   * Splits the environment into two parts, providing one part using the
   * specified layer and leaving the remainder `R0`.
   *
   * {{{
   * val zio: ZIO[Logging with Database, Nothing, Unit] = ???
   *
   * val loggingLayer: ZLayer[Any, Nothing, Logging] = ???
   *
   * val zio2 = zio.provideSomeLayer[Database](loggingLayer)
   * }}}
   */
  final def provideSomeLayer[R0]: ZIO.ProvideSomeLayer[R0, R, E, A] =
    new ZIO.ProvideSomeLayer[R0, R, E, A](self)

  /**
   * Returns an effect that races this effect with the specified effect,
   * returning the first successful `A` from the faster side. If one effect
   * succeeds, the other will be interrupted. If neither succeeds, then the
   * effect will fail with some error.
   *
   * WARNING: The raced effect will safely interrupt the "loser", but will not
   * resume until the loser has been cleanly terminated. If early return is
   * desired, then instead of performing `l race r`, perform `l.disconnect race
   * r.disconnect`, which disconnects left and right interrupt signal, allowing
   * a fast return, with interruption performed in the background.
   */
  final def race[R1 <: R, E1 >: E, A1 >: A](that: => ZIO[R1, E1, A1])(implicit trace: Trace): ZIO[R1, E1, A1] =
    ZIO.fiberIdWith { parentFiberId =>
      (self.raceWith(that))(
        (exit, right) =>
          exit.foldExitZIO[Any, E1, A1](
            cause => right.join.mapErrorCause(cause && _),
            a => right.interruptAs(parentFiberId).as(a)
          ),
        (exit, left) =>
          exit.foldExitZIO[Any, E1, A1](
            cause => left.join.mapErrorCause(_ && cause),
            a => left.interruptAs(parentFiberId).as(a)
          )
      )
    }

  @deprecated("use race", "2.0.7")
  final def raceAwait[R1 <: R, E1 >: E, A1 >: A](that: => ZIO[R1, E1, A1])(implicit trace: Trace): ZIO[R1, E1, A1] =
    self race that

  /**
   * Returns an effect that races this effect with all the specified effects,
   * yielding the value of the first effect to succeed with a value. Losers of
   * the race will be interrupted immediately
   */
  final def raceAll[R1 <: R, E1 >: E, A1 >: A](
    ios: => Iterable[ZIO[R1, E1, A1]]
  )(implicit trace: Trace): ZIO[R1, E1, A1] = {
    def arbiter[E1, A1](
      fibers: List[Fiber[E1, A1]],
      winner: Fiber[E1, A1],
      promise: Promise[E1, (A1, Fiber[E1, A1])],
      fails: Ref[Int]
    )(res: Exit[E1, A1]): URIO[R1, Any] =
      res.foldExitZIO[R1, Nothing, Unit](
        e => ZIO.flatten(fails.modify((c: Int) => (if (c == 0) promise.failCause(e).unit else ZIO.unit) -> (c - 1))),
        a =>
          promise
            .succeed(a -> winner)
            .flatMap(set =>
              if (set) fibers.foldLeft(ZIO.unit)((io, f) => if (f eq winner) io else io <* f.interrupt)
              else ZIO.unit
            )
      )

    (for {
      done  <- Promise.make[E1, (A1, Fiber[E1, A1])]
      fails <- Ref.make[Int](ios.size)
      c <- ZIO.uninterruptibleMask { restore =>
             for {
               head <- ZIO.interruptible(self).fork
               tail <- ZIO.foreach(ios)(io => ZIO.interruptible(io).fork)
               fs    = head :: tail.toList
               _ <- fs.foldLeft[ZIO[R1, E1, Any]](ZIO.unit) { case (io, f) =>
                      io *> f.await.flatMap(arbiter(fs, f, done, fails)).fork
                    }

               inheritAll = { (res: (A1, Fiber[E1, A1])) => res._2.inheritAll.as(res._1) }

               c <- restore(done.await.flatMap(inheritAll))
                      .onInterrupt(fs.foldLeft(ZIO.unit)((io, f) => io <* f.interrupt))
             } yield c
           }
    } yield c)
  }

  /**
   * Returns an effect that races this effect with the specified effect,
   * yielding the first result to complete, whether by success or failure. If
   * neither effect completes, then the composed effect will not complete.
   *
   * WARNING: The raced effect will safely interrupt the "loser", but will not
   * resume until the loser has been cleanly terminated. If early return is
   * desired, then instead of performing `l raceFirst r`, perform `l.disconnect
   * raceFirst r.disconnect`, which disconnects left and right interrupt signal,
   * allowing a fast return, with interruption performed in the background.
   */
  final def raceFirst[R1 <: R, E1 >: E, A1 >: A](that: => ZIO[R1, E1, A1])(implicit
    trace: Trace
  ): ZIO[R1, E1, A1] =
    (self.exit race that.exit).flatMap(ZIO.done(_))

  @deprecated("use raceFirst", "2.0.7")
  final def raceFirstAwait[R1 <: R, E1 >: E, A1 >: A](that: => ZIO[R1, E1, A1])(implicit
    trace: Trace
  ): ZIO[R1, E1, A1] =
    self raceFirst that

  /**
   * Returns an effect that races this effect with the specified effect,
   * yielding the first result to succeed. If neither effect succeeds, then the
   * composed effect will fail with some error.
   *
   * WARNING: The raced effect will safely interrupt the "loser", but will not
   * resume until the loser has been cleanly terminated. If early return is
   * desired, then instead of performing `l raceEither r`, perform `l.disconnect
   * raceEither r.disconnect`, which disconnects left and right interrupt
   * signal, allowing the earliest possible return.
   */
  final def raceEither[R1 <: R, E1 >: E, B](that: => ZIO[R1, E1, B])(implicit
    trace: Trace
  ): ZIO[R1, E1, Either[A, B]] =
    self.map(Left(_)) race that.map(Right(_))

  /**
   * Forks this effect and the specified effect into their own fibers, and races
   * them, calling one of two specified callbacks depending on which fiber wins
   * the race. This method does not interrupt, join, or otherwise do anything
   * with the fibers. It can be considered a low-level building block for
   * higher-level operators like `race`.
   */
  private final def raceFibersWith[R1 <: R, ER, E2, B, C](right: ZIO[R1, ER, B])(
    leftWins: (Fiber.Runtime[E, A], Fiber.Runtime[ER, B]) => ZIO[R1, E2, C],
    rightWins: (Fiber.Runtime[ER, B], Fiber.Runtime[E, A]) => ZIO[R1, E2, C],
    leftScope: FiberScope = null,
    rightScope: FiberScope = null
  )(implicit trace: Trace): ZIO[R1, E2, C] =
    ZIO.withFiberRuntime[R1, E2, C] { (parentFiber, parentStatus) =>
      import java.util.concurrent.atomic.AtomicBoolean

      val parentRuntimeFlags = parentStatus.runtimeFlags

      @inline def complete[E0, E1, A, B](
        winner: Fiber.Runtime[E0, A],
        loser: Fiber.Runtime[E1, B],
        cont: (Fiber.Runtime[E0, A], Fiber.Runtime[E1, B]) => ZIO[R1, E2, C],
        ab: AtomicBoolean,
        cb: ZIO[R1, E2, C] => Any
      ): Any =
        if (ab.compareAndSet(true, false)) {
          cb(cont(winner, loser))
        }

      val raceIndicator = new AtomicBoolean(true)

      val leftFiber = ZIO.unsafe.makeChildFiber(trace, self, parentFiber, parentRuntimeFlags, leftScope)(Unsafe.unsafe)
      val rightFiber =
        ZIO.unsafe.makeChildFiber(trace, right, parentFiber, parentRuntimeFlags, rightScope)(Unsafe.unsafe)

      val startLeftFiber  = leftFiber.startSuspended()(Unsafe.unsafe)
      val startRightFiber = rightFiber.startSuspended()(Unsafe.unsafe)

      ZIO
        .async[R1, E2, C](
          { cb =>
            leftFiber.addObserver { _ =>
              complete(leftFiber, rightFiber, leftWins, raceIndicator, cb)
            }(Unsafe.unsafe)

            rightFiber.addObserver { _ =>
              complete(rightFiber, leftFiber, rightWins, raceIndicator, cb)
            }(Unsafe.unsafe)

            startLeftFiber(self)
            startRightFiber(right)
          },
          leftFiber.id <> rightFiber.id
        )
    }

  /**
   * Returns an effect that races this effect with the specified effect, calling
   * the specified finisher as soon as one result or the other has been
   * computed.
   */
  final def raceWith[R1 <: R, E1, E2, B, C](that: => ZIO[R1, E1, B])(
    leftDone: (Exit[E, A], Fiber[E1, B]) => ZIO[R1, E2, C],
    rightDone: (Exit[E1, B], Fiber[E, A]) => ZIO[R1, E2, C]
  )(implicit trace: Trace): ZIO[R1, E2, C] =
    self.raceFibersWith(that)(
      (winner, loser) =>
        winner.await.flatMap {
          case exit: Exit.Success[_] =>
            winner.inheritAll.flatMap(_ => leftDone(exit, loser))
          case exit: Exit.Failure[_] =>
            leftDone(exit, loser)
        },
      (winner, loser) =>
        winner.await.flatMap {
          case exit: Exit.Success[B] =>
            winner.inheritAll.flatMap(_ => rightDone(exit, loser))
          case exit: Exit.Failure[E1] =>
            rightDone(exit, loser)
        }
    )

  /**
   * Keeps some of the errors, and terminates the fiber with the rest
   */
  final def refineOrDie[E1](
    pf: PartialFunction[E, E1]
  )(implicit ev1: E IsSubtypeOfError Throwable, ev2: CanFail[E], trace: Trace): ZIO[R, E1, A] =
    refineOrDieWith(pf)(ev1)

  /**
   * Keeps some of the errors, and terminates the fiber with the rest, using the
   * specified function to convert the `E` into a `Throwable`.
   */
  final def refineOrDieWith[E1](pf: PartialFunction[E, E1])(
    f: E => Throwable
  )(implicit ev: CanFail[E], trace: Trace): ZIO[R, E1, A] =
    mapErrorCause(_.flatMap(pf.andThen(Cause.fail(_)).applyOrElse(_, (e: E) => Cause.die(f(e)))))

  /**
   * Fail with the returned value if the `PartialFunction` matches, otherwise
   * continue with our held value.
   */
  final def reject[E1 >: E](pf: PartialFunction[A, E1])(implicit trace: Trace): ZIO[R, E1, A] =
    rejectZIO(pf.andThen(ZIO.fail(_)))

  /**
   * Continue with the returned computation if the `PartialFunction` matches,
   * translating the successful match into a failure, otherwise continue with
   * our held value.
   */
  final def rejectZIO[R1 <: R, E1 >: E](
    pf: PartialFunction[A, ZIO[R1, E1, E1]]
  )(implicit trace: Trace): ZIO[R1, E1, A] =
    self.flatMap { v =>
      pf.andThen[ZIO[R1, E1, A]](_.flatMap(ZIO.fail(_)))
        .applyOrElse[A, ZIO[R1, E1, A]](v, ZIO.succeed(_))
    }

  /**
   * Returns a new effect that repeats this effect according to the specified
   * schedule or until the first failure. Scheduled recurrences are in addition
   * to the first execution, so that `io.repeat(Schedule.once)` yields an effect
   * that executes `io`, and then if that succeeds, executes `io` an additional
   * time.
   */
  final def repeat[R1 <: R, B](schedule: => Schedule[R1, A, B])(implicit
    trace: Trace
  ): ZIO[R1, E, B] =
    repeatOrElse[R1, E, B](schedule, (e, _) => ZIO.fail(e))

  /**
   * Returns a new effect that repeats this effect the specified number of times
   * or until the first failure. Repeats are in addition to the first execution,
   * so that `io.repeatN(1)` yields an effect that executes `io`, and then if
   * that succeeds, executes `io` an additional time.
   */
  final def repeatN(n: => Int)(implicit trace: Trace): ZIO[R, E, A] =
    ZIO.suspendSucceed {

      def loop(n: Int): ZIO[R, E, A] =
        self.flatMap(a => if (n <= 0) ZIO.succeed(a) else ZIO.yieldNow *> loop(n - 1))

      loop(n)
    }

  /**
   * Returns a new effect that repeats this effect according to the specified
   * schedule or until the first failure, at which point, the failure value and
   * schedule output are passed to the specified handler.
   *
   * Scheduled recurrences are in addition to the first execution, so that
   * `io.repeat(Schedule.once)` yields an effect that executes `io`, and then if
   * that succeeds, executes `io` an additional time.
   */
  final def repeatOrElse[R1 <: R, E2, B](
    schedule: => Schedule[R1, A, B],
    orElse: (E, Option[B]) => ZIO[R1, E2, B]
  )(implicit trace: Trace): ZIO[R1, E2, B] =
    repeatOrElseEither[R1, B, E2, B](schedule, orElse).map(_.merge)

  /**
   * Returns a new effect that repeats this effect according to the specified
   * schedule or until the first failure, at which point, the failure value and
   * schedule output are passed to the specified handler.
   *
   * Scheduled recurrences are in addition to the first execution, so that
   * `io.repeat(Schedule.once)` yields an effect that executes `io`, and then if
   * that succeeds, executes `io` an additional time.
   */
  final def repeatOrElseEither[R1 <: R, B, E2, C](
    schedule0: => Schedule[R1, A, B],
    orElse: (E, Option[B]) => ZIO[R1, E2, C]
  )(implicit trace: Trace): ZIO[R1, E2, Either[C, B]] =
    ZIO.suspendSucceed {
      val schedule = schedule0

      schedule.driver.flatMap { driver =>
        def loop(a: A): ZIO[R1, E2, Either[C, B]] =
          driver
            .next(a)
            .foldZIO(
              _ => driver.last.orDie.map(Right(_)),
              b =>
                self.foldZIO(
                  e => orElse(e, Some(b)).map(Left(_)),
                  a => loop(a)
                )
            )

        self.foldZIO(
          e => orElse(e, None).map(Left(_)),
          a => loop(a)
        )
      }
    }

  /**
   * Repeats this effect until its value satisfies the specified predicate or
   * until the first failure.
   */
  final def repeatUntil(p: A => Boolean)(implicit trace: Trace): ZIO[R, E, A] =
    repeatUntilZIO(a => ZIO.succeed(p(a)))

  /**
   * Repeats this effect until its value is equal to the specified value or
   * until the first failure.
   */
  final def repeatUntilEquals[A1 >: A](a: => A1)(implicit trace: Trace): ZIO[R, E, A1] =
    repeatUntil(_ == a)

  /**
   * Repeats this effect until its value satisfies the specified effectful
   * predicate or until the first failure.
   */
  final def repeatUntilZIO[R1 <: R](f: A => URIO[R1, Boolean])(implicit trace: Trace): ZIO[R1, E, A] =
    self.flatMap(a => f(a).flatMap(b => if (b) ZIO.succeed(a) else ZIO.yieldNow *> repeatUntilZIO(f)))

  /**
   * Repeats this effect while its value satisfies the specified predicate or
   * until the first failure.
   */
  final def repeatWhile(p: A => Boolean)(implicit trace: Trace): ZIO[R, E, A] =
    repeatWhileZIO(a => ZIO.succeed(p(a)))

  /**
   * Repeats this effect for as long as its value is equal to the specified
   * value or until the first failure.
   */
  final def repeatWhileEquals[A1 >: A](a: => A1)(implicit trace: Trace): ZIO[R, E, A1] =
    repeatWhile(_ == a)

  /**
   * Repeats this effect while its value satisfies the specified effectful
   * predicate or until the first failure.
   */
  final def repeatWhileZIO[R1 <: R](f: A => URIO[R1, Boolean])(implicit trace: Trace): ZIO[R1, E, A] =
    repeatUntilZIO(e => f(e).map(!_))

  /**
   * Performs this effect the specified number of times and collects the
   * results.
   */
  final def replicateZIO(n: => Int)(implicit trace: Trace): ZIO[R, E, Iterable[A]] =
    ZIO.replicateZIO(n)(self)

  /**
   * Performs this effect the specified number of times, discarding the results.
   */
  final def replicateZIODiscard(n: => Int)(implicit trace: Trace): ZIO[R, E, Unit] =
    ZIO.replicateZIODiscard(n)(self)

  /**
   * Retries with the specified retry policy. Retries are done following the
   * failure of the original `io` (up to a fixed maximum with `once` or `recurs`
   * for example), so that that `io.retry(Schedule.once)` means "execute `io`
   * and in case of failure, try again once".
   */
  final def retry[R1 <: R, S](
    policy: => Schedule[R1, E, S]
  )(implicit ev: CanFail[E], trace: Trace): ZIO[R1, E, A] =
    ZIO.suspendSucceed {

      def loop(driver: Schedule.Driver[Any, R1, E, S]): ZIO[R1, E, A] =
        self.catchAllCause { cause =>
          cause.failureOrCause.fold(
            e =>
              driver
                .next(e)
                .foldZIO(
                  _ => driver.last.orDie.flatMap(_ => ZIO.refailCause(cause)),
                  _ => loop(driver)
                ),
            cause => ZIO.refailCause(cause)
          )
        }

      policy.driver.flatMap(loop(_))
    }

  /**
   * Retries this effect the specified number of times.
   */
  final def retryN(n: => Int)(implicit ev: CanFail[E], trace: Trace): ZIO[R, E, A] =
    ZIO.suspendSucceed {

      def loop(n: Int): ZIO[R, E, A] =
        self.catchAllCause { cause =>
          cause.failureOrCause.fold(
            _ => if (n <= 0) ZIO.refailCause(cause) else ZIO.yieldNow *> loop(n - 1),
            cause => ZIO.refailCause(cause)
          )
        }

      loop(n)
    }

  /**
   * Retries with the specified schedule, until it fails, and then both the
   * value produced by the schedule together with the last error are passed to
   * the recovery function.
   */
  final def retryOrElse[R1 <: R, A1 >: A, S, E1](
    policy: => Schedule[R1, E, S],
    orElse: (E, S) => ZIO[R1, E1, A1]
  )(implicit ev: CanFail[E], trace: Trace): ZIO[R1, E1, A1] =
    retryOrElseEither(policy, orElse).map(_.merge)

  /**
   * Returns an effect that retries this effect with the specified schedule when
   * it fails, until the schedule is done, then both the value produced by the
   * schedule together with the last error are passed to the specified recovery
   * function.
   */
  final def retryOrElseEither[R1 <: R, Out, E1, B](
    schedule0: => Schedule[R1, E, Out],
    orElse: (E, Out) => ZIO[R1, E1, B]
  )(implicit ev: CanFail[E], trace: Trace): ZIO[R1, E1, Either[B, A]] =
    ZIO.suspendSucceed {
      val schedule = schedule0

      def loop(driver: Schedule.Driver[Any, R1, E, Out]): ZIO[R1, E1, Either[B, A]] =
        self
          .map(Right(_))
          .catchAll(e =>
            driver
              .next(e)
              .foldZIO(
                _ => driver.last.orDie.flatMap(out => orElse(e, out).map(Left(_))),
                _ => loop(driver)
              )
          )

      schedule.driver.flatMap(loop(_))
    }

  /**
   * Retries this effect until its error satisfies the specified predicate.
   */
  final def retryUntil(f: E => Boolean)(implicit ev: CanFail[E], trace: Trace): ZIO[R, E, A] =
    retryUntilZIO(e => ZIO.succeed(f(e)))

  /**
   * Retries this effect until its error is equal to the specified error.
   */
  final def retryUntilEquals[E1 >: E](e: => E1)(implicit ev: CanFail[E1], trace: Trace): ZIO[R, E1, A] =
    retryUntil(_ == e)

  /**
   * Retries this effect until its error satisfies the specified effectful
   * predicate.
   */
  final def retryUntilZIO[R1 <: R](
    f: E => URIO[R1, Boolean]
  )(implicit ev: CanFail[E], trace: Trace): ZIO[R1, E, A] =
    self.catchAll(e => f(e).flatMap(b => if (b) ZIO.fail(e) else ZIO.yieldNow *> retryUntilZIO(f)))

  /**
   * Retries this effect while its error satisfies the specified predicate.
   */
  final def retryWhile(f: E => Boolean)(implicit ev: CanFail[E], trace: Trace): ZIO[R, E, A] =
    retryWhileZIO(e => ZIO.succeed(f(e)))

  /**
   * Retries this effect for as long as its error is equal to the specified
   * error.
   */
  final def retryWhileEquals[E1 >: E](e: => E1)(implicit ev: CanFail[E1], trace: Trace): ZIO[R, E1, A] =
    retryWhile(_ == e)

  /**
   * Retries this effect while its error satisfies the specified effectful
   * predicate.
   */
  final def retryWhileZIO[R1 <: R](
    f: E => URIO[R1, Boolean]
  )(implicit ev: CanFail[E], trace: Trace): ZIO[R1, E, A] =
    retryUntilZIO(e => f(e).map(!_))

  /**
   * "Zooms in" on the value in the `Right` side of an `Either`, moving the
   * possibility that the value is a `Left` to the error channel.
   */
  final def right[B, C](implicit ev: A IsSubtypeOfOutput Either[B, C], trace: Trace): ZIO[R, Either[B, E], C] =
    self.foldZIO(
      e => ZIO.fail(Right(e)),
      a => ev(a).fold(b => ZIO.fail(Left(b)), c => ZIO.succeed(c))
    )

  /**
   * Performs the specified operation while "zoomed in" on the `Right` case of
   * an `Either`.
   */
  final def rightWith[R1, E1, A1, B, B1, C, C1](
    f: ZIO[R, Either[B, E], C] => ZIO[R1, Either[B1, E1], C1]
  )(implicit ev: A IsSubtypeOfOutput Either[B, C], trace: Trace): ZIO[R1, E1, Either[B1, C1]] =
    f(self.right).unright

  /**
   * Exposes the full cause of failure of this effect.
   *
   * {{{
   * final case class DomainError()
   *
   * val veryBadIO: IO[DomainError, Unit] =
   *   ZIO.succeed(5 / 0) *> ZIO.fail(DomainError())
   *
   * val caught: IO[DomainError, Unit] =
   *   veryBadIO.sandbox.mapError(_.untraced).catchAll {
   *     case Cause.Die(_: ArithmeticException) =>
   *       // Caught defect: divided by zero!
   *       ZIO.unit
   *     case Cause.Fail(_) =>
   *       // Caught error: DomainError!
   *       ZIO.unit
   *     case cause =>
   *       // Caught unknown defects, shouldn't recover!
   *       ZIO.refailCause(cause)
   *   }
   * }}}
   */
  final def sandbox(implicit trace: Trace): ZIO[R, Cause[E], A] =
    foldCauseZIO(ZIO.fail(_), ZIO.succeed(_))

  /**
   * Runs this effect according to the specified schedule.
   *
   * See [[scheduleFrom]] for a variant that allows the schedule's decision to
   * depend on the result of this effect.
   */
  final def schedule[R1 <: R, B](schedule: => Schedule[R1, Any, B])(implicit
    trace: Trace
  ): ZIO[R1, E, B] =
    scheduleFrom(())(schedule)

  /**
   * Runs this effect according to the specified schedule starting from the
   * specified input value.
   */
  final def scheduleFrom[R1 <: R, A1 >: A, B](a: => A1)(
    schedule0: => Schedule[R1, A1, B]
  )(implicit trace: Trace): ZIO[R1, E, B] =
    ZIO.suspendSucceed {
      val schedule = schedule0

      schedule.driver.flatMap { driver =>
        def loop(a: A1): ZIO[R1, E, B] =
          driver.next(a).foldZIO(_ => driver.last.orDie, _ => self.flatMap(loop))

        loop(a)
      }
    }

  /**
   * Runs this effect according to the specified schedule in a new fiber
   * attached to the current scope.
   */
  final def scheduleFork[R1 <: R, B](schedule: => Schedule[R1, Any, B])(implicit
    trace: Trace
  ): ZIO[R1 with Scope, Nothing, Fiber.Runtime[E, B]] =
    self.schedule(schedule).forkScoped

  /**
   * Returns a new scoped workflow that runs finalizers added to the scope of
   * this workflow sequentially in the reverse of the order in which they were
   * added. Note that finalizers are run sequentially by default so this only
   * has meaning if used within a scope where finalizers are being run in
   * parallel.
   */
  final def sequentialFinalizers(implicit trace: Trace): ZIO[R, E, A] =
    ZIO.sequentialFinalizers(self)

  /**
   * Converts an option on values into an option on errors.
   */
  final def some[B](implicit ev: A IsSubtypeOfOutput Option[B], trace: Trace): ZIO[R, Option[E], B] =
    self.foldZIO(
      e => ZIO.fail(Some(e)),
      a => ev(a).fold[ZIO[R, Option[E], B]](ZIO.fail(Option.empty[E]))(ZIO.succeed(_))
    )

  /**
   * Perfoms the specified operation while "zoomed in" on the `Some` case of an
   * `Option`.
   */
  final def someWith[R1, E1, A1, B, B1](
    f: ZIO[R, Option[E], B] => ZIO[R1, Option[E1], B1]
  )(implicit ev: A IsSubtypeOfOutput Option[B], trace: Trace): ZIO[R1, E1, Option[B1]] =
    f(self.some).unsome

  /**
   * Extracts the optional value, or returns the given 'default'.
   */
  final def someOrElse[B](
    default: => B
  )(implicit ev: A IsSubtypeOfOutput Option[B], trace: Trace): ZIO[R, E, B] =
    map(a => ev(a).getOrElse(default))

  /**
   * Extracts the optional value, or executes the effect 'default'.
   */
  final def someOrElseZIO[B, R1 <: R, E1 >: E](
    default: => ZIO[R1, E1, B]
  )(implicit ev: A IsSubtypeOfOutput Option[B], trace: Trace): ZIO[R1, E1, B] =
    self.flatMap(ev(_) match {
      case Some(value) => ZIO.succeed(value)
      case None        => default
    })

  /**
   * Extracts the optional value, or fails with the given error 'e'.
   */
  final def someOrFail[B, E1 >: E](
    e: => E1
  )(implicit ev: A IsSubtypeOfOutput Option[B], trace: Trace): ZIO[R, E1, B] =
    self.flatMap(ev(_) match {
      case Some(value) => ZIO.succeed(value)
      case None        => ZIO.fail(e)
    })

  /**
   * Extracts the optional value, or fails with a
   * [[java.util.NoSuchElementException]]
   */
  final def someOrFailException[B, E1 >: E](implicit
    ev: A IsSubtypeOfOutput Option[B],
    ev2: NoSuchElementException <:< E1,
    trace: Trace
  ): ZIO[R, E1, B] =
    self.foldZIO(
      e => ZIO.fail(e),
      ev(_) match {
        case Some(value) => ZIO.succeed(value)
        case None        => ZIO.fail(ev2(new NoSuchElementException("None.get")))
      }
    )

  /**
   * Companion helper to `sandbox`. Allows recovery, and partial recovery, from
   * errors and defects alike, as in:
   *
   * {{{
   * case class DomainError()
   *
   * val veryBadIO: IO[DomainError, Unit] =
   *   ZIO.succeed(5 / 0) *> ZIO.fail(DomainError())
   *
   * val caught: IO[DomainError, Unit] =
   *   veryBadIO.sandboxWith[Any, DomainError, Unit](_.catchSome {
   *     case Cause.Die(_: ArithmeticException, _)=>
   *       // Caught defect: divided by zero!
   *       ZIO.succeed(0)
   *   })
   * }}}
   *
   * Using `sandboxWith` with `catchSome` is better than using
   * `io.sandbox.catchAll` with a partial match, because in the latter, if the
   * match fails, the original defects will be lost and replaced by a
   * `MatchError`
   */
  final def sandboxWith[R1 <: R, E2, B](f: ZIO[R1, Cause[E], A] => ZIO[R1, Cause[E2], B])(implicit
    trace: Trace
  ): ZIO[R1, E2, B] =
    ZIO.unsandbox(f(self.sandbox))

  /**
   * Summarizes a effect by computing some value before and after execution, and
   * then combining the values to produce a summary, together with the result of
   * execution.
   */
  final def summarized[R1 <: R, E1 >: E, B, C](
    summary0: => ZIO[R1, E1, B]
  )(f: (B, B) => C)(implicit trace: Trace): ZIO[R1, E1, (C, A)] =
    ZIO.suspendSucceed {
      val summary = summary0

      for {
        start <- summary
        value <- self
        end   <- summary
      } yield (f(start, end), value)
    }

  /**
   * Returns an effect with the behavior of this one, but where all child fibers
   * forked in the effect are reported to the specified supervisor.
   */
  final def supervised(supervisor: => Supervisor[Any])(implicit trace: Trace): ZIO[R, E, A] =
    FiberRef.currentSupervisor.locallyWith(_ ++ supervisor)(self)

  /**
   * Returns an effect that effectfully "peeks" at the success of this effect.
   *
   * {{{
   * readFile("data.json").tap(printLine)
   * }}}
   */
  final def tap[R1 <: R, E1 >: E](f: A => ZIO[R1, E1, Any])(implicit trace: Trace): ZIO[R1, E1, A] =
    self.flatMap(a => f(a).as(a))

  /**
   * Returns an effect that effectfully "peeks" at the failure or success of
   * this effect.
   * {{{
   * readFile("data.json").tapBoth(logError(_), logData(_))
   * }}}
   */
  final def tapBoth[R1 <: R, E1 >: E](f: E => ZIO[R1, E1, Any], g: A => ZIO[R1, E1, Any])(implicit
    ev: CanFail[E],
    trace: Trace
  ): ZIO[R1, E1, A] =
    self.foldCauseZIO(c => c.failureOrCause.fold(f(_) *> ZIO.refailCause(c), _ => ZIO.refailCause(c)), a => g(a).as(a))

  /**
   * Returns an effect that effectually "peeks" at the defect of this effect.
   */
  final def tapDefect[R1 <: R, E1 >: E](f: Cause[Nothing] => ZIO[R1, E1, Any])(implicit
    trace: Trace
  ): ZIO[R1, E1, A] =
    self.catchAllCause { cause =>
      cause.keepDefects.fold[ZIO[R1, E1, A]](ZIO.refailCause(cause))(f(_) *> ZIO.refailCause(cause))
    }

  /**
   * Returns an effect that effectfully "peeks" at the result of this effect.
   * {{{
   * readFile("data.json").tapEither(result => log(result.fold("Error: " + _, "Success: " + _)))
   * }}}
   */
  final def tapEither[R1 <: R, E1 >: E](f: Either[E, A] => ZIO[R1, E1, Any])(implicit
    ev: CanFail[E],
    trace: Trace
  ): ZIO[R1, E1, A] =
    self.foldCauseZIO(
      c => c.failureOrCause.fold(e => f(Left(e)) *> ZIO.refailCause(c), _ => ZIO.refailCause(c)),
      a => f(Right(a)).as(a)
    )

  /**
   * Returns an effect that effectfully "peeks" at the failure of this effect.
   * {{{
   * readFile("data.json").tapError(logError(_))
   * }}}
   */
  final def tapError[R1 <: R, E1 >: E](
    f: E => ZIO[R1, E1, Any]
  )(implicit ev: CanFail[E], trace: Trace): ZIO[R1, E1, A] =
    self.foldCauseZIO(c => c.failureOrCause.fold(f(_) *> ZIO.refailCause(c), _ => ZIO.refailCause(c)), ZIO.succeed(_))

  /**
   * Returns an effect that effectually "peeks" at the cause of the failure of
   * this effect.
   * {{{
   * readFile("data.json").tapErrorCause(logCause(_))
   * }}}
   */
  final def tapErrorCause[R1 <: R, E1 >: E](f: Cause[E] => ZIO[R1, E1, Any])(implicit
    trace: Trace
  ): ZIO[R1, E1, A] =
    self.foldCauseZIO(c => f(c) *> ZIO.refailCause(c), ZIO.succeed(_))

  /**
   * A version of `tapError` that gives you the trace of the error.
   */
  final def tapErrorTrace[R1 <: R, E1 >: E](
    f: ((E, StackTrace)) => ZIO[R1, E1, Any]
  )(implicit ev: CanFail[E], trace: Trace): ZIO[R1, E1, A] =
    self.foldCauseZIO(
      c => c.failureTraceOrCause.fold(f(_) *> ZIO.refailCause(c), _ => ZIO.refailCause(c)),
      ZIO.succeed(_)
    )

  /**
   * Returns an effect that effectfully "peeks" at the success of this effect.
   * If the partial function isn't defined at the input, the result is
   * equivalent to the original effect.
   *
   * {{{
   * readFile("data.json").tapSome {
   *   case content if content.nonEmpty => putStrLn(content)
   * }
   * }}}
   */
  final def tapSome[R1 <: R, E1 >: E](f: PartialFunction[A, ZIO[R1, E1, Any]])(implicit
    trace: Trace
  ): ZIO[R1, E1, A] =
    self.tap(f.applyOrElse(_, (_: A) => ZIO.unit))

  /**
   * Returns an effect that effectfully "peeks" at the failure of this effect.
   * If the partial function isn't defined at the input, the result is
   * equivalent to the original effect.
   */
  final def tapSomeError[R1 <: R, E1 >: E](
    f: PartialFunction[E, ZIO[R1, E1, Any]]
  )(implicit ev: CanFail[E], trace: Trace): ZIO[R1, E1, A] =
    self.tapError(f.applyOrElse(_, (_: E) => ZIO.unit))

  /**
   * Returns a new effect that executes this one and times the execution.
   */
  final def timed(implicit trace: Trace): ZIO[R, E, (Duration, A)] =
    timedWith(Clock.nanoTime)

  /**
   * A more powerful variation of `timed` that allows specifying the workflow
   * that will be used to calculate the current time.
   */
  final def timedWith[R1 <: R, E1 >: E](nanoTime: => ZIO[R1, E1, Long])(implicit
    trace: Trace
  ): ZIO[R1, E1, (Duration, A)] =
    summarized(nanoTime)((start, end) => Duration.fromNanos(end - start))

  /**
   * Returns an effect that will timeout this effect, returning `None` if the
   * timeout elapses before the effect has produced a value; and returning
   * `Some` of the produced value otherwise.
   *
   * If the timeout elapses without producing a value, the running effect will
   * be safely interrupted.
   *
   * WARNING: The effect returned by this method will not itself return until
   * the underlying effect is actually interrupted. This leads to more
   * predictable resource utilization. If early return is desired, then instead
   * of using `effect.timeout(d)`, use `effect.disconnect.timeout(d)`, which
   * first disconnects the effect's interruption signal before performing the
   * timeout, resulting in earliest possible return, before an underlying effect
   * has been successfully interrupted.
   */
  final def timeout(d: => Duration)(implicit trace: Trace): ZIO[R, E, Option[A]] =
    timeoutTo(None)(Some(_))(d)

  /**
   * The same as [[timeout]], but instead of producing a `None` in the event of
   * timeout, it will produce the specified error.
   */
  final def timeoutFail[E1 >: E](e: => E1)(d: => Duration)(implicit
    trace: Trace
  ): ZIO[R, E1, A] =
    ZIO.flatten(timeoutTo(ZIO.fail(e))(ZIO.succeed(_))(d))

  /**
   * The same as [[timeout]], but instead of producing a `None` in the event of
   * timeout, it will produce the specified failure.
   */
  final def timeoutFailCause[E1 >: E](cause: => Cause[E1])(d: => Duration)(implicit
    trace: Trace
  ): ZIO[R, E1, A] =
    ZIO.flatten(timeoutTo(ZIO.refailCause(cause))(ZIO.succeed(_))(d))

  /**
   * Returns an effect that will timeout this effect, returning either the
   * default value if the timeout elapses before the effect has produced a
   * value; and or returning the result of applying the function `f` to the
   * success value of the effect.
   *
   * If the timeout elapses without producing a value, the running effect will
   * be safely interrupted
   *
   * {{{
   * ZIO.succeed(1).timeoutTo(None)(Some(_))(1.second)
   * }}}
   */
  final def timeoutTo[B](b: => B): ZIO.TimeoutTo[R, E, A, B] =
    new ZIO.TimeoutTo(self, () => b)

  /**
   * Converts the effect into a [[scala.concurrent.Future]].
   */
  final def toFuture(implicit ev2: E IsSubtypeOfError Throwable, trace: Trace): URIO[R, CancelableFuture[A]] =
    self toFutureWith ev2

  /**
   * Converts the effect into a [[scala.concurrent.Future]].
   */
  final def toFutureWith(f: E => Throwable)(implicit trace: Trace): URIO[R, CancelableFuture[A]] =
    self.fork.flatMap(_.toFutureWith(f))

  /**
   * When this effect succeeds with a cause, then this method returns a new
   * effect that either fails with the cause that this effect succeeded with, or
   * succeeds with unit, depending on whether the cause is empty.
   *
   * This operation is the opposite of [[cause]].
   */
  final def uncause[E1 >: E](implicit ev: A IsSubtypeOfOutput Cause[E1], trace: Trace): ZIO[R, E1, Unit] =
    self.flatMap { a =>
      val cause = ev(a)

      if (cause.isEmpty) ZIO.unit
      else ZIO.refailCause(cause)
    }

  /**
   * Performs this effect uninterruptibly. This will prevent the effect from
   * being terminated externally, but the effect may fail for internal reasons
   * (e.g. an uncaught error) or terminate due to defect.
   *
   * Uninterruptible effects may recover from all failure causes (including
   * interruption of an inner effect that has been made interruptible).
   */
  final def uninterruptible(implicit trace: Trace): ZIO[R, E, A] =
    ZIO.UpdateRuntimeFlagsWithin.Uninterruptible(trace, self)

  /**
   * Returns the effect resulting from mapping the success of this effect to
   * unit.
   */
  def unit(implicit trace: Trace): ZIO[R, E, Unit] =
    as(())

  /**
   * Converts a `ZIO[R, Either[E, B], A]` into a `ZIO[R, E, Either[A, B]]`. The
   * inverse of `left`.
   */
  final def unleft[E1, B](implicit
    ev: E IsSubtypeOfError Either[E1, B],
    trace: Trace
  ): ZIO[R, E1, Either[A, B]] =
    self.foldZIO(
      e => ev(e).fold(e1 => ZIO.fail(e1), b => ZIO.succeed(Right(b))),
      a => ZIO.succeed(Left(a))
    )

  /**
   * The moral equivalent of `if (!p) exp`
   */
  final def unless(p: => Boolean)(implicit trace: Trace): ZIO[R, E, Option[A]] =
    ZIO.unless(p)(self)

  /**
   * The moral equivalent of `if (!p) exp` when `p` has side-effects
   */
  final def unlessZIO[R1 <: R, E1 >: E](p: => ZIO[R1, E1, Boolean])(implicit
    trace: Trace
  ): ZIO[R1, E1, Option[A]] =
    ZIO.unlessZIO(p)(self)

  /**
   * Takes some fiber failures and converts them into errors.
   */
  final def unrefine[E1 >: E](pf: PartialFunction[Throwable, E1])(implicit trace: Trace): ZIO[R, E1, A] =
    unrefineWith(pf)(identity)

  /**
   * Takes some fiber failures and converts them into errors.
   */
  final def unrefineTo[E1 >: E: ClassTag](implicit trace: Trace): ZIO[R, E1, A] =
    unrefine { case e: E1 => e }

  /**
   * Takes some fiber failures and converts them into errors, using the
   * specified function to convert the `E` into an `E1`.
   */
  final def unrefineWith[E1](
    pf: PartialFunction[Throwable, E1]
  )(f: E => E1)(implicit trace: Trace): ZIO[R, E1, A] =
    catchAllCause { cause =>
      cause.find {
        case Cause.Die(t, _) if pf.isDefinedAt(t) => pf(t)
      }.fold(ZIO.refailCause(cause.map(f)))(ZIO.fail(_))
    }

  /**
   * Converts a `ZIO[R, Either[B, E], A]` into a `ZIO[R, E, Either[B, A]]`. The
   * inverse of `right`.
   */
  final def unright[E1, B](implicit
    ev: E IsSubtypeOfError Either[B, E1],
    trace: Trace
  ): ZIO[R, E1, Either[B, A]] =
    self.foldZIO(
      e => ev(e).fold(b => ZIO.succeed(Left(b)), e1 => ZIO.fail(e1)),
      a => ZIO.succeed(Right(a))
    )

  /**
   * Converts an option on errors into an option on values.
   */
  final def unsome[E1](implicit ev: E IsSubtypeOfError Option[E1], trace: Trace): ZIO[R, E1, Option[A]] =
    self.foldZIO(
      e => ev(e).fold[ZIO[R, E1, Option[A]]](ZIO.succeed(Option.empty[A]))(ZIO.fail(_)),
      a => ZIO.succeed(Some(a))
    )

  /**
   * Updates a service in the environment of this effect.
   */
  final def updateService[M] =
    new ZIO.UpdateService[R, E, A, M](self)

  /**
   * Updates a service at the specified key in the environment of this effect.
   */
  final def updateServiceAt[Service]: ZIO.UpdateServiceAt[R, E, A, Service] =
    new ZIO.UpdateServiceAt[R, E, A, Service](self)

  final def unexit[E1 >: E, A2](implicit ev: A <:< Exit[E1, A2], trace: Trace): ZIO[R, E1, A2] =
    self.flatMap(exit => exit)

  /**
   * The inverse operation to `sandbox`. Submerges the full cause of failure.
   */
  final def unsandbox[E1](implicit ev: E IsSubtypeOfError Cause[E1], trace: Trace): ZIO[R, E1, A] =
    ZIO.unsandbox(self.mapError(ev))

  /**
   * Sequentially zips the this result with the specified result. Combines both
   * `Cause[E1]` when both effects fail.
   */
  final def validate[R1 <: R, E1 >: E, B](
    that: => ZIO[R1, E1, B]
  )(implicit zippable: Zippable[A, B], trace: Trace): ZIO[R1, E1, zippable.Out] =
    validateWith(that)(zippable.zip(_, _))

  /**
   * Returns an effect that executes both this effect and the specified effect,
   * in parallel. Combines both Cause[E1]` when both effects fail.
   */
  final def validatePar[R1 <: R, E1 >: E, B](that: => ZIO[R1, E1, B])(implicit
    trace: Trace
  ): ZIO[R1, E1, (A, B)] =
    validateWithPar(that)((_, _))

  /**
   * Sequentially zips this effect with the specified effect using the specified
   * combiner function. Combines the causes in case both effect fail.
   */
  final def validateWith[R1 <: R, E1 >: E, B, C](that: => ZIO[R1, E1, B])(f: (A, B) => C)(implicit
    trace: Trace
  ): ZIO[R1, E1, C] =
    self.exit.zipWith(that.exit)(_.zipWith(_)(f, _ ++ _)).flatMap(ZIO.done(_))

  /**
   * Returns an effect that executes both this effect and the specified effect,
   * in parallel, combining their results with the specified `f` function. If
   * both sides fail, then the cause will be combined.
   */
  final def validateWithPar[R1 <: R, E1 >: E, B, C](that: => ZIO[R1, E1, B])(f: (A, B) => C)(implicit
    trace: Trace
  ): ZIO[R1, E1, C] =
    self.exit.zipWithPar(that.exit)(_.zipWith(_)(f, _ && _)).flatMap(ZIO.done(_))

  /**
   * The moral equivalent of `if (p) exp`
   */
  final def when(p: => Boolean)(implicit trace: Trace): ZIO[R, E, Option[A]] =
    ZIO.when(p)(self)

  /**
   * Executes this workflow when value of the specified `FiberRef` satisfies the
   * predicate.
   */
  final def whenFiberRef[S](ref: => FiberRef[S])(f: S => Boolean)(implicit trace: Trace): ZIO[R, E, (S, Option[A])] =
    ref.get.flatMap { s =>
      if (f(s)) self.map(a => (s, Some(a)))
      else ZIO.succeed((s, None))
    }

  /**
   * Executes this workflow when the value of the `Ref` satisfies the predicate.
   */
  final def whenRef[S](ref: => Ref[S])(f: S => Boolean)(implicit trace: Trace): ZIO[R, E, (S, Option[A])] =
    ref.get.flatMap { s =>
      if (f(s)) self.map(a => (s, Some(a)))
      else ZIO.succeed((s, None))
    }

  /**
   * The moral equivalent of `if (p) exp` when `p` has side-effects
   */
  final def whenZIO[R1 <: R, E1 >: E](
    p: => ZIO[R1, E1, Boolean]
  )(implicit trace: Trace): ZIO[R1, E1, Option[A]] =
    ZIO.whenZIO(p)(self)

  /**
   * Executes this workflow with the specified implementation of the clock
   * service.
   */
  final def withClock[B <: Clock](clock: => B)(implicit tag: Tag[B], trace: Trace): ZIO[R, E, A] =
    ZIO.withClock(clock)(self)

  /**
   * Executes this workflow with the specified configuration provider.
   */
  final def withConfigProvider[B <: ConfigProvider](
    configProvider: => B
  )(implicit tag: Tag[B], trace: Trace): ZIO[R, E, A] =
    ZIO.withConfigProvider(configProvider)(self)

  /**
   * Executes this workflow with the specified implementation of the console
   * service.
   */
  final def withConsole[B <: Console](console: => B)(implicit tag: Tag[B], trace: Trace): ZIO[R, E, A] =
    ZIO.withConsole(console)(self)

  /**
   * Returns a new scoped workflow that returns the result of this workflow as
   * well as a finalizer that can be run to close the scope of this workflow.
   */
  final def withEarlyRelease(implicit trace: Trace): ZIO[R with Scope, E, (UIO[Unit], A)] =
    ZIO.scopeWith { parent =>
      parent.fork.flatMap { child =>
        child.extend[R](self).map { a =>
          (ZIO.fiberIdWith(fiberId => child.close(Exit.interrupt(fiberId))), a)
        }
      }
    }

  /**
   * Treats this effect as the acquisition of a resource and adds the specified
   * finalizer to the current scope. This effect will be run uninterruptibly and
   * the finalizer will be run when the scope is closed.
   */
  final def withFinalizer[R1 <: R](finalizer: A => URIO[R1, Any])(implicit
    trace: Trace
  ): ZIO[R1 with Scope, E, A] =
    ZIO.acquireRelease(self)(finalizer)

  /**
   * A more powerful variant of `withFinalizer` that allows the finalizer to
   * depend on the `Exit` value that the scope is closed with.
   */
  final def withFinalizerExit[R1 <: R](finalizer: (A, Exit[Any, Any]) => URIO[R1, Any])(implicit
    trace: Trace
  ): ZIO[R1 with Scope, E, A] =
    ZIO.acquireReleaseExit(self)(finalizer)

  /**
   * Executes this workflow with the specified logger added.
   */
  final def withLogger[B <: ZLogger[String, Any]](logger: => B)(implicit tag: Tag[B], trace: Trace): ZIO[R, E, A] =
    ZIO.withLogger(logger)(self)

  /**
   * Runs this effect with the specified maximum number of fibers for parallel
   * operators.
   */
  final def withParallelism(n: => Int)(implicit trace: Trace): ZIO[R, E, A] =
    ZIO.withParallelism(n)(self)

  /**
   * Runs this effect with an unbounded maximum number of fibers for parallel
   * operators.
   */
  def withParallelismUnbounded(implicit trace: Trace): ZIO[R, E, A] =
    ZIO.withParallelismUnbounded(self)

  /**
   * Executes this workflow with the specified implementation of the random
   * service.
   */
  final def withRandom[B <: Random](random: => B)(implicit tag: Tag[B], trace: Trace): ZIO[R, E, A] =
    ZIO.withRandom(random)(self)

  /**
   * Returns a new ZIO effect that will update the runtime flags according to
   * the specified patch within the scope of this ZIO effect.
   */
  final def withRuntimeFlags(patch: RuntimeFlags.Patch)(implicit trace: Trace): ZIO[R, E, A] =
    ZIO.UpdateRuntimeFlagsWithin.DynamicNoBox(trace, patch, _ => self)

  /**
   * Executes this workflow with the specified implementation of the system
   * service.
   */
  final def withSystem[B <: System](system: => B)(implicit tag: Tag[B], trace: Trace): ZIO[R, E, A] =
    ZIO.withSystem(system)(self)

  /**
   * A named alias for `<*>`.
   */
  final def zip[R1 <: R, E1 >: E, B](that: => ZIO[R1, E1, B])(implicit
    zippable: Zippable[A, B],
    trace: Trace
  ): ZIO[R1, E1, zippable.Out] =
    self.zipWith(that)((a, b) => zippable.zip(a, b))

  /**
   * A named alias for `<*`.
   */
  final def zipLeft[R1 <: R, E1 >: E, B](that: => ZIO[R1, E1, B])(implicit trace: Trace): ZIO[R1, E1, A] =
    self <* that

  /**
   * A named alias for `<&>`.
   */
  final def zipPar[R1 <: R, E1 >: E, B](that: => ZIO[R1, E1, B])(implicit
    zippable: Zippable[A, B],
    trace: Trace
  ): ZIO[R1, E1, zippable.Out] =
    self <&> that

  /**
   * A named alias for `<&`.
   */
  final def zipParLeft[R1 <: R, E1 >: E, B](that: => ZIO[R1, E1, B])(implicit trace: Trace): ZIO[R1, E1, A] =
    self <& that

  /**
   * A named alias for `&>`.
   */
  final def zipParRight[R1 <: R, E1 >: E, B](that: => ZIO[R1, E1, B])(implicit trace: Trace): ZIO[R1, E1, B] =
    self &> that

  /**
   * A named alias for `*>`.
   */
  final def zipRight[R1 <: R, E1 >: E, B](that: => ZIO[R1, E1, B])(implicit trace: Trace): ZIO[R1, E1, B] =
    self *> that

  /**
   * Sequentially zips this effect with the specified effect using the specified
   * combiner function.
   */
  final def zipWith[R1 <: R, E1 >: E, B, C](that: => ZIO[R1, E1, B])(f: (A, B) => C)(implicit
    trace: Trace
  ): ZIO[R1, E1, C] =
    self.flatMap(a => that.map(b => f(a, b)))

  /**
   * Returns an effect that executes both this effect and the specified effect,
   * in parallel, combining their results with the specified `f` function. If
   * either side fails, then the other side will be interrupted.
   */
  final def zipWithPar[R1 <: R, E1 >: E, B, C](
    that: => ZIO[R1, E1, B]
  )(f: (A, B) => C)(implicit trace: Trace): ZIO[R1, E1, C] =
    ZIO.uninterruptibleMask { restore =>
      ZIO.transplant { graft =>
        val promise = Promise.unsafe.make[Unit, Boolean](FiberId.None)(Unsafe.unsafe)
        val ref     = new java.util.concurrent.atomic.AtomicBoolean(false)

        def fork[R, E, A](zio: => ZIO[R, E, A], side: Boolean): ZIO[R, Nothing, Fiber[E, A]] =
          graft(restore(zio))
            .foldCauseZIO(
              cause => promise.fail(()) *> ZIO.refailCause(cause),
              a =>
                if (ref.getAndSet(true)) {
                  promise.unsafe.done(ZIO.succeedNow(side))(Unsafe.unsafe)
                  ZIO.succeed(a)
                } else {
                  ZIO.succeed(a)
                }
            )
            .forkDaemon

<<<<<<< HEAD
        ZIO.parallelFinalizersMask(restore => fork(restore(self)).zip(fork(restore(that)))).flatMap {
          case (left, right) =>
            restore(promise.await).foldCauseZIO(
              cause =>
                left.interruptFork *> right.interruptFork *>
                  left.await.zip(right.await).flatMap { case (left, right) =>
                    left.zipWith(right)(f, _ && _) match {
                      case Exit.Failure(causes) => ZIO.refailCause(cause.stripFailures && causes)
                      case _                    => ZIO.refailCause(cause.stripFailures)
                    }
                  },
              _ => left.join.zipWith(right.join)(f)
            )
=======
        fork(self, false).zip(fork(that, true)).flatMap { case (left, right) =>
          restore(promise.await).foldCauseZIO(
            cause =>
              left.interruptFork *> right.interruptFork *>
                left.await.zip(right.await).flatMap { case (left, right) =>
                  left.zipWith(right)(f, _ && _) match {
                    case Exit.Failure(causes) => ZIO.refailCause(cause.stripFailures && causes)
                    case _                    => ZIO.refailCause(cause.stripFailures)
                  }
                },
            leftWins =>
              if (leftWins) left.join.zipWith(right.join)((a, b) => f(a, b))
              else right.join.zipWith(left.join)((b, a) => f(a, b))
          )
>>>>>>> 9ff2d125
        }
      }
    }

  private[this] final def tryOrElse[R1 <: R, E2, B](
    that: => ZIO[R1, E2, B],
    success: A => ZIO[R1, E2, B]
  )(implicit trace: Trace): ZIO[R1, E2, B] =
    self.foldCauseZIO(
      cause =>
        cause.keepDefects match {
          case None    => that
          case Some(c) => ZIO.refailCause(c)
        },
      success
    )

  private[zio] def trace: Trace
}

object ZIO extends ZIOCompanionPlatformSpecific with ZIOCompanionVersionSpecific {
  private[zio] object unsafe {
    def fork[R, E1, E2, A, B](
      trace: Trace,
      effect: ZIO[R, E1, A],
      parentFiber: Fiber.Runtime[E2, B],
      parentRuntimeFlags: RuntimeFlags,
      overrideScope: FiberScope = null
    )(implicit unsafe: Unsafe): internal.FiberRuntime[E1, A] = {
      val childFiber = ZIO.unsafe.makeChildFiber(trace, effect, parentFiber, parentRuntimeFlags, overrideScope)

      childFiber.resume(effect)

      childFiber
    }

    def makeChildFiber[R, E1, E2, A, B](
      trace: Trace,
      effect: ZIO[R, E1, A],
      parentFiber: Fiber.Runtime[E2, B],
      parentRuntimeFlags: RuntimeFlags,
      overrideScope: FiberScope
    )(implicit unsafe: Unsafe): internal.FiberRuntime[E1, A] = {
      val childId         = FiberId.make(trace)
      val parentFiberRefs = parentFiber.getFiberRefs()
      val childFiberRefs  = parentFiberRefs.forkAs(childId)

      val childFiber = internal.FiberRuntime[E1, A](childId, childFiberRefs, parentRuntimeFlags)

      // Call the supervisor who can observe the fork of the child fiber
      val childEnvironment = childFiberRefs.getOrDefault(FiberRef.currentEnvironment)

      val supervisor = childFiber.getSupervisor()

      if (supervisor ne Supervisor.none) {
        supervisor.onStart(
          childEnvironment,
          effect.asInstanceOf[ZIO[Any, Any, Any]],
          Some(parentFiber),
          childFiber
        )

        childFiber.addObserver(exit => supervisor.onEnd(exit, childFiber))
      }

      val parentScope =
        if (overrideScope ne null) overrideScope
        else parentFiber.getFiberRef(FiberRef.forkScopeOverride).getOrElse(parentFiber.scope)

      parentScope.add(parentFiber, parentRuntimeFlags, childFiber)(trace, unsafe)

      childFiber
    }
  }

  /**
   * The level of parallelism for parallel operators.
   */
  final lazy val Parallelism: FiberRef[Option[Int]] =
    FiberRef.unsafe.make[Option[Int]](None)(Unsafe.unsafe)

  /**
   * Submerges the error case of an `Either` into the `ZIO`. The inverse
   * operation of `IO.either`.
   */
  def absolve[R, E, A](v: => ZIO[R, E, Either[E, A]])(implicit trace: Trace): ZIO[R, E, A] =
    suspendSucceed(v).flatMap(fromEither(_))

  /**
   * Constructs a scoped resource from an `acquire` and `release` effect. If
   * `acquire` successfully completes execution then `release` will be added to
   * the finalizers associated with the scope of this effect and is guaranteed
   * to be run when the scope is closed.
   *
   * The `acquire` and `release` effects will be run uninterruptibly.
   */
  def acquireRelease[R, R1, E, A](acquire: => ZIO[R, E, A])(release: A => ZIO[R1, Nothing, Any])(implicit
    trace: Trace
  ): ZIO[R with R1 with Scope, E, A] =
    acquireReleaseExit(acquire)((a, _) => release(a))

  /**
   * A more powerful variant of `acquireRelease` that allows the `release`
   * effect to depend on the `Exit` value specified when the scope is closed.
   */
  def acquireReleaseExit[R, R1, E, A](
    acquire: => ZIO[R, E, A]
  )(release: (A, Exit[Any, Any]) => ZIO[R1, Nothing, Any])(implicit
    trace: Trace
  ): ZIO[R with R1 with Scope, E, A] =
    ZIO.uninterruptible(acquire.tap(a => ZIO.addFinalizerExit(exit => release(a, exit))))

  /**
   * A variant of `acquireRelease` that allows the `acquire` effect to be
   * interruptible. Since the `acquire` effect could be interrupted after
   * partially acquiring resources, the `release` effect is not allowed to
   * access the resource produced by `acquire` and must independently determine
   * what finalization, if any, needs to be performed (e.g. by examining in
   * memory state).
   */
  def acquireReleaseInterruptible[R, R1, E, A](acquire: => ZIO[R, E, A])(release: ZIO[R1, Nothing, Any])(implicit
    trace: Trace
  ): ZIO[R with R1 with Scope, E, A] =
    acquireReleaseInterruptibleExit(acquire)(_ => release)

  /**
   * A more powerful variant of `acquireReleaseInterruptible` that allows the
   * `release` effect to depend on the `Exit` value specified when the scope is
   * closed.
   */
  def acquireReleaseInterruptibleExit[R, R1, E, A](acquire: => ZIO[R, E, A])(
    release: Exit[Any, Any] => ZIO[R1, Nothing, Any]
  )(implicit trace: Trace): ZIO[R with R1 with Scope, E, A] =
    ZIO.suspendSucceed(acquire.ensuring(ZIO.addFinalizerExit(release)))

  /**
   * Given an effect representing acquisition of a resource (for example,
   * opening a file, launching a thread, etc.), `acquireReleaseWith` can be used
   * to ensure the acquisition is not interrupted and the resource is always
   * released.
   *
   * The function does two things:
   *
   *   1. Ensures this `acquire` effect will not be interrupted. Of course,
   *      acquisition may fail for internal reasons (an uncaught exception).
   *
   *   1. Ensures the `release` effect will not be interrupted, and will be
   *      executed so long as this effect successfully acquires the resource.
   *
   * In between acquisition and release of the resource, the `use` effect is
   * executed.
   *
   * If the `release` effect fails, then the entire effect will fail even if the
   * `use` effect succeeds. If this fail-fast behavior is not desired, errors
   * produced by the `release` effect can be caught and ignored.
   *
   * {{{
   * ZIO.acquireReleaseWith(openFile("data.json"))(closeFile) { file =>
   *   for {
   *     header <- readHeader(file)
   *     ...
   *   } yield result
   * }
   * }}}
   */
  def acquireReleaseWith[R, E, A](acquire: => ZIO[R, E, A]): ZIO.Acquire[R, E, A] =
    new ZIO.Acquire[R, E, A](() => acquire)

  /**
   * Acquires a resource, uses the resource, and then releases the resource.
   * Neither the acquisition nor the release will be interrupted, and the
   * resource is guaranteed to be released, so long as the `acquire` effect
   * succeeds. If `use` fails, then after release, the returned effect will fail
   * with the same error.
   */
  def acquireReleaseExitWith[R, E, A](acquire: => ZIO[R, E, A]): ZIO.AcquireExit[R, E, A] =
    new ZIO.AcquireExit(() => acquire)

  /**
   * Adds a finalizer to the scope of this effect. The finalizer is guaranteed
   * to be run when the scope is closed.
   */
  def addFinalizer[R](finalizer: => URIO[R, Any])(implicit trace: Trace): ZIO[R with Scope, Nothing, Any] =
    addFinalizerExit(_ => finalizer)

  /**
   * A more powerful variant of `addFinalizer` that allows the finalizer to
   * depend on the `Exit` value that the scope is closed with.
   */
  def addFinalizerExit[R](
    finalizer: Exit[Any, Any] => URIO[R, Any]
  )(implicit trace: Trace): ZIO[R with Scope, Nothing, Any] =
    for {
      environment <- ZIO.environment[R]
      scope       <- ZIO.scope
      _           <- scope.addFinalizerExit(exit => finalizer(exit).provideEnvironment(environment))
    } yield ()

  /**
   * Makes an explicit check to see if the fiber has been interrupted, and if
   * so, performs self-interruption
   */
  def allowInterrupt(implicit trace: Trace): UIO[Unit] =
    descriptorWith(d => if (d.interrupters.nonEmpty) interrupt else ZIO.unit)

  def asyncInterruptUnsafe[R, E, A](
    register: Unsafe => (ZIO[R, E, A] => Unit) => Either[URIO[R, Any], ZIO[R, E, A]],
    blockingOn: => FiberId = FiberId.None
  )(implicit trace: Trace): ZIO[R, E, A] =
    asyncInterrupt(cb => register(Unsafe.unsafe)(cb), blockingOn)

  /**
   * Converts an asynchronous, callback-style API into a ZIO effect, which will
   * be executed asynchronously.
   *
   * With this variant, the registration function may return a ZIO effect.
   */
  def asyncZIO[R, E, A](
    register: (ZIO[R, E, A] => Unit) => ZIO[R, E, Any]
  )(implicit trace: Trace): ZIO[R, E, A] =
    for {
      p <- Promise.make[E, A]
      r <- ZIO.runtime[R]
      a <- ZIO.uninterruptibleMask { restore =>
             val f = register(k => r.unsafe.fork(k.intoPromise(p))(trace, Unsafe.unsafe))

             restore(f.catchAllCause(p.refailCause)).fork *> restore(p.await)
           }
    } yield a

  def attemptUnsafe[A](a: Unsafe => A)(implicit trace: Trace): Task[A] =
    ZIO.attempt(a(Unsafe.unsafe))

  def attemptBlockingIOUnsafe[A](effect: Unsafe => A)(implicit trace: Trace): IO[IOException, A] =
    attemptBlockingIO(effect(Unsafe.unsafe))

  /**
   * Returns a new effect that, when executed, will execute the original effect
   * on the blocking thread pool.
   */
  def blocking[R, E, A](zio: => ZIO[R, E, A])(implicit trace: Trace): ZIO[R, E, A] =
    ZIO.blockingExecutor.flatMap(zio.onExecutor(_))

  /**
   * Retrieves the executor for all blocking tasks.
   */
  def blockingExecutor(implicit trace: Trace): UIO[Executor] =
    FiberRef.currentBlockingExecutor.get

  /**
   * Checks the interrupt status, and produces the effect returned by the
   * specified callback.
   */
  def checkInterruptible[R, E, A](f: zio.InterruptStatus => ZIO[R, E, A])(implicit trace: Trace): ZIO[R, E, A] =
    ZIO.withFiberRuntime[R, E, A] { (_, status) =>
      f(InterruptStatus.fromBoolean(RuntimeFlags.interruption(status.runtimeFlags)))
    }

  /**
   * Retrieves the `Clock` service for this workflow.
   */
  def clock(implicit trace: Trace): UIO[Clock] =
    ZIO.clockWith(ZIO.succeed(_))

  /**
   * Retrieves the `Clock` service for this workflow and uses it to run the
   * specified workflow.
   */
  def clockWith[R, E, A](f: Clock => ZIO[R, E, A])(implicit trace: Trace): ZIO[R, E, A] =
    DefaultServices.currentServices.getWith(services => f(services.get(Clock.tag)))

  /**
   * Evaluate each effect in the structure from left to right, collecting the
   * the successful values and discarding the empty cases. For a parallel
   * version, see `collectPar`.
   */
  def collect[R, E, A, B, Collection[+Element] <: Iterable[Element]](
    in: Collection[A]
  )(
    f: A => ZIO[R, Option[E], B]
  )(implicit bf: BuildFrom[Collection[A], B, Collection[B]], trace: Trace): ZIO[R, E, Collection[B]] =
    foreach[R, E, A, Option[B], Iterable](in)(a => f(a).unsome).map(_.flatten).map(bf.fromSpecific(in))

  /**
   * Evaluate each effect in the structure from left to right, collecting the
   * the successful values and discarding the empty cases. For a parallel
   * version, see `collectPar`.
   */
  def collect[R, E, Key, Key2, Value, Value2](
    map: Map[Key, Value]
  )(f: (Key, Value) => ZIO[R, Option[E], (Key2, Value2)])(implicit trace: Trace): ZIO[R, E, Map[Key2, Value2]] =
    foreach[R, E, (Key, Value), Option[(Key2, Value2)], Iterable](map)(f.tupled(_).unsome).map(_.flatten.toMap)

  /**
   * Evaluate each effect in the structure from left to right, and collect the
   * results. For a parallel version, see `collectAllPar`.
   */
  def collectAll[R, E, A, Collection[+Element] <: Iterable[Element]](
    in: Collection[ZIO[R, E, A]]
  )(implicit
    bf: BuildFrom[Collection[ZIO[R, E, A]], A, Collection[A]],
    trace: Trace
  ): ZIO[R, E, Collection[A]] =
    foreach(in)(ZIO.identityFn)

  /**
   * Evaluate each effect in the structure from left to right, and collect the
   * results. For a parallel version, see `collectAllPar`.
   */
  def collectAll[R, E, A](in: Set[ZIO[R, E, A]])(implicit trace: Trace): ZIO[R, E, Set[A]] =
    foreach(in)(ZIO.identityFn)

  /**
   * Evaluate each effect in the structure from left to right, and collect the
   * results. For a parallel version, see `collectAllPar`.
   */
  def collectAll[R, E, A: ClassTag](in: Array[ZIO[R, E, A]])(implicit trace: Trace): ZIO[R, E, Array[A]] =
    foreach(in)(ZIO.identityFn)

  /**
   * Evaluate effect if present, and return its result as `Option[A]`.
   */
  def collectAll[R, E, A](in: Option[ZIO[R, E, A]])(implicit trace: Trace): ZIO[R, E, Option[A]] =
    foreach(in)(ZIO.identityFn)

  /**
   * Evaluate each effect in the structure from left to right, and collect the
   * results. For a parallel version, see `collectAllPar`.
   */
  def collectAll[R, E, A](in: NonEmptyChunk[ZIO[R, E, A]])(implicit trace: Trace): ZIO[R, E, NonEmptyChunk[A]] =
    foreach(in)(ZIO.identityFn)

  /**
   * Evaluate each effect in the structure from left to right, and discard the
   * results. For a parallel version, see `collectAllParDiscard`.
   */
  def collectAllDiscard[R, E, A](in: => Iterable[ZIO[R, E, A]])(implicit trace: Trace): ZIO[R, E, Unit] =
    foreachDiscard(in)(ZIO.identityFn)

  /**
   * Evaluate each effect in the structure in parallel, and collect the results.
   * For a sequential version, see `collectAll`.
   */
  def collectAllPar[R, E, A, Collection[+Element] <: Iterable[Element]](
    as: Collection[ZIO[R, E, A]]
  )(implicit
    bf: BuildFrom[Collection[ZIO[R, E, A]], A, Collection[A]],
    trace: Trace
  ): ZIO[R, E, Collection[A]] =
    foreachPar(as)(ZIO.identityFn)

  /**
   * Evaluate each effect in the structure in parallel, and collect the results.
   * For a sequential version, see `collectAll`.
   */
  def collectAllPar[R, E, A](as: Set[ZIO[R, E, A]])(implicit trace: Trace): ZIO[R, E, Set[A]] =
    foreachPar(as)(ZIO.identityFn)

  /**
   * Evaluate each effect in the structure in parallel, and collect the results.
   * For a sequential version, see `collectAll`.
   */
  def collectAllPar[R, E, A: ClassTag](as: Array[ZIO[R, E, A]])(implicit trace: Trace): ZIO[R, E, Array[A]] =
    foreachPar(as)(ZIO.identityFn)

  /**
   * Evaluate each effect in the structure in parallel, and collect the results.
   * For a sequential version, see `collectAll`.
   */
  def collectAllPar[R, E, A](as: NonEmptyChunk[ZIO[R, E, A]])(implicit
    trace: Trace
  ): ZIO[R, E, NonEmptyChunk[A]] =
    foreachPar(as)(ZIO.identityFn)

  /**
   * Evaluate each effect in the structure in parallel, and discard the results.
   * For a sequential version, see `collectAllDiscard`.
   */
  def collectAllParDiscard[R, E, A](as: => Iterable[ZIO[R, E, A]])(implicit trace: Trace): ZIO[R, E, Unit] =
    foreachParDiscard(as)(ZIO.identityFn)

  /**
   * Evaluate and run each effect in the structure and collect discarding failed
   * ones.
   */
  def collectAllSuccesses[R, E, A, Collection[+Element] <: Iterable[Element]](
    in: Collection[ZIO[R, E, A]]
  )(implicit bf: BuildFrom[Collection[ZIO[R, E, A]], A, Collection[A]], trace: Trace): URIO[R, Collection[A]] =
    collectAllWith(in.map(_.either)) { case Right(a) => a }.map(bf.fromSpecific(in))

  /**
   * Evaluate and run each effect in the structure in parallel, and collect
   * discarding failed ones.
   */
  def collectAllSuccessesPar[R, E, A, Collection[+Element] <: Iterable[Element]](
    in: Collection[ZIO[R, E, A]]
  )(implicit bf: BuildFrom[Collection[ZIO[R, E, A]], A, Collection[A]], trace: Trace): URIO[R, Collection[A]] =
    collectAllWithPar(in.map(_.either)) { case Right(a) => a }.map(bf.fromSpecific(in))

  /**
   * Evaluate each effect in the structure with `collectAll`, and collect the
   * results with given partial function.
   */
  def collectAllWith[R, E, A, B, Collection[+Element] <: Iterable[Element]](in: Collection[ZIO[R, E, A]])(
    f: PartialFunction[A, B]
  )(implicit
    bf: BuildFrom[Collection[ZIO[R, E, A]], B, Collection[B]],
    trace: Trace
  ): ZIO[R, E, Collection[B]] =
    ZIO.collectAll[R, E, A, Iterable](in).map(_.collect(f)).map(bf.fromSpecific(in))

  /**
   * Evaluate each effect in the structure with `collectAllPar`, and collect the
   * results with given partial function.
   */
  def collectAllWithPar[R, E, A, U, Collection[+Element] <: Iterable[Element]](in: Collection[ZIO[R, E, A]])(
    f: PartialFunction[A, U]
  )(implicit
    bf: BuildFrom[Collection[ZIO[R, E, A]], U, Collection[U]],
    trace: Trace
  ): ZIO[R, E, Collection[U]] =
    ZIO.collectAllPar[R, E, A, Iterable](in).map(_.collect(f)).map(bf.fromSpecific(in))

  /**
   * Collects the first element of the `Iterable[A]` for which the effectual
   * function `f` returns `Some`.
   */
  def collectFirst[R, E, A, B](
    as: => Iterable[A]
  )(f: A => ZIO[R, E, Option[B]])(implicit trace: Trace): ZIO[R, E, Option[B]] =
    succeed(as.iterator).flatMap { iterator =>
      def loop: ZIO[R, E, Option[B]] =
        if (iterator.hasNext) f(iterator.next()).flatMap(_.fold(loop)(some(_)))
        else none
      loop
    }

  /**
   * Evaluate each effect in the structure in parallel, collecting the the
   * successful values and discarding the empty cases.
   */
  def collectPar[R, E, A, B, Collection[+Element] <: Iterable[Element]](
    in: Collection[A]
  )(
    f: A => ZIO[R, Option[E], B]
  )(implicit bf: BuildFrom[Collection[A], B, Collection[B]], trace: Trace): ZIO[R, E, Collection[B]] =
    foreachPar[R, E, A, Option[B], Iterable](in)(a => f(a).unsome).map(_.flatten).map(bf.fromSpecific(in))

  /**
   * Evaluate each effect in the structure from left to right, collecting the
   * the successful values and discarding the empty cases. For a parallel
   * version, see `collectPar`.
   */
  def collectPar[R, E, Key, Key2, Value, Value2](
    map: Map[Key, Value]
  )(f: (Key, Value) => ZIO[R, Option[E], (Key2, Value2)])(implicit trace: Trace): ZIO[R, E, Map[Key2, Value2]] =
    foreachPar[R, E, (Key, Value), Option[(Key2, Value2)], Iterable](map)(f.tupled(_).unsome).map(_.flatten.toMap)

  /**
   * Similar to Either.cond, evaluate the predicate, return the given A as
   * success if predicate returns true, and the given E as error otherwise
   *
   * For effectful conditionals, see [[ZIO.ifZIO]]
   */
  def cond[E, A](predicate: => Boolean, result: => A, error: => E)(implicit trace: Trace): IO[E, A] =
    ZIO.suspendSucceed(if (predicate) ZIO.succeed(result) else ZIO.fail(error))

  /**
   * Uses the current config provider to load the specified config, or fail with
   * an error of type Config.Error.
   */
  def config[A](config: Config[A])(implicit trace: Trace): ZIO[Any, Config.Error, A] =
    ZIO.configProviderWith(_.load(config))

  /**
   * Retrieves the current config provider, and passes it to the specified
   * function, which may return an effect that uses the provider to perform some
   * work or compute some value.
   */
  def configProviderWith[R, E, A](f: ConfigProvider => ZIO[R, E, A])(implicit trace: Trace): ZIO[R, E, A] =
    DefaultServices.currentServices.getWith(services => f(services.get(ConfigProvider.tag)))

  /**
   * Retrieves the `Console` service for this workflow.
   */
  def console(implicit trace: Trace): UIO[Console] =
    ZIO.consoleWith(ZIO.succeed(_))

  /**
   * Retrieves the `Console` service for this workflow and uses it to run the
   * specified workflow.
   */
  def consoleWith[R, E, A](f: Console => ZIO[R, E, A])(implicit trace: Trace): ZIO[R, E, A] =
    DefaultServices.currentServices.getWith(services => f(services.get(Console.tag)))

  /**
   * Prints the specified message to the console for debugging purposes.
   */
  def debug(value: => Any)(implicit trace: Trace): UIO[Unit] =
    ZIO.succeed(println(value))

  /**
   * Returns information about the current fiber, such as its identity.
   */
  def descriptor(implicit trace: Trace): UIO[Fiber.Descriptor] =
    descriptorWith(ZIO.succeed(_))

  /**
   * Constructs an effect based on information about the current fiber, such as
   * its identity.
   */
  def descriptorWith[R, E, A](f: Fiber.Descriptor => ZIO[R, E, A])(implicit trace: Trace): ZIO[R, E, A] =
    ZIO.withFiberRuntime[R, E, A] { (fiberState, status) =>
      val descriptor =
        Fiber.Descriptor(
          fiberState.id,
          status,
          fiberState.getFiberRef(FiberRef.interruptedCause)(Unsafe.unsafe).interruptors,
          fiberState.getCurrentExecutor()(Unsafe.unsafe),
          fiberState.getFiberRef(FiberRef.overrideExecutor)(Unsafe.unsafe).isDefined
        )

      f(descriptor)
    }

  /**
   * Returns an effect that dies with the specified `Throwable`. This method can
   * be used for terminating a fiber because a defect has been detected in the
   * code.
   */
  def die(t: => Throwable)(implicit trace: Trace): UIO[Nothing] =
    failCause(Cause.Die(t, StackTrace.none))

  /**
   * Returns an effect that dies with a [[java.lang.RuntimeException]] having
   * the specified text message. This method can be used for terminating a fiber
   * because a defect has been detected in the code.
   */
  def dieMessage(message: => String)(implicit trace: Trace): UIO[Nothing] =
    failCause(Cause.stackless(Cause.die(new RuntimeException(message))))

  /**
   * Returns an effect from a [[zio.Exit]] value.
   */
  def done[E, A](r: => Exit[E, A])(implicit trace: Trace): IO[E, A] =
    ZIO.suspendSucceed(r)

  /**
   * Accesses the whole environment of the effect.
   */
  def environment[R](implicit trace: Trace): URIO[R, ZEnvironment[R]] =
    ZIO.suspendSucceed(FiberRef.currentEnvironment.get.asInstanceOf[URIO[R, ZEnvironment[R]]])

  /**
   * Accesses the environment of the effect.
   */
  def environmentWith[R]: ZIO.EnvironmentWithPartiallyApplied[R] =
    new ZIO.EnvironmentWithPartiallyApplied[R]

  /**
   * Effectually accesses the environment of the effect.
   */
  def environmentWithZIO[R]: ZIO.EnvironmentWithZIOPartiallyApplied[R] =
    new ZIO.EnvironmentWithZIOPartiallyApplied[R]

  /**
   * Retrieves the executor for this effect.
   */
  def executor(implicit trace: Trace): UIO[Executor] =
    ZIO.descriptorWith(descriptor => ZIO.succeed(descriptor.executor))

  /**
   * Constructs an effect based on the current executor.
   */
  def executorWith[R, E, A](f: Executor => ZIO[R, E, A])(implicit trace: Trace): ZIO[R, E, A] =
    ZIO.descriptorWith(descriptor => f(descriptor.executor))

  /**
   * Determines whether any element of the `Iterable[A]` satisfies the effectual
   * predicate `f`.
   */
  def exists[R, E, A](
    as: => Iterable[A]
  )(f: A => ZIO[R, E, Boolean])(implicit trace: Trace): ZIO[R, E, Boolean] =
    succeed(as.iterator).flatMap { iterator =>
      def loop: ZIO[R, E, Boolean] =
        if (iterator.hasNext) f(iterator.next()).flatMap(b => if (b) ZIO.succeed(b) else loop)
        else ZIO.succeed(false)
      loop
    }

  /**
   * Returns an effect that models failure with the specified error. The moral
   * equivalent of `throw` for pure code.
   */
  def fail[E](error: => E)(implicit trace: Trace): IO[E, Nothing] =
    failCause(Cause.fail(error))

  /**
   * Returns an effect that models failure with the specified `Cause`.
   */
  def failCause[E](cause: => Cause[E])(implicit trace0: Trace): IO[E, Nothing] =
    ZIO.stackTrace(trace0).flatMap { trace =>
      ZIO.logSpans.flatMap { spans =>
        ZIO.logAnnotations.flatMap { annotations =>
          ZIO.refailCause(cause.traced(trace).spanned(spans).annotated(annotations))
        }
      }
    }

  /**
   * Returns the `FiberId` of the fiber executing the effect that calls this
   * method.
   */
  def fiberId(implicit trace: Trace): UIO[FiberId.Runtime] =
    fiberIdWith(fiberId => ZIO.succeed(fiberId))

  /**
   * Constructs an effect based on the `FiberId` of the fiber executing the
   * effect that calls this method.
   */
  def fiberIdWith[R, E, A](f: FiberId.Runtime => ZIO[R, E, A])(implicit trace: Trace): ZIO[R, E, A] =
    ZIO.descriptorWith(descriptor => f(descriptor.id))

  /**
   * Filters the collection using the specified effectual predicate.
   */
  def filter[R, E, A, Collection[+Element] <: Iterable[Element]](
    as: Collection[A]
  )(
    f: A => ZIO[R, E, Boolean]
  )(implicit bf: BuildFrom[Collection[A], A, Collection[A]], trace: Trace): ZIO[R, E, Collection[A]] =
    ZIO
      .foldLeft(as)(bf.newBuilder(as)) { (builder, a) =>
        f(a).map(b => if (b) builder += a else builder)
      }
      .map(_.result())

  /**
   * Filters the Set[A] using the specified effectual predicate.
   */
  def filter[R, E, A](as: Set[A])(f: A => ZIO[R, E, Boolean])(implicit trace: Trace): ZIO[R, E, Set[A]] =
    filter[R, E, A, Iterable](as)(f).map(_.toSet)

  /**
   * Filters the collection in parallel using the specified effectual predicate.
   *
   * See [[[zio.ZIO.filter[R,E,A,Collection*]]] for a sequential version.
   */
  def filterPar[R, E, A, Collection[+Element] <: Iterable[Element]](
    as: Collection[A]
  )(
    f: A => ZIO[R, E, Boolean]
  )(implicit bf: BuildFrom[Collection[A], A, Collection[A]], trace: Trace): ZIO[R, E, Collection[A]] =
    ZIO
      .foreachPar[R, E, A, Option[A], Iterable](as)(a => f(a).map(if (_) Some(a) else None))
      .map(_.flatten)
      .map(bf.fromSpecific(as))

  /**
   * Filters the Set[A] in parallel using the specified effectual predicate.
   *
   * See [[[zio.ZIO.filter[R,E,A,Collection*]]] for a sequential version.
   */
  def filterPar[R, E, A](as: Set[A])(f: A => ZIO[R, E, Boolean])(implicit trace: Trace): ZIO[R, E, Set[A]] =
    filterPar[R, E, A, Iterable](as)(f).map(_.toSet)

  /**
   * Filters the collection using the specified effectual predicate, removing
   * all elements that satisfy the predicate.
   */
  def filterNot[R, E, A, Collection[+Element] <: Iterable[Element]](
    as: Collection[A]
  )(
    f: A => ZIO[R, E, Boolean]
  )(implicit bf: BuildFrom[Collection[A], A, Collection[A]], trace: Trace): ZIO[R, E, Collection[A]] =
    filter(as)(f(_).map(!_))

  /**
   * Filters the Set[A] using the specified effectual predicate, removing all
   * elements that satisfy the predicate.
   */
  def filterNot[R, E, A](as: Set[A])(f: A => ZIO[R, E, Boolean])(implicit trace: Trace): ZIO[R, E, Set[A]] =
    filterNot[R, E, A, Iterable](as)(f).map(_.toSet)

  /**
   * Filters the collection in parallel using the specified effectual predicate,
   * emoving all elements that satisfy the predicate.
   *
   * See [[[zio.ZIO.filterNot[R,E,A,Collection*]]] for a sequential version.
   */
  def filterNotPar[R, E, A, Collection[+Element] <: Iterable[Element]](
    as: Collection[A]
  )(
    f: A => ZIO[R, E, Boolean]
  )(implicit bf: BuildFrom[Collection[A], A, Collection[A]], trace: Trace): ZIO[R, E, Collection[A]] =
    filterPar(as)(f(_).map(!_))

  /**
   * Filters the Set[A] in parallel using the specified effectual predicate,
   * removing all elements that satisfy the predicate.
   *
   * See [[[zio.ZIO.filterNot[R,E,A](as:Set*]]] for a sequential version.
   */
  def filterNotPar[R, E, A](as: Set[A])(f: A => ZIO[R, E, Boolean])(implicit trace: Trace): ZIO[R, E, Set[A]] =
    filterNotPar[R, E, A, Iterable](as)(f).map(_.toSet)

  /**
   * Returns an effect that runs the first effect and in case of failure, runs
   * each of the specified effects in order until one of them succeeds.
   */
  def firstSuccessOf[R, R1 <: R, E, A](
    zio: => ZIO[R, E, A],
    rest: => Iterable[ZIO[R1, E, A]]
  )(implicit trace: Trace): ZIO[R1, E, A] =
    ZIO.suspendSucceed {
      val iterator = rest.iterator

      def loop(zio: ZIO[R1, E, A]): ZIO[R1, E, A] =
        zio.catchAllCause { cause =>
          cause.failureOrCause.fold(
            _ => if (iterator.hasNext) loop(iterator.next()) else ZIO.refailCause(cause),
            cause => ZIO.refailCause(cause)
          )
        }

      loop(zio)
    }

  /**
   * Returns an effect that first executes the outer effect, and then executes
   * the inner effect, returning the value from the inner effect, and
   * effectively flattening a nested effect.
   */
  def flatten[R, E, A](zio: => ZIO[R, E, ZIO[R, E, A]])(implicit trace: Trace): ZIO[R, E, A] =
    ZIO.suspendSucceed(zio.flatMap(ZIO.identityFn))

  /**
   * Folds an Iterable[A] using an effectual function f, working sequentially
   * from left to right.
   */
  def foldLeft[R, E, S, A](
    in: => Iterable[A]
  )(zero: => S)(f: (S, A) => ZIO[R, E, S])(implicit trace: Trace): ZIO[R, E, S] =
    ZIO.suspendSucceed {
      val iterator = in.iterator
      var s        = zero

      ZIO.whileLoop(iterator.hasNext)(f(s, iterator.next()))(s = _).as(s)
    }

  /**
   * Folds an Iterable[A] using an effectual function f, working sequentially
   * from right to left.
   */
  def foldRight[R, E, S, A](
    in: => Iterable[A]
  )(zero: => S)(f: (A, S) => ZIO[R, E, S])(implicit trace: Trace): ZIO[R, E, S] =
    foldLeft(in.toSeq.reverse)(zero)((s, a) => f(a, s))

  /**
   * Determines whether all elements of the `Iterable[A]` satisfy the effectual
   * predicate `f`.
   */
  def forall[R, E, A](
    as: => Iterable[A]
  )(f: A => ZIO[R, E, Boolean])(implicit trace: Trace): ZIO[R, E, Boolean] =
    succeed(as.iterator).flatMap { iterator =>
      def loop: ZIO[R, E, Boolean] =
        if (iterator.hasNext) f(iterator.next()).flatMap(b => if (b) loop else ZIO.succeed(b))
        else ZIO.succeed(true)
      loop
    }

  /**
   * Applies the function `f` to each element of the `Collection[A]` and returns
   * the results in a new `Collection[B]`.
   *
   * For a parallel version of this method, see `foreachPar`. If you do not need
   * the results, see `foreachDiscard` for a more efficient implementation.
   */
  def foreach[R, E, A, B, Collection[+Element] <: Iterable[Element]](in: Collection[A])(
    f: A => ZIO[R, E, B]
  )(implicit bf: BuildFrom[Collection[A], B, Collection[B]], trace: Trace): ZIO[R, E, Collection[B]] =
    ZIO.suspendSucceed {
      val iterator = in.iterator
      val builder  = bf.newBuilder(in)

      ZIO.whileLoop(iterator.hasNext)(f(iterator.next()))(builder += _).as(builder.result())
    }

  /**
   * Applies the function `f` to each element of the `Set[A]` and returns the
   * results in a new `Set[B]`.
   *
   * For a parallel version of this method, see `foreachPar`. If you do not need
   * the results, see `foreachDiscard` for a more efficient implementation.
   */
  final def foreach[R, E, A, B](in: Set[A])(f: A => ZIO[R, E, B])(implicit trace: Trace): ZIO[R, E, Set[B]] =
    foreach[R, E, A, B, Iterable](in)(f).map(_.toSet)

  /**
   * Applies the function `f` to each element of the `Array[A]` and returns the
   * results in a new `Array[B]`.
   *
   * For a parallel version of this method, see `foreachPar`. If you do not need
   * the results, see `foreachDiscard` for a more efficient implementation.
   */
  final def foreach[R, E, A, B: ClassTag](in: Array[A])(f: A => ZIO[R, E, B])(implicit
    trace: Trace
  ): ZIO[R, E, Array[B]] =
    foreach[R, E, A, B, Iterable](in)(f).map(_.toArray)

  /**
   * Applies the function `f` to each element of the `Map[Key, Value]` and
   * returns the results in a new `Map[Key2, Value2]`.
   *
   * For a parallel version of this method, see `foreachPar`. If you do not need
   * the results, see `foreachDiscard` for a more efficient implementation.
   */
  def foreach[R, E, Key, Key2, Value, Value2](
    map: Map[Key, Value]
  )(f: (Key, Value) => ZIO[R, E, (Key2, Value2)])(implicit trace: Trace): ZIO[R, E, Map[Key2, Value2]] =
    foreach[R, E, (Key, Value), (Key2, Value2), Iterable](map)(f.tupled).map(_.toMap)

  /**
   * Applies the function `f` if the argument is non-empty and returns the
   * results in a new `Option[B]`.
   */
  final def foreach[R, E, A, B](in: Option[A])(f: A => ZIO[R, E, B])(implicit
    trace: Trace
  ): ZIO[R, E, Option[B]] =
    in.fold[ZIO[R, E, Option[B]]](none)(f(_).map(Some(_)))

  /**
   * Applies the function `f` to each element of the `NonEmptyChunk[A]` and
   * returns the results in a new `NonEmptyChunk[B]`.
   *
   * For a parallel version of this method, see `foreachPar`. If you do not need
   * the results, see `foreachDiscard` for a more efficient implementation.
   */
  final def foreach[R, E, A, B](in: NonEmptyChunk[A])(f: A => ZIO[R, E, B])(implicit
    trace: Trace
  ): ZIO[R, E, NonEmptyChunk[B]] =
    in.mapZIO(f)

  /**
   * Applies the function `f` to each element of the `Iterable[A]` and runs
   * produced effects sequentially.
   *
   * Equivalent to `foreach(as)(f).unit`, but without the cost of building the
   * list of results.
   */
  def foreachDiscard[R, E, A](
    as: => Iterable[A]
  )(f: A => ZIO[R, E, Any])(implicit trace: Trace): ZIO[R, E, Unit] =
    ZIO.suspendSucceed {
      val iterator = as.iterator

      ZIO.whileLoop(iterator.hasNext)(f(iterator.next()))(_ => ())
    }

  /**
   * Applies the function `f` to each element of the `Collection[A]` and returns
   * the result in a new `Collection[B]` using the specified execution strategy.
   */
  final def foreachExec[R, E, A, B, Collection[+Element] <: Iterable[Element]](as: Collection[A])(
    exec: => ExecutionStrategy
  )(
    f: A => ZIO[R, E, B]
  )(implicit bf: BuildFrom[Collection[A], B, Collection[B]], trace: Trace): ZIO[R, E, Collection[B]] =
    ZIO.suspendSucceed {
      exec match {
        case ExecutionStrategy.Parallel =>
          ZIO.withParallelismUnboundedMask(restore => ZIO.foreachPar(as)(a => restore(f(a))))
        case ExecutionStrategy.ParallelN(n) =>
          ZIO.withParallelismMask(n)(restore => ZIO.foreachPar(as)(a => restore(f(a))))
        case ExecutionStrategy.Sequential =>
          ZIO.foreach(as)(f)
      }
    }

  /**
   * Applies the function `f` to each element of the `Collection[A]` in
   * parallel, and returns the results in a new `Collection[B]`.
   *
   * For a sequential version of this method, see `foreach`.
   */
  def foreachPar[R, E, A, B, Collection[+Element] <: Iterable[Element]](
    as: Collection[A]
  )(
    f: A => ZIO[R, E, B]
  )(implicit bf: BuildFrom[Collection[A], B, Collection[B]], trace: Trace): ZIO[R, E, Collection[B]] =
    ZIO.parallelismWith {
      case Some(n) => foreachPar(n)(as)(f)
      case None    => foreachParUnbounded(as)(f)
    }

  /**
   * Applies the function `f` to each element of the `Set[A]` in parallel, and
   * returns the results in a new `Set[B]`.
   *
   * For a sequential version of this method, see `foreach`.
   */
  final def foreachPar[R, E, A, B](as: Set[A])(fn: A => ZIO[R, E, B])(implicit
    trace: Trace
  ): ZIO[R, E, Set[B]] =
    foreachPar[R, E, A, B, Iterable](as)(fn).map(_.toSet)

  /**
   * Applies the function `f` to each element of the `Array[A]` in parallel, and
   * returns the results in a new `Array[B]`.
   *
   * For a sequential version of this method, see `foreach`.
   */
  final def foreachPar[R, E, A, B: ClassTag](as: Array[A])(f: A => ZIO[R, E, B])(implicit
    trace: Trace
  ): ZIO[R, E, Array[B]] =
    foreachPar[R, E, A, B, Iterable](as)(f).map(_.toArray)

  /**
   * Applies the function `f` to each element of the `Map[Key, Value]` in
   * parallel and returns the results in a new `Map[Key2, Value2]`.
   *
   * For a sequential version of this method, see `foreach`.
   */
  def foreachPar[R, E, Key, Key2, Value, Value2](
    map: Map[Key, Value]
  )(f: (Key, Value) => ZIO[R, E, (Key2, Value2)])(implicit trace: Trace): ZIO[R, E, Map[Key2, Value2]] =
    foreachPar[R, E, (Key, Value), (Key2, Value2), Iterable](map)(f.tupled).map(_.toMap)

  /**
   * Applies the function `f` to each element of the `NonEmptyChunk[A]` in
   * parallel, and returns the results in a new `NonEmptyChunk[B]`.
   *
   * For a sequential version of this method, see `foreach`.
   */
  final def foreachPar[R, E, A, B](as: NonEmptyChunk[A])(fn: A => ZIO[R, E, B])(implicit
    trace: Trace
  ): ZIO[R, E, NonEmptyChunk[B]] =
    as.mapZIOPar(fn)

  /**
   * Applies the function `f` to each element of the `Iterable[A]` and runs
   * produced effects in parallel, discarding the results.
   *
   * For a sequential version of this method, see `foreachDiscard`.
   *
   * Optimized to avoid keeping full tree of effects, so that method could be
   * able to handle large input sequences. Behaves almost like this code:
   *
   * {{{
   * as.foldLeft(ZIO.unit) { (acc, a) => acc.zipParLeft(f(a)) }
   * }}}
   *
   * Additionally, interrupts all effects on any failure.
   */
  def foreachParDiscard[R, E, A](
    as: => Iterable[A]
  )(f: A => ZIO[R, E, Any])(implicit trace: Trace): ZIO[R, E, Unit] =
    ZIO.parallelismWith {
      case Some(n) => foreachParDiscard(n)(as)(f)
      case None    => foreachParUnboundedDiscard(as)(f)
    }

  /**
   * Returns an effect that forks all of the specified values, and returns a
   * composite fiber that produces a list of their results, in order.
   */
  def forkAll[R, E, A, Collection[+Element] <: Iterable[Element]](
    as: Collection[ZIO[R, E, A]]
  )(implicit
    bf: BuildFrom[Collection[ZIO[R, E, A]], A, Collection[A]],
    trace: Trace
  ): URIO[R, Fiber[E, Collection[A]]] =
    ZIO
      .foreach[R, Nothing, ZIO[R, E, A], Fiber[E, A], Iterable](as)(_.fork)
      .map(Fiber.collectAll[E, A, Iterable](_).map(bf.fromSpecific(as)))

  /**
   * Returns an effect that forks all of the specified values, and returns a
   * composite fiber that produces unit. This version is faster than [[forkAll]]
   * in cases where the results of the forked fibers are not needed.
   */
  def forkAllDiscard[R, E, A](as: => Iterable[ZIO[R, E, A]])(implicit trace: Trace): URIO[R, Fiber[E, Unit]] =
    ZIO
      .foreach[R, Nothing, ZIO[R, E, A], Fiber[E, A], Iterable](as)(_.fork)
      .map(Fiber.collectAllDiscard(_))

  /**
   * Constructs a `ZIO` value of the appropriate type for the specified input.
   */
  def from[Input](input: => Input)(implicit
    constructor: ZIOConstructor[Nothing, Any, Input],
    trace: Trace
  ): ZIO[constructor.OutEnvironment, constructor.OutError, constructor.OutSuccess] =
    constructor.make(input)

  def fromAutoCloseable[R, E, A <: AutoCloseable](fa: => ZIO[R, E, A])(implicit
    trace: Trace
  ): ZIO[R with Scope, E, A] =
    acquireRelease(fa)(a => ZIO.succeed(a.close()))

  /**
   * Lifts an `Either` into a `ZIO` value.
   */
  def fromEither[E, A](v: => Either[E, A])(implicit trace: Trace): IO[E, A] =
    succeed(v).flatMap(_.fold(fail(_), ZIO.succeed(_)))

  /**
   * Lifts an `Either` into a `ZIO` value.
   */
  def fromEitherCause[E, A](v: => Either[Cause[E], A])(implicit trace: Trace): IO[E, A] =
    succeed(v).flatMap(_.fold(failCause(_), ZIO.succeed(_)))

  /**
   * Creates a `ZIO` value that represents the exit value of the specified
   * fiber.
   */
  def fromFiber[E, A](fiber: => Fiber[E, A])(implicit trace: Trace): IO[E, A] =
    succeed(fiber).flatMap(_.join)

  /**
   * Creates a `ZIO` value that represents the exit value of the specified
   * fiber.
   */
  def fromFiberZIO[R, E, A](fiber: => ZIO[R, E, Fiber[E, A]])(implicit trace: Trace): ZIO[R, E, A] =
    ZIO.suspendSucceed(fiber.flatMap(_.join))

  /**
   * Returns an effect that, when executed, will both create and launch a
   * [[scala.concurrent.Future]], feeding it an
   * [[scala.concurrent.ExecutionContext]] that is backed by ZIO's own executor.
   */
  def fromFuture[A](make: ExecutionContext => scala.concurrent.Future[A])(implicit trace: Trace): Task[A] =
    ZIO.descriptorWith { d =>
      import scala.util.{Failure, Success}
      val ec = d.executor.asExecutionContext
      ZIO.attempt(make(ec)).flatMap { f =>
        val canceler: UIO[Unit] = f match {
          case cancelable: CancelableFuture[A] =>
            ZIO.suspendSucceed(if (f.isCompleted) ZIO.unit else ZIO.fromFuture(_ => cancelable.cancel()).ignore)
          case _ => ZIO.unit
        }

        f.value
          .fold(
            ZIO.asyncInterrupt { (k: Task[A] => Unit) =>
              f.onComplete {
                case Success(a) => k(ZIO.succeed(a))
                case Failure(t) => k(ZIO.fail(t))
              }(ec)

              Left(canceler)
            }
          )(ZIO.fromTry(_))
      }
    }

  /**
   * Imports a [[scala.concurrent.Promise]] we generate a future from promise,
   * and we pass to [fromFuture] to transform into Task[A]
   */
  def fromPromiseScala[A](promise: => scala.concurrent.Promise[A])(implicit trace: Trace): Task[A] =
    ZIO.fromFuture(_ => promise.future)

  /**
   * Imports a function that creates a [[scala.concurrent.Future]] from an
   * [[scala.concurrent.ExecutionContext]] into a `ZIO`. The provided
   * `ExecutionContext` will interrupt the `Future` between asynchronous
   * operations such as `map` and `flatMap` if this effect is interrupted. Note
   * that no attempt will be made to interrupt a `Future` blocking on a
   * synchronous operation and that the `Future` must be created using the
   * provided `ExecutionContext`.
   */
  def fromFutureInterrupt[A](
    make: ExecutionContext => scala.concurrent.Future[A]
  )(implicit trace: Trace): Task[A] =
    ZIO.descriptorWith { d =>
      import scala.util.{Failure, Success}
      val ec          = d.executor.asExecutionContext
      val interrupted = new java.util.concurrent.atomic.AtomicBoolean(false)
      val latch       = scala.concurrent.Promise[Unit]()
      val interruptibleEC = new scala.concurrent.ExecutionContext {
        def execute(runnable: Runnable): Unit =
          if (!interrupted.get) ec.execute(runnable)
          else {
            val _ = latch.success(())
          }
        def reportFailure(cause: Throwable): Unit =
          ec.reportFailure(cause)
      }
      attempt(make(interruptibleEC)).flatMap { f =>
        f.value
          .fold(
            ZIO.async { (cb: Task[A] => Any) =>
              f.onComplete {
                case Success(a) => latch.success(()); cb(ZIO.succeed(a))
                case Failure(t) => latch.success(()); cb(ZIO.fail(t))
              }(interruptibleEC)
            }
          )(ZIO.fromTry(_))
      }.onInterrupt(
        ZIO.succeed(interrupted.set(true)) *> ZIO.fromFuture(_ => latch.future).orDie
      )
    }

  /**
   * Lifts an `Option` into a `ZIO` but preserves the error as an option in the
   * error channel, making it easier to compose in some scenarios.
   */
  def fromOption[A](v: => Option[A])(implicit trace: Trace): IO[Option[Nothing], A] =
    succeed(v).flatMap(_.fold[IO[Option[Nothing], A]](fail(None))(ZIO.succeed(_)))

  /**
   * Lifts a `Try` into a `ZIO`.
   */
  def fromTry[A](value: => scala.util.Try[A])(implicit trace: Trace): Task[A] =
    attempt(value).flatMap {
      case scala.util.Success(v) => ZIO.succeed(v)
      case scala.util.Failure(t) => ZIO.fail(t)
    }

  /**
   * Returns a collection of all `FiberRef` values for the fiber running this
   * effect.
   */
  def getFiberRefs(implicit trace: Trace): UIO[FiberRefs] =
    ZIO.withFiberRuntime[Any, Nothing, FiberRefs] { (fiberState, _) =>
      ZIO.succeed(fiberState.getFiberRefs()(Unsafe.unsafe))
    }

  /**
   * Lifts an Option into a ZIO, if the option is not defined it fails with
   * NoSuchElementException.
   */
  final def getOrFail[A](v: => Option[A])(implicit trace: Trace): Task[A] =
    getOrFailWith(new NoSuchElementException("None.get"))(v)

  /**
   * Lifts an Option into a IO, if the option is not defined it fails with Unit.
   */
  final def getOrFailUnit[A](v: => Option[A])(implicit trace: Trace): IO[Unit, A] =
    getOrFailWith(())(v)

  /**
   * Lifts an Option into a ZIO. If the option is not defined, fail with the `e`
   * value.
   */
  final def getOrFailWith[E, A](e: => E)(v: => Option[A])(implicit trace: Trace): IO[E, A] =
    suspendSucceed(v match {
      case None    => ZIO.fail(e)
      case Some(v) => ZIO.succeed(v)
    })

  /**
   * Gets a state from the environment.
   */
  def getState[S: EnvironmentTag](implicit trace: Trace): ZIO[ZState[S], Nothing, S] =
    ZIO.serviceWithZIO(_.get)

  /**
   * Gets a state from the environment and uses it to run the specified
   * function.
   */
  def getStateWith[S]: ZIO.GetStateWithPartiallyApplied[S] =
    new ZIO.GetStateWithPartiallyApplied[S]

  /**
   * Runs `onTrue` if the result of `b` is `true` and `onFalse` otherwise.
   */
  def ifZIO[R, E](b: => ZIO[R, E, Boolean]): ZIO.IfZIO[R, E] =
    new ZIO.IfZIO(() => b)

  /**
   * Like [[never]], but fibers that running this effect won't be garbage
   * collected unless interrupted.
   */
  def infinity(implicit trace: Trace): UIO[Nothing] =
    ZIO.sleep(Duration.fromNanos(Long.MaxValue)) *> ZIO.never

  /**
   * Inherits values from all [[FiberRef]] instances into current fiber.
   */
  def inheritFiberRefs(childFiberRefs: FiberRefs)(implicit trace: Trace): UIO[Unit] =
    ZIO.updateFiberRefs { (parentFiberId, parentFiberRefs) =>
      parentFiberRefs.joinAs(parentFiberId)(childFiberRefs)
    }

  /**
   * Returns an effect that is interrupted as if by the fiber calling this
   * method.
   */
  def interrupt(implicit trace: Trace): UIO[Nothing] =
    descriptorWith(descriptor => interruptAs(descriptor.id))

  /**
   * Returns an effect that is interrupted as if by the specified fiber.
   */
  def interruptAs(fiberId: => FiberId)(implicit trace: Trace): UIO[Nothing] =
    failCause(Cause.interrupt(fiberId))

  /**
   * Prefix form of `ZIO#interruptible`.
   */
  def interruptible[R, E, A](zio: => ZIO[R, E, A])(implicit trace: Trace): ZIO[R, E, A] =
    ZIO.suspendSucceed(zio.interruptible)

  /**
   * Makes the effect interruptible, but passes it a restore function that can
   * be used to restore the inherited interruptibility from whatever region the
   * effect is composed into.
   */
  def interruptibleMask[R, E, A](
    k: ZIO.InterruptibilityRestorer => ZIO[R, E, A]
  )(implicit trace: Trace): ZIO[R, E, A] =
    checkInterruptible(flag => k(ZIO.InterruptibilityRestorer(flag)).interruptible)

  /**
   * Retrieves the definition of a fatal error.
   */
  def isFatal(implicit trace: Trace): UIO[Throwable => Boolean] =
    isFatalWith(isFatal => ZIO.succeed(isFatal))

  /**
   * Constructs an effect based on the definition of a fatal error.
   */
  def isFatalWith[R, E, A](f: (Throwable => Boolean) => ZIO[R, E, A])(implicit trace: Trace): ZIO[R, E, A] =
    FiberRef.currentFatal.getWith(f)

  /**
   * Iterates with the specified effectual function. The moral equivalent of:
   *
   * {{{
   * var s = initial
   *
   * while (cont(s)) {
   *   s = body(s)
   * }
   *
   * s
   * }}}
   */
  def iterate[R, E, S](
    initial: => S
  )(cont: S => Boolean)(body: S => ZIO[R, E, S])(implicit trace: Trace): ZIO[R, E, S] =
    ZIO.suspendSucceed {
      var result = initial

      ZIO
        .whileLoop(cont(result))(body(result))(result = _)
        .as(result)
    }

  /**
   * A low-level while-loop with direct support in the ZIO runtime. The only
   * reason to use this constructor is performance.
   *
   * See [[ZIO.iterate]] for a user-friendly version of this operator that is
   * compatible with purely functional code.
   */
  def whileLoop[R, E, A](check: => Boolean)(body: => ZIO[R, E, A])(process: A => Any)(implicit
    trace: Trace
  ): ZIO[R, E, Unit] =
    ZIO.WhileLoop(trace, () => check, () => body, process)

  /**
   * Returns an effect with the value on the left part.
   */
  def left[A](a: => A)(implicit trace: Trace): UIO[Either[A, Nothing]] =
    succeed(Left(a))

  /**
   * Retrieves the current loggers for this effect.
   */
  def loggers(implicit trace: Trace): UIO[Set[ZLogger[String, Any]]] =
    FiberRef.currentLoggers.get

  /**
   * Constructs an effect based on the current loggers.
   */
  def loggersWith[R, E, A](f: Set[ZLogger[String, Any]] => ZIO[R, E, A])(implicit trace: Trace): ZIO[R, E, A] =
    FiberRef.currentLoggers.getWith(f)

  /**
   * Loops with the specified effectual function, collecting the results into a
   * list. The moral equivalent of:
   *
   * {{{
   * var s  = initial
   * var as = List.empty[A]
   *
   * while (cont(s)) {
   *   as = body(s) :: as
   *   s  = inc(s)
   * }
   *
   * as.reverse
   * }}}
   */
  def loop[R, E, A, S](
    initial: => S
  )(cont: S => Boolean, inc: S => S)(body: S => ZIO[R, E, A])(implicit trace: Trace): ZIO[R, E, List[A]] =
    ZIO.suspendSucceed {

      def loop(initial: S): ZIO[R, E, List[A]] =
        if (cont(initial))
          body(initial).flatMap(a => loop(inc(initial)).map(as => a :: as))
        else
          ZIO.succeed(List.empty[A])

      loop(initial)
    }

  /**
   * Loops with the specified effectual function purely for its effects. The
   * moral equivalent of:
   *
   * {{{
   * var s = initial
   *
   * while (cont(s)) {
   *   body(s)
   *   s = inc(s)
   * }
   * }}}
   */
  def loopDiscard[R, E, S](
    initial: => S
  )(cont: S => Boolean, inc: S => S)(body: S => ZIO[R, E, Any])(implicit trace: Trace): ZIO[R, E, Unit] =
    ZIO.suspendSucceed {

      def loop(initial: S): ZIO[R, E, Unit] =
        if (cont(initial)) body(initial) *> loop(inc(initial))
        else ZIO.unit

      loop(initial)
    }

  /**
   * Returns a new effect where boolean value of this effect is negated.
   */
  def not[R, E](effect: => ZIO[R, E, Boolean])(implicit trace: Trace): ZIO[R, E, Boolean] =
    ZIO.suspendSucceed(effect.negate)

  /**
   * Logs the specified message at the current log level.
   */
  def log(message: => String)(implicit trace: Trace): UIO[Unit] =
    ZIO.withFiberRuntime[Any, Nothing, Unit] { (fiberState, _) =>
      fiberState.log(() => message, Cause.empty, None, trace)(Unsafe.unsafe)

      ZIO.unit
    }

  /**
   * Logs the specified cause at the current log level.
   */
  def logCause(cause: => Cause[Any])(implicit trace: Trace): UIO[Unit] =
    logCause("An error occurred", cause)

  /**
   * Logs the specified message and cause at the current log level.
   */
  def logCause(message: => String, cause: => Cause[Any])(implicit trace: Trace): UIO[Unit] =
    ZIO.withFiberRuntime[Any, Nothing, Unit] { (fiberState, _) =>
      fiberState.log(() => message, cause, None, trace)(Unsafe.unsafe)

      ZIO.unit
    }

  /**
   * Annotates each log in this effect with the specified log annotation.
   */
  def logAnnotate(key: => String, value: => String): LogAnnotate =
    logAnnotate(LogAnnotation(key, value))

  /**
   * Annotates each log in this effect with the specified log annotation.
   */
  def logAnnotate(logAnnotation: => LogAnnotation, logAnnotations: LogAnnotation*): LogAnnotate =
    logAnnotate(Set(logAnnotation) ++ logAnnotations.toSet)

  /**
   * Annotates each log in this effect with the specified log annotation.
   */
  def logAnnotate(logAnnotations: => Set[LogAnnotation]): LogAnnotate =
    new LogAnnotate(() => logAnnotations)

  def logAnnotateScoped(key: => String, value: => String)(implicit trace: Trace): ZIO[Scope, Nothing, Unit] =
    logAnnotateScoped(LogAnnotation(key, value))

  def logAnnotateScoped(logAnnotation: => LogAnnotation, logAnnotations: LogAnnotation*)(implicit
    trace: Trace
  ): ZIO[Scope, Nothing, Unit] =
    logAnnotateScoped(Set(logAnnotation) ++ logAnnotations.toSet)

  def logAnnotateScoped(logAnnotations: => Set[LogAnnotation])(implicit trace: Trace): ZIO[Scope, Nothing, Unit] =
    FiberRef.currentLogAnnotations.locallyScopedWith(_ ++ logAnnotations.map { case LogAnnotation(key, value) =>
      key -> value
    })

  /**
   * Retrieves the log annotations associated with the current scope.
   */
  def logAnnotations(implicit trace: Trace): UIO[Map[String, String]] =
    FiberRef.currentLogAnnotations.get

  /**
   * Logs the specified message at the debug log level.
   */
  def logDebug(message: => String)(implicit trace: Trace): UIO[Unit] =
    logDebugCause(message, Cause.empty)

  /**
   * Logs the specified cause at the debug log level.
   */
  def logDebugCause(message: => String, cause: => Cause[Any])(implicit trace: Trace): UIO[Unit] =
    ZIO.withFiberRuntime[Any, Nothing, Unit] { (fiberState, _) =>
      fiberState.log(() => message, cause, someDebug, trace)(Unsafe.unsafe)

      ZIO.unit
    }

  /**
   * Logs the specified cause at the debug log level..
   */
  def logDebugCause(cause: => Cause[Any])(implicit trace: Trace): UIO[Unit] =
    logDebugCause("", cause)

  /**
   * Logs the specified message at the error log level.
   */
  def logError(message: => String)(implicit trace: Trace): UIO[Unit] =
    logErrorCause(message, Cause.empty)

  /**
   * Logs the specified cause as an error.
   */
  def logErrorCause(message: => String, cause: => Cause[Any])(implicit trace: Trace): UIO[Unit] =
    ZIO.withFiberRuntime[Any, Nothing, Unit] { (fiberState, _) =>
      fiberState.log(() => message, cause, someError, trace)(Unsafe.unsafe)

      ZIO.unit
    }

  /**
   * Logs the specified cause as an error.
   */
  def logErrorCause(cause: => Cause[Any])(implicit trace: Trace): UIO[Unit] =
    logErrorCause("", cause)

  /**
   * Logs the specified message at the fatal log level.
   */
  def logFatal(message: => String)(implicit trace: Trace): UIO[Unit] =
    logFatalCause(message, Cause.empty)

  /**
   * Logs the specified cause at the fatal log level.
   */
  def logFatalCause(message: => String, cause: => Cause[Any])(implicit trace: Trace): UIO[Unit] =
    ZIO.withFiberRuntime[Any, Nothing, Unit] { (fiberState, _) =>
      fiberState.log(() => message, cause, someFatal, trace)(Unsafe.unsafe)

      ZIO.unit
    }

  /**
   * Logs the specified cause at the fatal log level.
   */
  def logFatalCause(cause: => Cause[Any])(implicit trace: Trace): UIO[Unit] =
    logFatalCause("", cause)

  /**
   * Logs the specified message at the informational log level.
   */
  def logInfo(message: => String)(implicit trace: Trace): UIO[Unit] =
    logInfoCause(message, Cause.empty)

  /**
   * Logs the specified cause at the informational log level.
   */
  def logInfoCause(message: => String, cause: => Cause[Any])(implicit trace: Trace): UIO[Unit] =
    ZIO.withFiberRuntime[Any, Nothing, Unit] { (fiberState, _) =>
      fiberState.log(() => message, cause, someInfo, trace)(Unsafe.unsafe)

      ZIO.unit
    }

  /**
   * Logs the specified cause at the informational log level..
   */
  def logInfoCause(cause: => Cause[Any])(implicit trace: Trace): UIO[Unit] =
    logInfoCause("", cause)

  /**
   * Sets the log level for this effect.
   * {{{
   * ZIO.logLevel(LogLevel.Warning) {
   *   ZIO.log("The response time exceeded its threshold!")
   * }
   * }}}
   */
  def logLevel(level: LogLevel): LogLevel =
    level

  def logLevelScoped(level: LogLevel)(implicit trace: Trace): ZIO[Scope, Nothing, Unit] =
    FiberRef.currentLogLevel.locallyScoped(level)

  /**
   * Adjusts the label for the current logging span.
   * {{{
   * ZIO.logSpan("parsing") { parseRequest(req) }
   * }}}
   */
  def logSpan(label: => String): LogSpan = new LogSpan(() => label)

  def logSpanScoped(label: => String)(implicit trace: Trace): ZIO[Scope, Nothing, Unit] =
    FiberRef.currentLogSpan.get.flatMap { stack =>
      val instant = java.lang.System.currentTimeMillis()
      val logSpan = zio.LogSpan(label, instant)

      FiberRef.currentLogSpan.locallyScoped(logSpan :: stack)
    }

  /**
   * Retrieves the log spans associated with the current scope.
   */
  def logSpans(implicit trace: Trace): UIO[List[zio.LogSpan]] =
    FiberRef.currentLogSpan.get

  /**
   * Logs the specified message at the trace log level.
   */
  def logTrace(message: => String)(implicit trace: Trace): UIO[Unit] =
    logTraceCause(message, Cause.empty)

  /**
   * Logs the specified cause at the trace log level.
   */
  def logTraceCause(message: => String, cause: => Cause[Any])(implicit trace: Trace): UIO[Unit] =
    ZIO.withFiberRuntime[Any, Nothing, Unit] { (fiberState, _) =>
      fiberState.log(() => message, cause, someTrace, trace)(Unsafe.unsafe)

      ZIO.unit
    }

  /**
   * Logs the specified cause at the trace log level..
   */
  def logTraceCause(cause: => Cause[Any])(implicit trace: Trace): UIO[Unit] =
    logTraceCause("", cause)

  /**
   * Logs the specified message at the warning log level.
   */
  def logWarning(message: => String)(implicit trace: Trace): UIO[Unit] =
    logWarningCause(message, Cause.empty)

  /**
   * Logs the specified cause at the warning log level.
   */
  def logWarningCause(message: => String, cause: => Cause[Any])(implicit trace: Trace): UIO[Unit] =
    ZIO.withFiberRuntime[Any, Nothing, Unit] { (fiberState, _) =>
      fiberState.log(() => message, cause, someWarning, trace)(Unsafe.unsafe)

      ZIO.unit
    }

  /**
   * Logs the specified cause at the warning log level..
   */
  def logWarningCause(cause: => Cause[Any])(implicit trace: Trace): UIO[Unit] =
    logWarningCause("", cause)

  /**
   * Returns a memoized version of the specified effectual function.
   */
  def memoize[R, E, A, B](f: A => ZIO[R, E, B])(implicit trace: Trace): UIO[A => ZIO[R, E, B]] =
    Ref.Synchronized.make(Map.empty[A, Promise[E, (FiberRefs.Patch, B)]]).map { ref => a =>
      for {
        promise <- ref.modifyZIO { map =>
                     map.get(a) match {
                       case Some(promise) => ZIO.succeed((promise, map))
                       case None =>
                         for {
                           promise <- Promise.make[E, (FiberRefs.Patch, B)]
                           _       <- f(a).diffFiberRefs.intoPromise(promise).fork
                         } yield (promise, map.updated(a, promise))
                     }
                   }
        b <- promise.await.flatMap { case (patch, b) => ZIO.patchFiberRefs(patch).as(b) }
      } yield b
    }

  /**
   * Merges an `Iterable[IO]` to a single IO, working sequentially.
   */
  def mergeAll[R, E, A, B](
    in: => Iterable[ZIO[R, E, A]]
  )(zero: => B)(f: (B, A) => B)(implicit trace: Trace): ZIO[R, E, B] =
    ZIO.foldLeft(in)(zero)((b, zio) => zio.map(a => f(b, a)))

  /**
   * Merges an `Iterable[IO]` to a single IO, working in parallel.
   *
   * Due to the parallel nature of this combinator, `f` must be both:
   *   - commutative: `f(a, b) == f(b, a)`
   *   - associative: `f(a, f(b, c)) == f(f(a, b), c)`
   *
   * It's unsafe to execute side effects inside `f`, as `f` may be executed more
   * than once for some of `in` elements during effect execution.
   */
  def mergeAllPar[R, E, A, B](
    in: => Iterable[ZIO[R, E, A]]
  )(zero: => B)(f: (B, A) => B)(implicit trace: Trace): ZIO[R, E, B] =
    Ref.make(zero).flatMap(acc => foreachParDiscard(in)(_.flatMap(a => acc.update(f(_, a)))) *> acc.get)

  /**
   * Gets current metrics snapshot.
   */
  def metrics(implicit trace: Trace): UIO[Metrics] =
    ZIO.succeedUnsafe { implicit u =>
      Metrics(internal.metrics.metricRegistry.snapshot())
    }

  /**
   * Returns a effect that will never produce anything. The moral equivalent of
   * `while(true) {}`, only without the wasted CPU cycles. Fibers that execute
   * this effect will be automatically garbage collected on the JVM when no
   * explicit references to them are held, because they cannot be reactivated.
   */
  def never(implicit trace: Trace): UIO[Nothing] =
    async[Any, Nothing, Nothing](_ => ())

  /**
   * Returns an effect that succeeds with the `None` value.
   */
  val none: UIO[Option[Nothing]] =
    succeed(None)(Trace.empty)

  /**
   * Lifts an Option into a ZIO. If the option is empty it succeeds with Unit.
   * If the option is defined it fails with the content.
   */
  def noneOrFail[E](o: => Option[E])(implicit trace: Trace): IO[E, Unit] =
    getOrFailUnit(o).flip

  /**
   * Lifts an Option into a ZIO. If the option is empty it succeeds with Unit.
   * If the option is defined it fails with an error adapted with f.
   */
  def noneOrFailWith[E, O](o: => Option[O])(f: O => E)(implicit trace: Trace): IO[E, Unit] =
    getOrFailUnit(o).flip.mapError(f)

  /**
   * Returns an effect that will execute the specified effect fully on the
   * provided executor, before potentially returning to the previous executor.
   * See [[ZIO!.onExecutor]].
   */
  def onExecutor[R, E, A](executor: => Executor)(zio: ZIO[R, E, A])(implicit trace: Trace): ZIO[R, E, A] =
    ZIO.descriptorWith { descriptor =>
      val oldExecutor = descriptor.executor
      val newExecutor = executor

      if (descriptor.isLocked && oldExecutor == newExecutor)
        zio
      else if (descriptor.isLocked)
        ZIO.acquireReleaseWith(ZIO.shift(newExecutor))(_ => ZIO.shift(oldExecutor))(_ => zio)
      else
        ZIO.acquireReleaseWith(ZIO.shift(newExecutor))(_ => ZIO.unshift)(_ => zio)
    }

  /**
   * Shifts execution to the specified executor and shifts it back to the
   * previous executor, if any, when the scope is closed.
   */
  def onExecutorScoped(executor: => Executor)(implicit trace: Trace): ZIO[Scope, Nothing, Unit] =
    ZIO.descriptorWith { descriptor =>
      val oldExecutor = descriptor.executor
      val newExecutor = executor

      if (descriptor.isLocked && oldExecutor == newExecutor)
        ZIO.unit
      else if (descriptor.isLocked)
        ZIO.acquireRelease(ZIO.shift(executor))(_ => ZIO.shift(descriptor.executor))
      else
        ZIO.acquireRelease(ZIO.shift(executor))(_ => ZIO.unshift)
    }

  /**
   * Applies the specified changes to the `FiberRef` values for the fiber
   * running this workflow.
   */
  def patchFiberRefs(patch: FiberRefs.Patch)(implicit trace: Trace): ZIO[Any, Nothing, Unit] =
    updateFiberRefs(patch)

  /**
   * Returns a new scoped workflow that runs finalizers added to the scope of
   * this workflow in parallel.
   */
  def parallelFinalizers[R, E, A](zio: => ZIO[R, E, A])(implicit trace: Trace): ZIO[R, E, A] =
    ZIO.environmentWithZIO[R] { environment =>
      environment.getDynamic[Scope] match {
        case None => zio
        case Some(scope) =>
          scope.executionStrategy match {
            case ExecutionStrategy.Parallel => zio
            case _                          => scope.forkWith(ExecutionStrategy.Parallel).flatMap(_.extend[R](zio))
          }
      }
    }

  def parallelFinalizersMask[R, E, A](f: ZIO.FinalizersRestorer => ZIO[R, E, A])(implicit trace: Trace): ZIO[R, E, A] =
    ZIO.environmentWithZIO[R] { environment =>
      environment.getDynamic[Scope] match {
        case None => f(ZIO.FinalizersRestorer.Identity)
        case Some(scope) =>
          scope.executionStrategy match {
            case ExecutionStrategy.Parallel     => ZIO.parallelFinalizers(f(ZIO.FinalizersRestorer.MakeParallel))
            case ExecutionStrategy.ParallelN(n) => ZIO.parallelFinalizers(f(ZIO.FinalizersRestorer.MakeParallelN(n)))
            case ExecutionStrategy.Sequential   => ZIO.parallelFinalizers(f(ZIO.FinalizersRestorer.MakeSequential))
          }
      }
    }

  /**
   * Retrieves the maximum number of fibers for parallel operators or `None` if
   * it is unbounded.
   */
  def parallelism(implicit trace: Trace): UIO[Option[Int]] =
    Parallelism.get

  /**
   * Retrieves the current maximum number of fibers for parallel operators and
   * uses it to run the specified effect.
   */
  def parallelismWith[R, E, A](f: Option[Int] => ZIO[R, E, A])(implicit trace: Trace): ZIO[R, E, A] =
    Parallelism.getWith(f)

  /**
   * Feeds elements of type `A` to a function `f` that returns an effect.
   * Collects all successes and failures in a tupled fashion.
   */
  def partition[R, E, A, B](
    in: => Iterable[A]
  )(f: A => ZIO[R, E, B])(implicit ev: CanFail[E], trace: Trace): ZIO[R, Nothing, (Iterable[E], Iterable[B])] =
    ZIO.suspendSucceed(ZIO.foreach(in)(f(_).either).map(partitionMap(_)(ZIO.identityFn)))

  /**
   * Feeds elements of type `A` to a function `f` that returns an effect.
   * Collects all successes and failures in parallel and returns the result as a
   * tuple.
   */
  def partitionPar[R, E, A, B](
    in: => Iterable[A]
  )(f: A => ZIO[R, E, B])(implicit ev: CanFail[E], trace: Trace): ZIO[R, Nothing, (Iterable[E], Iterable[B])] =
    ZIO.suspendSucceed(ZIO.foreachPar(in)(f(_).either).map(ZIO.partitionMap(_)(ZIO.identityFn)))

  /**
   * Given an environment `R`, returns a function that can supply the
   * environment to programs that require it, removing their need for any
   * specific environment.
   *
   * This is similar to dependency injection, and the `provide` function can be
   * thought of as `inject`.
   */
  def provideEnvironment[R, E, A](r: => ZEnvironment[R])(implicit trace: Trace): ZIO[R, E, A] => IO[E, A] =
    _.provideEnvironment(r)

  def provideLayer[RIn, E, ROut, RIn2, ROut2](layer: ZLayer[RIn, E, ROut])(
    zio: ZIO[ROut with RIn2, E, ROut2]
  )(implicit ev: EnvironmentTag[RIn2], tag: EnvironmentTag[ROut], trace: Trace): ZIO[RIn with RIn2, E, ROut2] =
    zio.provideSomeLayer[RIn with RIn2](ZLayer.environment[RIn2] ++ layer)

  /**
   * Races an `IO[E, A]` against zero or more other effects. Yields either the
   * first success or the last failure.
   */
  def raceAll[R, R1 <: R, E, A](
    zio: => ZIO[R, E, A],
    ios: => Iterable[ZIO[R1, E, A]]
  )(implicit trace: Trace): ZIO[R1, E, A] =
    ZIO.suspendSucceed(zio.raceAll(ios))

  /**
   * Returns an effect that races this effect with all the specified effects,
   * yielding the first result to complete, whether by success or failure. If
   * neither effect completes, then the composed effect will not complete.
   *
   * WARNING: The raced effect will safely interrupt the "losers", but will not
   * resume until the losers have been cleanly terminated. If early return is
   * desired, then instead of performing `ZIO.raceFirst(l, rs)`, perform
   * `ZIO.raceFirst(l.disconnect, rs.map(_.disconnect))`, which disconnects left
   * and rights interrupt signal, allowing a fast return, with interruption
   * performed in the background.
   */
  def raceFirst[R, R1 <: R, E, A](zio: ZIO[R, E, A], ios: Iterable[ZIO[R1, E, A]])(implicit
    trace: Trace
  ): ZIO[R1, E, A] =
    (zio.exit raceAll ios.map(_.exit)).flatMap(ZIO.done(_))

  /**
   * Reduces an `Iterable[IO]` to a single `IO`, working sequentially.
   */
  def random(implicit trace: Trace): UIO[Random] =
    ZIO.randomWith(ZIO.succeed(_))

  /**
   * Retrieves the `Random` service for this workflow and uses it to run the
   * specified workflow.
   */
  def randomWith[R, E, A](f: Random => ZIO[R, E, A])(implicit trace: Trace): ZIO[R, E, A] =
    DefaultServices.currentServices.getWith(services => f(services.get(Random.tag)))

  /**
   * Reduces an `Iterable[IO]` to a single `IO`, working sequentially.
   */
  def reduceAll[R, R1 <: R, E, A](a: => ZIO[R, E, A], as: => Iterable[ZIO[R1, E, A]])(
    f: (A, A) => A
  )(implicit trace: Trace): ZIO[R1, E, A] =
    ZIO.suspendSucceed(a.flatMap(ZIO.mergeAll(as)(_)(f)))

  /**
   * Reduces an `Iterable[IO]` to a single `IO`, working in parallel.
   */
  def reduceAllPar[R, R1 <: R, E, A](a0: => ZIO[R, E, A], as0: => Iterable[ZIO[R1, E, A]])(
    f: (A, A) => A
  )(implicit trace: Trace): ZIO[R1, E, A] =
    ZIO.suspendSucceed {
      val a  = a0
      val as = as0

      def prepend[Z](z: Z, zs: Iterable[Z]): Iterable[Z] =
        new Iterable[Z] {
          override def iterator: Iterator[Z] = Iterator(z) ++ zs.iterator
        }

      val all = prepend(a, as)
      mergeAllPar(all)(Option.empty[A])((acc, elem) => Some(acc.fold(elem)(f(_, elem)))).map(_.get)
    }

  def refailCause[E](cause: Cause[E])(implicit trace: Trace): ZIO[Any, E, Nothing] = Exit.Failure(cause)

  /**
   * Replicates the given effect `n` times. If 0 or negative numbers are given,
   * an empty `Iterable` will be returned. This method is more efficient than
   * using `List.fill` or similar methods, because the returned `Iterable`
   * consumes only a small amount of heap regardless of `n`.
   */
  def replicate[R, E, A](n: Int)(effect: ZIO[R, E, A])(implicit trace: Trace): Iterable[ZIO[R, E, A]] =
    new Iterable[ZIO[R, E, A]] {
      override def iterator: Iterator[ZIO[R, E, A]] = Iterator.range(0, n).map(_ => effect)
    }

  /**
   * Performs this effect the specified number of times and collects the
   * results.
   */
  def replicateZIO[R, E, A](n: => Int)(effect: => ZIO[R, E, A])(implicit trace: Trace): ZIO[R, E, Iterable[A]] =
    ZIO.suspendSucceed(ZIO.collectAll(ZIO.replicate(n)(effect)))

  /**
   * Performs this effect the specified number of times, discarding the results.
   */
  def replicateZIODiscard[R, E, A](n: => Int)(effect: => ZIO[R, E, A])(implicit trace: Trace): ZIO[R, E, Unit] =
    ZIO.collectAllDiscard(ZIO.replicate(n)(effect))

  /**
   * Returns an effect with the value on the right part.
   */
  def right[B](b: => B)(implicit trace: Trace): UIO[Either[Nothing, B]] =
    succeed(Right(b))

  /**
   * Returns an effect that accesses the runtime, which can be used to
   * (unsafely) execute tasks. This is useful for integration with legacy code
   * that must call back into ZIO code.
   */
  def runtime[R](implicit trace: Trace): URIO[R, Runtime[R]] =
    for {
      environment  <- ZIO.environment[R]
      fiberRefs    <- ZIO.getFiberRefs
      runtimeFlags <- ZIO.runtimeFlags
    } yield Runtime(environment, fiberRefs, runtimeFlags)

  /**
   * Retrieves an effect that succeeds with the current runtime flags, which
   * govern behavior and features of the runtime system.
   */
  def runtimeFlags(implicit trace: Trace): ZIO[Any, Nothing, RuntimeFlags] =
    ZIO.withFiberRuntime[Any, Nothing, RuntimeFlags] { (_, status) =>
      ZIO.succeed(status.runtimeFlags)
    }

  /**
   * Returns the current scope.
   */
  def scope(implicit trace: Trace): ZIO[Scope, Nothing, Scope] =
    ZIO.service[Scope]

  /**
   * Scopes all resources used in this effect to the lifetime of the effect,
   * ensuring that their finalizers are run as soon as this effect completes
   * execution, whether by success, failure, or interruption.
   *
   * {{{
   * ZIO.scoped {
   *   openFile(name).flatMap(useFile)
   * }
   * }}}
   */
  def scoped[R]: ScopedPartiallyApplied[R] =
    new ScopedPartiallyApplied[R]

  /**
   * Accesses the current scope and uses it to perform the specified effect.
   */
  def scopeWith[R, E, A](f: Scope => ZIO[R, E, A])(implicit trace: Trace): ZIO[R with Scope, E, A] =
    ZIO.serviceWithZIO[Scope](f)

  /**
   * Returns a new scoped workflow that runs finalizers added to the scope of
   * this workflow sequentially in the reverse of the order in which they were
   * added. Note that finalizers are run sequentially by default so this only
   * has meaning if used within a scope where finalizers are being run in
   * parallel.
   */
  def sequentialFinalizers[R, E, A](zio: => ZIO[R, E, A])(implicit trace: Trace): ZIO[R, E, A] =
    ZIO.environmentWithZIO[R] { environment =>
      environment.getDynamic[Scope] match {
        case None => zio
        case Some(scope) =>
          scope.executionStrategy match {
            case ExecutionStrategy.Sequential => zio
            case _                            => scope.forkWith(ExecutionStrategy.Sequential).flatMap(_.extend[R](zio))
          }
      }
    }

  /**
   * Sets the `FiberRef` values for the fiber running this effect to the values
   * in the specified collection of `FiberRef` values.
   */
  def setFiberRefs(fiberRefs: => FiberRefs)(implicit trace: Trace): UIO[Unit] =
    ZIO.suspendSucceed(fiberRefs.setAll)

  /**
   * Sets a state in the environment to the specified value.
   */
  def setState[S: EnvironmentTag](s: => S)(implicit trace: Trace): ZIO[ZState[S], Nothing, Unit] =
    ZIO.serviceWithZIO(_.set(s))

  /**
   * Accesses the specified service in the environment of the effect.
   */
  def service[A: Tag](implicit trace: Trace): URIO[A, A] =
    serviceWith(identity)

  /**
   * Accesses the service corresponding to the specified key in the environment.
   */
  def serviceAt[Service]: ServiceAtPartiallyApplied[Service] =
    new ServiceAtPartiallyApplied[Service]

  /**
   * Accesses the specified service in the environment of the effect.
   *
   * Especially useful for creating "accessor" methods on Services' companion
   * objects.
   *
   * {{{
   * def foo(int: Int) = ZIO.serviceWith[Foo](_.foo(int))
   * }}}
   */
  def serviceWith[Service]: ServiceWithPartiallyApplied[Service] =
    new ServiceWithPartiallyApplied[Service]

  /**
   * Effectfully accesses the specified service in the environment of the
   * effect.
   *
   * Especially useful for creating "accessor" methods on Services' companion
   * objects.
   *
   * {{{
   * def foo(int: Int) = ZIO.serviceWithZIO[Foo](_.foo(int))
   * }}}
   */
  def serviceWithZIO[Service]: ServiceWithZIOPartiallyApplied[Service] =
    new ServiceWithZIOPartiallyApplied[Service]

  /**
   * Returns an effect that shifts execution to the specified executor. This is
   * useful to specify a default executor that effects sequenced after this one
   * will be run on if they are not shifted somewhere else. It can also be used
   * to implement higher level operators to manage where an effect is run such
   * as [[ZIO!.onExecutor]] and [[ZIO!.onExecutionContext]].
   */
  def shift(executor: => Executor)(implicit trace: Trace): UIO[Unit] =
    ZIO.withFiberRuntime[Any, Nothing, Unit] { (fiberRuntime, _) =>
      val newExecutor = executor
      fiberRuntime.getFiberRef(FiberRef.overrideExecutor)(Unsafe.unsafe) match {
        case None =>
          fiberRuntime.setFiberRef(FiberRef.overrideExecutor, Some(newExecutor))(Unsafe.unsafe)
          fiberRuntime.getRunningExecutor()(Unsafe.unsafe) match {
            case Some(runningExecutor) if runningExecutor == newExecutor => ZIO.unit
            case _                                                       => ZIO.yieldNow
          }
        case Some(overrideExecutor) =>
          if (overrideExecutor == newExecutor) ZIO.unit
          else {
            fiberRuntime.setFiberRef(FiberRef.overrideExecutor, Some(newExecutor))(Unsafe.unsafe)
            ZIO.yieldNow
          }
      }
    }

  /**
   * Returns an effect that suspends for the specified duration. This method is
   * asynchronous, and does not actually block the fiber executing the effect.
   */
  def sleep(duration: => Duration)(implicit trace: Trace): UIO[Unit] =
    Clock.sleep(duration)

  /**
   * Returns an effect with the optional value.
   */
  def some[A](a: => A)(implicit trace: Trace): UIO[Option[A]] =
    succeed(Some(a))

  /**
   * Provides a stateful ZIO workflow with its initial state, resulting in a
   * workflow that is ready to be run.
   *
   * {{{
   * ZIO.stateful(0) {
   *   for {
   *       _     <- ZIO.updateState[Int](_ + 1)
   *       state <- ZIO.getState[Int]
   *     } yield assertTrue(state == 1)
   *   }
   * }}}
   */
  def stateful[R]: StatefulPartiallyApplied[R] =
    new StatefulPartiallyApplied[R]

  def succeedBlockingUnsafe[A](a: Unsafe => A)(implicit trace: Trace): UIO[A] =
    ZIO.blocking(ZIO.succeedUnsafe(a))

  def succeedUnsafe[A](a: Unsafe => A)(implicit trace: Trace): UIO[A] =
    ZIO.succeed(Unsafe.unsafe(a))

  /**
   * Returns a lazily constructed effect, whose construction may itself require
   * effects. When no environment is required (i.e., when R == Any) it is
   * conceptually equivalent to `flatten(effect(io))`.
   */
  def suspend[R, A](rio: => RIO[R, A])(implicit trace: Trace): RIO[R, A] =
    ZIO.isFatalWith { isFatal =>
      try rio
      catch {
        case t: Throwable if !isFatal(t) => throw ZIOError.Traced(Cause.fail(t))
      }
    }

  /**
   * Returns a lazily constructed effect, whose construction may itself require
   * effects. The effect must not throw any exceptions. When no environment is
   * required (i.e., when R == Any) it is conceptually equivalent to
   * `flatten(succeed(zio))`. If you wonder if the effect throws exceptions, do
   * not use this method, use [[ZIO.suspend]].
   */
  def suspendSucceed[R, E, A](zio: => ZIO[R, E, A])(implicit trace: Trace): ZIO[R, E, A] =
    ZIO.succeed(zio).flatMap(identityFn)

  def suspendSucceedUnsafe[R, E, A](zio: Unsafe => ZIO[R, E, A])(implicit trace: Trace): ZIO[R, E, A] =
    ZIO.succeedUnsafe(zio).flatMap(identityFn)

  /**
   * Retrieves the `System` service for this workflow.
   */
  def system(implicit trace: Trace): UIO[System] =
    ZIO.systemWith(ZIO.succeed(_))

  /**
   * Retrieves the `System` service for this workflow and uses it to run the
   * specified workflow.
   */
  def systemWith[R, E, A](f: System => ZIO[R, E, A])(implicit trace: Trace): ZIO[R, E, A] =
    DefaultServices.currentServices.getWith(services => f(services.get(System.tag)))

  /**
   * Capture ZIO stack trace at the current point.
   */
  def stackTrace(implicit trace: Trace): UIO[StackTrace] =
    GenerateStackTrace(trace)

  /**
   * Tags each metric in this effect with the specific tag.
   */
  def tagged(key: => String, value: => String): Tagged =
    tagged(Set(MetricLabel(key, value)))

  /**
   * Tags each metric in this effect with the specific tag.
   */
  def tagged(tag: => MetricLabel, tags: MetricLabel*): Tagged =
    tagged(Set(tag) ++ tags.toSet)

  /**
   * Tags each metric in this effect with the specific tag.
   */
  def tagged(tags: => Set[MetricLabel]): Tagged =
    new Tagged(() => tags)

  def taggedScoped(key: => String, value: => String)(implicit trace: Trace): ZIO[Scope, Nothing, Unit] =
    taggedScoped(Set(MetricLabel(key, value)))

  def taggedScoped(tag: => MetricLabel, tags: MetricLabel*)(implicit trace: Trace): ZIO[Scope, Nothing, Unit] =
    taggedScoped(Set(tag) ++ tags.toSet)

  def taggedScoped(tags: => Set[MetricLabel])(implicit trace: Trace): ZIO[Scope, Nothing, Unit] =
    FiberRef.currentTags.locallyScopedWith(_ ++ tags)

  /**
   * Retrieves the metric tags associated with the current scope.
   */
  def tags(implicit trace: Trace): ZIO[Any, Nothing, Set[MetricLabel]] =
    FiberRef.currentTags.get

  /**
   * Transplants specified effects so that when those effects fork other
   * effects, the forked effects will be governed by the scope of the fiber that
   * executes this effect.
   *
   * This can be used to "graft" deep grandchildren onto a higher-level scope,
   * effectively extending their lifespans into the parent scope.
   */
  def transplant[R, E, A](f: Grafter => ZIO[R, E, A])(implicit trace: Trace): ZIO[R, E, A] =
    ZIO.withFiberRuntime[R, E, A] { (fiberState, _) =>
      val scopeOverride = fiberState.getFiberRef(FiberRef.forkScopeOverride)(Unsafe.unsafe)
      val scope         = scopeOverride.getOrElse(fiberState.scope)

      f(new Grafter(scope))
    }

  /**
   * An effect that succeeds with a unit value.
   */
  val unit: UIO[Unit] =
    succeed(())(Trace.empty)

  /**
   * Prefix form of `ZIO#uninterruptible`.
   */
  def uninterruptible[R, E, A](zio: => ZIO[R, E, A])(implicit trace: Trace): ZIO[R, E, A] =
    ZIO.suspendSucceed(zio.uninterruptible)

  /**
   * Makes the effect uninterruptible, but passes it a restore function that can
   * be used to restore the inherited interruptibility from whatever region the
   * effect is composed into.
   */
  def uninterruptibleMask[R, E, A](
    f: ZIO.InterruptibilityRestorer => ZIO[R, E, A]
  )(implicit trace: Trace): ZIO[R, E, A] =
    ZIO.UpdateRuntimeFlagsWithin.DynamicNoBox(
      trace,
      RuntimeFlags.disable(RuntimeFlag.Interruption),
      oldFlags =>
        if (RuntimeFlags.interruption(oldFlags)) f(InterruptibilityRestorer.MakeInterruptible)
        else f(InterruptibilityRestorer.MakeUninterruptible)
    )

  /**
   * The moral equivalent of `if (!p) exp`
   */
  def unless[R, E, A](p: => Boolean)(zio: => ZIO[R, E, A])(implicit trace: Trace): ZIO[R, E, Option[A]] =
    suspendSucceed(if (p) none else zio.asSome)

  /**
   * The moral equivalent of `if (!p) exp` when `p` has side-effects
   */
  def unlessZIO[R, E](p: => ZIO[R, E, Boolean]): ZIO.UnlessZIO[R, E] =
    new ZIO.UnlessZIO(() => p)

  /**
   * The inverse operation `IO.sandboxed`
   *
   * Terminates with exceptions on the `Left` side of the `Either` error, if it
   * exists. Otherwise extracts the contained `IO[E, A]`
   */
  def unsandbox[R, E, A](v: => ZIO[R, Cause[E], A])(implicit trace: Trace): ZIO[R, E, A] =
    ZIO.suspendSucceed(v.mapErrorCause(_.flatten))

  /**
   * Returns an effect indicating that execution is no longer required to be
   * performed on the current executor. The runtime may continue executing on
   * this executor for efficiency but will not automatically shift back to it
   * after completing an effect on another executor.
   */
  def unshift(implicit trace: Trace): UIO[Unit] =
    FiberRef.overrideExecutor.set(None)

  /**
   * Updates the `FiberRef` values for the fiber running this effect using the
   * specified function.
   */
  def updateFiberRefs(f: (FiberId.Runtime, FiberRefs) => FiberRefs)(implicit trace: Trace): UIO[Unit] =
    ZIO.withFiberRuntime[Any, Nothing, Unit] { (state, _) =>
      state.setFiberRefs(f(state.id, state.getFiberRefs()(Unsafe.unsafe)))(Unsafe.unsafe)

      ZIO.unit
    }

  /**
   * Updates the runtime flags. This may have a performance impact. For a
   * higher-performance variant, see `ZIO#withRuntimeFlags`.
   */
  def updateRuntimeFlags(patch: RuntimeFlags.Patch)(implicit trace: Trace): ZIO[Any, Nothing, Unit] =
    if (patch == RuntimeFlags.Patch.empty) ZIO.unit
    else ZIO.UpdateRuntimeFlags(trace, patch)

  /**
   * Updates a state in the environment with the specified function.
   */
  def updateState[S: EnvironmentTag](f: S => S)(implicit trace: Trace): ZIO[ZState[S], Nothing, Unit] =
    ZIO.serviceWithZIO(_.update(f))

  /**
   * Scopes all resources acquired by `resource` to the lifetime of `use`
   * without effecting the scope of any resources acquired by `use`.
   */
  def using[R]: UsingPartiallyApplied[R] =
    new ZIO.UsingPartiallyApplied[R]

  /**
   * Feeds elements of type `A` to `f` and accumulates all errors in error
   * channel or successes in success channel.
   *
   * This combinator is lossy meaning that if there are errors all successes
   * will be lost. To retain all information please use [[partition]].
   */
  def validate[R, E, A, B, Collection[+Element] <: Iterable[Element]](in: Collection[A])(
    f: A => ZIO[R, E, B]
  )(implicit
    bf: BuildFrom[Collection[A], B, Collection[B]],
    ev: CanFail[E],
    trace: Trace
  ): ZIO[R, ::[E], Collection[B]] =
    partition(in)(f).flatMap { case (es, bs) =>
      if (es.isEmpty) ZIO.succeed(bf.fromSpecific(in)(bs))
      else ZIO.fail(::(es.head, es.tail.toList))
    }

  /**
   * Feeds elements of type `A` to `f` and accumulates all errors in error
   * channel or successes in success channel.
   *
   * This combinator is lossy meaning that if there are errors all successes
   * will be lost. To retain all information please use [[partition]].
   */
  def validate[R, E, A, B](in: NonEmptyChunk[A])(
    f: A => ZIO[R, E, B]
  )(implicit ev: CanFail[E], trace: Trace): ZIO[R, ::[E], NonEmptyChunk[B]] =
    partition(in)(f).flatMap { case (es, bs) =>
      if (es.isEmpty) ZIO.succeed(NonEmptyChunk.nonEmpty(Chunk.fromIterable(bs)))
      else ZIO.fail(::(es.head, es.tail.toList))
    }

  /**
   * Feeds elements of type `A` to `f` and accumulates all errors, discarding
   * the successes.
   */
  def validateDiscard[R, E, A](in: => Iterable[A])(f: A => ZIO[R, E, Any])(implicit
    ev: CanFail[E],
    trace: Trace
  ): ZIO[R, ::[E], Unit] =
    partition(in)(f).flatMap { case (es, _) =>
      if (es.isEmpty) ZIO.unit
      else ZIO.fail(::(es.head, es.tail.toList))
    }

  /**
   * Feeds elements of type `A` to `f `and accumulates, in parallel, all errors
   * in error channel or successes in success channel.
   *
   * This combinator is lossy meaning that if there are errors all successes
   * will be lost. To retain all information please use [[partitionPar]].
   */
  def validatePar[R, E, A, B, Collection[+Element] <: Iterable[Element]](in: Collection[A])(
    f: A => ZIO[R, E, B]
  )(implicit
    bf: BuildFrom[Collection[A], B, Collection[B]],
    ev: CanFail[E],
    trace: Trace
  ): ZIO[R, ::[E], Collection[B]] =
    partitionPar(in)(f).flatMap { case (es, bs) =>
      if (es.isEmpty) ZIO.succeed(bf.fromSpecific(in)(bs))
      else ZIO.fail(::(es.head, es.tail.toList))
    }

  /**
   * Feeds elements of type `A` to `f `and accumulates, in parallel, all errors
   * in error channel or successes in success channel.
   *
   * This combinator is lossy meaning that if there are errors all successes
   * will be lost. To retain all information please use [[partitionPar]].
   */
  def validatePar[R, E, A, B](in: NonEmptyChunk[A])(
    f: A => ZIO[R, E, B]
  )(implicit ev: CanFail[E], trace: Trace): ZIO[R, ::[E], NonEmptyChunk[B]] =
    partitionPar(in)(f).flatMap { case (es, bs) =>
      if (es.isEmpty) ZIO.succeed(NonEmptyChunk.nonEmpty(Chunk.fromIterable(bs)))
      else ZIO.fail(::(es.head, es.tail.toList))
    }

  /**
   * Feeds elements of type `A` to `f` in parallel and accumulates all errors,
   * discarding the successes.
   */
  def validateParDiscard[R, E, A](in: => Iterable[A])(f: A => ZIO[R, E, Any])(implicit
    ev: CanFail[E],
    trace: Trace
  ): ZIO[R, ::[E], Unit] =
    partitionPar(in)(f).flatMap { case (es, _) =>
      if (es.isEmpty) ZIO.unit
      else ZIO.fail(::(es.head, es.tail.toList))
    }

  /**
   * Feeds elements of type `A` to `f` until it succeeds. Returns first success
   * or the accumulation of all errors.
   */
  def validateFirst[R, E, A, B, Collection[+Element] <: Iterable[Element]](in: Collection[A])(
    f: A => ZIO[R, E, B]
  )(implicit
    bf: BuildFrom[Collection[A], E, Collection[E]],
    ev: CanFail[E],
    trace: Trace
  ): ZIO[R, Collection[E], B] =
    ZIO.foreach(in)(f(_).flip).flip

  /**
   * Feeds elements of type `A` to `f`, in parallel, until it succeeds. Returns
   * first success or the accumulation of all errors.
   *
   * In case of success all other running fibers are terminated.
   */
  def validateFirstPar[R, E, A, B, Collection[+Element] <: Iterable[Element]](in: Collection[A])(
    f: A => ZIO[R, E, B]
  )(implicit
    bf: BuildFrom[Collection[A], E, Collection[E]],
    ev: CanFail[E],
    trace: Trace
  ): ZIO[R, Collection[E], B] =
    ZIO.foreachPar(in)(f(_).flip).flip

  /**
   * The moral equivalent of `if (p) exp`
   */
  def when[R, E, A](p: => Boolean)(zio: => ZIO[R, E, A])(implicit trace: Trace): ZIO[R, E, Option[A]] =
    suspendSucceed(if (p) zio.asSome else none)

  /**
   * Runs an effect when the supplied `PartialFunction` matches for the given
   * value, otherwise does nothing.
   */
  def whenCase[R, E, A, B](a: => A)(pf: PartialFunction[A, ZIO[R, E, B]])(implicit
    trace: Trace
  ): ZIO[R, E, Option[B]] =
    suspendSucceed(pf.andThen(_.asSome).applyOrElse(a, (_: A) => none))

  /**
   * Runs an effect when the supplied `PartialFunction` matches for the given
   * effectful value, otherwise does nothing.
   */
  def whenCaseZIO[R, E, A, B](a: => ZIO[R, E, A])(pf: PartialFunction[A, ZIO[R, E, B]])(implicit
    trace: Trace
  ): ZIO[R, E, Option[B]] =
    ZIO.suspendSucceed(a.flatMap(whenCase(_)(pf)))

  /**
   * The moral equivalent of `if (p) exp` when `p` has side-effects
   */
  def whenZIO[R, E](p: => ZIO[R, E, Boolean]): ZIO.WhenZIO[R, E] =
    new ZIO.WhenZIO(() => p)

  /**
   * Locally installs a supervisor and an effect that succeeds with all the
   * children that have been forked in the returned effect.
   */
  def withChildren[R, E, A](
    get: UIO[Chunk[Fiber.Runtime[Any, Any]]] => ZIO[R, E, A]
  )(implicit trace: Trace): ZIO[R, E, A] =
    Supervisor.track(true).flatMap { supervisor =>
      // Filter out the fiber id of whoever is calling this:
      get(supervisor.value.flatMap(children => ZIO.descriptor.map(d => children.filter(_.id != d.id))))
        .supervised(supervisor)
    }

  /**
   * Executes the specified workflow with the specified implementation of the
   * clock service.
   */
  def withClock[R, E, A <: Clock, B](clock: => A)(
    zio: => ZIO[R, E, B]
  )(implicit tag: Tag[A], trace: Trace): ZIO[R, E, B] =
    DefaultServices.currentServices.locallyWith(_.add(clock))(zio)

  /**
   * Sets the implementation of the clock service to the specified value and
   * restores it to its original value when the scope is closed.
   */
  def withClockScoped[A <: Clock](clock: => A)(implicit tag: Tag[A], trace: Trace): ZIO[Scope, Nothing, Unit] =
    DefaultServices.currentServices.locallyScopedWith(_.add(clock))

  /**
   * Executes the specified workflow with the specified configuration provider.
   */
  def withConfigProvider[R, E, A <: ConfigProvider, B](configProvider: => A)(
    zio: => ZIO[R, E, B]
  )(implicit tag: Tag[A], trace: Trace): ZIO[R, E, B] =
    DefaultServices.currentServices.locallyWith(_.add(configProvider))(zio)

  /**
   * Sets the configuration provider to the specified value and restores it to
   * its original value when the scope is closed.
   */
  def withConfigProviderScoped[A <: ConfigProvider](
    configProvider: => A
  )(implicit tag: Tag[A], trace: Trace): ZIO[Scope, Nothing, Unit] =
    DefaultServices.currentServices.locallyScopedWith(_.add(configProvider))

  /**
   * Executes the specified workflow with the specified implementation of the
   * console service.
   */
  def withConsole[R, E, A <: Console, B](console: => A)(
    zio: => ZIO[R, E, B]
  )(implicit tag: Tag[A], trace: Trace): ZIO[R, E, B] =
    DefaultServices.currentServices.locallyWith(_.add(console))(zio)

  /**
   * Sets the implementation of the console service to the specified value and
   * restores it to its original value when the scope is closed.
   */
  def withConsoleScoped[A <: Console](console: => A)(implicit tag: Tag[A], trace: Trace): ZIO[Scope, Nothing, Unit] =
    DefaultServices.currentServices.locallyScopedWith(_.add(console))

  /**
   * Executed this workflow with the specified logger added.
   */
  def withLogger[R, E, A <: ZLogger[String, Any], B](logger: => A)(
    zio: => ZIO[R, E, B]
  )(implicit tag: Tag[A], trace: Trace): ZIO[R, E, B] =
    FiberRef.currentLoggers.locallyWith(_ + logger)(zio)

  /**
   * Adds the specified logger and removes it when the scope is closed.
   */
  def withLoggerScoped[A <: ZLogger[String, Any]](
    logger: => A
  )(implicit tag: Tag[A], trace: Trace): ZIO[Scope, Nothing, Unit] =
    FiberRef.currentLoggers.locallyScopedWith(_ + logger)

  /**
   * Runs the specified effect with the specified maximum number of fibers for
   * parallel operators.
   */
  def withParallelism[R, E, A](n: => Int)(zio: ZIO[R, E, A])(implicit trace: Trace): ZIO[R, E, A] =
    ZIO.suspendSucceed(Parallelism.locally(Some(n))(zio))

  /**
   * Runs the specified effect with the specified maximum number of fibers for
   * parallel operators, but passes it a restore function that can be used to
   * restore the inherited parallelism from whatever region the effect is
   * composed into.
   */
  def withParallelismMask[R, E, A](n: => Int)(f: ZIO.ParallelismRestorer => ZIO[R, E, A])(implicit
    trace: Trace
  ): ZIO[R, E, A] =
    Parallelism.getWith {
      case Some(n0) => Parallelism.locally(Some(n))(f(ParallelismRestorer.MakeParallel(n0)))
      case None     => Parallelism.locally(Some(n))(f(ParallelismRestorer.MakeParallelUnbounded))
    }

  /**
   * Runs the specified effect with an unbounded maximum number of fibers for
   * parallel operators.
   */
  def withParallelismUnbounded[R, E, A](zio: ZIO[R, E, A])(implicit trace: Trace): ZIO[R, E, A] =
    ZIO.suspendSucceed(Parallelism.locally(None)(zio))

  /**
   * Runs the specified effect with an unbounded maximum number of fibers for
   * parallel operators, but passes it a restore function that can be used to
   * restore the inherited parallelism from whatever region the effect is
   * composed into.
   */
  def withParallelismUnboundedMask[R, E, A](f: ZIO.ParallelismRestorer => ZIO[R, E, A])(implicit
    trace: Trace
  ): ZIO[R, E, A] =
    Parallelism.getWith {
      case Some(n) => Parallelism.locally(None)(f(ParallelismRestorer.MakeParallel(n)))
      case None    => Parallelism.locally(None)(f(ParallelismRestorer.MakeParallelUnbounded))
    }

  /**
   * Executes the specified workflow with the specified implementation of the
   * random service.
   */
  def withRandom[R, E, A <: Random, B](random: => A)(
    zio: => ZIO[R, E, B]
  )(implicit tag: Tag[A], trace: Trace): ZIO[R, E, B] =
    DefaultServices.currentServices.locallyWith(_.add(random))(zio)

  /**
   * Sets the implementation of the random service to the specified value and
   * restores it to its original value when the scope is closed.
   */
  def withRandomScoped[A <: Random](random: => A)(implicit tag: Tag[A], trace: Trace): ZIO[Scope, Nothing, Unit] =
    DefaultServices.currentServices.locallyScopedWith(_.add(random))

  def withRuntimeFlagsScoped(update: RuntimeFlags.Patch)(implicit trace: Trace): ZIO[Scope, Nothing, Unit] =
    if (update == RuntimeFlags.Patch.empty) {
      ZIO.unit
    } else {
      ZIO.uninterruptible {
        ZIO.runtimeFlags.flatMap { runtimeFlags =>
          val updatedRuntimeFlags = RuntimeFlags.Patch.patch(update)(runtimeFlags)
          val revertRuntimeFlags  = RuntimeFlags.diff(updatedRuntimeFlags, runtimeFlags)
          ZIO.updateRuntimeFlags(update) *>
            ZIO.addFinalizer(ZIO.updateRuntimeFlags(revertRuntimeFlags)).unit
        }
      }
    }

  /**
   * Executes the specified workflow with the specified implementation of the
   * system service.
   */
  def withSystem[R, E, A <: System, B](system: => A)(
    zio: => ZIO[R, E, B]
  )(implicit tag: Tag[A], trace: Trace): ZIO[R, E, B] =
    DefaultServices.currentServices.locallyWith(_.add(system))(zio)

  /**
   * Sets the implementation of the system service to the specified value and
   * restores it to its original value when the scope is closed.
   */
  def withSystemScoped[A <: System](system: => A)(implicit tag: Tag[A], trace: Trace): ZIO[Scope, Nothing, Unit] =
    DefaultServices.currentServices.locallyScopedWith(_.add(system))

  /**
   * Returns an effect that yields to the runtime system, starting on a fresh
   * stack. Manual use of this method can improve fairness, at the cost of
   * overhead.
   */
  def yieldNow(implicit trace: Trace): UIO[Unit] = ZIO.YieldNow(trace, false)

  private[zio] def withFiberRuntime[R, E, A](
    onState: (Fiber.Runtime[E, A], Fiber.Status.Running) => ZIO[R, E, A]
  )(implicit trace: Trace): ZIO[R, E, A] =
    Stateful(trace, onState)

  private val _IdentityFn: Any => Any = (a: Any) => a

  private val _SecondFn: (Any, Any) => Any = (_: Any, b: Any) => b

  private[zio] def secondFn[A]: (Any, A) => A = _SecondFn.asInstanceOf[(Any, A) => A]

  private[zio] def identityFn[A]: A => A = _IdentityFn.asInstanceOf[A => A]

  private[zio] def partitionMap[A, A1, A2](
    iterable: Iterable[A]
  )(f: A => Either[A1, A2]): (Iterable[A1], Iterable[A2]) =
    iterable.foldRight((List.empty[A1], List.empty[A2])) { case (a, (es, bs)) =>
      f(a).fold(
        e => (e :: es, bs),
        b => (es, b :: bs)
      )
    }

  private[zio] val unitFn: Any => Unit = (_: Any) => ()

  implicit final class ZIOAutoCloseableOps[R, E, A <: AutoCloseable](private val io: ZIO[R, E, A]) extends AnyVal {

    /**
     * Like `acquireReleaseWith`, safely wraps a use and release of a resource.
     * This resource will get automatically closed, because it implements
     * `AutoCloseable`.
     */
    def acquireReleaseWithAuto[R1 <: R, E1 >: E, B](use: A => ZIO[R1, E1, B])(implicit
      trace: Trace
    ): ZIO[R1, E1, B] =
      acquireReleaseWith(io)(a => ZIO.succeed(a.close()))(use)

    /**
     * Like `withFinalizer, add a finalizer from AutoClosable.
     */
    def withFinalizerAuto(implicit trace: Trace): ZIO[R with Scope, E, A] =
      ZIO.acquireRelease(io)(a => ZIO.succeed(a.close()))
  }

  implicit final class ZIOBooleanOps[R, E](private val self: ZIO[R, E, Boolean]) extends AnyVal {

    /**
     * Returns the logical conjunction of the `Boolean` value returned by this
     * effect and the `Boolean` value returned by the specified effect. This
     * operator has "short circuiting" behavior so if the value returned by this
     * effect is false the specified effect will not be evaluated.
     */
    final def &&[R1 <: R, E1 >: E](
      that: => ZIO[R1, E1, Boolean]
    )(implicit trace: Trace): ZIO[R1, E1, Boolean] =
      self.flatMap(a => if (a) that else ZIO.succeed(false))

    /**
     * Returns the logical conjunction of the `Boolean` value returned by this
     * effect and the `Boolean` value returned by the specified effect. This
     * operator has "short circuiting" behavior so if the value returned by this
     * effect is true the specified effect will not be evaluated.
     */
    final def ||[R1 <: R, E1 >: E](
      that: => ZIO[R1, E1, Boolean]
    )(implicit trace: Trace): ZIO[R1, E1, Boolean] =
      self.flatMap(a => if (a) ZIO.succeed(true) else that)
  }

  implicit final class ZioRefineToOrDieOps[R, E <: Throwable, A](private val self: ZIO[R, E, A]) extends AnyVal {

    /**
     * Keeps some of the errors, and terminates the fiber with the rest.
     */
    def refineToOrDie[E1 <: E: ClassTag](implicit ev: CanFail[E], trace: Trace): ZIO[R, E1, A] =
      self.refineOrDie { case e: E1 => e }
  }

  final class ProvideSomeLayer[R0, -R, +E, +A](private val self: ZIO[R, E, A]) extends AnyVal {
    def apply[E1 >: E, R1](
      layer: => ZLayer[R0, E1, R1]
    )(implicit
      ev: R0 with R1 <:< R,
      tagged: EnvironmentTag[R1],
      trace: Trace
    ): ZIO[R0, E1, A] =
      self.asInstanceOf[ZIO[R0 with R1, E, A]].provideLayer(ZLayer.environment[R0] ++ layer)
  }

  final class UpdateService[-R, +E, +A, M](private val self: ZIO[R, E, A]) extends AnyVal {
    def apply[R1 <: R with M](
      f: M => M
    )(implicit tag: Tag[M], trace: Trace): ZIO[R1, E, A] =
      self.provideSomeEnvironment(_.update(f))
  }

  final class UpdateServiceAt[-R, +E, +A, Service](private val self: ZIO[R, E, A]) extends AnyVal {
    def apply[R1 <: R with Map[Key, Service], Key](key: => Key)(
      f: Service => Service
    )(implicit tag: Tag[Map[Key, Service]], trace: Trace): ZIO[R1, E, A] =
      self.provideSomeEnvironment(_.updateAt(key)(f))
  }

  @implicitNotFound(
    "Pattern guards are only supported when the error type is a supertype of NoSuchElementException. However, your effect has ${E} for the error type."
  )
  abstract class CanFilter[+E] {
    def apply(t: NoSuchElementException): E
  }

  object CanFilter {
    implicit def canFilter[E >: NoSuchElementException]: CanFilter[E] =
      new CanFilter[E] {
        def apply(t: NoSuchElementException): E = t
      }
  }

  final class Grafter(private val scope: FiberScope) extends AnyVal {
    def apply[R, E, A](zio: => ZIO[R, E, A])(implicit trace: Trace): ZIO[R, E, A] =
      FiberRef.forkScopeOverride.locally(Some(scope))(zio)
  }

  final class IfZIO[R, E](private val b: () => ZIO[R, E, Boolean]) extends AnyVal {
    def apply[R1 <: R, E1 >: E, A](onTrue: => ZIO[R1, E1, A], onFalse: => ZIO[R1, E1, A])(implicit
      trace: Trace
    ): ZIO[R1, E1, A] =
      ZIO.suspendSucceed(b().flatMap(b => if (b) onTrue else onFalse))
  }

  final class UnlessZIO[R, E](private val b: () => ZIO[R, E, Boolean]) extends AnyVal {
    def apply[R1 <: R, E1 >: E, A](zio: => ZIO[R1, E1, A])(implicit trace: Trace): ZIO[R1, E1, Option[A]] =
      ZIO.suspendSucceed(b().flatMap(b => if (b) none else zio.asSome))
  }

  final class WhenZIO[R, E](private val b: () => ZIO[R, E, Boolean]) extends AnyVal {
    def apply[R1 <: R, E1 >: E, A](zio: => ZIO[R1, E1, A])(implicit trace: Trace): ZIO[R1, E1, Option[A]] =
      ZIO.suspendSucceed(b()).flatMap(b => if (b) zio.asSome else none)
  }

  final class TimeoutTo[-R, +E, +A, +B](self: ZIO[R, E, A], b: () => B) {
    def apply[B1 >: B](f: A => B1)(duration: => Duration)(implicit
      trace: Trace
    ): ZIO[R, E, B1] =
      ZIO.fiberIdWith { parentFiberId =>
        self.raceFibersWith[R, Nothing, E, Unit, B1](ZIO.sleep(duration).interruptible)(
          (winner, loser) =>
            winner.await.flatMap {
              case Exit.Success(a) =>
                winner.inheritAll *> loser.interruptAs(parentFiberId).as(f(a))
              case Exit.Failure(cause) =>
                loser.interruptAs(parentFiberId) *> ZIO.refailCause(cause)
            },
          (winner, loser) =>
            winner.await.flatMap {
              case Exit.Success(_) =>
                winner.inheritAll *> loser.interruptAs(parentFiberId).as(b())
              case Exit.Failure(cause) =>
                loser.interruptAs(parentFiberId) *> ZIO.refailCause(cause)
            },
          null,
          FiberScope.global
        )
      }
  }

  final class Acquire[-R, +E, +A](private val acquire: () => ZIO[R, E, A]) extends AnyVal {
    def apply[R1](release: A => URIO[R1, Any]): Release[R with R1, E, A] =
      new Release[R with R1, E, A](acquire, release)
  }
  final class Release[-R, +E, +A](acquire: () => ZIO[R, E, A], release: A => URIO[R, Any]) {
    def apply[R1 <: R, E1 >: E, B](use: A => ZIO[R1, E1, B])(implicit trace: Trace): ZIO[R1, E1, B] =
      acquireReleaseExitWith(acquire())((a: A, _: Exit[E1, B]) => release(a))(use)
  }

  final class AcquireExit[-R, +E, +A](private val acquire: () => ZIO[R, E, A]) extends AnyVal {
    def apply[R1 <: R, E1 >: E, B](
      release: (A, Exit[E1, B]) => URIO[R1, Any]
    ): ReleaseExit[R1, E, E1, A, B] =
      new ReleaseExit(acquire, release)
  }
  final class ReleaseExit[-R, +E, E1, +A, B](
    acquire: () => ZIO[R, E, A],
    release: (A, Exit[E1, B]) => URIO[R, Any]
  ) {
    def apply[R1 <: R, E2 >: E <: E1, B1 <: B](use: A => ZIO[R1, E2, B1])(implicit
      trace: Trace
    ): ZIO[R1, E2, B1] =
      ZIO.uninterruptibleMask[R1, E2, B1](restore =>
        acquire().flatMap({ a =>
          ZIO
            .suspendSucceed(restore(use(a)))
            .exit
            .flatMap({ e =>
              ZIO
                .suspendSucceed(release(a, e))
                .foldCauseZIO(
                  cause2 => ZIO.refailCause(e.foldExit(_ ++ cause2, _ => cause2)),
                  _ => ZIO.done(e)
                )
            })
        })
      )
  }

  final class EnvironmentWithPartiallyApplied[R](private val dummy: Boolean = true) extends AnyVal {
    def apply[A](f: ZEnvironment[R] => A)(implicit trace: Trace): URIO[R, A] =
      ZIO.environment.map(f)
  }

  final class EnvironmentWithZIOPartiallyApplied[R](private val dummy: Boolean = true) extends AnyVal {
    def apply[R1 <: R, E, A](f: ZEnvironment[R] => ZIO[R1, E, A])(implicit trace: Trace): ZIO[R with R1, E, A] =
      ZIO.environment.flatMap(f)
  }

  final class ScopedPartiallyApplied[R](private val dummy: Boolean = true) extends AnyVal {
    def apply[E, A](zio: => ZIO[Scope with R, E, A])(implicit trace: Trace): ZIO[R, E, A] =
      Scope.make.flatMap(_.use[R](zio))
  }

  final class UsingPartiallyApplied[R](private val dummy: Boolean = true) extends AnyVal {
    def apply[R1, E, A, B](
      resource: ZIO[R with Scope, E, A]
    )(use: A => ZIO[R1, E, B])(implicit trace: Trace): ZIO[R with R1, E, B] =
      ZIO.acquireReleaseExitWith {
        Scope.make
      } { (scope: Scope.Closeable, exit: Exit[Any, Any]) =>
        scope.close(exit)
      } { scope =>
        scope.extend[R](resource).flatMap(use)
      }
  }

  final class ServiceAtPartiallyApplied[Service](private val dummy: Boolean = true) extends AnyVal {
    def apply[Key](
      key: => Key
    )(implicit tag: EnvironmentTag[Map[Key, Service]], trace: Trace): URIO[Map[Key, Service], Option[Service]] =
      ZIO.environmentWith(_.getAt(key))
  }

  final class ServiceWithPartiallyApplied[Service](private val dummy: Boolean = true) extends AnyVal {
    def apply[A](
      f: Service => A
    )(implicit tagged: Tag[Service], trace: Trace): ZIO[Service, Nothing, A] =
      ZIO.serviceWithZIO(service => ZIO.succeed(f(service)))
  }

  final class ServiceWithZIOPartiallyApplied[Service](private val dummy: Boolean = true) extends AnyVal {
    def apply[R <: Service, E, A](
      f: Service => ZIO[R, E, A]
    )(implicit
      tagged: Tag[Service],
      trace: Trace
    ): ZIO[R with Service, E, A] = {
      implicit val tag = tagged.tag
      ZIO.suspendSucceed {
        FiberRef.currentEnvironment.get.flatMap(environment => f(environment.unsafe.get(tag)(Unsafe.unsafe)))
      }
    }
  }

  final class StatefulPartiallyApplied[R](private val dummy: Boolean = true) extends AnyVal {
    def apply[S, E, A](
      s: S
    )(zio: => ZIO[ZState[S] with R, E, A])(implicit tag: EnvironmentTag[S], trace: Trace): ZIO[R, E, A] =
      zio.provideSomeLayer[R](ZState.initial(s))
  }

  final class GetStateWithPartiallyApplied[S](private val dummy: Boolean = true) extends AnyVal {
    def apply[A](f: S => A)(implicit tag: EnvironmentTag[S], trace: Trace): ZIO[ZState[S], Nothing, A] =
      ZIO.serviceWithZIO(_.get.map(f))
  }

  final class LogSpan(val label: () => String) extends AnyVal {
    import zio.{LogSpan => ZioLogSpan}

    def apply[R, E, A](zio: ZIO[R, E, A])(implicit trace: Trace): ZIO[R, E, A] =
      FiberRef.currentLogSpan.get.flatMap { stack =>
        val instant = java.lang.System.currentTimeMillis()
        val logSpan = ZioLogSpan(label(), instant)

        FiberRef.currentLogSpan.locally(logSpan :: stack)(zio)
      }
  }

  final class LogAnnotate(val annotations: () => Set[LogAnnotation]) { self =>
    def apply[R, E, A](zio: ZIO[R, E, A])(implicit trace: Trace): ZIO[R, E, A] =
      FiberRef.currentLogAnnotations.locallyWith(_ ++ annotations().map { case LogAnnotation(key, value) =>
        key -> value
      })(zio)
  }

  final class Tagged(val tags: () => Set[MetricLabel]) { self =>
    def apply[R, E, A](zio: ZIO[R, E, A])(implicit trace: Trace): ZIO[R, E, A] =
      FiberRef.currentTags.locallyWith(_ ++ tags())(zio)
  }

  @inline
  private def succeedLeft[E, A]: E => UIO[Either[E, A]] =
    _succeedLeft.asInstanceOf[E => UIO[Either[E, A]]]

  private val _succeedLeft: Any => IO[Any, Either[Any, Any]] =
    e2 => Exit.succeed[Either[Any, Any]](Left(e2))

  @inline
  private def succeedRight[E, A]: A => UIO[Either[E, A]] =
    _succeedRight.asInstanceOf[A => UIO[Either[E, A]]]

  private val _succeedRight: Any => IO[Any, Either[Any, Any]] =
    a => Exit.succeed[Either[Any, Any]](Right(a))

  /**
   * A `ZIOConstructor[Input]` knows how to construct a `ZIO` value from an
   * input of type `Input`. This allows the type of the `ZIO` value constructed
   * to depend on `Input`. The constructed `ZIO` value is guaranteed not to
   * require any services not included in `Environment` or to be able to fail in
   * any ways not described by `Error`.
   */
  sealed trait ZIOConstructor[-Environment, +Error, In] {

    /**
     * The environment type of the `ZIO` value
     */
    type OutEnvironment >: Environment

    /**
     * The error type of the `ZIO` value.
     */
    type OutError <: Error

    /**
     * The success type the `ZIO` value.
     */
    type OutSuccess

    /**
     * Constructs a `ZIO` value from the specified input.
     */
    def make(input: => In)(implicit trace: Trace): ZIO[OutEnvironment, OutError, OutSuccess]
  }

  object ZIOConstructor extends ZIOConstructorLowPriority1 {

    /**
     * Constructs a `ZIO[Any, E, A]` from an `Either[Cause[E], A]`.
     */
    implicit def EitherCauseConstructor[E, A]: WithOut[Any, E, Either[Cause[E], A], Any, E, A] =
      new ZIOConstructor[Any, E, Either[Cause[E], A]] {
        type OutEnvironment = Any
        type OutError       = E
        type OutSuccess     = A
        def make(input: => Either[Cause[E], A])(implicit trace: Trace): ZIO[Any, E, A] =
          ZIO.fromEitherCause(input)
      }

    /**
     * Constructs a `ZIO[Any, E, A]` from an `Either[Cause[E], A]`.
     */
    implicit def EitherCauseLeftConstructor[E, A]: WithOut[Any, E, Left[Cause[E], A], Any, E, A] =
      new ZIOConstructor[Any, E, Left[Cause[E], A]] {
        type OutEnvironment = Any
        type OutError       = E
        type OutSuccess     = A
        def make(input: => Left[Cause[E], A])(implicit trace: Trace): ZIO[Any, E, A] =
          ZIO.fromEitherCause(input)
      }

    /**
     * Constructs a `ZIO[Any, E, A]` from an `Either[Cause[E], A]`.
     */
    implicit def EitherCauseRightConstructor[E, A]: WithOut[Any, E, Right[Cause[E], A], Any, E, A] =
      new ZIOConstructor[Any, E, Right[Cause[E], A]] {
        type OutEnvironment = Any
        type OutError       = E
        type OutSuccess     = A
        def make(input: => Right[Cause[E], A])(implicit trace: Trace): ZIO[Any, E, A] =
          ZIO.fromEitherCause(input)
      }

    /**
     * Constructs a `ZIO[Any, E, A]` from a `Fiber[E, A].`
     */
    implicit def FiberConstructor[E, A]: WithOut[Any, E, Fiber[E, A], Any, E, A] =
      new ZIOConstructor[Any, E, Fiber[E, A]] {
        type OutEnvironment = Any
        type OutError       = E
        type OutSuccess     = A
        def make(input: => Fiber[E, A])(implicit trace: Trace): ZIO[Any, E, A] =
          ZIO.fromFiber(input)
      }

    /**
     * Constructs a `ZIO[Any, E, A]` from a `Fiber[E, A].`
     */
    implicit def FiberRuntimeConstructor[E, A]: WithOut[Any, E, Fiber.Runtime[E, A], Any, E, A] =
      new ZIOConstructor[Any, E, Fiber.Runtime[E, A]] {
        type OutEnvironment = Any
        type OutError       = E
        type OutSuccess     = A
        def make(input: => Fiber.Runtime[E, A])(implicit trace: Trace): ZIO[Any, E, A] =
          ZIO.fromFiber(input)
      }

    /**
     * Constructs a `ZIO[Any, E, A]` from a `Fiber[E, A].`
     */
    implicit def FiberSyntheticConstructor[E, A]: WithOut[Any, E, Fiber.Synthetic[E, A], Any, E, A] =
      new ZIOConstructor[Any, E, Fiber.Synthetic[E, A]] {
        type OutEnvironment = Any
        type OutError       = E
        type OutSuccess     = A
        def make(input: => Fiber.Synthetic[E, A])(implicit trace: Trace): ZIO[Any, E, A] =
          ZIO.fromFiber(input)
      }

    /**
     * Constructs a `ZIO[R, E, A]` from a `ZIO[R, E, Fiber[E, A]]`.
     */
    implicit def FiberZIOConstructor[R, E1 <: E3, E2 <: E3, E3, A]: WithOut[R, E3, ZIO[R, E1, Fiber[E2, A]], R, E3, A] =
      new ZIOConstructor[R, E3, ZIO[R, E1, Fiber[E2, A]]] {
        type OutEnvironment = R
        type OutError       = E3
        type OutSuccess     = A
        def make(input: => ZIO[R, E1, Fiber[E2, A]])(implicit trace: Trace): ZIO[R, E3, A] =
          ZIO.fromFiberZIO(input)
      }

    /**
     * Constructs a `ZIO[R, E, A]` from a `ZIO[R, E, Fiber[E, A]]`.
     */
    implicit def FiberZIORuntimeConstructor[R, E1 <: E3, E2 <: E3, E3, A]
      : WithOut[R, E3, ZIO[R, E1, Fiber.Runtime[E2, A]], R, E3, A] =
      new ZIOConstructor[R, E3, ZIO[R, E1, Fiber.Runtime[E2, A]]] {
        type OutEnvironment = R
        type OutError       = E3
        type OutSuccess     = A
        def make(input: => ZIO[R, E1, Fiber.Runtime[E2, A]])(implicit trace: Trace): ZIO[R, E3, A] =
          ZIO.fromFiberZIO(input)
      }

    /**
     * Constructs a `ZIO[R, E, A]` from a `ZIO[R, E, Fiber[E, A]]`.
     */
    implicit def FiberZIOSyntheticConstructor[R, E1 <: E3, E2 <: E3, E3, A]
      : WithOut[R, E3, ZIO[R, E1, Fiber.Synthetic[E2, A]], R, E3, A] =
      new ZIOConstructor[R, E3, ZIO[R, E1, Fiber.Synthetic[E2, A]]] {
        type OutEnvironment = R
        type OutError       = E3
        type OutSuccess     = A
        def make(input: => ZIO[R, E1, Fiber.Synthetic[E2, A]])(implicit trace: Trace): ZIO[R, E3, A] =
          ZIO.fromFiberZIO(input)
      }

    /**
     * Constructs a `ZIO[Any, Throwable, A]` from a `Future[A]`.
     */
    implicit def FutureConstructor[A, FutureLike[A] <: scala.concurrent.Future[A]]
      : WithOut[Any, Throwable, FutureLike[A], Any, Throwable, A] =
      new ZIOConstructor[Any, Throwable, FutureLike[A]] {
        type OutEnvironment = Any
        type OutError       = Throwable
        type OutSuccess     = A
        def make(input: => FutureLike[A])(implicit trace: Trace): ZIO[Any, Throwable, A] =
          ZIO.fromFuture(_ => input)
      }

    /**
     * Constructs a `ZIO[Any, Throwable, A]` from a function `ExecutionContext
     * => Future[A]`.
     */
    implicit def FutureExecutionContextConstructor[A, FutureLike[A] <: scala.concurrent.Future[A]]
      : WithOut[Any, Throwable, scala.concurrent.ExecutionContext => FutureLike[A], Any, Throwable, A] =
      new ZIOConstructor[Any, Throwable, scala.concurrent.ExecutionContext => FutureLike[A]] {
        type OutEnvironment = Any
        type OutError       = Throwable
        type OutSuccess     = A
        def make(input: => (scala.concurrent.ExecutionContext => FutureLike[A]))(implicit
          trace: Trace
        ): ZIO[Any, Throwable, A] =
          ZIO.fromFuture(input)
      }

    /**
     * Constructs a `ZIO[Any, Option[Nothing], A]` from an `Option[A]`.
     */
    implicit def OptionConstructor[A]: WithOut[Any, Option[Nothing], Option[A], Any, Option[Nothing], A] =
      new ZIOConstructor[Any, Option[Nothing], Option[A]] {
        type OutEnvironment = Any
        type OutError       = Option[Nothing]
        type OutSuccess     = A
        def make(input: => Option[A])(implicit trace: Trace): ZIO[Any, Option[Nothing], A] =
          ZIO.fromOption(input)
      }

    /**
     * Constructs a `ZIO[Any, Option[Nothing], Nothing]` from a `None`.
     */
    implicit val OptionNoneConstructor: WithOut[Any, Option[Nothing], None.type, Any, Option[Nothing], Nothing] =
      new ZIOConstructor[Any, Option[Nothing], None.type] {
        type OutEnvironment = Any
        type OutError       = Option[Nothing]
        type OutSuccess     = Nothing
        def make(input: => None.type)(implicit trace: Trace): ZIO[Any, Option[Nothing], Nothing] =
          ZIO.fromOption(input)
      }

    /**
     * Constructs a `ZIO[Any, Option[Nothing], A]` from a `Some[A]`.
     */
    implicit def OptionSomeConstructor[A]: WithOut[Any, Option[Nothing], Some[A], Any, Option[Nothing], A] =
      new ZIOConstructor[Any, Option[Nothing], Some[A]] {
        type OutEnvironment = Any
        type OutError       = Option[Nothing]
        type OutSuccess     = A
        def make(input: => Some[A])(implicit trace: Trace): ZIO[Any, Option[Nothing], A] =
          ZIO.fromOption(input)
      }

    /**
     * Constructs a `ZIO[Any, Throwable, A]` from a `Promise[A]`
     */
    implicit def PromiseScalaConstructor[A, PromiseLike[A] <: scala.concurrent.Promise[A]]
      : WithOut[Any, Throwable, PromiseLike[A], Any, Throwable, A] =
      new ZIOConstructor[Any, Throwable, PromiseLike[A]] {
        type OutEnvironment = Any
        type OutError       = Throwable
        type OutSuccess     = A
        def make(input: => PromiseLike[A])(implicit trace: Trace): ZIO[Any, Throwable, A] =
          ZIO.fromPromiseScala(input)
      }

    /**
     * Constructs a `ZIO[Any, Throwable, A]` from a `Try[A]`.
     */
    implicit def TryConstructor[A]: WithOut[Any, Throwable, scala.util.Try[A], Any, Throwable, A] =
      new ZIOConstructor[Any, Throwable, scala.util.Try[A]] {
        type OutEnvironment = Any
        type OutError       = Throwable
        type OutSuccess     = A
        def make(input: => scala.util.Try[A])(implicit trace: Trace): ZIO[Any, Throwable, A] =
          ZIO.fromTry(input)
      }

    /**
     * Constructs a `ZIO[Any, Throwable, A]` from a `Failure[A]`.
     */
    implicit def TryFailureConstructor[A]: WithOut[Any, Throwable, scala.util.Failure[A], Any, Throwable, A] =
      new ZIOConstructor[Any, Throwable, scala.util.Failure[A]] {
        type OutEnvironment = Any
        type OutError       = Throwable
        type OutSuccess     = A
        def make(input: => scala.util.Failure[A])(implicit trace: Trace): ZIO[Any, Throwable, A] =
          ZIO.fromTry(input)
      }

    /**
     * Constructs a `ZIO[Any, Throwable, A]` from a `Success[A]`.
     */
    implicit def TrySuccessConstructor[A]: WithOut[Any, Throwable, scala.util.Success[A], Any, Throwable, A] =
      new ZIOConstructor[Any, Throwable, scala.util.Success[A]] {
        type OutEnvironment = Any
        type OutError       = Throwable
        type OutSuccess     = A
        def make(input: => scala.util.Success[A])(implicit trace: Trace): ZIO[Any, Throwable, A] =
          ZIO.fromTry(input)
      }
  }

  trait ZIOConstructorLowPriority1 extends ZIOConstructorLowPriority2 {

    /**
     * Constructs a `ZIO[Any, E, A]` from an `Either[E, A]`.
     */
    implicit def EitherConstructor[E, A]: WithOut[Any, E, Either[E, A], Any, E, A] =
      new ZIOConstructor[Any, E, Either[E, A]] {
        type OutEnvironment = Any
        type OutError       = E
        type OutSuccess     = A
        def make(input: => Either[E, A])(implicit trace: Trace): ZIO[Any, E, A] =
          ZIO.fromEither(input)
      }

    /**
     * Constructs a `ZIO[Any, E, A]]` from an `Either[E, A]`.
     */
    implicit def EitherLeftConstructor[E, A]: WithOut[Any, E, Left[E, A], Any, E, A] =
      new ZIOConstructor[Any, E, Left[E, A]] {
        type OutEnvironment = Any
        type OutError       = E
        type OutSuccess     = A
        def make(input: => Left[E, A])(implicit trace: Trace): ZIO[Any, E, A] =
          ZIO.fromEither(input)
      }

    /**
     * Constructs a `ZIO[Any, E, A]` from an `Either[E, A]`.
     */
    implicit def EitherRightConstructor[E, A]: WithOut[Any, E, Right[E, A], Any, E, A] =
      new ZIOConstructor[Any, E, Right[E, A]] {
        type OutEnvironment = Any
        type OutError       = E
        type OutSuccess     = A
        def make(input: => Right[E, A])(implicit trace: Trace): ZIO[Any, E, A] =
          ZIO.fromEither(input)
      }
  }

  trait ZIOConstructorLowPriority2 extends ZIOConstructorLowPriority3 {

    /**
     * Constructs a `ZIO[Any, Throwable, A]` from an `A`.
     */
    implicit def AttemptConstructor[A]: WithOut[Any, Throwable, A, Any, Throwable, A] =
      new ZIOConstructor[Any, Throwable, A] {
        type OutEnvironment = Any
        type OutError       = Throwable
        type OutSuccess     = A
        def make(input: => A)(implicit trace: Trace): ZIO[Any, Throwable, A] =
          ZIO.attempt(input)
      }
  }

  trait ZIOConstructorLowPriority3 {

    /**
     * The type of the `ZIOConstructor` with the type of the `ZIO` value.
     */
    type WithOut[Environment, Error, In, OutEnvironment0, OutError0, OutSuccess0] =
      ZIOConstructor[Environment, Error, In] {
        type OutEnvironment = OutEnvironment0; type OutError = OutError0; type OutSuccess = OutSuccess0
      }

    /**
     * Constructs a `ZIO[Any, Throwable, A]` from an `A`.
     */
    implicit def SucceedConstructor[A]: WithOut[Any, Nothing, A, Any, Nothing, A] =
      new ZIOConstructor[Any, Nothing, A] {
        type OutEnvironment = Any
        type OutError       = Nothing
        type OutSuccess     = A
        def make(input: => A)(implicit trace: Trace): ZIO[Any, Nothing, A] =
          ZIO.succeed(input)
      }
  }

  private[zio] sealed abstract class ZIOError extends Exception with NoStackTrace { self =>
    def cause: Cause[Any]

    def isTraced: Boolean

    final def isUntraced: Boolean = !isTraced

    final def toEffect(implicit trace: Trace): ZIO[Any, Any, Any] =
      if (self.isUntraced) Exit.Failure(self.cause)
      else ZIO.failCause(self.cause)(trace)
  }
  private[zio] object ZIOError {
    def apply(cause: Cause[Any]): ZIOError = Untraced(cause)

    final case class Untraced(cause: Cause[Any]) extends ZIOError {
      def isTraced: Boolean = false
    }
    final case class Traced(cause: Cause[Any]) extends ZIOError {
      def isTraced: Boolean = true
    }
  }

  private[zio] sealed trait EvaluationStep { self =>
    def trace: Trace
  }
  private[zio] object EvaluationStep {
    sealed trait UpdateRuntimeFlags extends EvaluationStep {
      final def trace = Trace.empty

      def update: RuntimeFlags.Patch
    }
    object UpdateRuntimeFlags {
      def apply(patch: RuntimeFlags.Patch): UpdateRuntimeFlags =
        new UpdateRuntimeFlags {
          override def update: RuntimeFlags.Patch = patch
        }

      case object MakeInterruptible extends UpdateRuntimeFlags {
        final val update = RuntimeFlags.enable(RuntimeFlag.Interruption)
      }
      case object MakeUninterruptible extends UpdateRuntimeFlags {
        final val update = RuntimeFlags.disable(RuntimeFlag.Interruption)
      }
    }
    final case class UpdateTrace(trace: Trace) extends EvaluationStep
    object Continuation {
      def fromSuccess[R, E, A, B](
        f: A => ZIO[R, E, B]
      )(implicit trace0: Trace): EvaluationStep = ZIO.OnSuccess(trace0, null.asInstanceOf[ZIO[R, E, A]], f)

      def fromFailure[R, E1, E2, A](
        f: Cause[E1] => ZIO[R, E2, A]
      )(implicit trace0: Trace): EvaluationStep = ZIO.OnFailure(trace0, null.asInstanceOf[ZIO[R, E1, A]], f)

      def fromSuccessAndFailure[R, E1, E2, A, B](successK: A => ZIO[R, E2, B], failureK: Cause[E1] => ZIO[R, E2, B])(
        implicit trace0: Trace
      ): EvaluationStep =
        ZIO.OnSuccessAndFailure(trace0, null.asInstanceOf[ZIO[R, E1, A]], successK, failureK)
    }
  }

  private[zio] final case class Sync[A](trace: Trace, eval: () => A) extends ZIO[Any, Nothing, A]
  private[zio] final case class Async[R, E, A](
    trace: Trace,
    registerCallback: (ZIO[R, E, A] => Unit) => ZIO[R, E, A],
    blockingOn: () => FiberId
  ) extends ZIO[R, E, A]
  private[zio] final case class OnSuccessAndFailure[R, E1, E2, A, B](
    trace: Trace,
    first: ZIO[R, E1, A],
    successK: A => ZIO[R, E2, B],
    failureK: Cause[E1] => ZIO[R, E2, B]
  ) extends ZIO[R, E2, B]
      with EvaluationStep
  private[zio] final case class OnSuccess[R, A, E, B](trace: Trace, first: ZIO[R, E, A], successK: A => ZIO[R, E, B])
      extends ZIO[R, E, B]
      with EvaluationStep
  private[zio] final case class OnFailure[R, E1, E2, A](
    trace: Trace,
    first: ZIO[R, E1, A],
    failureK: Cause[E1] => ZIO[R, E2, A]
  ) extends ZIO[R, E2, A]
      with EvaluationStep
  private[zio] final case class UpdateRuntimeFlags(trace: Trace, update: RuntimeFlags.Patch)
      extends ZIO[Any, Nothing, Unit]
  private[zio] sealed trait UpdateRuntimeFlagsWithin[R, E, A] extends ZIO[R, E, A] {
    def update: RuntimeFlags.Patch

    def scope(oldRuntimeFlags: RuntimeFlags): ZIO[R, E, A]
  }
  private[zio] object UpdateRuntimeFlagsWithin extends UpdateRuntimeFlagsWithinPlatformSpecific {
    final case class Interruptible[R, E, A](trace: Trace, effect: ZIO[R, E, A])
        extends UpdateRuntimeFlagsWithin[R, E, A] {
      def update: RuntimeFlags.Patch = RuntimeFlags.enable(RuntimeFlag.Interruption)

      def scope(oldRuntimeFlags: RuntimeFlags): ZIO[R, E, A] = effect
    }
    final case class Uninterruptible[R, E, A](trace: Trace, effect: ZIO[R, E, A])
        extends UpdateRuntimeFlagsWithin[R, E, A] {
      def update: RuntimeFlags.Patch = RuntimeFlags.disable(RuntimeFlag.Interruption)

      def scope(oldRuntimeFlags: RuntimeFlags): ZIO[R, E, A] = effect
    }
    final case class Dynamic[R, E, A](trace: Trace, update: RuntimeFlags.Patch, f: RuntimeFlags => ZIO[R, E, A])
        extends UpdateRuntimeFlagsWithin[R, E, A] {
      def scope(oldRuntimeFlags: RuntimeFlags): ZIO[R, E, A] = f(oldRuntimeFlags)
    }
    final case class DynamicNoBox[R, E, A](trace: Trace, update: RuntimeFlags.Patch, f: RuntimeFlagsFunc[ZIO[R, E, A]])
        extends UpdateRuntimeFlagsWithin[R, E, A] {
      def scope(oldRuntimeFlags: RuntimeFlags): ZIO[R, E, A] = f(oldRuntimeFlags)
    }
  }
  private[zio] final case class GenerateStackTrace(trace: Trace) extends ZIO[Any, Nothing, StackTrace]
  private[zio] final case class Stateful[R, E, A](
    trace: Trace,
    onState: (Fiber.Runtime[E, A], Fiber.Status.Running) => ZIO[R, E, A]
  ) extends ZIO[R, E, A] { self =>
    def erase: Stateful[Any, Any, Any] = self.asInstanceOf[Stateful[Any, Any, Any]]
  }
  private[zio] final case class WhileLoop[R, E, A](
    trace: Trace,
    check: () => Boolean,
    body: () => ZIO[R, E, A],
    process: A => Any
  ) extends ZIO[R, E, Unit]
  private[zio] final case class YieldNow(trace: Trace, forceAsync: Boolean) extends ZIO[Any, Nothing, Unit]

  sealed trait InterruptibilityRestorer {
    def apply[R, E, A](effect: => ZIO[R, E, A])(implicit trace: Trace): ZIO[R, E, A]

    def isParentRegionInterruptible: Boolean

    final def isParentRegionUninterruptible: Boolean = !isParentRegionInterruptible

    final def parentInterruptStatus: InterruptStatus = InterruptStatus.fromBoolean(isParentRegionInterruptible)
  }
  object InterruptibilityRestorer {
    def apply(status: InterruptStatus): InterruptibilityRestorer =
      if (status.isInterruptible) MakeInterruptible
      else MakeUninterruptible

    case object MakeInterruptible extends InterruptibilityRestorer {
      def apply[R, E, A](effect: => ZIO[R, E, A])(implicit trace: Trace): ZIO[R, E, A] =
        ZIO.UpdateRuntimeFlagsWithin.Interruptible(trace, effect)

      def isParentRegionInterruptible: Boolean = true
    }
    case object MakeUninterruptible extends InterruptibilityRestorer {
      def apply[R, E, A](effect: => ZIO[R, E, A])(implicit trace: Trace): ZIO[R, E, A] =
        ZIO.UpdateRuntimeFlagsWithin.Uninterruptible(trace, effect)

      def isParentRegionInterruptible: Boolean = false
    }
  }

  sealed trait ParallelismRestorer {
    def apply[R, E, A](zio: ZIO[R, E, A])(implicit trace: Trace): ZIO[R, E, A]
  }

  object ParallelismRestorer {
    final case class MakeParallel(n: Int) extends ParallelismRestorer {
      def apply[R, E, A](zio: ZIO[R, E, A])(implicit trace: Trace): ZIO[R, E, A] =
        zio.withParallelism(n)
    }
    case object MakeParallelUnbounded extends ParallelismRestorer {
      def apply[R, E, A](zio: ZIO[R, E, A])(implicit trace: Trace): ZIO[R, E, A] =
        zio.withParallelismUnbounded
    }
  }

  sealed trait FinalizersRestorer {
    def apply[R, E, A](zio: ZIO[R, E, A])(implicit trace: Trace): ZIO[R, E, A]
  }

  object FinalizersRestorer {
    def apply(executionStrategy: ExecutionStrategy): FinalizersRestorer =
      executionStrategy match {
        case ExecutionStrategy.Sequential =>
          FinalizersRestorer.MakeSequential
        case ExecutionStrategy.Parallel =>
          FinalizersRestorer.MakeParallel
        case ExecutionStrategy.ParallelN(n) =>
          FinalizersRestorer.MakeParallelN(n)
      }

    case object Identity extends FinalizersRestorer {
      def apply[R, E, A](zio: ZIO[R, E, A])(implicit trace: Trace): ZIO[R, E, A] =
        zio
    }

    case object MakeParallel extends FinalizersRestorer {
      def apply[R, E, A](zio: ZIO[R, E, A])(implicit trace: Trace): ZIO[R, E, A] =
        zio.parallelFinalizers
    }

    final case class MakeParallelN(n: Int) extends FinalizersRestorer {
      def apply[R, E, A](zio: ZIO[R, E, A])(implicit trace: Trace): ZIO[R, E, A] =
        ZIO.environmentWithZIO[R] { environment =>
          environment.getDynamic[Scope] match {
            case None => zio
            case Some(scope) =>
              scope.executionStrategy match {
                case ExecutionStrategy.ParallelN(n) => zio
                case _                              => scope.forkWith(ExecutionStrategy.ParallelN(n)).flatMap(_.extend[R](zio))
              }
          }
        }
    }

    case object MakeSequential extends FinalizersRestorer {
      def apply[R, E, A](zio: ZIO[R, E, A])(implicit trace: Trace): ZIO[R, E, A] =
        zio.sequentialFinalizers
    }
  }

  private[zio] val someFatal   = Some(LogLevel.Fatal)
  private[zio] val someError   = Some(LogLevel.Error)
  private[zio] val someWarning = Some(LogLevel.Warning)
  private[zio] val someInfo    = Some(LogLevel.Info)
  private[zio] val someDebug   = Some(LogLevel.Debug)
  private[zio] val someTrace   = Some(LogLevel.Trace)

  @deprecated("use succeed", "2.0.9")
  private[zio] def succeedNow[A](a: A): UIO[A] =
    succeed(a)(Trace.empty)

  private def collectAllParUnboundedDiscard[R, E, A](as: => Iterable[ZIO[R, E, A]])(implicit
    trace: Trace
  ): ZIO[R, E, Unit] =
    foreachParUnboundedDiscard(as)(ZIO.identityFn)

  private def foreachPar[R, E, A, B, Collection[+Element] <: Iterable[Element]](n: => Int)(
    as: Collection[A]
  )(
    fn: A => ZIO[R, E, B]
  )(implicit bf: BuildFrom[Collection[A], B, Collection[B]], trace: Trace): ZIO[R, E, Collection[B]] =
    ZIO.suspendSucceed {
      val array = Array.ofDim[AnyRef](as.size)
      val zioFunction: ((A, Int)) => ZIO[R, E, Any] = { case (a, i) =>
        fn(a).flatMap(b => ZIO.succeed(array(i) = b.asInstanceOf[AnyRef]))
      }
      foreachParDiscard(n)(as.zipWithIndex)(zioFunction) *>
        ZIO.succeed(bf.fromSpecific(as)(array.asInstanceOf[Array[B]]))
    }

  private def foreachParDiscard[R, E, A](
    n: => Int
  )(as0: => Iterable[A])(f: A => ZIO[R, E, Any])(implicit trace: Trace): ZIO[R, E, Unit] =
    ZIO.suspendSucceed {
      val as   = as0
      val size = as.size
      if (size == 0) ZIO.unit
      else if (size == 1) f(as.head).unit
      else {

        def worker(queue: Queue[A]): ZIO[R, E, Unit] =
          queue.poll.flatMap {
            case Some(a) => f(a) *> worker(queue)
            case None    => ZIO.unit
          }

        for {
          queue <- Queue.bounded[A](size)
          _     <- queue.offerAll(as)
          _     <- ZIO.collectAllParUnboundedDiscard(ZIO.replicate(n)(worker(queue)))
        } yield ()
      }
    }

  private def foreachParUnbounded[R, E, A, B, Collection[+Element] <: Iterable[Element]](
    as: Collection[A]
  )(
    f: A => ZIO[R, E, B]
  )(implicit bf: BuildFrom[Collection[A], B, Collection[B]], trace: Trace): ZIO[R, E, Collection[B]] =
    ZIO.suspendSucceed {
      val array = Array.ofDim[AnyRef](as.size)
      val zioFunction: ((A, Int)) => ZIO[R, E, Any] = { case (a, i) =>
        f(a).flatMap(b => ZIO.succeed(array(i) = b.asInstanceOf[AnyRef]))
      }
      foreachParUnboundedDiscard(as.zipWithIndex)(zioFunction) *>
        ZIO.succeed(bf.fromSpecific(as)(array.asInstanceOf[Array[B]]))
    }

  private def foreachParUnboundedDiscard[R, E, A](
    as0: => Iterable[A]
  )(f: A => ZIO[R, E, Any])(implicit trace: Trace): ZIO[R, E, Unit] =
    ZIO.suspendSucceed {
      val as   = as0
      val size = as.size
      if (size == 0) ZIO.unit
      else if (size == 1) f(as.head).unit
      else {
        ZIO.uninterruptibleMask { restore =>
          val promise = Promise.unsafe.make[Unit, Unit](FiberId.None)(Unsafe.unsafe)
          val ref     = new java.util.concurrent.atomic.AtomicInteger(0)
          ZIO.transplant { graft =>
            ZIO.parallelFinalizersMask { restoreFinalizers =>
              ZIO.foreach(as) { a =>
                graft {
                  restore(restoreFinalizers(ZIO.suspendSucceed(f(a)))).foldCauseZIO(
                    cause => promise.fail(()) *> ZIO.refailCause(cause),
                    _ =>
                      if (ref.incrementAndGet == size) {
                        promise.unsafe.done(ZIO.unit)(Unsafe.unsafe)
                        ZIO.unit
                      } else {
                        ZIO.unit
                      }
                  )
                }.forkDaemon
              }
            }
          }.flatMap { fibers =>
            restore(promise.await).foldCauseZIO(
              cause =>
                ZIO
                  .foreachParUnbounded(fibers)(_.interrupt)
                  .flatMap(Exit.collectAllPar(_) match {
                    case Some(Exit.Failure(causes)) => ZIO.refailCause(cause.stripFailures && causes)
                    case _                          => ZIO.refailCause(cause.stripFailures)
                  }),
              _ => ZIO.foreachDiscard(fibers)(_.inheritAll)
            )
          }
        }
      }
    }
}

/**
 * An `Exit[E, A]` describes the result of executing an `IO` value. The result
 * is either succeeded with a value `A`, or failed with a `Cause[E]`.
 */
sealed trait Exit[+E, +A] extends ZIO[Any, E, A] { self =>
  import Exit._

  /**
   * Parallelly zips the this result with the specified result discarding the
   * first element of the tuple or else returns the failed `Cause[E1]`
   */
  final def &>[E1 >: E, B](that: Exit[E1, B]): Exit[E1, B] = zipWith(that)((_, b) => b, _ && _)

  /**
   * Sequentially zips the this result with the specified result discarding the
   * first element of the tuple or else returns the failed `Cause[E1]`
   */
  final def *>[E1 >: E, B](that: Exit[E1, B]): Exit[E1, B] = zipWith(that)((_, b) => b, _ ++ _)

  /**
   * Parallelly zips the this result with the specified result discarding the
   * second element of the tuple or else returns the failed `Cause[E1]`
   */
  final def <&[E1 >: E, B](that: Exit[E1, B]): Exit[E1, A] = zipWith(that)((a, _) => a, _ && _)

  /**
   * Parallelly zips the this result with the specified result or else returns
   * the failed `Cause[E1]`
   */
  final def <&>[E1 >: E, B](that: Exit[E1, B])(implicit zippable: Zippable[A, B]): Exit[E1, zippable.Out] =
    zipWith(that)(zippable.zip(_, _), _ && _)

  /**
   * Sequentially zips the this result with the specified result discarding the
   * second element of the tuple or else returns the failed `Cause[E1]`
   */
  final def <*[E1 >: E, B](that: Exit[E1, B]): Exit[E1, A] = zipWith(that)((a, _) => a, _ ++ _)

  /**
   * Sequentially zips the this result with the specified result or else returns
   * the failed `Cause[E1]`
   */
  final def <*>[E1 >: E, B](that: Exit[E1, B])(implicit zippable: Zippable[A, B]): Exit[E1, zippable.Out] =
    zipWith(that)(zippable.zip(_, _), _ ++ _)

  /**
   * Maps the success value of this effect to the specified constant value.
   */
  override final def as[B](b: => B)(implicit trace: Trace): ZIO[Any, E, B] =
    asExit(b)

  /**
   * Replaces the success value with the one provided.
   */
  final def asExit[B](b: B): Exit[E, B] = mapExit(_ => b)

  /**
   * Returns an option of the cause of failure.
   */
  final def causeOption: Option[Cause[E]] =
    self match {
      case Failure(cause) => Some(cause)
      case _              => None
    }

  final def exists(p: A => Boolean): Boolean =
    foldExit(_ => false, p)

  override final def flatMap[R1, E1 >: E, B](k: A => ZIO[R1, E1, B])(implicit trace: Trace): ZIO[R1, E1, B] =
    self match {
      case Success(a)     => k(a)
      case e @ Failure(_) => e
    }

  /**
   * Flat maps over the value type.
   */
  final def flatMapExit[E1 >: E, A1](f: A => Exit[E1, A1]): Exit[E1, A1] =
    self match {
      case Success(a)     => f(a)
      case e @ Failure(_) => e
    }

  /**
   * Flat maps over the value type.
   */
  final def flatMapExitZIO[E1 >: E, R, E2, A1](f: A => ZIO[R, E2, Exit[E1, A1]]): ZIO[R, E2, Exit[E1, A1]] =
    self match {
      case Success(a)     => f(a)
      case e @ Failure(_) => Exit.succeed(e)
    }

  /**
   * Flattens an Exit of an Exit into a single Exit value.
   */
  final def flattenExit[E1 >: E, B](implicit ev: A <:< Exit[E1, B]): Exit[E1, B] =
    Exit.flatten(self.mapExit(ev))

  /**
   * A more powerful version of `foldZIO` that allows recovering from any kind
   * of failure except external interruption.
   */
  override final def foldCauseZIO[R, E2, B](
    failure: Cause[E] => ZIO[R, E2, B],
    success: A => ZIO[R, E2, B]
  )(implicit trace: Trace): ZIO[R, E2, B] =
    foldExitZIO(failure, success)

  /**
   * Folds over the value or cause.
   */
  final def foldExit[Z](failed: Cause[E] => Z, completed: A => Z): Z =
    self match {
      case Success(v)     => completed(v)
      case Failure(cause) => failed(cause)
    }

  /**
   * Sequentially zips the this result with the specified result or else returns
   * the failed `Cause[E1]`
   */
  final def foldExitZIO[R, E1, B](failed: Cause[E] => ZIO[R, E1, B], completed: A => ZIO[R, E1, B])(implicit
    trace: Trace
  ): ZIO[R, E1, B] =
    self match {
      case Failure(cause) => failed(cause)
      case Success(v)     => completed(v)
    }

  /**
   * Applies the function `f` to the successful result of the `Exit` and returns
   * the result in a new `Exit`.
   */
  final def foreach[R, E1 >: E, B](f: A => ZIO[R, E1, B])(implicit trace: Trace): ZIO[R, Nothing, Exit[E1, B]] =
    foldExit(c => Exit.succeed(failCause(c)), a => f(a).exit)

  /**
   * Retrieves the `A` if succeeded, or else returns the specified default `A`.
   */
  final def getOrElse[A1 >: A](orElse: Cause[E] => A1): A1 = self match {
    case Success(value) => value
    case Failure(cause) => orElse(cause)
  }

  final def getOrThrow()(implicit ev: E <:< Throwable, unsafe: Unsafe): A =
    getOrElse(cause => throw cause.squashTrace)

  final def getOrThrowFiberFailure()(implicit unsafe: Unsafe): A =
    getOrElse(c => throw FiberFailure(c))

  /**
   * Determines if the result is a failure.
   */
  final def isFailure: Boolean = !isSuccess

  /**
   * Determines if the result is interrupted.
   */
  final def isInterrupted: Boolean = self match {
    case Success(_) => false
    case Failure(c) => c.isInterrupted
  }

  final def isInterruptedOnly: Boolean = self match {
    case Success(_) => false
    case Failure(c) => c.isInterruptedOnly
  }

  /**
   * Determines if the result is a success.
   */
  final def isSuccess: Boolean = self match {
    case Success(_) => true
    case _          => false
  }

  /**
   * Returns an effect whose success is mapped by the specified `f` function.
   */
  override final def map[B](f: A => B)(implicit trace: Trace): ZIO[Any, E, B] =
    mapExit(f)

  /**
   * Maps over the value type.
   */
  final def mapExit[A1](f: A => A1): Exit[E, A1] =
    self match {
      case Success(v)     => Exit.succeed(f(v))
      case e @ Failure(_) => e
    }

  /**
   * Returns an effect whose failure and success channels have been mapped by
   * the specified pair of functions, `f` and `g`.
   */
  override final def mapBoth[E2, B](f: E => E2, g: A => B)(implicit ev: CanFail[E], trace: Trace): ZIO[Any, E2, B] =
    mapBothExit(f, g)

  /**
   * Maps over both the error and value type.
   */
  final def mapBothExit[E1, A1](f: E => E1, g: A => A1): Exit[E1, A1] =
    mapErrorExit(f).mapExit(g)

  /**
   * Returns an effect with its error channel mapped using the specified
   * function. This can be used to lift a "smaller" error into a "larger" error.
   */
  override final def mapError[E2](f: E => E2)(implicit ev: CanFail[E], trace: Trace): ZIO[Any, E2, A] =
    mapErrorExit(f)

  /**
   * Maps over the error type.
   */
  final def mapErrorExit[E1](f: E => E1): Exit[E1, A] =
    self match {
      case e @ Success(_) => e
      case Failure(c)     => failCause(c.map(f))
    }

  /**
   * Returns an effect with its full cause of failure mapped using the specified
   * function. This can be used to transform errors while preserving the
   * original structure of `Cause`.
   *
   * @see
   *   [[absorb]], [[sandbox]], [[catchAllCause]] - other functions for dealing
   *   with defects
   */
  override final def mapErrorCause[E2](h: Cause[E] => Cause[E2])(implicit trace: Trace): ZIO[Any, E2, A] =
    mapErrorCauseExit(h)

  /**
   * Maps over the cause type.
   */
  final def mapErrorCauseExit[E1](f: Cause[E] => Cause[E1]): Exit[E1, A] =
    self match {
      case e @ Success(_) => e
      case Failure(c)     => Failure(f(c))
    }

  /**
   * Executes this effect and returns its value, if it succeeds, but otherwise
   * fails with the specified error.
   */
  override final def orElseFail[E1](e1: => E1)(implicit ev: CanFail[E], trace: Trace): ZIO[Any, E1, A] =
    orElseFailExit(e1)

  /**
   * Replaces the error value with the one provided.
   */
  final def orElseFailExit[E1](e1: => E1): Exit[E1, A] =
    mapErrorExit(_ => e1)

  /**
   * Converts the `Exit` to an `Either[Throwable, A]`, by wrapping the cause in
   * `FiberFailure` (if the result is failed).
   */
  final def toEither: Either[Throwable, A] = self match {
    case Success(value) => Right(value)
    case Failure(cause) => Left(FiberFailure(cause))
  }

  final def toTry(implicit ev: E <:< Throwable): scala.util.Try[A] =
    self match {
      case Success(value) => scala.util.Try(value)
      case Failure(cause) => scala.util.Failure(cause.squash)
    }

  final def trace: Trace = Trace.empty

  /**
   * Returns the effect resulting from mapping the success of this effect to
   * unit.
   */
  override final def unit(implicit trace: Trace): ZIO[Any, E, Unit] =
    unitExit

  /**
   * Discards the value.
   */
  final def unitExit: Exit[E, Unit] = asExit(())

  /**
   * Returns an untraced exit value.
   */
  final def untraced: Exit[E, A] = mapErrorCauseExit(_.untraced)

  /**
   * Named alias for `<*>`.
   */
  final def zip[E1 >: E, B](that: Exit[E1, B])(implicit zippable: Zippable[A, B]): Exit[E1, zippable.Out] =
    self <*> that

  /**
   * Named alias for `<*`.
   */
  final def zipLeft[E1 >: E, B](that: Exit[E1, B]): Exit[E1, A] = self <* that

  /**
   * Named alias for `<&>`.
   */
  final def zipPar[E1 >: E, B](that: Exit[E1, B])(implicit zippable: Zippable[A, B]): Exit[E1, zippable.Out] =
    self <&> that

  /**
   * Named alias for `<&`.
   */
  final def zipParLeft[E1 >: E, B](that: Exit[E1, B]): Exit[E1, A] = self <& that

  /**
   * Named alias for `&>`.
   */
  final def zipParRight[E1 >: E, B](that: Exit[E1, B]): Exit[E1, B] = self &> that

  /**
   * Named alias for `*>`.
   */
  final def zipRight[E1 >: E, B](that: Exit[E1, B]): Exit[E1, B] = self *> that

  /**
   * Zips this together with the specified result using the combination
   * functions.
   */
  final def zipWith[E1 >: E, B, C](that: Exit[E1, B])(
    f: (A, B) => C,
    g: (Cause[E], Cause[E1]) => Cause[E1]
  ): Exit[E1, C] =
    (self, that) match {
      case (Success(a), Success(b)) => Exit.succeed(f(a, b))
      case (Failure(l), Failure(r)) => Exit.failCause(g(l, r))
      case (e @ Failure(_), _)      => e
      case (_, e @ Failure(_))      => e
    }
}

object Exit extends Serializable {

  final case class Success[+A](value: A)        extends Exit[Nothing, A]
  final case class Failure[+E](cause: Cause[E]) extends Exit[E, Nothing]

  def interrupt(id: FiberId): Exit[Nothing, Nothing] =
    failCause(Cause.interrupt(id))

  def collectAll[E, A](exits: Iterable[Exit[E, A]]): Option[Exit[E, List[A]]] =
    exits.headOption.map { head =>
      exits
        .drop(1)
        .foldLeft(head.mapExit((a: A) => List(a)))((acc, el) => acc.zipWith(el)((acc, el) => el :: acc, _ ++ _))
        .mapExit(_.reverse)
    }

  def collectAllPar[E, A](exits: Iterable[Exit[E, A]]): Option[Exit[E, List[A]]] =
    exits.headOption.map { head =>
      exits
        .drop(1)
        .foldLeft(head.mapExit((a: A) => List(a)))((acc, el) => acc.zipWith(el)((acc, el) => el :: acc, _ && _))
        .mapExit(_.reverse)
    }

  def die(t: Throwable): Exit[Nothing, Nothing] =
    failCause(Cause.die(t))

  def fail[E](error: E): Exit[E, Nothing] =
    failCause(Cause.fail(error))

  def failCause[E](cause: Cause[E]): Exit[E, Nothing] =
    Failure(cause)

  def flatten[E, A](exit: Exit[E, Exit[E, A]]): Exit[E, A] =
    exit.flatMapExit(identity)

  def fromEither[E, A](e: Either[E, A]): Exit[E, A] =
    e.fold(fail, succeed)

  def fromOption[A](o: Option[A]): Exit[Unit, A] =
    o.fold[Exit[Unit, A]](fail(()))(succeed)

  def fromTry[A](t: scala.util.Try[A]): Exit[Throwable, A] =
    t match {
      case scala.util.Success(a) => succeed(a)
      case scala.util.Failure(t) => fail(t)
    }

  def succeed[A](a: A): Exit[Nothing, A] = Success(a)

  val unit: Exit[Nothing, Unit] = succeed(())

  private[zio] val empty: Exit[Nothing, Nothing] = Exit.failCause[Nothing](Cause.empty)
}<|MERGE_RESOLUTION|>--- conflicted
+++ resolved
@@ -2538,8 +2538,7 @@
             )
             .forkDaemon
 
-<<<<<<< HEAD
-        ZIO.parallelFinalizersMask(restore => fork(restore(self)).zip(fork(restore(that)))).flatMap {
+        ZIO.parallelFinalizersMask(restore => fork(restore(self), false).zip(fork(restore(that), true))).flatMap {
           case (left, right) =>
             restore(promise.await).foldCauseZIO(
               cause =>
@@ -2550,24 +2549,10 @@
                       case _                    => ZIO.refailCause(cause.stripFailures)
                     }
                   },
-              _ => left.join.zipWith(right.join)(f)
+              leftWins =>
+                if (leftWins) left.join.zipWith(right.join)((a, b) => f(a, b))
+                else right.join.zipWith(left.join)((b, a) => f(a, b))
             )
-=======
-        fork(self, false).zip(fork(that, true)).flatMap { case (left, right) =>
-          restore(promise.await).foldCauseZIO(
-            cause =>
-              left.interruptFork *> right.interruptFork *>
-                left.await.zip(right.await).flatMap { case (left, right) =>
-                  left.zipWith(right)(f, _ && _) match {
-                    case Exit.Failure(causes) => ZIO.refailCause(cause.stripFailures && causes)
-                    case _                    => ZIO.refailCause(cause.stripFailures)
-                  }
-                },
-            leftWins =>
-              if (leftWins) left.join.zipWith(right.join)((a, b) => f(a, b))
-              else right.join.zipWith(left.join)((b, a) => f(a, b))
-          )
->>>>>>> 9ff2d125
         }
       }
     }
