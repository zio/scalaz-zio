/*
 * Copyright 2017-2021 John A. De Goes and the ZIO Contributors
 *
 * Licensed under the Apache License, Version 2.0 (the "License");
 * you may not use this file except in compliance with the License.
 * You may obtain a copy of the License at
 *
 *     http://www.apache.org/licenses/LICENSE-2.0
 *
 * Unless required by applicable law or agreed to in writing, software
 * distributed under the License is distributed on an "AS IS" BASIS,
 * WITHOUT WARRANTIES OR CONDITIONS OF ANY KIND, either express or implied.
 * See the License for the specific language governing permissions and
 * limitations under the License.
 */

package zio

import zio.internal.Platform
import zio.stacktracer.TracingImplicits.disableAutoTrace
import zio.{TracingStatus => TracingS}

import java.io.IOException
import scala.annotation.implicitNotFound
import scala.collection.mutable.Builder
import scala.concurrent.ExecutionContext
import scala.reflect.ClassTag
import scala.util.control.NoStackTrace
import scala.util.{Failure, Success}

/**
 * A `ZIO[R, E, A]` value is an immutable value that lazily describes a
 * workflow or job. The workflow requires some environment `R`, and may fail
 * with an error of type `E`, or succeed with a value of type `A`.
 *
 * These lazy workflows, referred to as _effects_, can be informally thought
 * of as functions in the form:
 *
 * {{{
 * R => Either[E, A]
 * }}}
 *
 * ZIO effects model resourceful interaction with the outside world, including
 * synchronous, asynchronous, concurrent, and parallel interaction.
 *
 * ZIO effects use a fiber-based concurrency model, with built-in support for
 * scheduling, fine-grained interruption, structured concurrency, and high scalability.
 *
 * To run an effect, you need a `Runtime`, which is capable of executing effects.
 * Runtimes bundle a thread pool together with the environment that effects need.
 */
sealed trait ZIO[-R, +E, +A] extends Serializable with ZIOPlatformSpecific[R, E, A] with ZIOVersionSpecific[R, E, A] {
  self =>

  /**
   * Syntax for adding aspects.
   */
  final def @@[LowerR <: UpperR, UpperR <: R, LowerE >: E, UpperE >: LowerE, LowerA >: A, UpperA >: LowerA](
    aspect: => ZIOAspect[LowerR, UpperR, LowerE, UpperE, LowerA, UpperA]
  )(implicit trace: ZTraceElement): ZIO[UpperR, LowerE, LowerA] =
    ZIO.suspendSucceed(aspect(self))

  /**
   * A symbolic alias for `orDie`.
   */
  final def !(implicit ev1: E <:< Throwable, ev2: CanFail[E], trace: ZTraceElement): ZIO[R, Nothing, A] =
    self.orDie

  /**
   * Returns the logical conjunction of the `Boolean` value returned by this
   * effect and the `Boolean` value returned by the specified effect. This
   * operator has "short circuiting" behavior so if the value returned by this
   * effect is false the specified effect will not be evaluated.
   */
  final def &&[R1 <: R, E1 >: E](
    that: => ZIO[R1, E1, Boolean]
  )(implicit ev: A <:< Boolean, trace: ZTraceElement): ZIO[R1, E1, Boolean] =
    self.flatMap(a => if (ev(a)) that else ZIO.succeedNow(false))

  /**
   * Sequentially zips this effect with the specified effect, combining the
   * results into a tuple.
   */
  @deprecated("use zip", "2.0.0")
  final def &&&[R1 <: R, E1 >: E, B](that: => ZIO[R1, E1, B])(implicit
    zippable: Zippable[A, B],
    trace: ZTraceElement
  ): ZIO[R1, E1, zippable.Out] =
    self <*> that

  /**
   * Returns an effect that executes both this effect and the specified effect,
   * in parallel, returning result of provided effect. If either side fails,
   * then the other side will be interrupted.
   */
  final def &>[R1 <: R, E1 >: E, B](that: => ZIO[R1, E1, B])(implicit trace: ZTraceElement): ZIO[R1, E1, B] =
    self.zipWithPar(that)((_, b) => b)

  /**
   * A variant of `flatMap` that ignores the value produced by this effect.
   */
  final def *>[R1 <: R, E1 >: E, B](that: => ZIO[R1, E1, B])(implicit trace: ZTraceElement): ZIO[R1, E1, B] =
    zipWith(that)((_, b) => b)

  /**
   * Returns an effect that executes both this effect and the specified effect,
   * in parallel, this effect result returned. If either side fails,
   * then the other side will be interrupted.
   */
  final def <&[R1 <: R, E1 >: E, B](that: => ZIO[R1, E1, B])(implicit trace: ZTraceElement): ZIO[R1, E1, A] =
    self.zipWithPar(that)((a, _) => a)

  /**
   * Returns an effect that executes both this effect and the specified effect,
   * in parallel, combining their results into a tuple. If either side fails,
   * then the other side will be interrupted.
   */
  final def <&>[R1 <: R, E1 >: E, B](that: => ZIO[R1, E1, B])(implicit
    zippable: Zippable[A, B],
    trace: ZTraceElement
  ): ZIO[R1, E1, zippable.Out] =
    self.zipWithPar(that)((a, b) => zippable.zip(a, b))

  /**
   * Sequences the specified effect after this effect, but ignores the
   * value produced by the effect.
   */
  final def <*[R1 <: R, E1 >: E, B](that: => ZIO[R1, E1, B])(implicit trace: ZTraceElement): ZIO[R1, E1, A] =
    zipWith(that)((a, _) => a)

  /**
   * Sequentially zips this effect with the specified effect, combining the
   * results into a tuple.
   */
  final def <*>[R1 <: R, E1 >: E, B](that: => ZIO[R1, E1, B])(implicit
    zippable: Zippable[A, B],
    trace: ZTraceElement
  ): ZIO[R1, E1, zippable.Out] =
    self zip that

  /**
   * A symbolic alias for `orElseEither`.
   */
  final def <+>[R1 <: R, E1, B](
    that: => ZIO[R1, E1, B]
  )(implicit ev: CanFail[E], trace: ZTraceElement): ZIO[R1, E1, Either[A, B]] =
    self.orElseEither(that)

  /**
   * Operator alias for `orElse`.
   */
  final def <>[R1 <: R, E2, A1 >: A](
    that: => ZIO[R1, E2, A1]
  )(implicit ev: CanFail[E], trace: ZTraceElement): ZIO[R1, E2, A1] =
    orElse(that)

  /**
   * A symbolic alias for `raceEither`.
   */
  final def <|>[R1 <: R, E1 >: E, B](that: => ZIO[R1, E1, B])(implicit
    trace: ZTraceElement
  ): ZIO[R1, E1, Either[A, B]] =
    self.raceEither(that)

  /**
   * Alias for `flatMap`.
   *
   * {{{
   * val parsed = readFile("foo.txt") >>= parseFile
   * }}}
   */
  @deprecated("use flatMap", "2.0.0")
  final def >>=[R1 <: R, E1 >: E, B](k: A => ZIO[R1, E1, B])(implicit trace: ZTraceElement): ZIO[R1, E1, B] =
    flatMap(k)

  /**
   * Returns the logical negation of the `Boolean` value returned by this
   * effect.
   */
  final def unary_![R1 <: R, E1 >: E](implicit ev: A <:< Boolean, trace: ZTraceElement): ZIO[R1, E1, Boolean] =
    self.map(a => !ev(a))

  /**
   * Returns the logical conjunction of the `Boolean` value returned by this
   * effect and the `Boolean` value returned by the specified effect. This
   * operator has "short circuiting" behavior so if the value returned by this
   * effect is true the specified effect will not be evaluated.
   */
  final def ||[R1 <: R, E1 >: E](
    that: => ZIO[R1, E1, Boolean]
  )(implicit ev: A <:< Boolean, trace: ZTraceElement): ZIO[R1, E1, Boolean] =
    self.flatMap(a => if (ev(a)) ZIO.succeedNow(true) else that)

  /**
   * Returns an effect that submerges the error case of an `Either` into the
   * `ZIO`. The inverse operation of `ZIO.either`.
   */
  final def absolve[E1 >: E, B](implicit ev: A IsSubtypeOfOutput Either[E1, B], trace: ZTraceElement): ZIO[R, E1, B] =
    ZIO.absolve(self.map(ev))

  /**
   * Attempts to convert defects into a failure, throwing away all information
   * about the cause of the failure.
   */
  final def absorb(implicit ev: E IsSubtypeOfError Throwable, trace: ZTraceElement): RIO[R, A] =
    absorbWith(ev)

  /**
   * Attempts to convert defects into a failure, throwing away all information
   * about the cause of the failure.
   */
  final def absorbWith(f: E => Throwable)(implicit trace: ZTraceElement): RIO[R, A] =
    self.sandbox
      .foldZIO(
        cause => ZIO.fail(cause.squashWith(f)),
        ZIO.succeedNow
      )

  /**
   * Shorthand for the uncurried version of `ZIO.acquireReleaseWith`.
   */
  final def acquireReleaseWith[R1 <: R, E1 >: E, B](
    release: A => URIO[R1, Any],
    use: A => ZIO[R1, E1, B]
  )(implicit trace: ZTraceElement): ZIO[R1, E1, B] =
    ZIO.acquireReleaseWith(self, release, use)

  /**
   * Shorthand for the curried version of `ZIO.acquireReleaseWith`.
   */
  final def acquireReleaseWith: ZIO.Acquire[R, E, A] =
    ZIO.acquireReleaseWith(self)

  /**
   * A less powerful variant of `acquireReleaseWith` where the resource
   * acquired by this effect is not needed.
   */
  final def acquireRelease[R1 <: R, E1 >: E]: ZIO.AcquireDiscard[R1, E1] =
    new ZIO.AcquireDiscard(self)

  /**
   * Uncurried version. Doesn't offer curried syntax and has worse
   * type-inference characteristics, but it doesn't allocate intermediate
   * [[zio.ZIO.AcquireDiscard]] and [[zio.ZIO.ReleaseDiscard]] objects.
   */
  final def acquireRelease[R1 <: R, E1 >: E, B](
    release: => URIO[R1, Any],
    use: => ZIO[R1, E1, B]
  )(implicit trace: ZTraceElement): ZIO[R1, E1, B] =
    ZIO.acquireReleaseWith(self, (_: A) => release, (_: A) => use)

  /**
   * Shorthand for the uncurried version of `ZIO.acquireReleaseExitWith`.
   */
  final def acquireReleaseExitWith[R1 <: R, E1 >: E, B](
    release: (A, Exit[E1, B]) => URIO[R1, Any],
    use: A => ZIO[R1, E1, B]
  )(implicit trace: ZTraceElement): ZIO[R1, E1, B] =
    ZIO.acquireReleaseExitWith(self, release, use)

  /**
   * Shorthand for the curried version of `ZIO.acquireReleaseExitWith`.
   */
  final def acquireReleaseExitWith: ZIO.AcquireExit[R, E, A] =
    ZIO.acquireReleaseExitWith(self)

  /**
   * Executes the release effect only if there was an error.
   */
  final def acquireReleaseOnErrorWith[R1 <: R, E1 >: E, B](
    release: A => URIO[R1, Any]
  )(use: A => ZIO[R1, E1, B])(implicit trace: ZTraceElement): ZIO[R1, E1, B] =
    ZIO.acquireReleaseExitWith(self)((a: A, eb: Exit[E1, B]) =>
      eb match {
        case Exit.Failure(_) => release(a)
        case _               => ZIO.unit
      }
    )(use)

  /**
   * Maps the success value of this effect to the specified constant value.
   */
  final def as[B](b: => B)(implicit trace: ZTraceElement): ZIO[R, E, B] =
    self.map(_ => b)

  /**
   * Maps the success value of this effect to a left value.
   */
  final def asLeft(implicit trace: ZTraceElement): ZIO[R, E, Either[A, Nothing]] =
    map(Left(_))

  /**
   * Maps the error value of this effect to a left value.
   */
  final def asLeftError(implicit trace: ZTraceElement): ZIO[R, Either[E, Nothing], A] =
    mapError(Left(_))

  /**
   * Maps the success value of this effect to a right value.
   */
  final def asRight(implicit trace: ZTraceElement): ZIO[R, E, Either[Nothing, A]] =
    map(Right(_))

  /**
   * Maps the error value of this effect to a right value.
   */
  final def asRightError(implicit trace: ZTraceElement): ZIO[R, Either[Nothing, E], A] =
    mapError(Right(_))

  /**
   * Maps the success value of this effect to a service.
   */
  @deprecated("use toLayer", "2.0.0")
  final def asService[A1 >: A: Tag](implicit trace: ZTraceElement): ZIO[R, E, Has[A1]] =
    map(Has(_))

  /**
   * Maps the success value of this effect to an optional value.
   */
  final def asSome(implicit trace: ZTraceElement): ZIO[R, E, Option[A]] =
    map(Some(_))

  /**
   * Maps the error value of this effect to an optional value.
   */
  final def asSomeError(implicit trace: ZTraceElement): ZIO[R, Option[E], A] =
    mapError(Some(_))

  /**
   * Returns a new effect that will not succeed with its value before first
   * waiting for the end of all child fibers forked by the effect.
   */
  final def awaitAllChildren(implicit trace: ZTraceElement): ZIO[R, E, A] =
    ensuringChildren(Fiber.awaitAll(_))

  /**
   * Returns an effect whose failure and success channels have been mapped by
   * the specified pair of functions, `f` and `g`.
   */
  @deprecated("use mapBoth", "2.0.0")
  final def bimap[E2, B](f: E => E2, g: A => B)(implicit ev: CanFail[E], trace: ZTraceElement): ZIO[R, E2, B] =
    mapBoth(f, g)

  /**
   * Shorthand for the uncurried version of `ZIO.bracket`.
   */
  @deprecated("use acquireReleaseWith", "2.0.0")
  final def bracket[R1 <: R, E1 >: E, B](
    release: A => URIO[R1, Any],
    use: A => ZIO[R1, E1, B]
  )(implicit trace: ZTraceElement): ZIO[R1, E1, B] =
    acquireReleaseWith(release, use)

  /**
   * Shorthand for the curried version of `ZIO.bracket`.
   */
  @deprecated("use acquireReleaseWith", "2.0.0")
  final def bracket: ZIO.Acquire[R, E, A] =
    acquireReleaseWith

  /**
   * A less powerful variant of `bracket` where the resource acquired by this
   * effect is not needed.
   */
  @deprecated("use acquireRelease", "2.0.0")
  final def bracket_[R1 <: R, E1 >: E]: ZIO.AcquireDiscard[R1, E1] =
    acquireRelease

  /**
   * Uncurried version. Doesn't offer curried syntax and has worse
   * type-inference characteristics, but it doesn't allocate intermediate
   * [[zio.ZIO.AcquireDiscard]] and [[zio.ZIO.ReleaseDiscard]] objects.
   */
  @deprecated("use acquireRelease", "2.0.0")
  final def bracket_[R1 <: R, E1 >: E, B](
    release: => URIO[R1, Any],
    use: => ZIO[R1, E1, B]
  )(implicit trace: ZTraceElement): ZIO[R1, E1, B] =
    acquireRelease(release, use)

  /**
   * Shorthand for the uncurried version of `ZIO.bracketExit`.
   */
  @deprecated("use acquireReleaseExitWith", "2.0.0")
  final def bracketExit[R1 <: R, E1 >: E, B](
    release: (A, Exit[E1, B]) => URIO[R1, Any],
    use: A => ZIO[R1, E1, B]
  )(implicit trace: ZTraceElement): ZIO[R1, E1, B] =
    acquireReleaseExitWith(release, use)

  /**
   * Shorthand for the curried version of `ZIO.bracketExit`.
   */
  @deprecated("use acquireReleaseExitWith", "2.0.0")
  final def bracketExit: ZIO.AcquireExit[R, E, A] =
    acquireReleaseExitWith

  /**
   * Executes the release effect only if there was an error.
   */
  @deprecated("use acquireReleaseOnErrorWith", "2.0.0")
  final def bracketOnError[R1 <: R, E1 >: E, B](
    release: A => URIO[R1, Any]
  )(use: A => ZIO[R1, E1, B])(implicit trace: ZTraceElement): ZIO[R1, E1, B] =
    acquireReleaseOnErrorWith[R1, E1, B](release)(use)

  /**
   * Returns an effect that, if evaluated, will return the cached result of
   * this effect. Cached results will expire after `timeToLive` duration.
   */
  final def cached(timeToLive: => Duration)(implicit trace: ZTraceElement): ZIO[R with Has[Clock], Nothing, IO[E, A]] =
    cachedInvalidate(timeToLive).map(_._1)

  /**
   * Returns an effect that, if evaluated, will return the cached result of
   * this effect. Cached results will expire after `timeToLive` duration. In
   * addition, returns an effect that can be used to invalidate the current
   * cached value before the `timeToLive` duration expires.
   */
  final def cachedInvalidate(
    timeToLive0: => Duration
  )(implicit trace: ZTraceElement): ZIO[R with Has[Clock], Nothing, (IO[E, A], UIO[Unit])] =
    ZIO.suspendSucceed {
      val timeToLive = timeToLive0

      def compute(start: Long): ZIO[R with Has[Clock], Nothing, Option[(Long, Promise[E, A])]] =
        for {
          p <- Promise.make[E, A]
          _ <- self.intoPromise(p)
        } yield Some((start + timeToLive.toNanos, p))

      def get(cache: Ref.Synchronized[Option[(Long, Promise[E, A])]]): ZIO[R with Has[Clock], E, A] =
        ZIO.uninterruptibleMask { restore =>
          Clock.nanoTime.flatMap { time =>
            cache.updateSomeAndGetZIO {
              case None                              => compute(time)
              case Some((end, _)) if end - time <= 0 => compute(time)
            }.flatMap(a => restore(a.get._2.await))
          }
        }

      def invalidate(cache: Ref.Synchronized[Option[(Long, Promise[E, A])]]): UIO[Unit] =
        cache.set(None)

      for {
        r     <- ZIO.environment[R with Has[Clock]]
        cache <- Ref.Synchronized.make[Option[(Long, Promise[E, A])]](None)
      } yield (get(cache).provide(r), invalidate(cache))
    }

  /**
   * Recovers from all errors.
   *
   * {{{
   * openFile("config.json").catchAll(_ => IO.succeed(defaultConfig))
   * }}}
   */
  final def catchAll[R1 <: R, E2, A1 >: A](
    h: E => ZIO[R1, E2, A1]
  )(implicit ev: CanFail[E], trace: ZTraceElement): ZIO[R1, E2, A1] =
    self.foldZIO[R1, E2, A1](h, a => ZIO.succeedNow(a))

  /**
   * A version of `catchAll` that gives you the (optional) trace of the error.
   */
  final def catchAllTrace[R1 <: R, E2, A1 >: A](
    h: ((E, Option[ZTrace])) => ZIO[R1, E2, A1]
  )(implicit ev: CanFail[E], trace: ZTraceElement): ZIO[R1, E2, A1] =
    self.foldTraceZIO[R1, E2, A1](h, a => ZIO.succeedNow(a))

  /**
   * Recovers from all errors with provided Cause.
   *
   * {{{
   * openFile("config.json").catchAllCause(_ => IO.succeed(defaultConfig))
   * }}}
   *
   * @see [[absorb]], [[sandbox]], [[mapErrorCause]] - other functions that can recover from defects
   */
  final def catchAllCause[R1 <: R, E2, A1 >: A](h: Cause[E] => ZIO[R1, E2, A1])(implicit
    trace: ZTraceElement
  ): ZIO[R1, E2, A1] =
    self.foldCauseZIO[R1, E2, A1](h, a => ZIO.succeedNow(a))

  /**
   * Recovers from all defects with provided function.
   *
   * {{{
   * effect.catchSomeDefect(_ => backup())
   * }}}
   *
   * '''WARNING''': There is no sensible way to recover from defects. This
   * method should be used only at the boundary between ZIO and an external
   * system, to transmit information on a defect for diagnostic or explanatory
   * purposes.
   */
  final def catchAllDefect[R1 <: R, E1 >: E, A1 >: A](h: Throwable => ZIO[R1, E1, A1])(implicit
    trace: ZTraceElement
  ): ZIO[R1, E1, A1] =
    catchSomeDefect { case t => h(t) }

  /**
   * Recovers from all NonFatal Throwables.
   *
   * {{{
   * openFile("data.json").catchNonFatalOrDie(_ => openFile("backup.json"))
   * }}}
   */
  final def catchNonFatalOrDie[R1 <: R, E2, A1 >: A](
    h: E => ZIO[R1, E2, A1]
  )(implicit ev1: CanFail[E], ev2: E <:< Throwable, trace: ZTraceElement): ZIO[R1, E2, A1] = {

    def hh(e: E) = ZIO.runtime[Any].flatMap(runtime => if (runtime.platform.fatal(e)) ZIO.die(e) else h(e))
    self.foldM[R1, E2, A1](hh, ZIO.succeedNow)
  }

  /**
   * Recovers from some or all of the error cases.
   *
   * {{{
   * openFile("data.json").catchSome {
   *   case _: FileNotFoundException => openFile("backup.json")
   * }
   * }}}
   */
  final def catchSome[R1 <: R, E1 >: E, A1 >: A](
    pf: PartialFunction[E, ZIO[R1, E1, A1]]
  )(implicit ev: CanFail[E], trace: ZTraceElement): ZIO[R1, E1, A1] = {
    def tryRescue(c: Cause[E]): ZIO[R1, E1, A1] =
      c.failureOrCause.fold(t => pf.applyOrElse(t, (_: E) => ZIO.failCause(c)), ZIO.failCause(_))

    self.foldCauseZIO[R1, E1, A1](tryRescue, a => ZIO.succeedNow(a))
  }

  /**
   * A version of `catchSome` that gives you the (optional) trace of the error.
   */
  final def catchSomeTrace[R1 <: R, E1 >: E, A1 >: A](
    pf: PartialFunction[(E, Option[ZTrace]), ZIO[R1, E1, A1]]
  )(implicit ev: CanFail[E], trace: ZTraceElement): ZIO[R1, E1, A1] = {
    def tryRescue(c: Cause[E]): ZIO[R1, E1, A1] =
      c.failureTraceOrCause.fold(t => pf.applyOrElse(t, (_: (E, Option[ZTrace])) => ZIO.failCause(c)), ZIO.failCause(_))

    self.foldCauseZIO[R1, E1, A1](tryRescue, a => ZIO.succeedNow(a))
  }

  /**
   * Recovers from some or all of the error cases with provided cause.
   *
   * {{{
   * openFile("data.json").catchSomeCause {
   *   case c if (c.interrupted) => openFile("backup.json")
   * }
   * }}}
   */
  final def catchSomeCause[R1 <: R, E1 >: E, A1 >: A](
    pf: PartialFunction[Cause[E], ZIO[R1, E1, A1]]
  )(implicit trace: ZTraceElement): ZIO[R1, E1, A1] = {
    def tryRescue(c: Cause[E]): ZIO[R1, E1, A1] =
      pf.applyOrElse(c, (_: Cause[E]) => ZIO.failCause(c))

    self.foldCauseZIO[R1, E1, A1](tryRescue, a => ZIO.succeedNow(a))
  }

  /**
   * Recovers from some or all of the defects with provided partial function.
   *
   * {{{
   * effect.catchSomeDefect {
   *   case _: SecurityException => backup()
   * }
   * }}}
   *
   * '''WARNING''': There is no sensible way to recover from defects. This
   * method should be used only at the boundary between ZIO and an external
   * system, to transmit information on a defect for diagnostic or explanatory
   * purposes.
   */
  final def catchSomeDefect[R1 <: R, E1 >: E, A1 >: A](
    pf: PartialFunction[Throwable, ZIO[R1, E1, A1]]
  )(implicit trace: ZTraceElement): ZIO[R1, E1, A1] =
    unrefineWith(pf)(ZIO.fail(_)).catchAll(identity)

  /**
   * Returns an effect that succeeds with the cause of failure of this effect,
   * or `Cause.empty` if the effect did succeed.
   */
  final def cause(implicit trace: ZTraceElement): URIO[R, Cause[E]] =
    self.foldCause(c => c, _ => Cause.empty)

  /**
   * Fail with `e` if the supplied `PartialFunction` does not match, otherwise
   * succeed with the returned value.
   */
  final def collect[E1 >: E, B](e: => E1)(pf: PartialFunction[A, B])(implicit trace: ZTraceElement): ZIO[R, E1, B] =
    collectZIO(e)(pf.andThen(ZIO.succeedNow(_)))

  /**
   * Fail with `e` if the supplied `PartialFunction` does not match, otherwise
   * continue with the returned value.
   */
  @deprecated("use collectZIO", "2.0.0")
  final def collectM[R1 <: R, E1 >: E, B](e: => E1)(pf: PartialFunction[A, ZIO[R1, E1, B]])(implicit
    trace: ZTraceElement
  ): ZIO[R1, E1, B] =
    collectZIO(e)(pf)

  /**
   * Fail with `e` if the supplied `PartialFunction` does not match, otherwise
   * continue with the returned value.
   */
  final def collectZIO[R1 <: R, E1 >: E, B](e: => E1)(pf: PartialFunction[A, ZIO[R1, E1, B]])(implicit
    trace: ZTraceElement
  ): ZIO[R1, E1, B] =
    self.flatMap(v => pf.applyOrElse[A, ZIO[R1, E1, B]](v, _ => ZIO.fail(e)))

  /**
   * Taps the effect, printing the result of calling `.toString` on the value
   */
  final def debug(implicit trace: ZTraceElement): ZIO[R, E, A] =
    self.tapBoth(
      error => UIO(println(s"<FAIL> $error")),
      value => UIO(println(value))
    )

  /**
   * Taps the effect, printing the result of calling `.toString` on the value.
   * Prefixes the output with the given message.
   */
  final def debug(prefix: => String)(implicit trace: ZTraceElement): ZIO[R, E, A] =
    self.tapBoth(
      error => UIO(println(s"<FAIL> $prefix: $error")),
      value => UIO(println(s"$prefix: $value"))
    )

  /**
   * Returns an effect that is delayed from this effect by the specified
   * [[zio.Duration]].
   */
  final def delay(duration: => Duration)(implicit trace: ZTraceElement): ZIO[R with Has[Clock], E, A] =
    Clock.sleep(duration) *> self

  /**
   * Returns an effect whose interruption will be disconnected from the
   * fiber's own interruption, being performed in the background without
   * slowing down the fiber's interruption.
   *
   * This method is useful to create "fast interrupting" effects. For
   * example, if you call this on an acquire release effect, then even if the
   * effect is "stuck" in acquire or release, its interruption will return
   * immediately, while the acquire / release are performed in the
   * background.
   *
   * See timeout and race for other applications.
   */
  final def disconnect(implicit trace: ZTraceElement): ZIO[R, E, A] =
    ZIO.uninterruptibleMask(restore =>
      for {
        id    <- ZIO.fiberId
        fiber <- restore(self).forkDaemon
        a     <- restore(fiber.join).onInterrupt(fiber.interruptAs(id).forkDaemon)
      } yield a
    )

  /**
   * Returns an effect whose failure and success have been lifted into an
   * `Either`.The resulting effect cannot fail, because the failure case has
   * been exposed as part of the `Either` success case.
   *
   * This method is useful for recovering from `ZIO` effects that may fail.
   *
   * The error parameter of the returned `ZIO` is `Nothing`, since it is
   * guaranteed the `ZIO` effect does not model failure.
   */
  final def either(implicit ev: CanFail[E], trace: ZTraceElement): URIO[R, Either[E, A]] =
    self.foldZIO(ZIO.succeedLeft, ZIO.succeedRight)

  /**
   * Returns an effect that, if this effect _starts_ execution, then the
   * specified `finalizer` is guaranteed to begin execution, whether this effect
   * succeeds, fails, or is interrupted.
   *
   * For use cases that need access to the effect's result, see [[ZIO#onExit]].
   *
   * Finalizers offer very powerful guarantees, but they are low-level, and
   * should generally not be used for releasing resources. For higher-level
   * logic built on `ensuring`, see `ZIO#acquireReleaseWith`.
   */
  final def ensuring[R1 <: R](finalizer: => URIO[R1, Any])(implicit trace: ZTraceElement): ZIO[R1, E, A] =
    new ZIO.Ensuring(self, () => finalizer, trace)

  /**
   * Acts on the children of this fiber (collected into a single fiber),
   * guaranteeing the specified callback will be invoked, whether or not
   * this effect succeeds.
   */
  final def ensuringChild[R1 <: R](f: Fiber[Any, Iterable[Any]] => ZIO[R1, Nothing, Any])(implicit
    trace: ZTraceElement
  ): ZIO[R1, E, A] =
    ensuringChildren(children => f(Fiber.collectAll(children)))

  /**
   * Acts on the children of this fiber, guaranteeing the specified callback
   * will be invoked, whether or not this effect succeeds.
   */
  def ensuringChildren[R1 <: R](
    children: Chunk[Fiber.Runtime[Any, Any]] => ZIO[R1, Nothing, Any]
  )(implicit trace: ZTraceElement): ZIO[R1, E, A] =
    Supervisor
      .track(true)
      .flatMap(supervisor => self.supervised(supervisor).ensuring(supervisor.value.flatMap(children)))

  /**
   * Returns an effect that ignores errors and runs repeatedly until it eventually succeeds.
   */
  final def eventually(implicit ev: CanFail[E], trace: ZTraceElement): URIO[R, A] =
    self <> ZIO.yieldNow *> eventually

  /**
   * Returns an effect that semantically runs the effect on a fiber,
   * producing an [[zio.Exit]] for the completion value of the fiber.
   */
  final def exit(implicit trace: ZTraceElement): URIO[R, Exit[E, A]] =
    new ZIO.Fold[R, E, Nothing, A, Exit[E, A]](
      self,
      cause => ZIO.succeedNow(Exit.failCause(cause)),
      success => ZIO.succeedNow(Exit.succeed(success)),
      trace
    )

  /**
   * Maps this effect to the default exit codes.
   */
  final def exitCode(implicit trace: ZTraceElement): URIO[R, ExitCode] =
    self.foldCause(
      _ => ExitCode.failure,
      _ => ExitCode.success
    )

  /**
   * Dies with specified `Throwable` if the predicate fails.
   */
  final def filterOrDie(p: A => Boolean)(t: => Throwable)(implicit trace: ZTraceElement): ZIO[R, E, A] =
    self.filterOrElse(p)(ZIO.die(t))

  /**
   * Dies with a [[java.lang.RuntimeException]] having the specified text message
   * if the predicate fails.
   */
  final def filterOrDieMessage(p: A => Boolean)(message: => String)(implicit trace: ZTraceElement): ZIO[R, E, A] =
    self.filterOrElse(p)(ZIO.dieMessage(message))

  /**
   * Supplies `zio` if the predicate fails.
   */
  final def filterOrElse[R1 <: R, E1 >: E, A1 >: A](p: A => Boolean)(zio: => ZIO[R1, E1, A1])(implicit
    trace: ZTraceElement
  ): ZIO[R1, E1, A1] =
    filterOrElseWith[R1, E1, A1](p)(_ => zio)

  /**
   * Supplies `zio` if the predicate fails.
   */
  @deprecated("use filterOrElse", "2.0.0")
  final def filterOrElse_[R1 <: R, E1 >: E, A1 >: A](p: A => Boolean)(zio: => ZIO[R1, E1, A1])(implicit
    trace: ZTraceElement
  ): ZIO[R1, E1, A1] =
    filterOrElse[R1, E1, A1](p)(zio)

  /**
   * Applies `f` if the predicate fails.
   */
  final def filterOrElseWith[R1 <: R, E1 >: E, A1 >: A](
    p: A => Boolean
  )(f: A => ZIO[R1, E1, A1])(implicit trace: ZTraceElement): ZIO[R1, E1, A1] =
    self.flatMap {
      case v if !p(v) => f(v)
      case v          => ZIO.succeedNow(v)
    }

  /**
   * Fails with `e` if the predicate fails.
   */
  final def filterOrFail[E1 >: E](p: A => Boolean)(e: => E1)(implicit trace: ZTraceElement): ZIO[R, E1, A] =
    filterOrElse[R, E1, A](p)(ZIO.fail(e))

  /**
   * Returns an effect that runs this effect and in case of failure,
   * runs each of the specified effects in order until one of them succeeds.
   */
  final def firstSuccessOf[R1 <: R, E1 >: E, A1 >: A](rest: => Iterable[ZIO[R1, E1, A1]])(implicit
    trace: ZTraceElement
  ): ZIO[R1, E1, A1] =
    ZIO.firstSuccessOf(self, rest)

  /**
   * Returns an effect that models the execution of this effect, followed by
   * the passing of its value to the specified continuation function `k`,
   * followed by the effect that it returns.
   *
   * {{{
   * val parsed = readFile("foo.txt").flatMap(file => parseFile(file))
   * }}}
   */
  def flatMap[R1 <: R, E1 >: E, B](k: A => ZIO[R1, E1, B])(implicit trace: ZTraceElement): ZIO[R1, E1, B] =
    new ZIO.FlatMap(self, k, trace)

  /**
   * Creates a composite effect that represents this effect followed by another
   * one that may depend on the error produced by this one.
   *
   * {{{
   * val parsed = readFile("foo.txt").flatMapError(error => logErrorToFile(error))
   * }}}
   */
  final def flatMapError[R1 <: R, E2](
    f: E => URIO[R1, E2]
  )(implicit ev: CanFail[E], trace: ZTraceElement): ZIO[R1, E2, A] =
    flipWith(_ flatMap f)

  /**
   * Returns an effect that performs the outer effect first, followed by the
   * inner effect, yielding the value of the inner effect.
   *
   * This method can be used to "flatten" nested effects.
   */
  final def flatten[R1 <: R, E1 >: E, B](implicit
    ev1: A IsSubtypeOfOutput ZIO[R1, E1, B],
    trace: ZTraceElement
  ): ZIO[R1, E1, B] =
    self.flatMap(a => ev1(a))

  /**
   * Returns an effect that swaps the error/success cases. This allows you to
   * use all methods on the error channel, possibly before flipping back.
   */
  final def flip(implicit trace: ZTraceElement): ZIO[R, A, E] =
    self.foldZIO(ZIO.succeedNow, ZIO.fail(_))

  /**
   *  Swaps the error/value parameters, applies the function `f` and flips the parameters back
   */
  final def flipWith[R1, A1, E1](f: ZIO[R, A, E] => ZIO[R1, A1, E1])(implicit trace: ZTraceElement): ZIO[R1, E1, A1] =
    f(self.flip).flip

  /**
   * Folds over the failure value or the success value to yield an effect that
   * does not fail, but succeeds with the value returned by the left or right
   * function passed to `fold`.
   */
  final def fold[B](failure: E => B, success: A => B)(implicit ev: CanFail[E], trace: ZTraceElement): URIO[R, B] =
    foldZIO(e => ZIO.succeedNow(failure(e)), a => ZIO.succeedNow(success(a)))

  /**
   * A more powerful version of `fold` that allows recovering from any kind of failure except interruptions.
   */
  final def foldCause[B](failure: Cause[E] => B, success: A => B)(implicit trace: ZTraceElement): URIO[R, B] =
    foldCauseZIO(c => ZIO.succeedNow(failure(c)), a => ZIO.succeedNow(success(a)))

  /**
   * A more powerful version of `fold` that allows recovering from any kind of failure except interruptions.
   */
  @deprecated("use foldCauseZIO", "2.0.0")
  final def foldCauseM[R1 <: R, E2, B](
    failure: Cause[E] => ZIO[R1, E2, B],
    success: A => ZIO[R1, E2, B]
  )(implicit trace: ZTraceElement): ZIO[R1, E2, B] =
    foldCauseZIO(failure, success)

  /**
   * A more powerful version of `foldZIO` that allows recovering from any kind of failure except interruptions.
   */
  final def foldCauseZIO[R1 <: R, E2, B](
    failure: Cause[E] => ZIO[R1, E2, B],
    success: A => ZIO[R1, E2, B]
  )(implicit trace: ZTraceElement): ZIO[R1, E2, B] =
    new ZIO.Fold(self, failure, success, trace)

  /**
   * Recovers from errors by accepting one effect to execute for the case of an
   * error, and one effect to execute for the case of success.
   *
   * This method has better performance than `either` since no intermediate
   * value is allocated and does not require subsequent calls to `flatMap` to
   * define the next effect.
   *
   * The error parameter of the returned `IO` may be chosen arbitrarily, since
   * it will depend on the `IO`s returned by the given continuations.
   */
  @deprecated("use foldZIO", "2.0.0")
  final def foldM[R1 <: R, E2, B](failure: E => ZIO[R1, E2, B], success: A => ZIO[R1, E2, B])(implicit
    ev: CanFail[E],
    trace: ZTraceElement
  ): ZIO[R1, E2, B] =
    foldZIO(failure, success)

  /**
   * A version of `foldM` that gives you the (optional) trace of the error.
   */
  @deprecated("use foldTraceZIO", "2.0.0")
  final def foldTraceM[R1 <: R, E2, B](
    failure: ((E, Option[ZTrace])) => ZIO[R1, E2, B],
    success: A => ZIO[R1, E2, B]
  )(implicit
    ev: CanFail[E],
    trace: ZTraceElement
  ): ZIO[R1, E2, B] =
    foldTraceZIO(failure, success)

  /**
   * A version of `foldZIO` that gives you the (optional) trace of the error.
   */
  final def foldTraceZIO[R1 <: R, E2, B](
    failure: ((E, Option[ZTrace])) => ZIO[R1, E2, B],
    success: A => ZIO[R1, E2, B]
  )(implicit
    ev: CanFail[E],
    trace: ZTraceElement
  ): ZIO[R1, E2, B] =
    foldCauseZIO(c => c.failureTraceOrCause.fold(failure, ZIO.failCause(_)), success)

  /**
   * Recovers from errors by accepting one effect to execute for the case of an
   * error, and one effect to execute for the case of success.
   *
   * This method has better performance than `either` since no intermediate
   * value is allocated and does not require subsequent calls to `flatMap` to
   * define the next effect.
   *
   * The error parameter of the returned `IO` may be chosen arbitrarily, since
   * it will depend on the `IO`s returned by the given continuations.
   */
  final def foldZIO[R1 <: R, E2, B](failure: E => ZIO[R1, E2, B], success: A => ZIO[R1, E2, B])(implicit
    ev: CanFail[E],
    trace: ZTraceElement
  ): ZIO[R1, E2, B] =
    foldCauseZIO(c => c.failureOrCause.fold(failure, ZIO.failCause(_)), success)

  /**
   * Returns a new effect that will pass the success value of this effect to the
   * provided callback. If this effect fails, then the failure will be ignored.
   */
  final def forEachZIO[R1 <: R, E2, B](f: A => ZIO[R1, E2, B])(implicit trace: ZTraceElement): ZIO[R1, E2, Option[B]] =
    self.foldCauseZIO(_ => ZIO.none, a => f(a).map(Some(_)))

  /**
   * Repeats this effect forever (until the first error). For more sophisticated
   * schedules, see the `repeat` method.
   */
  final def forever(implicit trace: ZTraceElement): ZIO[R, E, Nothing] =
    self *> ZIO.yieldNow *> forever

  /**
   * Returns an effect that forks this effect into its own separate fiber,
   * returning the fiber immediately, without waiting for it to begin executing
   * the effect.
   *
   * You can use the `fork` method whenever you want to execute an effect in a
   * new fiber, concurrently and without "blocking" the fiber executing other
   * effects. Using fibers can be tricky, so instead of using this method
   * directly, consider other higher-level methods, such as `raceWith`,
   * `zipPar`, and so forth.
   *
   * The fiber returned by this method has methods to interrupt the fiber and to
   * wait for it to finish executing the effect. See [[zio.Fiber]] for more
   * information.
   *
   * Whenever you use this method to launch a new fiber, the new fiber is
   * attached to the parent fiber's scope. This means when the parent fiber
   * terminates, the child fiber will be terminated as well, ensuring that no
   * fibers leak. This behavior is called "auto supervision", and if this
   * behavior is not desired, you may use the [[forkDaemon]] or [[forkIn]]
   * methods.
   *
   * {{{
   * for {
   *   fiber <- subtask.fork
   *   // Do stuff...
   *   a <- fiber.join
   * } yield a
   * }}}
   */
  final def fork(implicit trace: ZTraceElement): URIO[R, Fiber.Runtime[E, A]] =
    new ZIO.Fork(self, () => None, trace)

  final def forkIn(scope: => ZScope[Exit[Any, Any]])(implicit trace: ZTraceElement): URIO[R, Fiber.Runtime[E, A]] =
    new ZIO.Fork(self, () => Some(scope), trace)

  /**
   * Forks the effect into a new independent fiber, with the specified name.
   */
  final def forkAs(name: => String)(implicit trace: ZTraceElement): URIO[R, Fiber.Runtime[E, A]] =
    ZIO.uninterruptibleMask(restore => (Fiber.fiberName.set(Some(name)) *> restore(self)).fork)

  /**
   * Forks the effect into a new fiber attached to the global scope. Because the
   * new fiber is attached to the global scope, when the fiber executing the
   * returned effect terminates, the forked fiber will continue running.
   */
  final def forkDaemon(implicit trace: ZTraceElement): URIO[R, Fiber.Runtime[E, A]] =
    forkIn(ZScope.global)

  /**
   * Forks an effect that will be executed without unhandled failures being
   * reported. This is useful for implementing combinators that handle failures
   * themselves.
   */
  @deprecated("use fork", "2.0.0")
  final def forkInternal(implicit trace: ZTraceElement): ZIO[R, Nothing, Fiber.Runtime[E, A]] =
    new ZIO.Fork(self, () => None, trace)

  /**
   * Forks the fiber in a [[ZManaged]]. Using the [[ZManaged]] value will
   * execute the effect in the fiber, while ensuring its interruption when
   * the effect supplied to [[ZManaged#use]] completes.
   */
  final def forkManaged(implicit trace: ZTraceElement): ZManaged[R, Nothing, Fiber.Runtime[E, A]] =
    self.toManaged.fork

  /**
   * Forks an effect that will be executed on the specified `ExecutionContext`.
   */
  @deprecated("use onExecutionContext(ec).fork", "2.0.0")
  final def forkOn(ec: => ExecutionContext)(implicit trace: ZTraceElement): ZIO[R, E, Fiber.Runtime[E, A]] =
    self.onExecutionContext(ec).fork

  /**
   * Like fork but handles an error with the provided handler.
   */
  final def forkWithErrorHandler(handler: E => UIO[Any])(implicit trace: ZTraceElement): URIO[R, Fiber.Runtime[E, A]] =
    onError(c => c.failureOrCause.fold(handler, ZIO.failCause(_))).fork

  /**
   * Unwraps the optional error, defaulting to the provided value.
   */
  final def flattenErrorOption[E1, E2 <: E1](default: => E2)(implicit
    ev: E IsSubtypeOfError Option[E1],
    trace: ZTraceElement
  ): ZIO[R, E1, A] =
    self.mapError(e => ev(e).getOrElse(default))

  /**
   * Unwraps the optional success of this effect, but can fail with an None value.
   */
  @deprecated("use some", "2.0.0")
  final def get[B](implicit
    ev1: E IsSubtypeOfError Nothing,
    ev2: A IsSubtypeOfOutput Option[B],
    trace: ZTraceElement
  ): ZIO[R, Option[Nothing], B] =
    ZIO.absolve(self.mapError(ev1)(CanFail, trace).map(ev2(_).toRight(None)))

  /**
   * Returns a successful effect with the head of the list if the list is
   * non-empty or fails with the error `None` if the list is empty.
   */
  final def head[B](implicit ev: A IsSubtypeOfOutput List[B], trace: ZTraceElement): ZIO[R, Option[E], B] =
    self.foldZIO(
      e => ZIO.fail(Some(e)),
      a => ev(a).headOption.fold[ZIO[R, Option[E], B]](ZIO.fail(None))(ZIO.succeedNow)
    )

  /**
   * Returns a new effect that ignores the success or failure of this effect.
   */
  final def ignore(implicit trace: ZTraceElement): URIO[R, Unit] =
    self.fold(ZIO.unitFn, ZIO.unitFn)

  /**
   * Returns a new effect whose scope will be extended by the specified scope.
   * This means any finalizers associated with the effect will not be executed
   * until the specified scope is closed.
   */
  final def in(scope: => ZScope[Any])(implicit trace: ZTraceElement): ZIO[R, E, A] =
    ZIO.uninterruptibleMask { restore =>
      restore(self).forkDaemon.flatMap { fiber =>
        scope.extend(fiber.scope) *> restore(fiber.join).onInterrupt(ids =>
          ids.headOption.fold(fiber.interrupt)(id => fiber.interruptAs(id))
        )
      }
    }

  /**
   * Returns a new effect that will not succeed with its value before first
   * interrupting all child fibers forked by the effect.
   */
  final def interruptAllChildren(implicit trace: ZTraceElement): ZIO[R, E, A] =
    ensuringChildren(Fiber.interruptAll(_))

  /**
   * Returns a new effect that performs the same operations as this effect, but
   * interruptibly, even if composed inside of an uninterruptible region.
   *
   * Note that effects are interruptible by default, so this function only has
   * meaning if used within an uninterruptible region.
   *
   * WARNING: This operator "punches holes" into effects, allowing them to be
   * interrupted in unexpected places. Do not use this operator unless you know
   * exactly what you are doing. Instead, you should use [[ZIO.uninterruptibleMask]].
   */
  final def interruptible(implicit trace: ZTraceElement): ZIO[R, E, A] =
    interruptStatus(InterruptStatus.Interruptible)

  /**
   * Switches the interrupt status for this effect. If `true` is used, then the
   * effect becomes interruptible (the default), while if `false` is used, then
   * the effect becomes uninterruptible. These changes are compositional, so
   * they only affect regions of the effect.
   */
  final def interruptStatus(flag: => InterruptStatus)(implicit trace: ZTraceElement): ZIO[R, E, A] =
    new ZIO.InterruptStatus(self, () => flag, trace)

  /**
   * Returns an effect that keeps or breaks a promise based on the result of
   * this effect. Synchronizes interruption, so if this effect is interrupted,
   * the specified promise will be interrupted, too.
   */
  final def intoPromise[E1 >: E, A1 >: A](p: => Promise[E1, A1])(implicit trace: ZTraceElement): URIO[R, Boolean] =
    ZIO.uninterruptibleMask(restore => restore(self).exit.flatMap(p.done(_)))

  /**
   * Returns whether this effect is a failure.
   */
  final def isFailure(implicit trace: ZTraceElement): URIO[R, Boolean] =
    fold(_ => true, _ => false)

  /**
   * Returns whether this effect is a success.
   */
  final def isSuccess(implicit trace: ZTraceElement): URIO[R, Boolean] =
    fold(_ => false, _ => true)

  /**
   * "Zooms in" on the value in the `Left` side of an `Either`, moving the
   * possibility that the value is a `Right` to the error channel.
   */
  final def left[B, C](implicit ev: A IsSubtypeOfOutput Either[B, C], trace: ZTraceElement): ZIO[R, Either[E, C], B] =
    self.foldZIO(
      e => ZIO.fail(Left(e)),
      a => ev(a).fold(b => ZIO.succeedNow(b), c => ZIO.fail(Right(c)))
    )

  /**
   * Returns an effect which is guaranteed to be executed on the specified
   * executor. The specified effect will always run on the specified executor,
   * even in the presence of asynchronous boundaries.
   *
   * This is useful when an effect must be executed somewhere, for example:
   * on a UI thread, inside a client library's thread pool, inside a blocking
   * thread pool, inside a low-latency thread pool, or elsewhere.
   *
   * The `lock` function composes with the innermost `lock` taking priority.
   * Use of this method does not alter the execution semantics of other effects
   * composed with this one, making it easy to compositionally reason about
   * where effects are running.
   */
  @deprecated("use onExecutor", "2.0.0")
  final def lock(executor: => Executor)(implicit trace: ZTraceElement): ZIO[R, E, A] =
    onExecutor(executor)

  /**
   * Executes the effect on the specified `ExecutionContext` and then shifts back
   * to the default one.
   */
  @deprecated("use onExecutionContext", "2.0.0")
  final def lockExecutionContext(ec: => ExecutionContext)(implicit trace: ZTraceElement): ZIO[R, E, A] =
    onExecutionContext(ec)

  /**
   * Returns an effect whose success is mapped by the specified `f` function.
   */
  def map[B](f: A => B)(implicit trace: ZTraceElement): ZIO[R, E, B] =
    flatMap(a => ZIO.succeedNow(f(a)))

  /**
   * Returns an effect whose success is mapped by the specified side effecting
   * `f` function, translating any thrown exceptions into typed failed effects.
   */
  final def mapAttempt[B](f: A => B)(implicit ev: E IsSubtypeOfError Throwable, trace: ZTraceElement): RIO[R, B] =
    foldZIO(e => ZIO.fail(ev(e)), a => ZIO.attempt(f(a)))

  /**
   * Returns an effect whose failure and success channels have been mapped by
   * the specified pair of functions, `f` and `g`.
   */
  final def mapBoth[E2, B](f: E => E2, g: A => B)(implicit ev: CanFail[E], trace: ZTraceElement): ZIO[R, E2, B] =
    foldZIO(e => ZIO.fail(f(e)), a => ZIO.succeedNow(g(a)))

  /**
   * Returns an effect whose success is mapped by the specified side effecting
   * `f` function, translating any thrown exceptions into typed failed effects.
   */
  @deprecated("use mapAttempt", "2.0.0")
  final def mapEffect[B](f: A => B)(implicit ev: E IsSubtypeOfError Throwable, trace: ZTraceElement): RIO[R, B] =
    mapAttempt(f)

  /**
   * Returns an effect with its error channel mapped using the specified
   * function. This can be used to lift a "smaller" error into a "larger"
   * error.
   */
  final def mapError[E2](f: E => E2)(implicit ev: CanFail[E], trace: ZTraceElement): ZIO[R, E2, A] =
    self.foldCauseZIO(c => c.failureOrCause.fold(e => ZIO.fail(f(e)), ZIO.failCause(_)), a => ZIO.succeedNow(a))

  /**
   * Returns an effect with its full cause of failure mapped using the
   * specified function. This can be used to transform errors while
   * preserving the original structure of `Cause`.
   *
   * @see [[absorb]], [[sandbox]], [[catchAllCause]] - other functions for dealing with defects
   */
  final def mapErrorCause[E2](h: Cause[E] => Cause[E2])(implicit trace: ZTraceElement): ZIO[R, E2, A] =
    self.foldCauseZIO(c => ZIO.failCause(h(c)), a => ZIO.succeedNow(a))

  /**
   * Returns an effect that, if evaluated, will return the lazily computed result
   * of this effect.
   */
  final def memoize(implicit trace: ZTraceElement): UIO[ZIO[R, E, A]] =
    for {
      promise  <- Promise.make[E, A]
      complete <- self.intoPromise(promise).once
    } yield complete *> promise.await

  /**
   * Returns a new effect where the error channel has been merged into the
   * success channel to their common combined type.
   */
  final def merge[A1 >: A](implicit ev1: E IsSubtypeOfError A1, ev2: CanFail[E], trace: ZTraceElement): URIO[R, A1] =
    self.foldZIO(e => ZIO.succeedNow(ev1(e)), ZIO.succeedNow)

  /**
   * Returns a new effect where boolean value of this effect is negated.
   */
  final def negate(implicit ev: A IsSubtypeOfOutput Boolean, trace: ZTraceElement): ZIO[R, E, Boolean] =
    map(result => !ev(result))

  /**
   * Requires the option produced by this value to be `None`.
   */
  final def none[B](implicit ev: A IsSubtypeOfOutput Option[B], trace: ZTraceElement): ZIO[R, Option[E], Unit] =
    self.foldZIO(
      e => ZIO.fail(Some(e)),
      a => ev(a).fold[ZIO[R, Option[E], Unit]](ZIO.succeedNow(()))(_ => ZIO.fail(None))
    )

  /**
   * Executes the effect on the specified `ExecutionContext` and then shifts back
   * to the default one.
   */
  @deprecated("use lockExecutionContext", "2.0.0")
  final def on(ec: => ExecutionContext)(implicit trace: ZTraceElement): ZIO[R, E, A] =
    self.onExecutionContext(ec)

  /**
   * Returns an effect that will be executed at most once, even if it is
   * evaluated multiple times.
   */
  final def once(implicit trace: ZTraceElement): UIO[ZIO[R, E, Unit]] =
    Ref.make(true).map(ref => self.whenZIO(ref.getAndSet(false)).unit)

  final def onDone[R1 <: R](
    error: E => ZIO[R1, Nothing, Any],
    success: A => ZIO[R1, Nothing, Any]
  )(implicit trace: ZTraceElement): ZIO[R1, Nothing, Unit] =
    ZIO.uninterruptibleMask { restore =>
      restore(self).foldZIO(e => restore(error(e)), s => restore(success(s))).forkDaemon.unit
    }

  final def onDoneCause[R1 <: R](
    error: Cause[E] => ZIO[R1, Nothing, Any],
    success: A => ZIO[R1, Nothing, Any]
  )(implicit trace: ZTraceElement): ZIO[R1, Nothing, Unit] =
    ZIO.uninterruptibleMask { restore =>
      restore(self).foldCauseZIO(e => restore(error(e)), s => restore(success(s))).forkDaemon.unit
    }

  /**
   * Runs the specified effect if this effect fails, providing the error to the
   * effect if it exists. The provided effect will not be interrupted.
   */
  final def onError[R1 <: R](cleanup: Cause[E] => URIO[R1, Any])(implicit trace: ZTraceElement): ZIO[R1, E, A] =
    onExit {
      case Exit.Success(_)     => UIO.unit
      case Exit.Failure(cause) => cleanup(cause)
    }

  /**
   * Returns an effect which is guaranteed to be executed on the specified
   * executor. The specified effect will always run on the specified executor,
   * even in the presence of asynchronous boundaries.
   *
   * This is useful when an effect must be executed somewhere, for example:
   * on a UI thread, inside a client library's thread pool, inside a blocking
   * thread pool, inside a low-latency thread pool, or elsewhere.
   *
   * The `onExecutor` function composes with the innermost `onExecutor` taking
   * priority. Use of this method does not alter the execution semantics of
   * other effects composed with this one, making it easy to compositionally
   * reason about where effects are running.
   */
  final def onExecutor(executor: => Executor)(implicit trace: ZTraceElement): ZIO[R, E, A] =
    ZIO.onExecutor(executor)(self)

  /**
   * Executes the effect on the specified `ExecutionContext` and then shifts back
   * to the default one.
   */
  final def onExecutionContext(ec: => ExecutionContext)(implicit trace: ZTraceElement): ZIO[R, E, A] =
    self.onExecutor(Executor.fromExecutionContext(Int.MaxValue)(ec))

  /**
   * Ensures that a cleanup functions runs, whether this effect succeeds,
   * fails, or is interrupted.
   */
  final def onExit[R1 <: R](cleanup: Exit[E, A] => URIO[R1, Any])(implicit trace: ZTraceElement): ZIO[R1, E, A] =
    ZIO.acquireReleaseExitWith(ZIO.unit)((_, exit: Exit[E, A]) => cleanup(exit))(_ => self)

  /**
   * Runs the specified effect if this effect is interrupted.
   */
  final def onInterrupt[R1 <: R](cleanup: => URIO[R1, Any])(implicit trace: ZTraceElement): ZIO[R1, E, A] =
    onInterrupt(_ => cleanup)

  /**
   * Calls the specified function, and runs the effect it returns, if this
   * effect is interrupted.
   */
  final def onInterrupt[R1 <: R](cleanup: Set[FiberId] => URIO[R1, Any])(implicit trace: ZTraceElement): ZIO[R1, E, A] =
    ZIO.uninterruptibleMask { restore =>
      restore(self).foldCauseZIO(
        cause => if (cause.isInterrupted) cleanup(cause.interruptors) *> ZIO.failCause(cause) else ZIO.failCause(cause),
        a => ZIO.succeedNow(a)
      )
    }

  /**
   * Runs the specified effect if this effect is terminated, either because of
   * a defect or because of interruption.
   */
  final def onTermination[R1 <: R](
    cleanup: Cause[Nothing] => URIO[R1, Any]
  )(implicit trace: ZTraceElement): ZIO[R1, E, A] =
    ZIO.acquireReleaseExitWith(ZIO.unit)((_, eb: Exit[E, A]) =>
      eb match {
        case Exit.Failure(cause) => cause.failureOrCause.fold(_ => ZIO.unit, cleanup)
        case _                   => ZIO.unit
      }
    )(_ => self)

  /**
   * Executes this effect, skipping the error but returning optionally the success.
   */
  final def option(implicit ev: CanFail[E], trace: ZTraceElement): URIO[R, Option[A]] =
    self.foldZIO(_ => IO.succeedNow(None), a => IO.succeedNow(Some(a)))

  /**
   * Converts an option on errors into an option on values.
   */
  @deprecated("use unsome", "2.0.0")
  final def optional[E1](implicit ev: E IsSubtypeOfError Option[E1], trace: ZTraceElement): ZIO[R, E1, Option[A]] =
    self.foldZIO(
      e => ev(e).fold[ZIO[R, E1, Option[A]]](ZIO.succeedNow(Option.empty[A]))(ZIO.fail(_)),
      a => ZIO.succeedNow(Some(a))
    )

  /**
   * Translates effect failure into death of the fiber, making all failures unchecked and
   * not a part of the type of the effect.
   */
  final def orDie(implicit ev1: E IsSubtypeOfError Throwable, ev2: CanFail[E], trace: ZTraceElement): URIO[R, A] =
    orDieWith(ev1)

  /**
   * Keeps none of the errors, and terminates the fiber with them, using
   * the specified function to convert the `E` into a `Throwable`.
   */
  final def orDieWith(f: E => Throwable)(implicit ev: CanFail[E], trace: ZTraceElement): URIO[R, A] =
    self.foldZIO(e => ZIO.die(f(e)), ZIO.succeedNow)

  /**
   * Unearth the unchecked failure of the effect. (opposite of `orDie`)
   * {{{
   *  val f0: Task[Unit] = ZIO.fail(new Exception("failing")).unit
   *  val f1: UIO[Unit]  = f0.orDie
   *  val f2: Task[Unit] = f1.resurrect
   * }}}
   */
  final def resurrect(implicit ev1: E IsSubtypeOfError Throwable, trace: ZTraceElement): RIO[R, A] =
    self.unrefineWith { case e => e }(ev1)

  /**
   * Executes this effect and returns its value, if it succeeds, but
   * otherwise executes the specified effect.
   */
  final def orElse[R1 <: R, E2, A1 >: A](
    that: => ZIO[R1, E2, A1]
  )(implicit ev: CanFail[E], trace: ZTraceElement): ZIO[R1, E2, A1] =
    tryOrElse(that, a => ZIO.succeedNow(a))

  /**
   * Returns an effect that will produce the value of this effect, unless it
   * fails, in which case, it will produce the value of the specified effect.
   */
  final def orElseEither[R1 <: R, E2, B](
    that: => ZIO[R1, E2, B]
  )(implicit ev: CanFail[E], trace: ZTraceElement): ZIO[R1, E2, Either[A, B]] =
    tryOrElse(that.map(Right(_)), ZIO.succeedLeft)

  /**
   * Executes this effect and returns its value, if it succeeds, but
   * otherwise fails with the specified error.
   */
  final def orElseFail[E1](e1: => E1)(implicit ev: CanFail[E], trace: ZTraceElement): ZIO[R, E1, A] =
    orElse(ZIO.fail(e1))

  /**
   * Returns an effect that will produce the value of this effect, unless it
   * fails with the `None` value, in which case it will produce the value of
   * the specified effect.
   */
  final def orElseOptional[R1 <: R, E1, A1 >: A](
    that: => ZIO[R1, Option[E1], A1]
  )(implicit ev: E IsSubtypeOfError Option[E1], trace: ZTraceElement): ZIO[R1, Option[E1], A1] =
    catchAll(ev(_).fold(that)(e => ZIO.fail(Some(e))))

  /**
   * Executes this effect and returns its value, if it succeeds, but
   * otherwise succeeds with the specified value.
   */
  final def orElseSucceed[A1 >: A](a1: => A1)(implicit ev: CanFail[E], trace: ZTraceElement): URIO[R, A1] =
    orElse(ZIO.succeedNow(a1))

  /**
   * Returns a new effect that will utilize the specified scope to supervise
   * any fibers forked within the original effect.
   */
  final def overrideForkScope(scope: => ZScope[Exit[Any, Any]])(implicit trace: ZTraceElement): ZIO[R, E, A] =
    new ZIO.OverrideForkScope(self, () => Some(scope), trace)

  /**
   * Exposes all parallel errors in a single call
   */
  final def parallelErrors[E1 >: E](implicit trace: ZTraceElement): ZIO[R, ::[E1], A] =
    self.foldCauseZIO(
      cause =>
        cause.failures match {
          case Nil            => ZIO.failCause(cause.asInstanceOf[Cause[Nothing]])
          case ::(head, tail) => ZIO.fail(::(head, tail))
        },
      ZIO.succeedNow
    )

  /**
   * Provides the `ZIO` effect with its required environment, which eliminates
   * its dependency on `R`.
   */
  final def provide(r: => R)(implicit ev: NeedsEnv[R], trace: ZTraceElement): IO[E, A] =
    ZIO.provide(r)(trace)(self)

  /**
   * Provides the part of the environment that is not part of the `ZEnv`,
   * leaving an effect that only depends on the `ZEnv`.
   *
   * {{{
   * val zio: ZIO[ZEnv with Logging, Nothing, Unit] = ???
   *
   * val loggingLayer: ZLayer[Any, Nothing, Logging] = ???
   *
   * val zio2 = zio.provideCustomLayer(loggingLayer)
   * }}}
   */
  final def provideCustomLayer[E1 >: E, R1](
    layer: => ZLayer[ZEnv, E1, R1]
<<<<<<< HEAD
  )(implicit ev1: ZEnv with R1 <:< R, ev2: CombineEnvIntersection[ZEnv, R1], tagged: Tag[R1]): ZIO[ZEnv, E1, A] =
=======
  )(implicit
    ev1: ZEnv with R1 <:< R,
    ev2: Has.Union[ZEnv, R1],
    tagged: Tag[R1],
    trace: ZTraceElement
  ): ZIO[ZEnv, E1, A] =
>>>>>>> 82410380
    provideSomeLayer[ZEnv](layer)

  /**
   * Provides a layer to the ZIO effect, which translates it to another level.
   */
  final def provideLayer[E1 >: E, R0, R1](
    layer: => ZLayer[R0, E1, R1]
  )(implicit ev: R1 <:< R, trace: ZTraceElement): ZIO[R0, E1, A] =
    ZIO.suspendSucceed(layer.build.map(ev).use(r => self.provide(r)))

  /**
   * Provides some of the environment required to run this effect when the
   * environment is not a subtype of `Has[_]`. This is useful primarily for
   * implementing operators that are polymorphic in the environment type. When
   * your environment is a subtype of `Has[_]` use [[zio.ZIO.injectSome]]
   */
  final def provideSome[R0](f: R0 => R)(implicit ev: NeedsEnv[R], trace: ZTraceElement): ZIO[R0, E, A] =
    ZIO.accessZIO(r0 => self.provide(f(r0)))

  /**
   * Splits the environment into two parts, providing one part using the
   * specified layer and leaving the remainder `R0`.
   *
   * {{{
   * val zio: ZIO[Has[Clock] with Has[Random], Nothing, Unit] = ???
   *
   * val clockLayer: ZLayer[Any, Nothing, Has[Clock]] = ???
   *
   * val zio2 = zio.provideSomeLayer[Has[Random]](clockLayer)
   * }}}
   */
  final def provideSomeLayer[R0]: ZIO.ProvideSomeLayer[R0, R, E, A] =
    new ZIO.ProvideSomeLayer[R0, R, E, A](self)

  /**
   * Returns a new effect that will utilize the default scope (fiber scope) to
   * supervise any fibers forked within the original effect.
   */
  final def resetForkScope(implicit trace: ZTraceElement): ZIO[R, E, A] =
    new ZIO.OverrideForkScope(self, () => None, trace)

  /**
   * Returns an effect that races this effect with the specified effect,
   * returning the first successful `A` from the faster side. If one effect
   * succeeds, the other will be interrupted. If neither succeeds, then the
   * effect will fail with some error.
   *
   * WARNING: The raced effect will safely interrupt the "loser", but will not
   * resume until the loser has been cleanly terminated. If early return is
   * desired, then instead of performing `l race r`, perform
   * `l.disconnect race r.disconnect`, which disconnects left and right
   * interruption signals, allowing a fast return, with interruption performed
   * in the background.
   *
   * Note that if the `race` is embedded into an uninterruptible region, then
   * because the loser cannot be interrupted, it will be allowed to continue
   * executing in the background, without delaying the return of the race.
   */
  final def race[R1 <: R, E1 >: E, A1 >: A](that: => ZIO[R1, E1, A1])(implicit trace: ZTraceElement): ZIO[R1, E1, A1] =
    ZIO.descriptorWith { descriptor =>
      val parentFiberId = descriptor.id
      def maybeDisconnect[R, E, A](zio: ZIO[R, E, A]): ZIO[R, E, A] =
        ZIO.uninterruptibleMask(interruptible => interruptible.force(zio))
      (maybeDisconnect(self) raceWith maybeDisconnect(that))(
        (exit, right) =>
          exit.foldZIO[Any, E1, A1](
            cause => right.join mapErrorCause (cause && _),
            a => (right interruptAs parentFiberId) as a
          ),
        (exit, left) =>
          exit.foldZIO[Any, E1, A1](
            cause => left.join mapErrorCause (_ && cause),
            a => (left interruptAs parentFiberId) as a
          )
      )
    }.refailWithTrace

  /**
   * Returns an effect that races this effect with all the specified effects,
   * yielding the value of the first effect to succeed with a value.
   * Losers of the race will be interrupted immediately
   */
  final def raceAll[R1 <: R, E1 >: E, A1 >: A](
    ios: => Iterable[ZIO[R1, E1, A1]]
  )(implicit trace: ZTraceElement): ZIO[R1, E1, A1] = {
    def arbiter[E1, A1](
      fibers: List[Fiber[E1, A1]],
      winner: Fiber[E1, A1],
      promise: Promise[E1, (A1, Fiber[E1, A1])],
      fails: Ref[Int]
    )(res: Exit[E1, A1]): URIO[R1, Any] =
      res.foldZIO[R1, Nothing, Unit](
        e => ZIO.flatten(fails.modify((c: Int) => (if (c == 0) promise.failCause(e).unit else ZIO.unit) -> (c - 1))),
        a =>
          promise
            .succeed(a -> winner)
            .flatMap(set =>
              if (set) fibers.foldLeft(IO.unit)((io, f) => if (f eq winner) io else io <* f.interrupt)
              else ZIO.unit
            )
      )

    (for {
      done  <- Promise.make[E1, (A1, Fiber[E1, A1])]
      fails <- Ref.make[Int](ios.size)
      c <- ZIO.uninterruptibleMask { restore =>
             for {
               head <- ZIO.interruptible(self).fork
               tail <- ZIO.foreach(ios)(io => ZIO.interruptible(io).fork)
               fs    = head :: tail.toList
               _ <- fs.foldLeft[ZIO[R1, E1, Any]](ZIO.unit) { case (io, f) =>
                      io *> f.await.flatMap(arbiter(fs, f, done, fails)).fork
                    }

               inheritRefs = { (res: (A1, Fiber[E1, A1])) => res._2.inheritRefs.as(res._1) }

               c <- restore(done.await.flatMap(inheritRefs))
                      .onInterrupt(fs.foldLeft(IO.unit)((io, f) => io <* f.interrupt))
             } yield c
           }
    } yield c).refailWithTrace
  }

  /**
   * Returns an effect that races this effect with the specified effect,
   * yielding the first result to complete, whether by success or failure. If
   * neither effect completes, then the composed effect will not complete.
   *
   * WARNING: The raced effect will safely interrupt the "loser", but will not
   * resume until the loser has been cleanly terminated. If early return is
   * desired, then instead of performing `l raceFirst r`, perform
   * `l.disconnect raceFirst r.disconnect`, which disconnects left and right
   * interrupt signal, allowing a fast return, with interruption performed
   * in the background.
   */
  final def raceFirst[R1 <: R, E1 >: E, A1 >: A](that: => ZIO[R1, E1, A1])(implicit
    trace: ZTraceElement
  ): ZIO[R1, E1, A1] =
    (self.exit race that.exit).flatMap(ZIO.done(_)).refailWithTrace

  /**
   * Returns an effect that races this effect with the specified effect,
   * yielding the first result to succeed. If neither effect succeeds, then the
   * composed effect will fail with some error.
   *
   * WARNING: The raced effect will safely interrupt the "loser", but will not
   * resume until the loser has been cleanly terminated. If early return is
   * desired, then instead of performing `l raceEither r`, perform
   * `l.disconnect raceEither r.disconnect`, which disconnects left and right
   * interrupt signal, allowing the earliest possible return.
   */
  final def raceEither[R1 <: R, E1 >: E, B](that: => ZIO[R1, E1, B])(implicit
    trace: ZTraceElement
  ): ZIO[R1, E1, Either[A, B]] =
    self.map(Left(_)) race that.map(Right(_))

  /**
   * Returns an effect that races this effect with the specified effect, calling
   * the specified finisher as soon as one result or the other has been computed.
   */
  final def raceWith[R1 <: R, E1, E2, B, C](that: => ZIO[R1, E1, B])(
    leftDone: (Exit[E, A], Fiber[E1, B]) => ZIO[R1, E2, C],
    rightDone: (Exit[E1, B], Fiber[E, A]) => ZIO[R1, E2, C],
    scope: => Option[ZScope[Exit[Any, Any]]] = None
  )(implicit trace: ZTraceElement): ZIO[R1, E2, C] =
    new ZIO.RaceWith[R1, E, E1, E2, A, B, C](
      () => self,
      () => that,
      (exit, fiber) => leftDone(exit, fiber),
      (exit, fiber) => rightDone(exit, fiber),
      () => scope,
      trace
    )

  /**
   * Attach a wrapping trace pointing to this location in case of error.
   *
   * Useful when joining fibers to make the resulting trace mention
   * the `join` point, otherwise only the traces of joined fibers are
   * included.
   *
   * {{{
   *   for {
   *     badFiber <- UIO(1 / 0).fork
   *     _ <- badFiber.join.refailWithTrace
   *   } yield ()
   * }}}
   */
  final def refailWithTrace(implicit trace: ZTraceElement): ZIO[R, E, A] =
    foldCauseZIO(c => ZIO.failCauseWith(trace => Cause.traced(c, trace())), ZIO.succeedNow)

  /**
   * Keeps some of the errors, and terminates the fiber with the rest
   */
  final def refineOrDie[E1](
    pf: PartialFunction[E, E1]
  )(implicit ev1: E IsSubtypeOfError Throwable, ev2: CanFail[E], trace: ZTraceElement): ZIO[R, E1, A] =
    refineOrDieWith(pf)(ev1)

  /**
   * Keeps some of the errors, and terminates the fiber with the rest, using
   * the specified function to convert the `E` into a `Throwable`.
   */
  final def refineOrDieWith[E1](pf: PartialFunction[E, E1])(
    f: E => Throwable
  )(implicit ev: CanFail[E], trace: ZTraceElement): ZIO[R, E1, A] =
    self catchAll (err => (pf lift err).fold[ZIO[R, E1, A]](ZIO.die(f(err)))(ZIO.fail(_)))

  /**
   * Fail with the returned value if the `PartialFunction` matches, otherwise
   * continue with our held value.
   */
  final def reject[E1 >: E](pf: PartialFunction[A, E1])(implicit trace: ZTraceElement): ZIO[R, E1, A] =
    rejectZIO(pf.andThen(ZIO.fail(_)))

  /**
   * Continue with the returned computation if the `PartialFunction` matches,
   * translating the successful match into a failure, otherwise continue with
   * our held value.
   */
  @deprecated("use rejectZIO", "2.0.0")
  final def rejectM[R1 <: R, E1 >: E](pf: PartialFunction[A, ZIO[R1, E1, E1]])(implicit
    trace: ZTraceElement
  ): ZIO[R1, E1, A] =
    rejectZIO(pf)

  /**
   * Continue with the returned computation if the `PartialFunction` matches,
   * translating the successful match into a failure, otherwise continue with
   * our held value.
   */
  final def rejectZIO[R1 <: R, E1 >: E](
    pf: PartialFunction[A, ZIO[R1, E1, E1]]
  )(implicit trace: ZTraceElement): ZIO[R1, E1, A] =
    self.flatMap { v =>
      pf.andThen[ZIO[R1, E1, A]](_.flatMap(ZIO.fail(_)))
        .applyOrElse[A, ZIO[R1, E1, A]](v, ZIO.succeedNow)
    }

  /**
   * Returns a new effect that repeats this effect according to the specified
   * schedule or until the first failure. Scheduled recurrences are in addition
   * to the first execution, so that `io.repeat(Schedule.once)` yields an
   * effect that executes `io`, and then if that succeeds, executes `io` an
   * additional time.
   */
  final def repeat[R1 <: R, B](schedule: => Schedule[R1, A, B])(implicit
    trace: ZTraceElement
  ): ZIO[R1 with Has[Clock], E, B] =
    repeatOrElse[R1, E, B](schedule, (e, _) => ZIO.fail(e))

  /**
   * Returns a new effect that repeats this effect the specified number of
   * times or until the first failure. Repeats are in addition to the first
   * execution, so that `io.repeatN(1)` yields an effect that executes `io`,
   * and then if that succeeds, executes `io` an additional time.
   */
  final def repeatN(n: => Int)(implicit trace: ZTraceElement): ZIO[R, E, A] =
    ZIO.suspendSucceed {

      def loop(n: Int): ZIO[R, E, A] =
        self.flatMap(a => if (n <= 0) ZIO.succeedNow(a) else ZIO.yieldNow *> loop(n - 1))

      loop(n)
    }

  /**
   * Returns a new effect that repeats this effect according to the specified
   * schedule or until the first failure, at which point, the failure value
   * and schedule output are passed to the specified handler.
   *
   * Scheduled recurrences are in addition to the first execution, so that
   * `io.repeat(Schedule.once)` yields an effect that executes `io`, and then
   * if that succeeds, executes `io` an additional time.
   */
  final def repeatOrElse[R1 <: R, E2, B](
    schedule: => Schedule[R1, A, B],
    orElse: (E, Option[B]) => ZIO[R1, E2, B]
  )(implicit trace: ZTraceElement): ZIO[R1 with Has[Clock], E2, B] =
    repeatOrElseEither[R1, B, E2, B](schedule, orElse).map(_.merge)

  /**
   * Returns a new effect that repeats this effect according to the specified
   * schedule or until the first failure, at which point, the failure value
   * and schedule output are passed to the specified handler.
   *
   * Scheduled recurrences are in addition to the first execution, so that
   * `io.repeat(Schedule.once)` yields an effect that executes `io`, and then
   * if that succeeds, executes `io` an additional time.
   */
  final def repeatOrElseEither[R1 <: R, B, E2, C](
    schedule: => Schedule[R1, A, B],
    orElse: (E, Option[B]) => ZIO[R1, E2, C]
  )(implicit trace: ZTraceElement): ZIO[R1 with Has[Clock], E2, Either[C, B]] =
    Clock.repeatOrElseEither(self)(schedule, orElse)

  /**
   * Repeats this effect until its value satisfies the specified predicate
   * or until the first failure.
   */
  final def repeatUntil(f: A => Boolean)(implicit trace: ZTraceElement): ZIO[R, E, A] =
    repeatUntilZIO(a => ZIO.succeed(f(a)))

  /**
   * Repeats this effect until its value is equal to the specified value
   * or until the first failure.
   */
  final def repeatUntilEquals[A1 >: A](a: => A1)(implicit trace: ZTraceElement): ZIO[R, E, A1] =
    repeatUntil(_ == a)

  /**
   * Repeats this effect until its value satisfies the specified effectful predicate
   * or until the first failure.
   */
  @deprecated("use repeatUntilZIO", "2.0.0")
  final def repeatUntilM[R1 <: R](f: A => URIO[R1, Boolean])(implicit trace: ZTraceElement): ZIO[R1, E, A] =
    repeatUntilZIO(f)

  /**
   * Repeats this effect until its value satisfies the specified effectful predicate
   * or until the first failure.
   */
  final def repeatUntilZIO[R1 <: R](f: A => URIO[R1, Boolean])(implicit trace: ZTraceElement): ZIO[R1, E, A] =
    self.flatMap(a => f(a).flatMap(b => if (b) ZIO.succeedNow(a) else ZIO.yieldNow *> repeatUntilZIO(f)))

  /**
   * Repeats this effect while its value satisfies the specified predicate
   * or until the first failure.
   */
  final def repeatWhile(f: A => Boolean)(implicit trace: ZTraceElement): ZIO[R, E, A] =
    repeatWhileZIO(a => ZIO.succeed(f(a)))

  /**
   * Repeats this effect for as long as its value is equal to the specified value
   * or until the first failure.
   */
  final def repeatWhileEquals[A1 >: A](a: => A1)(implicit trace: ZTraceElement): ZIO[R, E, A1] =
    repeatWhile(_ == a)

  /**
   * Repeats this effect while its value satisfies the specified effectful predicate
   * or until the first failure.
   */
  @deprecated("use repeatWhileZIO", "2.0.0")
  final def repeatWhileM[R1 <: R](f: A => URIO[R1, Boolean])(implicit trace: ZTraceElement): ZIO[R1, E, A] =
    repeatWhileZIO(f)

  /**
   * Repeats this effect while its value satisfies the specified effectful predicate
   * or until the first failure.
   */
  final def repeatWhileZIO[R1 <: R](f: A => URIO[R1, Boolean])(implicit trace: ZTraceElement): ZIO[R1, E, A] =
    repeatUntilZIO(e => f(e).map(!_))

  /**
   * Performs this effect the specified number of times and collects the
   * results.
   */
  @deprecated("use replicateZIO", "2.0.0")
  final def replicateM(n: => Int)(implicit trace: ZTraceElement): ZIO[R, E, Iterable[A]] =
    replicateZIO(n)

  /**
   * Performs this effect the specified number of times, discarding the
   * results.
   */
  @deprecated("use replicateZIODiscard", "2.0.0")
  final def replicateM_(n: => Int)(implicit trace: ZTraceElement): ZIO[R, E, Unit] =
    replicateZIODiscard(n)

  /**
   * Performs this effect the specified number of times and collects the
   * results.
   */
  final def replicateZIO(n: => Int)(implicit trace: ZTraceElement): ZIO[R, E, Iterable[A]] =
    ZIO.replicateZIO(n)(self)

  /**
   * Performs this effect the specified number of times, discarding the
   * results.
   */
  final def replicateZIODiscard(n: => Int)(implicit trace: ZTraceElement): ZIO[R, E, Unit] =
    ZIO.replicateZIODiscard(n)(self)

  /**
   * Retries with the specified retry policy.
   * Retries are done following the failure of the original `io` (up to a fixed maximum with
   * `once` or `recurs` for example), so that that `io.retry(Schedule.once)` means
   * "execute `io` and in case of failure, try again once".
   */
  final def retry[R1 <: R, S](
    policy: => Schedule[R1, E, S]
  )(implicit ev: CanFail[E], trace: ZTraceElement): ZIO[R1 with Has[Clock], E, A] =
    Clock.retry(self)(policy)

  /**
   * Retries this effect the specified number of times.
   */
  final def retryN(n: => Int)(implicit ev: CanFail[E], trace: ZTraceElement): ZIO[R, E, A] =
    ZIO.suspendSucceed {

      def loop(n: Int): ZIO[R, E, A] =
        self.catchAll(e => if (n <= 0) ZIO.fail(e) else ZIO.yieldNow *> loop(n - 1))

      loop(n)
    }

  /**
   * Retries with the specified schedule, until it fails, and then both the
   * value produced by the schedule together with the last error are passed to
   * the recovery function.
   */
  final def retryOrElse[R1 <: R, A1 >: A, S, E1](
    policy: => Schedule[R1, E, S],
    orElse: (E, S) => ZIO[R1, E1, A1]
  )(implicit ev: CanFail[E], trace: ZTraceElement): ZIO[R1 with Has[Clock], E1, A1] =
    Clock.retryOrElse[R, R1, E, E1, A, A1, S](self)(policy, orElse)

  /**
   * Returns an effect that retries this effect with the specified schedule when it fails, until
   * the schedule is done, then both the value produced by the schedule together with the last
   * error are passed to the specified recovery function.
   */
  final def retryOrElseEither[R1 <: R, Out, E1, B](
    schedule: => Schedule[R1, E, Out],
    orElse: (E, Out) => ZIO[R1, E1, B]
  )(implicit ev: CanFail[E], trace: ZTraceElement): ZIO[R1 with Has[Clock], E1, Either[B, A]] =
    Clock.retryOrElseEither(self)(schedule, orElse)

  /**
   * Retries this effect until its error satisfies the specified predicate.
   */
  final def retryUntil(f: E => Boolean)(implicit ev: CanFail[E], trace: ZTraceElement): ZIO[R, E, A] =
    retryUntilZIO(e => ZIO.succeed(f(e)))

  /**
   * Retries this effect until its error is equal to the specified error.
   */
  final def retryUntilEquals[E1 >: E](e: => E1)(implicit ev: CanFail[E1], trace: ZTraceElement): ZIO[R, E1, A] =
    retryUntil(_ == e)

  /**
   * Retries this effect until its error satisfies the specified effectful predicate.
   */
  @deprecated("use retryUntilZIO", "2.0.0")
  final def retryUntilM[R1 <: R](
    f: E => URIO[R1, Boolean]
  )(implicit ev: CanFail[E], trace: ZTraceElement): ZIO[R1, E, A] =
    retryUntilZIO(f)

  /**
   * Retries this effect until its error satisfies the specified effectful predicate.
   */
  final def retryUntilZIO[R1 <: R](
    f: E => URIO[R1, Boolean]
  )(implicit ev: CanFail[E], trace: ZTraceElement): ZIO[R1, E, A] =
    self.catchAll(e => f(e).flatMap(b => if (b) ZIO.fail(e) else ZIO.yieldNow *> retryUntilZIO(f)))

  /**
   * Retries this effect while its error satisfies the specified predicate.
   */
  final def retryWhile(f: E => Boolean)(implicit ev: CanFail[E], trace: ZTraceElement): ZIO[R, E, A] =
    retryWhileZIO(e => ZIO.succeed(f(e)))

  /**
   * Retries this effect for as long as its error is equal to the specified error.
   */
  final def retryWhileEquals[E1 >: E](e: => E1)(implicit ev: CanFail[E1], trace: ZTraceElement): ZIO[R, E1, A] =
    retryWhile(_ == e)

  /**
   * Retries this effect while its error satisfies the specified effectful predicate.
   */
  @deprecated("use retryWhileZIO", "2.0.0")
  final def retryWhileM[R1 <: R](
    f: E => URIO[R1, Boolean]
  )(implicit ev: CanFail[E], trace: ZTraceElement): ZIO[R1, E, A] =
    retryWhileZIO(f)

  /**
   * Retries this effect while its error satisfies the specified effectful predicate.
   */
  final def retryWhileZIO[R1 <: R](
    f: E => URIO[R1, Boolean]
  )(implicit ev: CanFail[E], trace: ZTraceElement): ZIO[R1, E, A] =
    retryUntilZIO(e => f(e).map(!_))

  /**
   * "Zooms in" on the value in the `Right` side of an `Either`, moving the
   * possibility that the value is a `Left` to the error channel.
   */
  final def right[B, C](implicit ev: A IsSubtypeOfOutput Either[B, C], trace: ZTraceElement): ZIO[R, Either[B, E], C] =
    self.foldZIO(
      e => ZIO.fail(Right(e)),
      a => ev(a).fold(b => ZIO.fail(Left(b)), c => ZIO.succeedNow(c))
    )

  /**
   * Returns an effect that semantically runs the effect on a fiber,
   * producing an [[zio.Exit]] for the completion value of the fiber.
   */
  @deprecated("use exit", "2.0.0")
  final def run(implicit trace: ZTraceElement): URIO[R, Exit[E, A]] =
    exit

  /**
   * Exposes the full cause of failure of this effect.
   *
   * {{{
   * final case class DomainError()
   *
   * val veryBadIO: IO[DomainError, Unit] =
   *   IO.succeed(5 / 0) *> IO.fail(DomainError())
   *
   * val caught: IO[DomainError, Unit] =
   *   veryBadIO.sandbox.mapError(_.untraced).catchAll {
   *     case Cause.Die(_: ArithmeticException) =>
   *       // Caught defect: divided by zero!
   *       IO.unit
   *     case Cause.Fail(_) =>
   *       // Caught error: DomainError!
   *       IO.unit
   *     case cause =>
   *       // Caught unknown defects, shouldn't recover!
   *       IO.failCause(cause)
   *   }
   * }}}
   */
  final def sandbox(implicit trace: ZTraceElement): ZIO[R, Cause[E], A] =
    foldCauseZIO(ZIO.fail(_), ZIO.succeedNow)

  /**
   * Runs this effect according to the specified schedule.
   *
   * See [[scheduleFrom]] for a variant that allows the schedule's decision to
   * depend on the result of this effect.
   */
  final def schedule[R1 <: R, B](schedule: => Schedule[R1, Any, B])(implicit
    trace: ZTraceElement
  ): ZIO[R1 with Has[Clock], E, B] =
    Clock.schedule(self)(schedule)

  /**
   * Runs this effect according to the specified schedule starting from the
   * specified input value.
   */
  final def scheduleFrom[R1 <: R, A1 >: A, B](a: => A1)(
    schedule: => Schedule[R1, A1, B]
  )(implicit trace: ZTraceElement): ZIO[R1 with Has[Clock], E, B] =
    Clock.scheduleFrom[R, R1, E, A, A1, B](self)(a)(schedule)

  /**
   * Converts an option on values into an option on errors.
   */
  final def some[B](implicit ev: A IsSubtypeOfOutput Option[B], trace: ZTraceElement): ZIO[R, Option[E], B] =
    self.foldZIO(
      e => ZIO.fail(Some(e)),
      a => ev(a).fold[ZIO[R, Option[E], B]](ZIO.fail(Option.empty[E]))(ZIO.succeedNow)
    )

  /**
   * Extracts the optional value, or returns the given 'default'.
   */
  final def someOrElse[B](
    default: => B
  )(implicit ev: A IsSubtypeOfOutput Option[B], trace: ZTraceElement): ZIO[R, E, B] =
    map(a => ev(a).getOrElse(default))

  /**
   * Extracts the optional value, or executes the effect 'default'.
   */
  @deprecated("use someOrElseZIO", "2.0.0")
  final def someOrElseM[B, R1 <: R, E1 >: E](
    default: => ZIO[R1, E1, B]
  )(implicit ev: A IsSubtypeOfOutput Option[B], trace: ZTraceElement): ZIO[R1, E1, B] =
    someOrElseZIO(default)

  /**
   * Extracts the optional value, or executes the effect 'default'.
   */
  final def someOrElseZIO[B, R1 <: R, E1 >: E](
    default: => ZIO[R1, E1, B]
  )(implicit ev: A IsSubtypeOfOutput Option[B], trace: ZTraceElement): ZIO[R1, E1, B] =
    self.flatMap(ev(_) match {
      case Some(value) => ZIO.succeedNow(value)
      case None        => default
    })

  /**
   * Extracts the optional value, or fails with the given error 'e'.
   */
  final def someOrFail[B, E1 >: E](
    e: => E1
  )(implicit ev: A IsSubtypeOfOutput Option[B], trace: ZTraceElement): ZIO[R, E1, B] =
    self.flatMap(ev(_) match {
      case Some(value) => ZIO.succeedNow(value)
      case None        => ZIO.fail(e)
    })

  /**
   * Extracts the optional value, or fails with a [[java.util.NoSuchElementException]]
   */
  final def someOrFailException[B, E1 >: E](implicit
    ev: A IsSubtypeOfOutput Option[B],
    ev2: NoSuchElementException <:< E1,
    trace: ZTraceElement
  ): ZIO[R, E1, B] =
    self.foldZIO(
      e => ZIO.fail(e),
      ev(_) match {
        case Some(value) => ZIO.succeedNow(value)
        case None        => ZIO.fail(ev2(new NoSuchElementException("None.get")))
      }
    )

  /**
   * Companion helper to `sandbox`. Allows recovery, and partial recovery, from
   * errors and defects alike, as in:
   *
   * {{{
   * case class DomainError()
   *
   * val veryBadIO: IO[DomainError, Unit] =
   *   IO.succeed(5 / 0) *> IO.fail(DomainError())
   *
   * val caught: IO[DomainError, Unit] =
   *   veryBadIO.sandboxWith(_.catchSome {
   *     case Cause.Die(_: ArithmeticException)=>
   *       // Caught defect: divided by zero!
   *       IO.succeed(0)
   *   })
   * }}}
   *
   * Using `sandboxWith` with `catchSome` is better than using
   * `io.sandbox.catchAll` with a partial match, because in
   * the latter, if the match fails, the original defects will
   * be lost and replaced by a `MatchError`
   */
  final def sandboxWith[R1 <: R, E2, B](f: ZIO[R1, Cause[E], A] => ZIO[R1, Cause[E2], B])(implicit
    trace: ZTraceElement
  ): ZIO[R1, E2, B] =
    ZIO.unsandbox(f(self.sandbox))

  /**
   * Summarizes a effect by computing some value before and after execution, and
   * then combining the values to produce a summary, together with the result of
   * execution.
   */
  final def summarized[R1 <: R, E1 >: E, B, C](
    summary0: => ZIO[R1, E1, B]
  )(f: (B, B) => C)(implicit trace: ZTraceElement): ZIO[R1, E1, (C, A)] =
    ZIO.suspendSucceed {
      val summary = summary0

      for {
        start <- summary
        value <- self
        end   <- summary
      } yield (f(start, end), value)
    }

  /**
   * Returns an effect with the behavior of this one, but where all child
   * fibers forked in the effect are reported to the specified supervisor.
   */
  final def supervised(supervisor: => Supervisor[Any])(implicit trace: ZTraceElement): ZIO[R, E, A] =
    new ZIO.Supervise(self, () => supervisor, trace)

  /**
   * An integer that identifies the term in the `ZIO` sum type to which this
   * instance belongs (e.g. `IO.Tags.Succeed`).
   */
  def tag: Int

  /**
   * Returns an effect that effectfully "peeks" at the success of this effect.
   *
   * {{{
   * readFile("data.json").tap(printLine)
   * }}}
   */
  final def tap[R1 <: R, E1 >: E](f: A => ZIO[R1, E1, Any])(implicit trace: ZTraceElement): ZIO[R1, E1, A] =
    self.flatMap(a => f(a).as(a))

  /**
   * Returns an effect that effectfully "peeks" at the failure or success of
   * this effect.
   * {{{
   * readFile("data.json").tapBoth(logError(_), logData(_))
   * }}}
   */
  final def tapBoth[R1 <: R, E1 >: E](f: E => ZIO[R1, E1, Any], g: A => ZIO[R1, E1, Any])(implicit
    ev: CanFail[E],
    trace: ZTraceElement
  ): ZIO[R1, E1, A] =
    self.foldCauseZIO(c => c.failureOrCause.fold(f(_) *> ZIO.failCause(c), _ => ZIO.failCause(c)), a => g(a).as(a))

  /**
   * Returns an effect that effectually "peeks" at the cause of the failure of
   * this effect.
   * {{{
   * readFile("data.json").tapCause(logCause(_))
   * }}}
   */
  @deprecated("use tapErrorCause", "2.0.0")
  final def tapCause[R1 <: R, E1 >: E](f: Cause[E] => ZIO[R1, E1, Any])(implicit trace: ZTraceElement): ZIO[R1, E1, A] =
    tapErrorCause(f)

  /**
   * Returns an effect that effectually "peeks" at the defect of this effect.
   */
  final def tapDefect[R1 <: R, E1 >: E](f: Cause[Nothing] => ZIO[R1, E1, Any])(implicit
    trace: ZTraceElement
  ): ZIO[R1, E1, A] =
    self.foldCauseZIO(c => f(c.stripFailures) *> ZIO.failCause(c), ZIO.succeedNow)

  /**
   * Returns an effect that effectfully "peeks" at the result of this effect.
   * {{{
   * readFile("data.json").tapEither(result => log(result.fold("Error: " + _, "Success: " + _)))
   * }}}
   */
  final def tapEither[R1 <: R, E1 >: E](f: Either[E, A] => ZIO[R1, E1, Any])(implicit
    ev: CanFail[E],
    trace: ZTraceElement
  ): ZIO[R1, E1, A] =
    self.foldCauseZIO(
      c => c.failureOrCause.fold(e => f(Left(e)) *> ZIO.failCause(c), _ => ZIO.failCause(c)),
      a => f(Right(a)).as(a)
    )

  /**
   * Returns an effect that effectfully "peeks" at the failure of this effect.
   * {{{
   * readFile("data.json").tapError(logError(_))
   * }}}
   */
  final def tapError[R1 <: R, E1 >: E](
    f: E => ZIO[R1, E1, Any]
  )(implicit ev: CanFail[E], trace: ZTraceElement): ZIO[R1, E1, A] =
    self.foldCauseZIO(c => c.failureOrCause.fold(f(_) *> ZIO.failCause(c), _ => ZIO.failCause(c)), ZIO.succeedNow)

  /**
   * Returns an effect that effectually "peeks" at the cause of the failure of
   * this effect.
   * {{{
   * readFile("data.json").tapErrorCause(logCause(_))
   * }}}
   */
  final def tapErrorCause[R1 <: R, E1 >: E](f: Cause[E] => ZIO[R1, E1, Any])(implicit
    trace: ZTraceElement
  ): ZIO[R1, E1, A] =
    self.foldCauseZIO(c => f(c) *> ZIO.failCause(c), ZIO.succeedNow)

  /**
   * A version of `tapError` that gives you the (optional) trace of the error.
   */
  final def tapErrorTrace[R1 <: R, E1 >: E](
    f: ((E, Option[ZTrace])) => ZIO[R1, E1, Any]
  )(implicit ev: CanFail[E], trace: ZTraceElement): ZIO[R1, E1, A] =
    self.foldCauseZIO(c => c.failureTraceOrCause.fold(f(_) *> ZIO.failCause(c), _ => ZIO.failCause(c)), ZIO.succeedNow)

  /**
   * Returns an effect that effectfully "peeks" at the success of this effect.
   * If the partial function isn't defined at the input, the result is equivalent to the original effect.
   *
   * {{{
   * readFile("data.json").tapSome {
   *   case content if content.nonEmpty => putStrLn(content)
   * }
   * }}}
   */
  final def tapSome[R1 <: R, E1 >: E](f: PartialFunction[A, ZIO[R1, E1, Any]])(implicit
    trace: ZTraceElement
  ): ZIO[R1, E1, A] =
    self.tap(f.applyOrElse(_, (_: A) => ZIO.unit))

  /**
   * Returns a new effect that executes this one and times the execution.
   */
  final def timed(implicit trace: ZTraceElement): ZIO[R with Has[Clock], E, (Duration, A)] =
    timedWith(Clock.nanoTime)

  /**
   * A more powerful variation of `timed` that allows specifying the Clock.
   */
  final def timedWith[R1 <: R, E1 >: E](nanoTime: => ZIO[R1, E1, Long])(implicit
    trace: ZTraceElement
  ): ZIO[R1, E1, (Duration, A)] =
    summarized(nanoTime)((start, end) => Duration.fromNanos(end - start))

  /**
   * Returns an effect that will timeout this effect, returning `None` if the
   * timeout elapses before the effect has produced a value; and returning
   * `Some` of the produced value otherwise.
   *
   * If the timeout elapses without producing a value, the running effect
   * will be safely interrupted.
   *
   * WARNING: The effect returned by this method will not itself return until
   * the underlying effect is actually interrupted. This leads to more
   * predictable resource utilization. If early return is desired, then
   * instead of using `effect.timeout(d)`, use `effect.disconnect.timeout(d)`,
   * which first disconnects the effect's interruption signal before performing
   * the timeout, resulting in earliest possible return, before an underlying
   * effect has been successfully interrupted.
   */
  final def timeout(d: => Duration)(implicit trace: ZTraceElement): ZIO[R with Has[Clock], E, Option[A]] =
    timeoutTo(None)(Some(_))(d)

  /**
   * The same as [[timeout]], but instead of producing a `None` in the event
   * of timeout, it will produce the specified error.
   */
  final def timeoutFail[E1 >: E](e: => E1)(d: => Duration)(implicit
    trace: ZTraceElement
  ): ZIO[R with Has[Clock], E1, A] =
    ZIO.flatten(timeoutTo(ZIO.fail(e))(ZIO.succeedNow)(d))

  /**
   * The same as [[timeout]], but instead of producing a `None` in the event
   * of timeout, it will produce the specified failure.
   */
  final def timeoutFailCause[E1 >: E](cause: => Cause[E1])(d: => Duration)(implicit
    trace: ZTraceElement
  ): ZIO[R with Has[Clock], E1, A] =
    ZIO.flatten(timeoutTo(ZIO.failCause(cause))(ZIO.succeedNow)(d))

  /**
   * The same as [[timeout]], but instead of producing a `None` in the event
   * of timeout, it will produce the specified failure.
   */
  @deprecated("use timeoutFailCause", "2.0.0")
  final def timeoutHalt[E1 >: E](cause: => Cause[E1])(d: => Duration)(implicit
    trace: ZTraceElement
  ): ZIO[R with Has[Clock], E1, A] =
    timeoutFailCause(cause)(d)

  /**
   * Returns an effect that will timeout this effect, returning either the
   * default value if the timeout elapses before the effect has produced a
   * value; and or returning the result of applying the function `f` to the
   * success value of the effect.
   *
   * If the timeout elapses without producing a value, the running effect
   * will be safely interrupted
   *
   * {{{
   * IO.succeed(1).timeoutTo(None)(Some(_))(1.second)
   * }}}
   */
  final def timeoutTo[B](b: => B): ZIO.TimeoutTo[R, E, A, B] =
    new ZIO.TimeoutTo(self, () => b)

  /**
   * Returns an effect that keeps or breaks a promise based on the result of
   * this effect. Synchronizes interruption, so if this effect is interrupted,
   * the specified promise will be interrupted, too.
   */
  @deprecated("use intoPromise", "2.0.0")
  final def to[E1 >: E, A1 >: A](p: => Promise[E1, A1])(implicit trace: ZTraceElement): URIO[R, Boolean] =
    intoPromise(p)

  /**
   * Converts the effect into a [[scala.concurrent.Future]].
   */
  final def toFuture(implicit ev2: E IsSubtypeOfError Throwable, trace: ZTraceElement): URIO[R, CancelableFuture[A]] =
    self toFutureWith ev2

  /**
   * Converts the effect into a [[scala.concurrent.Future]].
   */
  final def toFutureWith(f: E => Throwable)(implicit trace: ZTraceElement): URIO[R, CancelableFuture[A]] =
    self.fork.flatMap(_.toFutureWith(f))

  /**
   * Constructs a layer from this effect.
   */
  final def toLayer[A1 >: A](implicit ev: Tag[A1], trace: ZTraceElement): ZLayer[R, E, Has[A1]] =
    ZLayer.fromZIO(self)

  /**
   * Constructs a layer from this effect, which must return one or more
   * services.
   */
  final def toLayerMany[A1 >: A](implicit ev: Tag[A1], trace: ZTraceElement): ZLayer[R, E, A1] =
    ZLayer.fromZIOMany(self)

  /**
   * Converts this ZIO to [[zio.ZManaged]] with no release action. It will be
   * performed interruptibly.
   */
  final def toManaged(implicit trace: ZTraceElement): ZManaged[R, E, A] =
    ZManaged.fromZIO(self)

  /**
   * Converts this ZIO to [[zio.Managed]]. This ZIO and the provided release
   * action will be performed uninterruptibly.
   */
  final def toManagedWith[R1 <: R](release: A => URIO[R1, Any])(implicit trace: ZTraceElement): ZManaged[R1, E, A] =
    ZManaged.acquireReleaseWith(self)(release)

  /**
   * Converts this ZIO to [[zio.ZManaged]] with no release action. It will be
   * performed interruptibly.
   */
  @deprecated("use toManaged", "2.0.0")
  final def toManaged_(implicit trace: ZTraceElement): ZManaged[R, E, A] =
    self.toManaged

  /**
   * Enables ZIO tracing for this effect. Because this is the default, this
   * operation only has an additional meaning if the effect is located within
   * an `untraced` section, or the current fiber has been spawned by a parent
   * inside an `untraced` section.
   */
  final def traced(implicit trace: ZTraceElement): ZIO[R, E, A] =
    tracingStatus(TracingStatus.Traced)

  /**
   * Toggles ZIO tracing support for this effect. If `true` is used, then the
   * effect will accumulate traces, while if `false` is used, then tracing
   * is disabled. These changes are compositional, so they only affect regions
   * of the effect.
   */
  final def tracingStatus(flag: => TracingStatus)(implicit trace: ZTraceElement): ZIO[R, E, A] =
    new ZIO.TracingStatus(self, () => flag, trace)

  /**
   * When this effect succeeds with a cause, then this method returns a new
   * effect that either fails with the cause that this effect succeeded with,
   * or succeeds with unit, depending on whether the cause is empty.
   *
   * This operation is the opposite of [[cause]].
   */
  final def uncause[E1 >: E](implicit ev: A IsSubtypeOfOutput Cause[E1], trace: ZTraceElement): ZIO[R, E1, Unit] =
    self.flatMap { a =>
      val cause = ev(a)

      if (cause.isEmpty) ZIO.unit
      else ZIO.failCause(cause)
    }

  /**
   * Performs this effect uninterruptibly. This will prevent the effect from
   * being terminated externally, but the effect may fail for internal reasons
   * (e.g. an uncaught error) or terminate due to defect.
   *
   * Uninterruptible effects may recover from all failure causes (including
   * interruption of an inner effect that has been made interruptible).
   */
  final def uninterruptible(implicit trace: ZTraceElement): ZIO[R, E, A] =
    interruptStatus(InterruptStatus.Uninterruptible)

  /**
   * Returns the effect resulting from mapping the success of this effect to unit.
   */
  final def unit(implicit trace: ZTraceElement): ZIO[R, E, Unit] =
    as(())

  /**
   * Converts a `ZIO[R, Either[E, B], A]` into a `ZIO[R, E, Either[A, B]]`. The
   * inverse of `left`.
   */
  final def unleft[E1, B](implicit
    ev: E IsSubtypeOfError Either[E1, B],
    trace: ZTraceElement
  ): ZIO[R, E1, Either[A, B]] =
    self.foldZIO(
      e => ev(e).fold(e1 => ZIO.fail(e1), b => ZIO.succeedNow(Right(b))),
      a => ZIO.succeedNow(Left(a))
    )

  /**
   * The moral equivalent of `if (!p) exp`
   */
  final def unless(b: => Boolean)(implicit trace: ZTraceElement): ZIO[R, E, Option[A]] =
    ZIO.unless(b)(self)

  /**
   * The moral equivalent of `if (!p) exp` when `p` has side-effects
   */
  @deprecated("use unlessZIO", "2.0.0")
  final def unlessM[R1 <: R, E1 >: E](b: => ZIO[R1, E1, Boolean])(implicit
    trace: ZTraceElement
  ): ZIO[R1, E1, Option[A]] =
    unlessZIO(b)

  /**
   * The moral equivalent of `if (!p) exp` when `p` has side-effects
   */
  final def unlessZIO[R1 <: R, E1 >: E](b: => ZIO[R1, E1, Boolean])(implicit
    trace: ZTraceElement
  ): ZIO[R1, E1, Option[A]] =
    ZIO.unlessZIO(b)(self)

  /**
   * Converts an option on errors into an option on values.
   */
  @deprecated("use unsome", "2.0.0")
  final def unoption[E1](implicit ev: E IsSubtypeOfError Option[E1], trace: ZTraceElement): ZIO[R, E1, Option[A]] =
    unsome

  /**
   * Takes some fiber failures and converts them into errors.
   */
  final def unrefine[E1 >: E](pf: PartialFunction[Throwable, E1])(implicit trace: ZTraceElement): ZIO[R, E1, A] =
    unrefineWith(pf)(identity)

  /**
   * Takes some fiber failures and converts them into errors.
   */
  final def unrefineTo[E1 >: E: ClassTag](implicit trace: ZTraceElement): ZIO[R, E1, A] =
    unrefine { case e: E1 => e }

  /**
   * Takes some fiber failures and converts them into errors, using the
   * specified function to convert the `E` into an `E1`.
   */
  final def unrefineWith[E1](
    pf: PartialFunction[Throwable, E1]
  )(f: E => E1)(implicit trace: ZTraceElement): ZIO[R, E1, A] =
    catchAllCause { cause =>
      cause.find {
        case Cause.Die(t) if pf.isDefinedAt(t) => pf(t)
      }.fold(ZIO.failCause(cause.map(f)))(ZIO.fail(_))
    }

  /**
   * Converts a `ZIO[R, Either[B, E], A]` into a `ZIO[R, E, Either[B, A]]`. The
   * inverse of `right`.
   */
  final def unright[E1, B](implicit
    ev: E IsSubtypeOfError Either[B, E1],
    trace: ZTraceElement
  ): ZIO[R, E1, Either[B, A]] =
    self.foldZIO(
      e => ev(e).fold(b => ZIO.succeedNow(Left(b)), e1 => ZIO.fail(e1)),
      a => ZIO.succeedNow(Right(a))
    )

  /**
   * Converts an option on errors into an option on values.
   */
  final def unsome[E1](implicit ev: E IsSubtypeOfError Option[E1], trace: ZTraceElement): ZIO[R, E1, Option[A]] =
    self.foldZIO(
      e => ev(e).fold[ZIO[R, E1, Option[A]]](ZIO.succeedNow(Option.empty[A]))(ZIO.fail(_)),
      a => ZIO.succeedNow(Some(a))
    )

  /**
   * Updates a service in the environment of this effect.
   */
  final def updateService[M] =
    new ZIO.UpdateService[R, E, A, M](self)

  /**
   * Updates a service at the specified key in the environment of this effect.
   */
  final def updateServiceAt[Service]: ZIO.UpdateServiceAt[R, E, A, Service] =
    new ZIO.UpdateServiceAt[R, E, A, Service](self)

  /**
   * The inverse operation to `sandbox`. Submerges the full cause of failure.
   */
  final def unsandbox[E1](implicit ev: E IsSubtypeOfError Cause[E1], trace: ZTraceElement): ZIO[R, E1, A] =
    ZIO.unsandbox(self.mapError(ev))

  /**
   * Disables ZIO tracing facilities for the duration of the effect.
   *
   * Note: ZIO tracing is cached, as such after the first iteration
   * it has a negligible effect on performance of hot-spots (Additional
   * hash map lookup per flatMap). As such, using `untraced` sections
   * is not guaranteed to result in a noticeable performance increase.
   */
  final def untraced(implicit trace: ZTraceElement): ZIO[R, E, A] =
    tracingStatus(TracingStatus.Untraced)

  /**
   * Sequentially zips the this result with the specified result. Combines both
   * `Cause[E1]` when both effects fail.
   */
  final def validate[R1 <: R, E1 >: E, B](that: => ZIO[R1, E1, B])(implicit trace: ZTraceElement): ZIO[R1, E1, (A, B)] =
    validateWith(that)((_, _))

  /**
   * Returns an effect that executes both this effect and the specified effect,
   * in parallel. Combines both Cause[E1]` when both effects fail.
   */
  final def validatePar[R1 <: R, E1 >: E, B](that: => ZIO[R1, E1, B])(implicit
    trace: ZTraceElement
  ): ZIO[R1, E1, (A, B)] =
    validateWithPar(that)((_, _))

  /**
   * Sequentially zips this effect with the specified effect using the
   * specified combiner function. Combines the causes in case both effect fail.
   */
  final def validateWith[R1 <: R, E1 >: E, B, C](that: => ZIO[R1, E1, B])(f: (A, B) => C)(implicit
    trace: ZTraceElement
  ): ZIO[R1, E1, C] =
    self.exit.zipWith(that.exit)(_.zipWith(_)(f, _ ++ _)).flatMap(ZIO.done(_))

  /**
   * Returns an effect that executes both this effect and the specified effect,
   * in parallel, combining their results with the specified `f` function. If
   * both sides fail, then the cause will be combined.
   */
  final def validateWithPar[R1 <: R, E1 >: E, B, C](that: => ZIO[R1, E1, B])(f: (A, B) => C)(implicit
    trace: ZTraceElement
  ): ZIO[R1, E1, C] =
    self.exit.zipWithPar(that.exit)(_.zipWith(_)(f, _ && _)).flatMap(ZIO.done(_))

  /**
   * The moral equivalent of `if (p) exp`
   */
  final def when(b: => Boolean)(implicit trace: ZTraceElement): ZIO[R, E, Option[A]] =
    ZIO.when(b)(self)

  /**
   * The moral equivalent of `if (p) exp` when `p` has side-effects
   */
  @deprecated("use whenZIO", "2.0.0")
  final def whenM[R1 <: R, E1 >: E](
    b: => ZIO[R1, E1, Boolean]
  )(implicit trace: ZTraceElement): ZIO[R1, E1, Option[A]] =
    whenZIO(b)

  /**
   * The moral equivalent of `if (p) exp` when `p` has side-effects
   */
  final def whenZIO[R1 <: R, E1 >: E](
    b: => ZIO[R1, E1, Boolean]
  )(implicit trace: ZTraceElement): ZIO[R1, E1, Option[A]] =
    ZIO.whenZIO(b)(self)

  /**
   * Runs this effect with the specified maximum number of fibers for parallel
   * operators.
   */
  final def withParallelism(n: => Int)(implicit trace: ZTraceElement): ZIO[R, E, A] =
    ZIO.withParallelism(n)(self)

  /**
   * Runs this effect with an unbounded maximum number of fibers for parallel
   * operators.
   */
  def withParallelismUnbounded(implicit trace: ZTraceElement): ZIO[R, E, A] =
    ZIO.withParallelismUnbounded(self)

  /**
   * Runs this effect on the specified runtime configuration, restoring the old
   * runtime configuration when it completes execution.
   */
  final def withRuntimeConfig(runtimeConfig: => RuntimeConfig)(implicit trace: ZTraceElement): ZIO[R, E, A] =
    ZIO.withRuntimeConfig(runtimeConfig)(self)

  /**
   * A named alias for `&&&` or `<*>`.
   */
  final def zip[R1 <: R, E1 >: E, B](that: => ZIO[R1, E1, B])(implicit
    zippable: Zippable[A, B],
    trace: ZTraceElement
  ): ZIO[R1, E1, zippable.Out] =
    self.zipWith(that)((a, b) => zippable.zip(a, b))

  /**
   * A named alias for `<*`.
   */
  final def zipLeft[R1 <: R, E1 >: E, B](that: => ZIO[R1, E1, B])(implicit trace: ZTraceElement): ZIO[R1, E1, A] =
    self <* that

  /**
   * A named alias for `<&>`.
   */
  final def zipPar[R1 <: R, E1 >: E, B](that: => ZIO[R1, E1, B])(implicit
    zippable: Zippable[A, B],
    trace: ZTraceElement
  ): ZIO[R1, E1, zippable.Out] =
    self <&> that

  /**
   * A named alias for `<&`.
   */
  final def zipParLeft[R1 <: R, E1 >: E, B](that: => ZIO[R1, E1, B])(implicit trace: ZTraceElement): ZIO[R1, E1, A] =
    self <& that

  /**
   * A named alias for `&>`.
   */
  final def zipParRight[R1 <: R, E1 >: E, B](that: => ZIO[R1, E1, B])(implicit trace: ZTraceElement): ZIO[R1, E1, B] =
    self &> that

  /**
   * A named alias for `*>`.
   */
  final def zipRight[R1 <: R, E1 >: E, B](that: => ZIO[R1, E1, B])(implicit trace: ZTraceElement): ZIO[R1, E1, B] =
    self *> that

  /**
   * Sequentially zips this effect with the specified effect using the
   * specified combiner function.
   */
  final def zipWith[R1 <: R, E1 >: E, B, C](that: => ZIO[R1, E1, B])(f: (A, B) => C)(implicit
    trace: ZTraceElement
  ): ZIO[R1, E1, C] =
    self.flatMap(a => that.map(b => f(a, b)))

  /**
   * Returns an effect that executes both this effect and the specified effect,
   * in parallel, combining their results with the specified `f` function. If
   * either side fails, then the other side will be interrupted.
   */
  final def zipWithPar[R1 <: R, E1 >: E, B, C](
    that: => ZIO[R1, E1, B]
  )(f: (A, B) => C)(implicit trace: ZTraceElement): ZIO[R1, E1, C] = {
    def coordinate[A, B](
      fiberId: FiberId,
      f: (A, B) => C,
      leftWinner: Boolean
    )(winner: Exit[E1, A], loser: Fiber[E1, B])(implicit trace: ZTraceElement): ZIO[R1, E1, C] =
      winner match {
        case Exit.Success(a) => loser.inheritRefs *> loser.join.map(f(a, _))
        case Exit.Failure(cause) =>
          loser.interruptAs(fiberId).flatMap {
            case Exit.Success(_) => ZIO.failCause(cause)
            case Exit.Failure(loserCause) =>
              if (leftWinner) ZIO.failCause(cause && loserCause)
              else ZIO.failCause(loserCause && cause)
          }
      }

    val g = (b: B, a: A) => f(a, b)

    ZIO.transplant { graft =>
      ZIO.descriptorWith { d =>
        (graft(self) raceWith graft(that))(coordinate(d.id, f, true), coordinate(d.id, g, false))
      }
    }
  }

  private[this] final def tryOrElse[R1 <: R, E2, B](
    that: => ZIO[R1, E2, B],
    success: A => ZIO[R1, E2, B]
  )(implicit trace: ZTraceElement): ZIO[R1, E2, B] =
    new ZIO.Fold[R1, E, E2, A, B](
      self,
      { cause =>
        cause.keepDefects match {
          case None    => that
          case Some(c) => ZIO.failCause(c)
        }
      },
      success,
      trace
    )

  private[zio] def trace: ZTraceElement
}

object ZIO extends ZIOCompanionPlatformSpecific {

  /**
   * The level of parallelism for parallel operators.
   */
  final lazy val Parallelism: FiberRef[Option[Int]] =
    FiberRef.unsafeMake(None)

  /**
   * Submerges the error case of an `Either` into the `ZIO`. The inverse
   * operation of `IO.either`.
   */
  def absolve[R, E, A](v: => ZIO[R, E, Either[E, A]])(implicit trace: ZTraceElement): ZIO[R, E, A] =
    suspendSucceed(v).flatMap(fromEither(_))

  /**
   * Accesses the environment of the effect.
   * {{{
   * val portNumber = effect.access(_.config.portNumber)
   * }}}
   */
  def access[R]: ZIO.AccessPartiallyApplied[R] =
    new ZIO.AccessPartiallyApplied[R]

  /**
   * Effectfully accesses the environment of the effect.
   */
  @deprecated("use accessZIO", "2.0.0")
  def accessM[R]: ZIO.AccessZIOPartiallyApplied[R] =
    accessZIO

  /**
   * Effectfully accesses the environment of the effect.
   */
  def accessZIO[R]: ZIO.AccessZIOPartiallyApplied[R] =
    new ZIO.AccessZIOPartiallyApplied[R]

  /**
   * When this effect represents acquisition of a resource (for example,
   * opening a file, launching a thread, etc.), `acquireReleaseWith` can be
   * used to ensure the acquisition is not interrupted and the resource is
   * always released.
   *
   * The function does two things:
   *
   * 1. Ensures this effect, which acquires the resource, will not be
   * interrupted. Of course, acquisition may fail for internal reasons (an
   * uncaught exception).
   * 2. Ensures the `release` effect will not be interrupted, and will be
   * executed so long as this effect successfully acquires the resource.
   *
   * In between acquisition and release of the resource, the `use` effect is
   * executed.
   *
   * If the `release` effect fails, then the entire effect will fail even
   * if the `use` effect succeeds. If this fail-fast behavior is not desired,
   * errors produced by the `release` effect can be caught and ignored.
   *
   * {{{
   * openFile("data.json").acquireReleaseWith(closeFile) { file =>
   *   for {
   *     header <- readHeader(file)
   *     ...
   *   } yield result
   * }
   * }}}
   */
  def acquireReleaseWith[R, E, A](acquire: => ZIO[R, E, A]): ZIO.Acquire[R, E, A] =
    new ZIO.Acquire[R, E, A](() => acquire)

  /**
   * Uncurried version. Doesn't offer curried syntax and have worse type-inference
   * characteristics, but guarantees no extra allocations of intermediate
   * [[zio.ZIO.Acquire]] and [[zio.ZIO.Release]] objects.
   */
  def acquireReleaseWith[R, E, A, B](
    acquire: => ZIO[R, E, A],
    release: A => URIO[R, Any],
    use: A => ZIO[R, E, B]
  )(implicit trace: ZTraceElement): ZIO[R, E, B] =
    acquireReleaseExitWith(acquire, (a: A, _: Exit[E, B]) => release(a), use)

  /**
   * Acquires a resource, uses the resource, and then releases the resource.
   * Neither the acquisition nor the release will be interrupted, and the
   * resource is guaranteed to be released, so long as the `acquire` effect
   * succeeds. If `use` fails, then after release, the returned effect will fail
   * with the same error.
   */
  def acquireReleaseExitWith[R, E, A](acquire: => ZIO[R, E, A]): ZIO.AcquireExit[R, E, A] =
    new ZIO.AcquireExit(() => acquire)

  /**
   * Uncurried version. Doesn't offer curried syntax and has worse type-inference
   * characteristics, but guarantees no extra allocations of intermediate
   * [[zio.ZIO.AcquireExit]] and [[zio.ZIO.ReleaseExit]] objects.
   */
  def acquireReleaseExitWith[R, E, A, B](
    acquire: => ZIO[R, E, A],
    release: (A, Exit[E, B]) => URIO[R, Any],
    use: A => ZIO[R, E, B]
  )(implicit trace: ZTraceElement): ZIO[R, E, B] =
    ZIO.uninterruptibleMask[R, E, B](restore =>
      acquire.flatMap({ a =>
        ZIO
          .suspendSucceed(restore(use(a)))
          .exit
          .flatMap({ e =>
            ZIO
              .suspendSucceed(release(a, e))
              .foldCauseZIO(
                cause2 => ZIO.failCause(e.fold(_ ++ cause2, _ => cause2)),
                _ => ZIO.done(e)
              )
          })
      })
    )

  /**
   * Makes an explicit check to see if the fiber has been interrupted, and if
   * so, performs self-interruption
   */
  def allowInterrupt(implicit trace: ZTraceElement): UIO[Unit] =
    descriptorWith(d => if (d.interrupters.nonEmpty) interrupt else ZIO.unit)

  /**
   * Imports an asynchronous side-effect into a pure `ZIO` value. See
   * `asyncMaybe` for the more expressive variant of this function that
   * can return a value synchronously.
   *
   * The callback function `ZIO[R, E, A] => Any` must be called at most once.
   *
   * The list of fibers, that may complete the async callback, is used to
   * provide better diagnostics.
   */
  def async[R, E, A](
    register: (ZIO[R, E, A] => Unit) => Any,
    blockingOn: => FiberId = FiberId.None
  )(implicit trace: ZTraceElement): ZIO[R, E, A] =
    asyncMaybe(
      { (callback: ZIO[R, E, A] => Unit) =>
        register(callback)

        None
      },
      blockingOn
    )

  /**
   * Imports an asynchronous side-effect into a ZIO effect. The side-effect
   * has the option of returning the value synchronously, which is useful in
   * cases where it cannot be determined if the effect is synchronous or
   * asynchronous until the side-effect is actually executed. The effect also
   * has the option of returning a canceler, which will be used by the runtime
   * to cancel the asynchronous effect if the fiber executing the effect is
   * interrupted.
   *
   * If the register function returns a value synchronously, then the callback
   * function `ZIO[R, E, A] => Any` must not be called. Otherwise the callback
   * function must be called at most once.
   *
   * The list of fibers, that may complete the async callback, is used to
   * provide better diagnostics.
   */
  def asyncInterrupt[R, E, A](
    register: (ZIO[R, E, A] => Unit) => Either[Canceler[R], ZIO[R, E, A]],
    blockingOn: => FiberId = FiberId.None
  )(implicit trace: ZTraceElement): ZIO[R, E, A] =
    new Async(register, () => blockingOn, trace)

  /**
   * Imports an asynchronous effect into a pure `ZIO` value. This formulation is
   * necessary when the effect is itself expressed in terms of `ZIO`.
   */
  def asyncZIO[R, E, A](
    register: (ZIO[R, E, A] => Unit) => ZIO[R, E, Any]
  )(implicit trace: ZTraceElement): ZIO[R, E, A] =
    for {
      p <- Promise.make[E, A]
      r <- ZIO.runtime[R]
      a <- ZIO.uninterruptibleMask { restore =>
             val f = register(k => r.unsafeRunAsync(k.intoPromise(p)))

             restore(f.catchAllCause(p.failCause)).fork *> restore(p.await)
           }
    } yield a

  /**
   * Imports an asynchronous effect into a pure `ZIO` value, possibly returning
   * the value synchronously.
   *
   * If the register function returns a value synchronously, then the callback
   * function `ZIO[R, E, A] => Any` must not be called. Otherwise the callback
   * function must be called at most once.
   *
   * The list of fibers, that may complete the async callback, is used to
   * provide better diagnostics.
   */
  def asyncMaybe[R, E, A](
    register: (ZIO[R, E, A] => Unit) => Option[ZIO[R, E, A]],
    blockingOn: => FiberId = FiberId.None
  )(implicit trace: ZTraceElement): ZIO[R, E, A] =
    asyncInterrupt(
      register(_) match {
        case None      => Left(ZIO.unit)
        case Some(now) => Right(now)
      },
      blockingOn
    )

  /**
   * Imports a synchronous side-effect into a pure `ZIO` value, translating any
   * thrown exceptions into typed failed effects creating with `ZIO.fail`.
   *
   * {{{
   * def printLine(line: String): Task[Unit] = Task.attempt(println(line))
   * }}}
   */
  def attempt[A](effect: => A)(implicit trace: ZTraceElement): Task[A] =
    succeedWith { (runtimeConfig, _) =>
      try effect
      catch {
        case t: Throwable if !runtimeConfig.fatal(t) => throw new ZioError(Exit.fail(t))
      }
    }

  /**
   * Imports a synchronous effect that does blocking IO into a pure value.
   */
  def attemptBlocking[A](effect: => A)(implicit trace: ZTraceElement): Task[A] =
    blocking(ZIO.attempt(effect))

  /**
   * Imports a synchronous effect that does blocking IO into a pure value,
   * with a custom cancel effect.
   *
   * If the returned `ZIO` is interrupted, the blocked thread running the
   * synchronous effect will be interrupted via the cancel effect.
   */
  def attemptBlockingCancelable[R, A](effect: => A)(cancel: => URIO[R, Any])(implicit trace: ZTraceElement): RIO[R, A] =
    blocking(ZIO.attempt(effect)).fork.flatMap(_.join).onInterrupt(cancel)

  /**
   * Imports a synchronous effect that does blocking IO into a pure value,
   * refining the error type to `[[java.io.IOException]]`.
   */
  def attemptBlockingIO[A](effect: => A)(implicit trace: ZTraceElement): IO[IOException, A] =
    attemptBlocking(effect).refineToOrDie[IOException]

  /**
   * Imports a synchronous effect that does blocking IO into a pure value.
   *
   * If the returned `ZIO` is interrupted, the blocked thread running the
   * synchronous effect will be interrupted via `Thread.interrupt`.
   *
   * Note that this adds significant overhead. For performance sensitive
   * applications consider using `attemptBlocking` or
   * `attemptBlockingCancelable`.
   */
  def attemptBlockingInterrupt[A](effect: => A)(implicit trace: ZTraceElement): Task[A] =
    ZIO.suspendSucceed {
      import java.util.concurrent.atomic.AtomicReference
      import java.util.concurrent.locks.ReentrantLock

      import zio.internal.OneShot

      val lock   = new ReentrantLock()
      val thread = new AtomicReference[Option[Thread]](None)
      val begin  = OneShot.make[Unit]
      val end    = OneShot.make[Unit]

      def withMutex[B](b: => B): B =
        try {
          lock.lock(); b
        } finally lock.unlock()

      val interruptThread: UIO[Unit] =
        ZIO.succeed {
          begin.get()

          var looping = true
          var n       = 0L
          val base    = 2L
          while (looping) {
            withMutex(thread.get match {
              case None         => looping = false; ()
              case Some(thread) => thread.interrupt()
            })

            if (looping) {
              n += 1
              Thread.sleep(math.min(50, base * n))
            }
          }

          end.get()
        }

      blocking(
        ZIO.uninterruptibleMask(restore =>
          for {
            fiber <- ZIO.suspend {
                       val current = Some(Thread.currentThread)

                       withMutex(thread.set(current))

                       begin.set(())

                       try {
                         val a = effect

                         ZIO.succeedNow(a)
                       } catch {
                         case _: InterruptedException =>
                           Thread.interrupted // Clear interrupt status
                           ZIO.interrupt
                         case t: Throwable =>
                           ZIO.fail(t)
                       } finally {
                         withMutex { thread.set(None); end.set(()) }
                       }
                     }.forkDaemon
            a <- restore(fiber.join.refailWithTrace).ensuring(interruptThread)
          } yield a
        )
      )
    }

  /**
   * Locks the specified effect to the blocking thread pool.
   */
  def blocking[R, E, A](zio: => ZIO[R, E, A])(implicit trace: ZTraceElement): ZIO[R, E, A] =
    ZIO.blockingExecutor.flatMap(zio.onExecutor(_))

  /**
   * Retrieves the executor for all blocking tasks.
   */
  def blockingExecutor(implicit trace: ZTraceElement): UIO[Executor] =
    ZIO.suspendSucceedWith((runtimeConfig, _) => ZIO.succeedNow(runtimeConfig.blockingExecutor))

  /**
   * When this effect represents acquisition of a resource (for example,
   * opening a file, launching a thread, etc.), `bracket` can be used to ensure
   * the acquisition is not interrupted and the resource is always released.
   *
   * The function does two things:
   *
   * 1. Ensures this effect, which acquires the resource, will not be
   * interrupted. Of course, acquisition may fail for internal reasons (an
   * uncaught exception).
   * 2. Ensures the `release` effect will not be interrupted, and will be
   * executed so long as this effect successfully acquires the resource.
   *
   * In between acquisition and release of the resource, the `use` effect is
   * executed.
   *
   * If the `release` effect fails, then the entire effect will fail even
   * if the `use` effect succeeds. If this fail-fast behavior is not desired,
   * errors produced by the `release` effect can be caught and ignored.
   *
   * {{{
   * openFile("data.json").bracket(closeFile) { file =>
   *   for {
   *     header <- readHeader(file)
   *     ...
   *   } yield result
   * }
   * }}}
   */
  @deprecated("use acquireReleaseWith", "2.0.0")
  def bracket[R, E, A](acquire: => ZIO[R, E, A]): ZIO.Acquire[R, E, A] =
    acquireReleaseWith(acquire)

  /**
   * Uncurried version. Doesn't offer curried syntax and have worse type-inference
   * characteristics, but guarantees no extra allocations of intermediate
   * [[zio.ZIO.Acquire]] and [[zio.ZIO.Release]] objects.
   */
  @deprecated("use acquireReleaseWith", "2.0.0")
  def bracket[R, E, A, B](
    acquire: => ZIO[R, E, A],
    release: A => URIO[R, Any],
    use: A => ZIO[R, E, B]
  )(implicit trace: ZTraceElement): ZIO[R, E, B] =
    acquireReleaseWith(acquire, release, use)

  /**
   * Acquires a resource, uses the resource, and then releases the resource.
   * Neither the acquisition nor the release will be interrupted, and the
   * resource is guaranteed to be released, so long as the `acquire` effect
   * succeeds. If `use` fails, then after release, the returned effect will fail
   * with the same error.
   */
  @deprecated("use acquireReleaseExitWith", "2.0.0")
  def bracketExit[R, E, A](acquire: => ZIO[R, E, A]): ZIO.AcquireExit[R, E, A] =
    acquireReleaseExitWith(acquire)

  /**
   * Uncurried version. Doesn't offer curried syntax and has worse type-inference
   * characteristics, but guarantees no extra allocations of intermediate
   * [[zio.ZIO.AcquireExit]] and [[zio.ZIO.ReleaseExit]] objects.
   */
  @deprecated("use acquireReleaseExitWith", "2.0.0")
  def bracketExit[R, E, A, B](
    acquire: => ZIO[R, E, A],
    release: (A, Exit[E, B]) => URIO[R, Any],
    use: A => ZIO[R, E, B]
  )(implicit trace: ZTraceElement): ZIO[R, E, B] =
    acquireReleaseExitWith(acquire, release, use)

  /**
   * Checks the interrupt status, and produces the effect returned by the
   * specified callback.
   */
  def checkInterruptible[R, E, A](f: zio.InterruptStatus => ZIO[R, E, A])(implicit trace: ZTraceElement): ZIO[R, E, A] =
    new ZIO.CheckInterrupt(f, trace)

  /**
   * Checks the ZIO Tracing status, and produces the effect returned by the
   * specified callback.
   */
  def checkTraced[R, E, A](f: TracingS => ZIO[R, E, A])(implicit trace: ZTraceElement): ZIO[R, E, A] =
    new ZIO.CheckTracing(f, trace)

  /**
   * Evaluate each effect in the structure from left to right, collecting the
   * the successful values and discarding the empty cases. For a parallel version, see `collectPar`.
   */
  def collect[R, E, A, B, Collection[+Element] <: Iterable[Element]](
    in: Collection[A]
  )(
    f: A => ZIO[R, Option[E], B]
  )(implicit bf: BuildFrom[Collection[A], B, Collection[B]], trace: ZTraceElement): ZIO[R, E, Collection[B]] =
    foreach[R, E, A, Option[B], Iterable](in)(a => f(a).unsome).map(_.flatten).map(bf.fromSpecific(in))

  /**
   * Evaluate each effect in the structure from left to right, collecting the
   * the successful values and discarding the empty cases. For a parallel version, see `collectPar`.
   */
  def collect[R, E, Key, Key2, Value, Value2](
    map: Map[Key, Value]
  )(f: (Key, Value) => ZIO[R, Option[E], (Key2, Value2)])(implicit trace: ZTraceElement): ZIO[R, E, Map[Key2, Value2]] =
    foreach[R, E, (Key, Value), Option[(Key2, Value2)], Iterable](map)(f.tupled(_).unsome).map(_.flatten.toMap)

  /**
   * Evaluate each effect in the structure from left to right, and collect the
   * results. For a parallel version, see `collectAllPar`.
   */
  def collectAll[R, E, A, Collection[+Element] <: Iterable[Element]](
    in: Collection[ZIO[R, E, A]]
  )(implicit
    bf: BuildFrom[Collection[ZIO[R, E, A]], A, Collection[A]],
    trace: ZTraceElement
  ): ZIO[R, E, Collection[A]] =
    foreach(in)(ZIO.identityFn)

  /**
   * Evaluate each effect in the structure from left to right, and collect the
   * results. For a parallel version, see `collectAllPar`.
   */
  def collectAll[R, E, A](in: Set[ZIO[R, E, A]])(implicit trace: ZTraceElement): ZIO[R, E, Set[A]] =
    foreach(in)(ZIO.identityFn)

  /**
   * Evaluate each effect in the structure from left to right, and collect the
   * results. For a parallel version, see `collectAllPar`.
   */
  def collectAll[R, E, A: ClassTag](in: Array[ZIO[R, E, A]])(implicit trace: ZTraceElement): ZIO[R, E, Array[A]] =
    foreach(in)(ZIO.identityFn)

  /**
   * Evaluate effect if present, and return its result as `Option[A]`.
   */
  def collectAll[R, E, A](in: Option[ZIO[R, E, A]])(implicit trace: ZTraceElement): ZIO[R, E, Option[A]] =
    foreach(in)(ZIO.identityFn)

  /**
   * Evaluate each effect in the structure from left to right, and collect the
   * results. For a parallel version, see `collectAllPar`.
   */
  def collectAll[R, E, A](in: NonEmptyChunk[ZIO[R, E, A]])(implicit trace: ZTraceElement): ZIO[R, E, NonEmptyChunk[A]] =
    foreach(in)(ZIO.identityFn)

  /**
   * Evaluate each effect in the structure from left to right, and discard the
   * results. For a parallel version, see `collectAllPar_`.
   */
  @deprecated("use collectAllDiscard", "2.0.0")
  def collectAll_[R, E, A](in: => Iterable[ZIO[R, E, A]])(implicit trace: ZTraceElement): ZIO[R, E, Unit] =
    collectAllDiscard(in)

  /**
   * Evaluate each effect in the structure from left to right, and discard the
   * results. For a parallel version, see `collectAllParDiscard`.
   */
  def collectAllDiscard[R, E, A](in: => Iterable[ZIO[R, E, A]])(implicit trace: ZTraceElement): ZIO[R, E, Unit] =
    foreachDiscard(in)(ZIO.identityFn)

  /**
   * Evaluate each effect in the structure in parallel, and collect the
   * results. For a sequential version, see `collectAll`.
   */
  def collectAllPar[R, E, A, Collection[+Element] <: Iterable[Element]](
    as: Collection[ZIO[R, E, A]]
  )(implicit
    bf: BuildFrom[Collection[ZIO[R, E, A]], A, Collection[A]],
    trace: ZTraceElement
  ): ZIO[R, E, Collection[A]] =
    foreachPar(as)(ZIO.identityFn)

  /**
   * Evaluate each effect in the structure in parallel, and collect the
   * results. For a sequential version, see `collectAll`.
   */
  def collectAllPar[R, E, A](as: Set[ZIO[R, E, A]])(implicit trace: ZTraceElement): ZIO[R, E, Set[A]] =
    foreachPar(as)(ZIO.identityFn)

  /**
   * Evaluate each effect in the structure in parallel, and collect the
   * results. For a sequential version, see `collectAll`.
   */
  def collectAllPar[R, E, A: ClassTag](as: Array[ZIO[R, E, A]])(implicit trace: ZTraceElement): ZIO[R, E, Array[A]] =
    foreachPar(as)(ZIO.identityFn)

  /**
   * Evaluate each effect in the structure in parallel, and collect the
   * results. For a sequential version, see `collectAll`.
   */
  def collectAllPar[R, E, A](as: NonEmptyChunk[ZIO[R, E, A]])(implicit
    trace: ZTraceElement
  ): ZIO[R, E, NonEmptyChunk[A]] =
    foreachPar(as)(ZIO.identityFn)

  /**
   * Evaluate each effect in the structure in parallel, and discard the
   * results. For a sequential version, see `collectAll_`.
   */
  @deprecated("use collectAllParDiscard", "2.0.0")
  def collectAllPar_[R, E, A](as: => Iterable[ZIO[R, E, A]])(implicit trace: ZTraceElement): ZIO[R, E, Unit] =
    collectAllParDiscard(as)

  /**
   * Evaluate each effect in the structure in parallel, and discard the
   * results. For a sequential version, see `collectAllDiscard`.
   */
  def collectAllParDiscard[R, E, A](as: => Iterable[ZIO[R, E, A]])(implicit trace: ZTraceElement): ZIO[R, E, Unit] =
    foreachParDiscard(as)(ZIO.identityFn)

  /**
   * Evaluate each effect in the structure in parallel, and collect the
   * results. For a sequential version, see `collectAll`.
   *
   * Unlike `collectAllPar`, this method will use at most `n` fibers.
   */
  @deprecated("use collectAllPar", "2.0.0")
  def collectAllParN[R, E, A, Collection[+Element] <: Iterable[Element]](n: => Int)(
    as: Collection[ZIO[R, E, A]]
  )(implicit
    bf: BuildFrom[Collection[ZIO[R, E, A]], A, Collection[A]],
    trace: ZTraceElement
  ): ZIO[R, E, Collection[A]] =
    foreachParN(n)(as)(ZIO.identityFn)

  /**
   * Evaluate each effect in the structure in parallel, and discard the
   * results. For a sequential version, see `collectAll_`.
   *
   * Unlike `collectAllPar_`, this method will use at most `n` fibers.
   */
  @deprecated("use collectAllParDiscard", "2.0.0")
  def collectAllParN_[R, E, A](n: => Int)(as: => Iterable[ZIO[R, E, A]])(implicit
    trace: ZTraceElement
  ): ZIO[R, E, Unit] =
    collectAllParNDiscard(n)(as)

  /**
   * Evaluate each effect in the structure in parallel, and discard the
   * results. For a sequential version, see `collectAllDiscard`.
   *
   * Unlike `collectAllParDiscard`, this method will use at most `n` fibers.
   */
  @deprecated("use collectAllParDiscard", "2.0.0")
  def collectAllParNDiscard[R, E, A](n: => Int)(as: => Iterable[ZIO[R, E, A]])(implicit
    trace: ZTraceElement
  ): ZIO[R, E, Unit] =
    foreachParDiscard(as)(ZIO.identityFn)

  /**
   * Evaluate and run each effect in the structure and collect discarding failed ones.
   */
  def collectAllSuccesses[R, E, A, Collection[+Element] <: Iterable[Element]](
    in: Collection[ZIO[R, E, A]]
  )(implicit bf: BuildFrom[Collection[ZIO[R, E, A]], A, Collection[A]], trace: ZTraceElement): URIO[R, Collection[A]] =
    collectAllWith(in.map(_.exit)) { case zio.Exit.Success(a) => a }.map(bf.fromSpecific(in))

  /**
   * Evaluate and run each effect in the structure in parallel, and collect discarding failed ones.
   */
  def collectAllSuccessesPar[R, E, A, Collection[+Element] <: Iterable[Element]](
    in: Collection[ZIO[R, E, A]]
  )(implicit bf: BuildFrom[Collection[ZIO[R, E, A]], A, Collection[A]], trace: ZTraceElement): URIO[R, Collection[A]] =
    collectAllWithPar(in.map(_.exit)) { case zio.Exit.Success(a) => a }.map(bf.fromSpecific(in))

  /**
   * Evaluate and run each effect in the structure in parallel, and collect discarding failed ones.
   *
   * Unlike `collectAllSuccessesPar`, this method will use at most up to `n` fibers.
   */
  @deprecated("use collectAllSuccessesPar", "2.0.0")
  def collectAllSuccessesParN[R, E, A, Collection[+Element] <: Iterable[Element]](n: => Int)(
    in: Collection[ZIO[R, E, A]]
  )(implicit bf: BuildFrom[Collection[ZIO[R, E, A]], A, Collection[A]], trace: ZTraceElement): URIO[R, Collection[A]] =
    collectAllWithParN(n)(in.map(_.exit)) { case zio.Exit.Success(a) => a }.map(bf.fromSpecific(in))

  /**
   * Evaluate each effect in the structure with `collectAll`, and collect
   * the results with given partial function.
   */
  def collectAllWith[R, E, A, B, Collection[+Element] <: Iterable[Element]](in: Collection[ZIO[R, E, A]])(
    f: PartialFunction[A, B]
  )(implicit
    bf: BuildFrom[Collection[ZIO[R, E, A]], B, Collection[B]],
    trace: ZTraceElement
  ): ZIO[R, E, Collection[B]] =
    ZIO.collectAll[R, E, A, Iterable](in).map(_.collect(f)).map(bf.fromSpecific(in))

  /**
   * Evaluate each effect in the structure with `collectAllPar`, and collect
   * the results with given partial function.
   */
  def collectAllWithPar[R, E, A, U, Collection[+Element] <: Iterable[Element]](in: Collection[ZIO[R, E, A]])(
    f: PartialFunction[A, U]
  )(implicit
    bf: BuildFrom[Collection[ZIO[R, E, A]], U, Collection[U]],
    trace: ZTraceElement
  ): ZIO[R, E, Collection[U]] =
    ZIO.collectAllPar[R, E, A, Iterable](in).map(_.collect(f)).map(bf.fromSpecific(in))

  /**
   * Evaluate each effect in the structure with `collectAllPar`, and collect
   * the results with given partial function.
   *
   * Unlike `collectAllWithPar`, this method will use at most up to `n` fibers.
   */
  @deprecated("use collectAllWithPar", "2.0.0")
  def collectAllWithParN[R, E, A, B, Collection[+Element] <: Iterable[Element]](n: => Int)(
    in: Collection[ZIO[R, E, A]]
  )(
    f: PartialFunction[A, B]
  )(implicit
    bf: BuildFrom[Collection[ZIO[R, E, A]], B, Collection[B]],
    trace: ZTraceElement
  ): ZIO[R, E, Collection[B]] =
    ZIO.collectAllParN[R, E, A, Iterable](n)(in).map(_.collect(f)).map(bf.fromSpecific(in))

  /**
   * Collects the first element of the `Iterable[A]` for which the effectual
   * function `f` returns `Some`.
   */
  def collectFirst[R, E, A, B](
    as: => Iterable[A]
  )(f: A => ZIO[R, E, Option[B]])(implicit trace: ZTraceElement): ZIO[R, E, Option[B]] =
    succeed(as.iterator).flatMap { iterator =>
      def loop: ZIO[R, E, Option[B]] =
        if (iterator.hasNext) f(iterator.next()).flatMap(_.fold(loop)(some(_)))
        else none
      loop
    }

  /**
   * Evaluate each effect in the structure in parallel, collecting the
   * the successful values and discarding the empty cases.
   */
  def collectPar[R, E, A, B, Collection[+Element] <: Iterable[Element]](
    in: Collection[A]
  )(
    f: A => ZIO[R, Option[E], B]
  )(implicit bf: BuildFrom[Collection[A], B, Collection[B]], trace: ZTraceElement): ZIO[R, E, Collection[B]] =
    foreachPar[R, E, A, Option[B], Iterable](in)(a => f(a).unsome).map(_.flatten).map(bf.fromSpecific(in))

  /**
   * Evaluate each effect in the structure from left to right, collecting the
   * the successful values and discarding the empty cases. For a parallel version, see `collectPar`.
   */
  def collectPar[R, E, Key, Key2, Value, Value2](
    map: Map[Key, Value]
  )(f: (Key, Value) => ZIO[R, Option[E], (Key2, Value2)])(implicit trace: ZTraceElement): ZIO[R, E, Map[Key2, Value2]] =
    foreachPar[R, E, (Key, Value), Option[(Key2, Value2)], Iterable](map)(f.tupled(_).unsome).map(_.flatten.toMap)

  /**
   * Evaluate each effect in the structure in parallel, collecting the
   * the successful values and discarding the empty cases.
   *
   * Unlike `collectPar`, this method will use at most up to `n` fibers.
   */
  @deprecated("use collectPar", "2.0.0")
  def collectParN[R, E, A, B, Collection[+Element] <: Iterable[Element]](n: => Int)(
    in: Collection[A]
  )(
    f: A => ZIO[R, Option[E], B]
  )(implicit bf: BuildFrom[Collection[A], B, Collection[B]], trace: ZTraceElement): ZIO[R, E, Collection[B]] =
    foreachParN[R, E, A, Option[B], Iterable](n)(in)(a => f(a).unsome).map(_.flatten).map(bf.fromSpecific(in))

  /**
   * Similar to Either.cond, evaluate the predicate,
   * return the given A as success if predicate returns true, and the given E as error otherwise
   *
   * For effectful conditionals, see [[ZIO.ifZIO]]
   */
  def cond[E, A](predicate: => Boolean, result: => A, error: => E)(implicit trace: ZTraceElement): IO[E, A] =
    ZIO.suspendSucceed(if (predicate) ZIO.succeedNow(result) else ZIO.fail(error))

  /**
   * Prints the specified message to the console for debugging purposes.
   */
  def debug(value: => Any)(implicit trace: ZTraceElement): UIO[Unit] =
    ZIO.succeed(println(value))

  /**
   * Returns information about the current fiber, such as its identity.
   */
  def descriptor(implicit trace: ZTraceElement): UIO[Fiber.Descriptor] =
    descriptorWith(succeedNow)

  /**
   * Constructs an effect based on information about the current fiber, such as
   * its identity.
   */
  def descriptorWith[R, E, A](f: Fiber.Descriptor => ZIO[R, E, A])(implicit trace: ZTraceElement): ZIO[R, E, A] =
    new ZIO.Descriptor(f, trace)

  /**
   * Returns an effect that dies with the specified `Throwable`.
   * This method can be used for terminating a fiber because a defect has been
   * detected in the code.
   */
  def die(t: => Throwable)(implicit trace: ZTraceElement): UIO[Nothing] =
    failCauseWith(trace => Cause.Traced(Cause.Die(t), trace()))

  /**
   * Returns an effect that dies with a [[java.lang.RuntimeException]] having the
   * specified text message. This method can be used for terminating a fiber
   * because a defect has been detected in the code.
   */
  def dieMessage(message: => String)(implicit trace: ZTraceElement): UIO[Nothing] =
    die(new RuntimeException(message))

  /**
   * Returns an effect from a [[zio.Exit]] value.
   */
  def done[E, A](r: => Exit[E, A])(implicit trace: ZTraceElement): IO[E, A] =
    ZIO.suspendSucceed {
      r match {
        case Exit.Success(b)     => succeedNow(b)
        case Exit.Failure(cause) => failCause(cause)
      }
    }

  /**
   * Imports a synchronous side-effect into a pure `ZIO` value, translating any
   * thrown exceptions into typed failed effects creating with `ZIO.fail`.
   *
   * {{{
   * def printLine(line: String): Task[Unit] = Task.effect(println(line))
   * }}}
   */
  @deprecated("use attempt", "2.0.0")
  def effect[A](effect: => A)(implicit trace: ZTraceElement): Task[A] =
    attempt(effect)

  /**
   * Imports an asynchronous side-effect into a pure `ZIO` value. See
   * `effectAsyncMaybe` for the more expressive variant of this function that
   * can return a value synchronously.
   *
   * The callback function `ZIO[R, E, A] => Any` must be called at most once.
   *
   * The list of fibers, that may complete the async callback, is used to
   * provide better diagnostics.
   */
  @deprecated("use async", "2.0.0")
  def effectAsync[R, E, A](
    register: (ZIO[R, E, A] => Unit) => Any,
    blockingOn: => FiberId = null
  )(implicit trace: ZTraceElement): ZIO[R, E, A] =
    async(register, blockingOn)

  /**
   * Imports an asynchronous side-effect into a ZIO effect. The side-effect
   * has the option of returning the value synchronously, which is useful in
   * cases where it cannot be determined if the effect is synchronous or
   * asynchronous until the side-effect is actually executed. The effect also
   * has the option of returning a canceler, which will be used by the runtime
   * to cancel the asynchronous effect if the fiber executing the effect is
   * interrupted.
   *
   * If the register function returns a value synchronously, then the callback
   * function `ZIO[R, E, A] => Any` must not be called. Otherwise the callback
   * function must be called at most once.
   *
   * The list of fibers, that may complete the async callback, is used to
   * provide better diagnostics.
   */
  @deprecated("use asyncInterrupt", "2.0.0")
  def effectAsyncInterrupt[R, E, A](
    register: (ZIO[R, E, A] => Unit) => Either[Canceler[R], ZIO[R, E, A]],
    blockingOn: => FiberId = FiberId.None
  )(implicit trace: ZTraceElement): ZIO[R, E, A] =
    asyncInterrupt(register, blockingOn)

  /**
   * Imports an asynchronous effect into a pure `ZIO` value. This formulation is
   * necessary when the effect is itself expressed in terms of `ZIO`.
   */
  @deprecated("use asyncZIO", "2.0.0")
  def effectAsyncM[R, E, A](
    register: (ZIO[R, E, A] => Unit) => ZIO[R, E, Any]
  )(implicit trace: ZTraceElement): ZIO[R, E, A] =
    asyncZIO(register)

  /**
   * Imports an asynchronous effect into a pure `ZIO` value, possibly returning
   * the value synchronously.
   *
   * If the register function returns a value synchronously, then the callback
   * function `ZIO[R, E, A] => Any` must not be called. Otherwise the callback
   * function must be called at most once.
   *
   * The list of fibers, that may complete the async callback, is used to
   * provide better diagnostics.
   */
  @deprecated("use asyncMaybe", "2.0.0")
  def effectAsyncMaybe[R, E, A](
    register: (ZIO[R, E, A] => Unit) => Option[ZIO[R, E, A]],
    blockingOn: => FiberId = FiberId.None
  )(implicit trace: ZTraceElement): ZIO[R, E, A] =
    asyncMaybe(register, blockingOn)

  /**
   * Imports a synchronous effect that does blocking IO into a pure value.
   */
  @deprecated("use attemptBlocking", "2.0.0")
  def effectBlocking[A](effect: => A)(implicit trace: ZTraceElement): Task[A] =
    blocking(ZIO.attempt(effect))

  /**
   * Imports a synchronous effect that does blocking IO into a pure value,
   * with a custom cancel effect.
   *
   * If the returned `ZIO` is interrupted, the blocked thread running the
   * synchronous effect will be interrupted via the cancel effect.
   */
  @deprecated("use attemptBlockingCancelable", "2.0.0")
  def effectBlockingCancelable[R, A](effect: => A)(cancel: => URIO[R, Any])(implicit trace: ZTraceElement): RIO[R, A] =
    attemptBlockingCancelable(effect)(cancel)

  /**
   * Imports a synchronous effect that does blocking IO into a pure value,
   * refining the error type to `[[java.io.IOException]]`.
   */
  @deprecated("use attemptBlockingIO", "2.0.0")
  def effectBlockingIO[A](effect: => A)(implicit trace: ZTraceElement): IO[IOException, A] =
    attemptBlockingIO(effect)

  /**
   * Imports a synchronous effect that does blocking IO into a pure value.
   *
   * If the returned `ZIO` is interrupted, the blocked thread running the
   * synchronous effect will be interrupted via `Thread.interrupt`.
   *
   * Note that this adds significant overhead. For performance sensitive
   * applications consider using `effectBlocking` or
   * `effectBlockingCancel`.
   */
  @deprecated("use attemptBlockingInterrupt", "2.0.0")
  def effectBlockingInterrupt[A](effect: => A)(implicit trace: ZTraceElement): Task[A] =
    attemptBlockingInterrupt(effect)

  /**
   * Returns a lazily constructed effect, whose construction may itself require effects.
   * When no environment is required (i.e., when R == Any) it is conceptually equivalent to `flatten(effect(io))`.
   */
  @deprecated("use suspend", "2.0.0")
  def effectSuspend[R, A](rio: => RIO[R, A])(implicit trace: ZTraceElement): RIO[R, A] =
    suspend(rio)

  /**
   * Returns a lazily constructed effect, whose construction may itself require
   * effects. The effect must not throw any exceptions. When no environment is required (i.e., when R == Any)
   * it is conceptually equivalent to `flatten(effectTotal(zio))`. If you wonder if the effect throws exceptions,
   * do not use this method, use [[Task.effectSuspend]] or [[ZIO.effectSuspend]].
   */
  @deprecated("use suspendSucceed", "2.0.0")
  def effectSuspendTotal[R, E, A](zio: => ZIO[R, E, A])(implicit trace: ZTraceElement): ZIO[R, E, A] =
    suspendSucceed(zio)

  /**
   * Returns a lazily constructed effect, whose construction may itself require effects.
   * The effect must not throw any exceptions. When no environment is required (i.e., when R == Any)
   * it is conceptually equivalent to `flatten(effectTotal(zio))`. If you wonder if the effect throws exceptions,
   * do not use this method, use [[Task.effectSuspend]] or [[ZIO.effectSuspend]].
   */
  @deprecated("use suspendSucceedWith", "2.0.0")
  def effectSuspendTotalWith[R, E, A](f: (Platform, Fiber.Id) => ZIO[R, E, A])(implicit
    trace: ZTraceElement
  ): ZIO[R, E, A] =
    suspendSucceedWith(f)

  /**
   * Returns a lazily constructed effect, whose construction may itself require effects.
   * When no environment is required (i.e., when R == Any) it is conceptually equivalent to `flatten(effect(io))`.
   */
  @deprecated("use suspendWith", "2.0.0")
  def effectSuspendWith[R, A](f: (Platform, Fiber.Id) => RIO[R, A])(implicit trace: ZTraceElement): RIO[R, A] =
    suspendWith(f)

  /**
   * Captures a synchronous computation into a lazy effect, which can be
   * executed later and repeatedly. The synchronous computation must not throw
   * any exceptions. If you are unsure, then don't use this method, use
   * [[Task.effect]], [[IO.effect]], or [[ZIO.effect]].
   *
   * {{{
   * val nanoTime: UIO[Long] = IO.succeed(System.nanoTime())
   * }}}
   */
  @deprecated("use succeed", "2.0.0")
  def effectTotal[A](effect: => A)(implicit trace: ZTraceElement): UIO[A] =
    succeed(effect)

  /**
   * The same as [[ZIO.effectTotal]], but also provides access to the
   * underlying RuntimeConfig and fiber id.
   */
  @deprecated("use succeedWith", "2.0.0")
  def effectTotalWith[A](effect: (Platform, Fiber.Id) => A)(implicit trace: ZTraceElement): UIO[A] =
    succeedWith(effect)

  /**
   * Accesses the whole environment of the effect.
   */
  def environment[R](implicit trace: ZTraceElement): URIO[R, R] =
    access(r => r)

  /**
   * Retrieves the executor for this effect.
   */
  def executor(implicit trace: ZTraceElement): UIO[Executor] =
    ZIO.descriptorWith(descriptor => ZIO.succeedNow(descriptor.executor))

  /**
   * Determines whether any element of the `Iterable[A]` satisfies the
   * effectual predicate `f`.
   */
  def exists[R, E, A](
    as: => Iterable[A]
  )(f: A => ZIO[R, E, Boolean])(implicit trace: ZTraceElement): ZIO[R, E, Boolean] =
    succeed(as.iterator).flatMap { iterator =>
      def loop: ZIO[R, E, Boolean] =
        if (iterator.hasNext) f(iterator.next()).flatMap(b => if (b) succeedNow(b) else loop)
        else succeedNow(false)
      loop
    }

  /**
   * Returns an effect that models failure with the specified error.
   * The moral equivalent of `throw` for pure code.
   */
  def fail[E](error: => E)(implicit trace: ZTraceElement): IO[E, Nothing] =
    failCauseWith(trace => Cause.Traced(Cause.Fail(error), trace()))

  /**
   * Returns an effect that models failure with the specified `Cause`.
   */
  def failCause[E](cause: => Cause[E])(implicit trace: ZTraceElement): IO[E, Nothing] =
    new ZIO.Fail(_ => cause, trace)

  /**
   * Returns an effect that models failure with the specified `Cause`.
   *
   * This version takes in a lazily-evaluated trace that can be attached to the `Cause`
   * via `Cause.Traced`.
   */
  def failCauseWith[E](function: (() => ZTrace) => Cause[E])(implicit trace: ZTraceElement): IO[E, Nothing] =
    new ZIO.Fail(function, trace)

  /**
   * Returns the `FiberId` of the fiber executing the effect that calls this method.
   */
  def fiberId(implicit trace: ZTraceElement): UIO[FiberId] =
    ZIO.descriptor.map(_.id)

  /**
   * Filters the collection using the specified effectual predicate.
   */
  def filter[R, E, A, Collection[+Element] <: Iterable[Element]](
    as: Collection[A]
  )(
    f: A => ZIO[R, E, Boolean]
  )(implicit bf: BuildFrom[Collection[A], A, Collection[A]], trace: ZTraceElement): ZIO[R, E, Collection[A]] =
    as.foldLeft[ZIO[R, E, Builder[A, Collection[A]]]](ZIO.succeed(bf.newBuilder(as))) { (zio, a) =>
      zio.zipWith(f(a))((as, p) => if (p) as += a else as)
    }.map(_.result())

  /**
   * Filters the Set[A] using the specified effectual predicate.
   */
  def filter[R, E, A](as: Set[A])(f: A => ZIO[R, E, Boolean])(implicit trace: ZTraceElement): ZIO[R, E, Set[A]] =
    filter[R, E, A, Iterable](as)(f).map(_.toSet)

  /**
   * Filters the collection in parallel using the specified effectual
   * predicate.
   *
   * See [[[zio.ZIO.filter[R,E,A,Collection*]]] for a sequential version.
   */
  def filterPar[R, E, A, Collection[+Element] <: Iterable[Element]](
    as: Collection[A]
  )(
    f: A => ZIO[R, E, Boolean]
  )(implicit bf: BuildFrom[Collection[A], A, Collection[A]], trace: ZTraceElement): ZIO[R, E, Collection[A]] =
    ZIO
      .foreachPar[R, E, A, Option[A], Iterable](as)(a => f(a).map(if (_) Some(a) else None))
      .map(_.flatten)
      .map(bf.fromSpecific(as))

  /**
   * Filters the Set[A] in parallel using the specified effectual predicate.
   *
   * See [[[zio.ZIO.filter[R,E,A,Collection*]]] for a sequential version.
   */
  def filterPar[R, E, A](as: Set[A])(f: A => ZIO[R, E, Boolean])(implicit trace: ZTraceElement): ZIO[R, E, Set[A]] =
    filterPar[R, E, A, Iterable](as)(f).map(_.toSet)

  /**
   * Filters the collection using the specified effectual predicate, removing
   * all elements that satisfy the predicate.
   */
  def filterNot[R, E, A, Collection[+Element] <: Iterable[Element]](
    as: Collection[A]
  )(
    f: A => ZIO[R, E, Boolean]
  )(implicit bf: BuildFrom[Collection[A], A, Collection[A]], trace: ZTraceElement): ZIO[R, E, Collection[A]] =
    filter(as)(f(_).map(!_))

  /**
   * Filters the Set[A] using the specified effectual predicate, removing
   * all elements that satisfy the predicate.
   */
  def filterNot[R, E, A](as: Set[A])(f: A => ZIO[R, E, Boolean])(implicit trace: ZTraceElement): ZIO[R, E, Set[A]] =
    filterNot[R, E, A, Iterable](as)(f).map(_.toSet)

  /**
   * Filters the collection in parallel using the specified effectual
   * predicate, emoving all elements that satisfy the predicate.
   *
   * See [[[zio.ZIO.filterNot[R,E,A,Collection*]]] for a sequential version.
   */
  def filterNotPar[R, E, A, Collection[+Element] <: Iterable[Element]](
    as: Collection[A]
  )(
    f: A => ZIO[R, E, Boolean]
  )(implicit bf: BuildFrom[Collection[A], A, Collection[A]], trace: ZTraceElement): ZIO[R, E, Collection[A]] =
    filterPar(as)(f(_).map(!_))

  /**
   * Filters the Set[A] in parallel using the specified effectual predicate,
   * removing all elements that satisfy the predicate.
   *
   * See [[[zio.ZIO.filterNot[R,E,A](as:Set*]]] for a sequential version.
   */
  def filterNotPar[R, E, A](as: Set[A])(f: A => ZIO[R, E, Boolean])(implicit trace: ZTraceElement): ZIO[R, E, Set[A]] =
    filterNotPar[R, E, A, Iterable](as)(f).map(_.toSet)

  /**
   * Returns an effect that runs the first effect and in case of failure,
   * runs each of the specified effects in order until one of them succeeds.
   */
  def firstSuccessOf[R, R1 <: R, E, A](
    zio: => ZIO[R, E, A],
    rest: => Iterable[ZIO[R1, E, A]]
  )(implicit trace: ZTraceElement): ZIO[R1, E, A] =
    ZIO.suspendSucceed(rest.foldLeft[ZIO[R1, E, A]](zio)(_ orElse _).refailWithTrace)

  /**
   * Returns an effect that first executes the outer effect, and then executes
   * the inner effect, returning the value from the inner effect, and effectively
   * flattening a nested effect.
   */
  def flatten[R, E, A](zio: => ZIO[R, E, ZIO[R, E, A]])(implicit trace: ZTraceElement): ZIO[R, E, A] =
    ZIO.suspendSucceed(zio.flatMap(ZIO.identityFn))

  /**
   * Folds an Iterable[A] using an effectual function f, working sequentially from left to right.
   */
  def foldLeft[R, E, S, A](
    in: => Iterable[A]
  )(zero: => S)(f: (S, A) => ZIO[R, E, S])(implicit trace: ZTraceElement): ZIO[R, E, S] =
    ZIO.suspendSucceed(in.foldLeft[ZIO[R, E, S]](IO.succeedNow(zero))((acc, el) => acc.flatMap(f(_, el))))

  /**
   * Folds an Iterable[A] using an effectual function f, working sequentially from right to left.
   */
  def foldRight[R, E, S, A](
    in: => Iterable[A]
  )(zero: => S)(f: (A, S) => ZIO[R, E, S])(implicit trace: ZTraceElement): ZIO[R, E, S] =
    ZIO.suspendSucceed(in.foldRight(IO.succeedNow(zero): ZIO[R, E, S])((el, acc) => acc.flatMap(f(el, _))))

  /**
   * Determines whether all elements of the `Iterable[A]` satisfy the effectual
   * predicate `f`.
   */
  def forall[R, E, A](
    as: => Iterable[A]
  )(f: A => ZIO[R, E, Boolean])(implicit trace: ZTraceElement): ZIO[R, E, Boolean] =
    succeed(as.iterator).flatMap { iterator =>
      def loop: ZIO[R, E, Boolean] =
        if (iterator.hasNext) f(iterator.next()).flatMap(b => if (b) loop else succeedNow(b))
        else succeedNow(true)
      loop
    }

  /**
   * Applies the function `f` to each element of the `Collection[A]` and
   * returns the results in a new `Collection[B]`.
   *
   * For a parallel version of this method, see `foreachPar`.
   * If you do not need the results, see `foreach_` for a more efficient implementation.
   */
  def foreach[R, E, A, B, Collection[+Element] <: Iterable[Element]](in: Collection[A])(
    f: A => ZIO[R, E, B]
  )(implicit bf: BuildFrom[Collection[A], B, Collection[B]], trace: ZTraceElement): ZIO[R, E, Collection[B]] =
    ZIO.suspendSucceed {
      val iterator = in.iterator
      val builder  = bf.newBuilder(in)

      lazy val recurse: B => ZIO[R, E, Collection[B]] = { b =>
        builder += b
        loop()
      }

      def loop(): ZIO[R, E, Collection[B]] =
        if (iterator.hasNext) f(iterator.next()).flatMap(recurse)
        else ZIO.succeedNow(builder.result())

      loop()
    }

  /**
   * Applies the function `f` to each element of the `Set[A]` and
   * returns the results in a new `Set[B]`.
   *
   * For a parallel version of this method, see `foreachPar`.
   * If you do not need the results, see `foreachDiscard` for a more efficient
   * implementation.
   */
  final def foreach[R, E, A, B](in: Set[A])(f: A => ZIO[R, E, B])(implicit trace: ZTraceElement): ZIO[R, E, Set[B]] =
    foreach[R, E, A, B, Iterable](in)(f).map(_.toSet)

  /**
   * Applies the function `f` to each element of the `Array[A]` and
   * returns the results in a new `Array[B]`.
   *
   * For a parallel version of this method, see `foreachPar`.
   * If you do not need the results, see `foreachDiscard` for a more efficient
   * implementation.
   */
  final def foreach[R, E, A, B: ClassTag](in: Array[A])(f: A => ZIO[R, E, B])(implicit
    trace: ZTraceElement
  ): ZIO[R, E, Array[B]] =
    foreach[R, E, A, B, Iterable](in)(f).map(_.toArray)

  /**
   * Applies the function `f` to each element of the `Map[Key, Value]` and
   * returns the results in a new `Map[Key2, Value2]`.
   *
   * For a parallel version of this method, see `foreachPar`. If you do not
   * need the results, see `foreachDiscard` for a more efficient
   * implementation.
   */
  def foreach[R, E, Key, Key2, Value, Value2](
    map: Map[Key, Value]
  )(f: (Key, Value) => ZIO[R, E, (Key2, Value2)])(implicit trace: ZTraceElement): ZIO[R, E, Map[Key2, Value2]] =
    foreach[R, E, (Key, Value), (Key2, Value2), Iterable](map)(f.tupled).map(_.toMap)

  /**
   * Applies the function `f` if the argument is non-empty and
   * returns the results in a new `Option[B]`.
   */
  final def foreach[R, E, A, B](in: Option[A])(f: A => ZIO[R, E, B])(implicit
    trace: ZTraceElement
  ): ZIO[R, E, Option[B]] =
    in.fold[ZIO[R, E, Option[B]]](none)(f(_).map(Some(_)))

  /**
   * Applies the function `f` to each element of the `NonEmptyChunk[A]` and
   * returns the results in a new `NonEmptyChunk[B]`.
   *
   * For a parallel version of this method, see `foreachPar`.
   * If you do not need the results, see `foreachDiscard` for a more efficient
   * implementation.
   */
  final def foreach[R, E, A, B](in: NonEmptyChunk[A])(f: A => ZIO[R, E, B])(implicit
    trace: ZTraceElement
  ): ZIO[R, E, NonEmptyChunk[B]] =
    in.mapZIO(f)

  /**
   * Applies the function `f` to each element of the `Iterable[A]` and runs
   * produced effects sequentially.
   *
   * Equivalent to `foreach(as)(f).unit`, but without the cost of building
   * the list of results.
   */
  @deprecated("use foreachDiscard", "2.0.0")
  def foreach_[R, E, A](as: => Iterable[A])(f: A => ZIO[R, E, Any])(implicit trace: ZTraceElement): ZIO[R, E, Unit] =
    foreachDiscard(as)(f)

  /**
   * Applies the function `f` to each element of the `Iterable[A]` and runs
   * produced effects sequentially.
   *
   * Equivalent to `foreach(as)(f).unit`, but without the cost of building
   * the list of results.
   */
  def foreachDiscard[R, E, A](
    as: => Iterable[A]
  )(f: A => ZIO[R, E, Any])(implicit trace: ZTraceElement): ZIO[R, E, Unit] =
    ZIO.succeed(as.iterator).flatMap { i =>
      lazy val recurse: Any => ZIO[R, E, Unit] = _ => loop()

      def loop(): ZIO[R, E, Unit] =
        if (i.hasNext) f(i.next()).flatMap(recurse)
        else ZIO.unit

      loop()
    }

  /**
   * Applies the function `f` to each element of the `Collection[A]` and returns
   * the result in a new `Collection[B]` using the specified execution strategy.
   */
  final def foreachExec[R, E, A, B, Collection[+Element] <: Iterable[Element]](as: Collection[A])(
    exec: => ExecutionStrategy
  )(
    f: A => ZIO[R, E, B]
  )(implicit bf: BuildFrom[Collection[A], B, Collection[B]], trace: ZTraceElement): ZIO[R, E, Collection[B]] =
    ZIO.suspendSucceed {
      exec match {
        case ExecutionStrategy.Parallel     => ZIO.foreachPar(as)(f).withParallelismUnbounded
        case ExecutionStrategy.ParallelN(n) => ZIO.foreachPar(as)(f).withParallelism(n)
        case ExecutionStrategy.Sequential   => ZIO.foreach(as)(f)
      }
    }

  /**
   * Applies the function `f` to each element of the `Collection[A]` in parallel,
   * and returns the results in a new `Collection[B]`.
   *
   * For a sequential version of this method, see `foreach`.
   */
  def foreachPar[R, E, A, B, Collection[+Element] <: Iterable[Element]](
    as: Collection[A]
  )(
    f: A => ZIO[R, E, B]
  )(implicit bf: BuildFrom[Collection[A], B, Collection[B]], trace: ZTraceElement): ZIO[R, E, Collection[B]] =
    ZIO.parallelismWith {
      case Some(n) => foreachPar(n)(as)(f)
      case None    => foreachParUnbounded(as)(f)
    }

  /**
   * Applies the function `f` to each element of the `Set[A]` in parallel,
   * and returns the results in a new `Set[B]`.
   *
   * For a sequential version of this method, see `foreach`.
   */
  final def foreachPar[R, E, A, B](as: Set[A])(fn: A => ZIO[R, E, B])(implicit
    trace: ZTraceElement
  ): ZIO[R, E, Set[B]] =
    foreachPar[R, E, A, B, Iterable](as)(fn).map(_.toSet)

  /**
   * Applies the function `f` to each element of the `Array[A]` in parallel,
   * and returns the results in a new `Array[B]`.
   *
   * For a sequential version of this method, see `foreach`.
   */
  final def foreachPar[R, E, A, B: ClassTag](as: Array[A])(f: A => ZIO[R, E, B])(implicit
    trace: ZTraceElement
  ): ZIO[R, E, Array[B]] =
    foreachPar[R, E, A, B, Iterable](as)(f).map(_.toArray)

  /**
   * Applies the function `f` to each element of the `Map[Key, Value]` in
   * parallel and returns the results in a new `Map[Key2, Value2]`.
   *
   * For a sequential version of this method, see `foreach`.
   */
  def foreachPar[R, E, Key, Key2, Value, Value2](
    map: Map[Key, Value]
  )(f: (Key, Value) => ZIO[R, E, (Key2, Value2)])(implicit trace: ZTraceElement): ZIO[R, E, Map[Key2, Value2]] =
    foreachPar[R, E, (Key, Value), (Key2, Value2), Iterable](map)(f.tupled).map(_.toMap)

  /**
   * Applies the function `f` to each element of the `NonEmptyChunk[A]` in parallel,
   * and returns the results in a new `NonEmptyChunk[B]`.
   *
   * For a sequential version of this method, see `foreach`.
   */
  final def foreachPar[R, E, A, B](as: NonEmptyChunk[A])(fn: A => ZIO[R, E, B])(implicit
    trace: ZTraceElement
  ): ZIO[R, E, NonEmptyChunk[B]] =
    as.mapZIOPar(fn)

  /**
   * Applies the function `f` to each element of the `Iterable[A]` and runs
   * produced effects in parallel, discarding the results.
   *
   * For a sequential version of this method, see `foreach_`.
   *
   * Optimized to avoid keeping full tree of effects, so that method could be
   * able to handle large input sequences.
   * Behaves almost like this code:
   *
   * {{{
   * as.foldLeft(ZIO.unit) { (acc, a) => acc.zipParLeft(f(a)) }
   * }}}
   *
   * Additionally, interrupts all effects on any failure.
   */
  @deprecated("use foreachParDiscard", "2.0.0")
  def foreachPar_[R, E, A](as: => Iterable[A])(f: A => ZIO[R, E, Any])(implicit trace: ZTraceElement): ZIO[R, E, Unit] =
    foreachParDiscard(as)(f)

  /**
   * Applies the function `f` to each element of the `Iterable[A]` and runs
   * produced effects in parallel, discarding the results.
   *
   * For a sequential version of this method, see `foreachDiscard`.
   *
   * Optimized to avoid keeping full tree of effects, so that method could be
   * able to handle large input sequences.
   * Behaves almost like this code:
   *
   * {{{
   * as.foldLeft(ZIO.unit) { (acc, a) => acc.zipParLeft(f(a)) }
   * }}}
   *
   * Additionally, interrupts all effects on any failure.
   */
  def foreachParDiscard[R, E, A](
    as: => Iterable[A]
  )(f: A => ZIO[R, E, Any])(implicit trace: ZTraceElement): ZIO[R, E, Unit] =
    ZIO.parallelismWith {
      case Some(n) => foreachParDiscard(n)(as)(f)
      case None    => foreachParUnboundedDiscard(as)(f)
    }

  /**
   * Applies the function `f` to each element of the `Collection[A]` in parallel,
   * and returns the results in a new `Collection[B]`.
   *
   * Unlike `foreachPar`, this method will use at most up to `n` fibers.
   */
  @deprecated("use foreachPar", "2.0.0")
  def foreachParN[R, E, A, B, Collection[+Element] <: Iterable[Element]](n: => Int)(
    as: Collection[A]
  )(
    fn: A => ZIO[R, E, B]
  )(implicit bf: BuildFrom[Collection[A], B, Collection[B]], trace: ZTraceElement): ZIO[R, E, Collection[B]] =
    foreachPar(as)(fn).withParallelism(n)

  /**
   * Applies the function `f` to each element of the `Iterable[A]` and runs
   * produced effects in parallel, discarding the results.
   *
   * Unlike `foreachPar_`, this method will use at most up to `n` fibers.
   */
  @deprecated("use foreachParDiscard", "2.0.0")
  def foreachParN_[R, E, A](n: => Int)(as: => Iterable[A])(f: A => ZIO[R, E, Any])(implicit
    trace: ZTraceElement
  ): ZIO[R, E, Unit] =
    foreachParDiscard(as)(f)

  /**
   * Applies the function `f` to each element of the `Iterable[A]` and runs
   * produced effects in parallel, discarding the results.
   *
   * Unlike `foreachParDiscard`, this method will use at most up to `n` fibers.
   */
  @deprecated("use foreachParDiscard", "2.0.0")
  def foreachParNDiscard[R, E, A](n: => Int)(as: => Iterable[A])(f: A => ZIO[R, E, Any])(implicit
    trace: ZTraceElement
  ): ZIO[R, E, Unit] =
    foreachParDiscard(as)(f).withParallelism(n)

  /**
   * Returns an effect that forks all of the specified values, and returns a
   * composite fiber that produces a list of their results, in order.
   */
  def forkAll[R, E, A, Collection[+Element] <: Iterable[Element]](
    as: Collection[ZIO[R, E, A]]
  )(implicit
    bf: BuildFrom[Collection[ZIO[R, E, A]], A, Collection[A]],
    trace: ZTraceElement
  ): URIO[R, Fiber[E, Collection[A]]] =
    ZIO
      .foreach[R, Nothing, ZIO[R, E, A], Fiber[E, A], Iterable](as)(_.fork)
      .map(Fiber.collectAll[E, A, Iterable](_).map(bf.fromSpecific(as)))

  /**
   * Returns an effect that forks all of the specified values, and returns a
   * composite fiber that produces unit. This version is faster than [[forkAll]]
   * in cases where the results of the forked fibers are not needed.
   */
  @deprecated("use forkAllDiscard", "2.0.0")
  def forkAll_[R, E, A](as: => Iterable[ZIO[R, E, A]])(implicit trace: ZTraceElement): URIO[R, Unit] =
    forkAllDiscard(as)

  /**
   * Returns an effect that forks all of the specified values, and returns a
   * composite fiber that produces unit. This version is faster than [[forkAll]]
   * in cases where the results of the forked fibers are not needed.
   */
  def forkAllDiscard[R, E, A](as: => Iterable[ZIO[R, E, A]])(implicit trace: ZTraceElement): URIO[R, Unit] =
    ZIO.suspendSucceed(as.foldRight[URIO[R, Unit]](ZIO.unit)(_.fork *> _))

  /**
   * Constructs a `ZIO` value of the appropriate type for the specified input.
   */
  def from[Input](input: => Input)(implicit
    constructor: ZIOConstructor[Nothing, Any, Input],
    trace: ZTraceElement
  ): ZIO[constructor.OutEnvironment, constructor.OutError, constructor.OutSuccess] =
    constructor.make(input)

  /**
   * Lifts an `Either` into a `ZIO` value.
   */
  def fromEither[E, A](v: => Either[E, A])(implicit trace: ZTraceElement): IO[E, A] =
    succeed(v).flatMap(_.fold(fail(_), succeedNow))

  /**
   * Lifts an `Either` into a `ZIO` value.
   */
  def fromEitherCause[E, A](v: => Either[Cause[E], A])(implicit trace: ZTraceElement): IO[E, A] =
    succeed(v).flatMap(_.fold(failCause(_), succeedNow))

  /**
   * Creates a `ZIO` value that represents the exit value of the specified
   * fiber.
   */
  def fromFiber[E, A](fiber: => Fiber[E, A])(implicit trace: ZTraceElement): IO[E, A] =
    succeed(fiber).flatMap(_.join)

  /**
   * Creates a `ZIO` value that represents the exit value of the specified
   * fiber.
   */
  @deprecated("use fromFiberZIO", "2.0.0")
  def fromFiberM[E, A](fiber: IO[E, Fiber[E, A]])(implicit trace: ZTraceElement): IO[E, A] =
    fromFiberZIO(fiber)

  /**
   * Creates a `ZIO` value that represents the exit value of the specified
   * fiber.
   */
  def fromFiberZIO[R, E, A](fiber: => ZIO[R, E, Fiber[E, A]])(implicit trace: ZTraceElement): ZIO[R, E, A] =
    ZIO.suspendSucceed(fiber.flatMap(_.join))

  /**
   * Lifts a function `R => A` into a `URIO[R, A]`.
   */
  @deprecated("use access", "2.0.0")
  def fromFunction[R, A](f: R => A)(implicit trace: ZTraceElement): URIO[R, A] =
    access(f)

  /**
   * Lifts an effectful function whose effect requires no environment into
   * an effect that requires the input to the function.
   */
  @deprecated("use accessZIO", "2.0.0")
  def fromFunctionM[R, E, A](f: R => IO[E, A])(implicit trace: ZTraceElement): ZIO[R, E, A] =
    accessZIO(f)

  /**
   * Imports a function that creates a [[scala.concurrent.Future]] from an
   * [[scala.concurrent.ExecutionContext]] into a `ZIO`.
   */
  def fromFuture[A](make: ExecutionContext => scala.concurrent.Future[A])(implicit trace: ZTraceElement): Task[A] =
    Task.descriptorWith { d =>
      val ec = d.executor.asExecutionContext
      ZIO.attempt(make(ec)).flatMap { f =>
        val canceler: UIO[Unit] = f match {
          case cancelable: CancelableFuture[A] =>
            UIO.suspendSucceed(if (f.isCompleted) ZIO.unit else ZIO.fromFuture(_ => cancelable.cancel()).ignore)
          case _ => ZIO.unit
        }

        f.value
          .fold(
            Task.asyncInterrupt { (k: Task[A] => Unit) =>
              f.onComplete {
                case Success(a) => k(Task.succeedNow(a))
                case Failure(t) => k(Task.fail(t))
              }(ec)

              Left(canceler)
            }
          )(Task.fromTry(_))
      }
    }

  /**
   * Imports a [[scala.concurrent.Promise]] we generate a future from promise,
   * and we pass to [fromFuture] to transform into Task[A]
   */
  def fromPromiseScala[A](promise: => scala.concurrent.Promise[A])(implicit trace: ZTraceElement): Task[A] =
    ZIO.fromFuture(_ => promise.future)

  /**
   * Imports a function that creates a [[scala.concurrent.Future]] from an
   * [[scala.concurrent.ExecutionContext]] into a `ZIO`. The provided
   * `ExecutionContext` will interrupt the `Future` between asynchronous
   * operations such as `map` and `flatMap` if this effect is interrupted. Note
   * that no attempt will be made to interrupt a `Future` blocking on a
   * synchronous operation and that the `Future` must be created using the
   * provided `ExecutionContext`.
   */
  def fromFutureInterrupt[A](
    make: ExecutionContext => scala.concurrent.Future[A]
  )(implicit trace: ZTraceElement): Task[A] =
    Task.descriptorWith { d =>
      val ec          = d.executor.asExecutionContext
      val interrupted = new java.util.concurrent.atomic.AtomicBoolean(false)
      val latch       = scala.concurrent.Promise[Unit]()
      val interruptibleEC = new scala.concurrent.ExecutionContext {
        def execute(runnable: Runnable): Unit =
          if (!interrupted.get) ec.execute(runnable)
          else {
            val _ = latch.success(())
          }
        def reportFailure(cause: Throwable): Unit =
          ec.reportFailure(cause)
      }
      attempt(make(interruptibleEC)).flatMap { f =>
        f.value
          .fold(
            Task.async { (cb: Task[A] => Any) =>
              f.onComplete {
                case Success(a) => latch.success(()); cb(Task.succeedNow(a))
                case Failure(t) => latch.success(()); cb(Task.fail(t))
              }(interruptibleEC)
            }
          )(Task.fromTry(_))
      }.onInterrupt(
        Task.succeed(interrupted.set(true)) *> Task.fromFuture(_ => latch.future).orDie
      )
    }

  /**
   * Lifts an `Option` into a `ZIO` but preserves the error as an option in the error channel, making it easier to compose
   * in some scenarios.
   */
  def fromOption[A](v: => Option[A])(implicit trace: ZTraceElement): IO[Option[Nothing], A] =
    succeed(v).flatMap(_.fold[IO[Option[Nothing], A]](fail(None))(succeedNow))

  /**
   * Lifts a `Try` into a `ZIO`.
   */
  def fromTry[A](value: => scala.util.Try[A])(implicit trace: ZTraceElement): Task[A] =
    attempt(value).flatMap {
      case scala.util.Success(v) => ZIO.succeedNow(v)
      case scala.util.Failure(t) => ZIO.fail(t)
    }

  /**
   * Retrieves the scope that will be used to supervise forked effects.
   */
  def forkScope(implicit trace: ZTraceElement): UIO[ZScope[Exit[Any, Any]]] =
    new ZIO.GetForkScope(ZIO.succeed(_), trace)

  /**
   * Captures the fork scope, before overriding it with the specified new
   * scope, passing a function that allows restoring the fork scope to
   * what it was originally.
   */
  def forkScopeMask[R, E, A](newScope: => ZScope[Exit[Any, Any]])(f: ForkScopeRestore => ZIO[R, E, A])(implicit
    trace: ZTraceElement
  ): ZIO[R, E, A] =
    ZIO.forkScopeWith(scope => f(new ForkScopeRestore(scope)).overrideForkScope(newScope))

  /**
   * Retrieves the scope that will be used to supervise forked effects.
   */
  def forkScopeWith[R, E, A](f: ZScope[Exit[Any, Any]] => ZIO[R, E, A])(implicit trace: ZTraceElement): ZIO[R, E, A] =
    new ZIO.GetForkScope(f, trace)

  /**
   * Returns a collection of all `FiberRef` values for the fiber running this
   * effect.
   */
  def getFiberRefs(implicit trace: ZTraceElement): UIO[FiberRefs] =
    new ZIO.FiberRefGetAll(fiberRefLocals => ZIO.succeedNow(FiberRefs(fiberRefLocals)), trace)

  /**
   * Lifts an Option into a ZIO, if the option is not defined it fails with NoSuchElementException.
   */
  final def getOrFail[A](v: => Option[A])(implicit trace: ZTraceElement): Task[A] =
    getOrFailWith(new NoSuchElementException("None.get"))(v)

  /**
   * Lifts an Option into a IO, if the option is not defined it fails with Unit.
   */
  final def getOrFailUnit[A](v: => Option[A])(implicit trace: ZTraceElement): IO[Unit, A] =
    getOrFailWith(())(v)

  /**
   * Lifts an Option into a ZIO. If the option is not defined, fail with the `e` value.
   */
  final def getOrFailWith[E, A](e: => E)(v: => Option[A])(implicit trace: ZTraceElement): IO[E, A] =
    suspendSucceed(v match {
      case None    => IO.fail(e)
      case Some(v) => ZIO.succeedNow(v)
    })

  /**
   * Gets a state from the environment.
   */
  def getState[S: Tag](implicit trace: ZTraceElement): ZIO[Has[ZState[S]], Nothing, S] =
    ZIO.serviceWith(_.get)

  /**
   * Gets a state from the environment and uses it to run the specified
   * function.
   */
  def getStateWith[S]: ZIO.GetStateWithPartiallyApplied[S] =
    new ZIO.GetStateWithPartiallyApplied[S]

  /**
   * Returns an effect that models failure with the specified `Cause`.
   */
  @deprecated("use failCause", "2.0.0")
  def halt[E](cause: => Cause[E])(implicit trace: ZTraceElement): IO[E, Nothing] =
    failCause(cause)

  /**
   * Returns an effect that models failure with the specified `Cause`.
   *
   * This version takes in a lazily-evaluated trace that can be attached to the `Cause`
   * via `Cause.Traced`.
   */
  @deprecated("use failCauseWith", "2.0.0")
  def haltWith[E](function: (() => ZTrace) => Cause[E])(implicit trace: ZTraceElement): IO[E, Nothing] =
    failCauseWith(function)

  /**
   * Runs `onTrue` if the result of `b` is `true` and `onFalse` otherwise.
   */
  @deprecated("use ifZIO", "2.0.0")
  def ifM[R, E](b: => ZIO[R, E, Boolean]): ZIO.IfZIO[R, E] =
    ifZIO(b)

  /**
   * Runs `onTrue` if the result of `b` is `true` and `onFalse` otherwise.
   */
  def ifZIO[R, E](b: => ZIO[R, E, Boolean]): ZIO.IfZIO[R, E] =
    new ZIO.IfZIO(() => b)

  /**
   * Like [[never]], but fibers that running this effect won't be garbage
   * collected unless interrupted.
   */
  val infinity: URIO[Has[Clock], Nothing] =
    ZIO
      .sleep(Duration.fromNanos(Long.MaxValue))(ZTraceElement.empty)
      .zipRight(ZIO.never(ZTraceElement.empty))(ZTraceElement.empty)

  /**
   * Returns an effect that is interrupted as if by the fiber calling this
   * method.
   */
  def interrupt(implicit trace: ZTraceElement): UIO[Nothing] =
    ZIO.fiberId.flatMap(fiberId => interruptAs(fiberId))

  /**
   * Returns an effect that is interrupted as if by the specified fiber.
   */
  def interruptAs(fiberId: => FiberId)(implicit trace: ZTraceElement): UIO[Nothing] =
    failCauseWith(trace => Cause.Traced(Cause.interrupt(fiberId), trace()))

  /**
   * Prefix form of `ZIO#interruptible`.
   */
  def interruptible[R, E, A](zio: => ZIO[R, E, A])(implicit trace: ZTraceElement): ZIO[R, E, A] =
    zio.interruptible

  /**
   * Makes the effect interruptible, but passes it a restore function that
   * can be used to restore the inherited interruptibility from whatever region
   * the effect is composed into.
   */
  def interruptibleMask[R, E, A](
    k: ZIO.InterruptStatusRestore => ZIO[R, E, A]
  )(implicit trace: ZTraceElement): ZIO[R, E, A] =
    checkInterruptible(flag => k(ZIO.InterruptStatusRestore(flag)).interruptible)

  /**
   * Iterates with the specified effectual function. The moral equivalent of:
   *
   * {{{
   * var s = initial
   *
   * while (cont(s)) {
   *   s = body(s)
   * }
   *
   * s
   * }}}
   */
  def iterate[R, E, S](
    initial: => S
  )(cont: S => Boolean)(body: S => ZIO[R, E, S])(implicit trace: ZTraceElement): ZIO[R, E, S] =
    ZIO.suspendSucceed {

      def loop(initial: S): ZIO[R, E, S] =
        if (cont(initial)) body(initial).flatMap(loop)
        else ZIO.succeedNow(initial)

      loop(initial)
    }

  /**
   *  Returns an effect with the value on the left part.
   */
  def left[A](a: => A)(implicit trace: ZTraceElement): UIO[Either[A, Nothing]] =
    succeed(Left(a))

  /**
   * Returns an effect that will execute the specified effect fully on the
   * provided executor, before returning to the default executor. See
   * [[ZIO!.lock]].
   */
  @deprecated("use onExecutor", "2.0.0")
  def lock[R, E, A](executor: => Executor)(zio: => ZIO[R, E, A])(implicit trace: ZTraceElement): ZIO[R, E, A] =
    onExecutor(executor)(zio)

  /**
   * Loops with the specified effectual function, collecting the results into a
   * list. The moral equivalent of:
   *
   * {{{
   * var s  = initial
   * var as = List.empty[A]
   *
   * while (cont(s)) {
   *   as = body(s) :: as
   *   s  = inc(s)
   * }
   *
   * as.reverse
   * }}}
   */
  def loop[R, E, A, S](
    initial: => S
  )(cont: S => Boolean, inc: S => S)(body: S => ZIO[R, E, A])(implicit trace: ZTraceElement): ZIO[R, E, List[A]] =
    ZIO.suspendSucceed {

      def loop(initial: S): ZIO[R, E, List[A]] =
        if (cont(initial))
          body(initial).flatMap(a => loop(inc(initial)).map(as => a :: as))
        else
          ZIO.succeedNow(List.empty[A])

      loop(initial)
    }

  /**
   * Loops with the specified effectual function purely for its effects. The
   * moral equivalent of:
   *
   * {{{
   * var s = initial
   *
   * while (cont(s)) {
   *   body(s)
   *   s = inc(s)
   * }
   * }}}
   */
  @deprecated("use loopDiscard", "2.0.0")
  def loop_[R, E, S](initial: => S)(cont: S => Boolean, inc: S => S)(body: S => ZIO[R, E, Any])(implicit
    trace: ZTraceElement
  ): ZIO[R, E, Unit] =
    loopDiscard(initial)(cont, inc)(body)

  /**
   * Loops with the specified effectual function purely for its effects. The
   * moral equivalent of:
   *
   * {{{
   * var s = initial
   *
   * while (cont(s)) {
   *   body(s)
   *   s = inc(s)
   * }
   * }}}
   */
  def loopDiscard[R, E, S](
    initial: => S
  )(cont: S => Boolean, inc: S => S)(body: S => ZIO[R, E, Any])(implicit trace: ZTraceElement): ZIO[R, E, Unit] =
    ZIO.suspendSucceed {

      def loop(initial: S): ZIO[R, E, Unit] =
        if (cont(initial)) body(initial) *> loop(inc(initial))
        else ZIO.unit

      loop(initial)
    }

  /**
   * Returns a new effect where boolean value of this effect is negated.
   */
  def not[R, E](effect: => ZIO[R, E, Boolean])(implicit trace: ZTraceElement): ZIO[R, E, Boolean] =
    ZIO.suspendSucceed(effect.negate)

  /**
   * Sequentially zips the specified effects. Specialized version of mapN.
   */
  @deprecated("use zip", "2.0.0")
  def tupled[R, E, A, B](zio1: => ZIO[R, E, A], zio2: => ZIO[R, E, B])(implicit
    trace: ZTraceElement
  ): ZIO[R, E, (A, B)] =
    mapN(zio1, zio2)((_, _))

  /**
   * Sequentially zips the specified effects. Specialized version of mapN.
   */
  @deprecated("use zip", "2.0.0")
  def tupled[R, E, A, B, C](zio1: => ZIO[R, E, A], zio2: => ZIO[R, E, B], zio3: => ZIO[R, E, C])(implicit
    trace: ZTraceElement
  ): ZIO[R, E, (A, B, C)] =
    mapN(zio1, zio2, zio3)((_, _, _))

  /**
   * Sequentially zips the specified effects. Specialized version of mapN.
   */
  @deprecated("use zip", "2.0.0")
  def tupled[R, E, A, B, C, D](
    zio1: => ZIO[R, E, A],
    zio2: => ZIO[R, E, B],
    zio3: => ZIO[R, E, C],
    zio4: => ZIO[R, E, D]
  )(implicit trace: ZTraceElement): ZIO[R, E, (A, B, C, D)] =
    mapN(zio1, zio2, zio3, zio4)((_, _, _, _))

  /**
   * Zips the specified effects in parallel. Specialized version of mapParN.
   */
  @deprecated("use zipPar", "2.0.0")
  def tupledPar[R, E, A, B](zio1: => ZIO[R, E, A], zio2: => ZIO[R, E, B])(implicit
    trace: ZTraceElement
  ): ZIO[R, E, (A, B)] =
    mapParN(zio1, zio2)((_, _))

  /**
   * Zips the specified effects in parallel. Specialized version of mapParN.
   */
  @deprecated("use zipPar", "2.0.0")
  def tupledPar[R, E, A, B, C](
    zio1: => ZIO[R, E, A],
    zio2: => ZIO[R, E, B],
    zio3: => ZIO[R, E, C]
  )(implicit trace: ZTraceElement): ZIO[R, E, (A, B, C)] =
    mapParN(zio1, zio2, zio3)((_, _, _))

  /**
   * Zips the specified effects in parallel. Specialized version of mapParN.
   */
  @deprecated("use zipPar", "2.0.0")
  def tupledPar[R, E, A, B, C, D](
    zio1: => ZIO[R, E, A],
    zio2: => ZIO[R, E, B],
    zio3: => ZIO[R, E, C],
    zio4: => ZIO[R, E, D]
  )(implicit trace: ZTraceElement): ZIO[R, E, (A, B, C, D)] =
    mapParN(zio1, zio2, zio3, zio4)((_, _, _, _))

  /**
   * Logs the specified message at the current log level.
   */
  def log(message: => String)(implicit trace: ZTraceElement): UIO[Unit] = new Logged(() => message, trace = trace)

  /**
   * Logs the specified message at the debug log level.
   */
  def logDebug(message: => String)(implicit trace: ZTraceElement): UIO[Unit] =
    new Logged(() => message, someDebug, trace = trace)

  /**
   * Logs the specified message at the error log level.
   */
  def logError(message: => String)(implicit trace: ZTraceElement): UIO[Unit] =
    new Logged(() => message, someError, trace = trace)

  /**
   * Logs the specified cause as an error.
   */
  def logErrorCause(cause: => Cause[Any])(implicit trace: ZTraceElement): UIO[Unit] =
    new Logged(() => cause.prettyPrint, someError, trace = trace)

  /**
   * Logs the specified message at the fatal log level.
   */
  def logFatal(message: => String)(implicit trace: ZTraceElement): UIO[Unit] =
    new Logged(() => message, someFatal, trace = trace)

  /**
   * Logs the specified message at the informational log level.
   */
  def logInfo(message: => String)(implicit trace: ZTraceElement): UIO[Unit] =
    new Logged(() => message, someInfo, trace = trace)

  def logLevel(level: LogLevel): LogLevel = level

  /**
   * Adjusts the label for the current logging span.
   * {{{
   * ZIO.logSpan("parsing") { parseRequest(req) }
   * }}}
   */
  def logSpan(label: => String): LogSpan = new LogSpan(() => label)

  /**
   * Logs the specified message at the warning log level.
   */
  def logWarning(message: => String)(implicit trace: ZTraceElement): UIO[Unit] =
    new Logged(() => message, someWarning, trace = trace)

  /**
   * Sequentially zips the specified effects using the specified combiner
   * function.
   */
  @deprecated("use zip", "2.0.0")
  def mapN[R, E, A, B, C](zio1: => ZIO[R, E, A], zio2: => ZIO[R, E, B])(f: (A, B) => C)(implicit
    trace: ZTraceElement
  ): ZIO[R, E, C] =
    ZIO.suspendSucceed(zio1.zipWith(zio2)(f))

  /**
   * Sequentially zips the specified effects using the specified combiner
   * function.
   */
  @deprecated("use zip", "2.0.0")
  def mapN[R, E, A, B, C, D](zio1: => ZIO[R, E, A], zio2: => ZIO[R, E, B], zio3: => ZIO[R, E, C])(
    f: (A, B, C) => D
  )(implicit trace: ZTraceElement): ZIO[R, E, D] =
    ZIO.suspendSucceed {
      for {
        a <- zio1
        b <- zio2
        c <- zio3
      } yield f(a, b, c)
    }

  /**
   * Sequentially zips the specified effects using the specified combiner
   * function.
   */
  @deprecated("use zip", "2.0.0")
  def mapN[R, E, A, B, C, D, F](
    zio1: => ZIO[R, E, A],
    zio2: => ZIO[R, E, B],
    zio3: => ZIO[R, E, C],
    zio4: => ZIO[R, E, D]
  )(
    f: (A, B, C, D) => F
  )(implicit trace: ZTraceElement): ZIO[R, E, F] =
    ZIO.suspendSucceed {
      for {
        a <- zio1
        b <- zio2
        c <- zio3
        d <- zio4
      } yield f(a, b, c, d)
    }

  /**
   * Returns an effect that executes the specified effects in parallel,
   * combining their results with the specified `f` function. If any effect
   * fails, then the other effects will be interrupted.
   */
  @deprecated("use zipPar", "2.0.0")
  def mapParN[R, E, A, B, C](zio1: => ZIO[R, E, A], zio2: => ZIO[R, E, B])(f: (A, B) => C)(implicit
    trace: ZTraceElement
  ): ZIO[R, E, C] =
    ZIO.suspendSucceed(zio1.zipWithPar(zio2)(f))

  /**
   * Returns an effect that executes the specified effects in parallel,
   * combining their results with the specified `f` function. If any effect
   * fails, then the other effects will be interrupted.
   */
  @deprecated("use zipPar", "2.0.0")
  def mapParN[R, E, A, B, C, D](zio1: => ZIO[R, E, A], zio2: => ZIO[R, E, B], zio3: => ZIO[R, E, C])(
    f: (A, B, C) => D
  )(implicit trace: ZTraceElement): ZIO[R, E, D] =
    ZIO.suspendSucceed((zio1 <&> zio2 <&> zio3).map(f.tupled))

  /**
   * Returns an effect that executes the specified effects in parallel,
   * combining their results with the specified `f` function. If any effect
   * fails, then the other effects will be interrupted.
   */
  @deprecated("use zipPar", "2.0.0")
  def mapParN[R, E, A, B, C, D, F](
    zio1: => ZIO[R, E, A],
    zio2: => ZIO[R, E, B],
    zio3: => ZIO[R, E, C],
    zio4: => ZIO[R, E, D]
  )(f: (A, B, C, D) => F)(implicit trace: ZTraceElement): ZIO[R, E, F] =
    ZIO.suspendSucceed((zio1 <&> zio2 <&> zio3 <&> zio4).map(f.tupled))

  /**
   * Returns a memoized version of the specified effectual function.
   */
  def memoize[R, E, A, B](f: A => ZIO[R, E, B])(implicit trace: ZTraceElement): UIO[A => ZIO[R, E, B]] =
    Ref.Synchronized.make(Map.empty[A, Promise[E, B]]).map { ref => a =>
      for {
        promise <- ref.modifyZIO { map =>
                     map.get(a) match {
                       case Some(promise) => ZIO.succeedNow((promise, map))
                       case None =>
                         for {
                           promise <- Promise.make[E, B]
                           _       <- f(a).intoPromise(promise).fork
                         } yield (promise, map + (a -> promise))
                     }
                   }
        b <- promise.await
      } yield b
    }

  /**
   * Merges an `Iterable[IO]` to a single IO, working sequentially.
   */
  def mergeAll[R, E, A, B](
    in: => Iterable[ZIO[R, E, A]]
  )(zero: => B)(f: (B, A) => B)(implicit trace: ZTraceElement): ZIO[R, E, B] =
    ZIO.suspendSucceed(in.foldLeft[ZIO[R, E, B]](succeedNow(zero))(_.zipWith(_)(f)))

  /**
   * Merges an `Iterable[IO]` to a single IO, working in parallel.
   *
   * Due to the parallel nature of this combinator, `f` must be both:
   * - commutative: `f(a, b) == f(b, a)`
   * - associative: `f(a, f(b, c)) == f(f(a, b), c)`
   *
   * It's unsafe to execute side effects inside `f`, as `f` may be executed
   * more than once for some of `in` elements during effect execution.
   */
  def mergeAllPar[R, E, A, B](
    in: => Iterable[ZIO[R, E, A]]
  )(zero: => B)(f: (B, A) => B)(implicit trace: ZTraceElement): ZIO[R, E, B] =
    Ref.make(zero).flatMap(acc => foreachParDiscard(in)(_.flatMap(a => acc.update(f(_, a)))) *> acc.get)

  /**
   * Merges an `Iterable[IO]` to a single IO, working in with up to `n` fibers in parallel.
   *
   * Due to the parallel nature of this combinator, `f` must be both:
   * - commutative: `f(a, b) == f(b, a)`
   * - associative: `f(a, f(b, c)) == f(f(a, b), c)`
   *
   * It's unsafe to execute side effects inside `f`, as `f` may be executed
   * more than once for some of `in` elements during effect execution.
   */
  @deprecated("use mergeAllPar", "2.0.0")
  def mergeAllParN[R, E, A, B](n: => Int)(
    in: => Iterable[ZIO[R, E, A]]
  )(zero: => B)(f: (B, A) => B)(implicit trace: ZTraceElement): ZIO[R, E, B] =
    Ref.make(zero).flatMap(acc => foreachParNDiscard(n)(in)(_.flatMap(a => acc.update(f(_, a)))) *> acc.get)

  /**
   * Returns a effect that will never produce anything. The moral equivalent of
   * `while(true) {}`, only without the wasted CPU cycles. Fibers that suspended
   * running this effect are automatically garbage collected on the JVM,
   * because they cannot be reactivated.
   */
  def never(implicit trace: ZTraceElement): UIO[Nothing] =
    async[Any, Nothing, Nothing](_ => ())

  /**
   * Returns an effect with the empty value.
   */
  lazy val none: UIO[Option[Nothing]] = succeedNow(None)

  /**
   * Lifts an Option into a IO.
   * If the option is empty it succeeds with Unit.
   * If the option is defined it fails with the content.
   */
  def noneOrFail[E](o: => Option[E])(implicit trace: ZTraceElement): IO[E, Unit] =
    getOrFailUnit(o).flip

  /**
   * Lifts an Option into a IO.
   * If the option is empty it succeeds with Unit.
   * If the option is defined it fails with an error adapted with f.
   */
  def noneOrFailWith[E, O](o: => Option[O])(f: O => E)(implicit trace: ZTraceElement): IO[E, Unit] =
    getOrFailUnit(o).flip.mapError(f)

  /**
   * Returns an effect that will execute the specified effect fully on the
   * provided executor, before returning to the default executor. See
   * [[ZIO!.onExecutor]].
   */
  def onExecutor[R, E, A](executor: => Executor)(zio: ZIO[R, E, A])(implicit trace: ZTraceElement): ZIO[R, E, A] =
    ZIO.descriptorWith { descriptor =>
      if (descriptor.isLocked) ZIO.shift(executor).acquireRelease(ZIO.shift(descriptor.executor), zio)
      else ZIO.shift(executor).acquireRelease(ZIO.unshift, zio)
    }

  /**
   * Retrieves the maximum number of fibers for parallel operators or `None` if
   * it is unbounded.
   */
  def parallelism(implicit trace: ZTraceElement): UIO[Option[Int]] =
    Parallelism.get

  /**
   * Retrieves the current maximum number of fibers for parallel operators and
   * uses it to run the specified effect.
   */
  def parallelismWith[R, E, A](f: Option[Int] => ZIO[R, E, A])(implicit trace: ZTraceElement): ZIO[R, E, A] =
    Parallelism.getWith(f)

  /**
   * Feeds elements of type `A` to a function `f` that returns an effect.
   * Collects all successes and failures in a tupled fashion.
   */
  def partition[R, E, A, B](
    in: => Iterable[A]
  )(f: A => ZIO[R, E, B])(implicit ev: CanFail[E], trace: ZTraceElement): ZIO[R, Nothing, (Iterable[E], Iterable[B])] =
    ZIO.suspendSucceed(ZIO.foreach(in)(f(_).either).map(partitionMap(_)(ZIO.identityFn)))

  /**
   * Feeds elements of type `A` to a function `f` that returns an effect.
   * Collects all successes and failures in parallel and returns the result as
   * a tuple.
   */
  def partitionPar[R, E, A, B](
    in: => Iterable[A]
  )(f: A => ZIO[R, E, B])(implicit ev: CanFail[E], trace: ZTraceElement): ZIO[R, Nothing, (Iterable[E], Iterable[B])] =
    ZIO.suspendSucceed(ZIO.foreachPar(in)(f(_).either).map(ZIO.partitionMap(_)(ZIO.identityFn)))

  /**
   * Feeds elements of type `A` to a function `f` that returns an effect.
   * Collects all successes and failures in parallel and returns the result as
   * a tuple.
   *
   * Unlike [[partitionPar]], this method will use at most up to `n` fibers.
   */
  @deprecated("use partitionPar", "2.0.0")
  def partitionParN[R, E, A, B](
    n: => Int
  )(in: => Iterable[A])(
    f: A => ZIO[R, E, B]
  )(implicit ev: CanFail[E], trace: ZTraceElement): ZIO[R, Nothing, (Iterable[E], Iterable[B])] =
    ZIO.suspendSucceed(ZIO.foreachParN(n)(in)(f(_).either).map(ZIO.partitionMap(_)(ZIO.identityFn)))

  /**
   * Given an environment `R`, returns a function that can supply the
   * environment to programs that require it, removing their need for any
   * specific environment.
   *
   * This is similar to dependency injection, and the `provide` function can be
   * thought of as `inject`.
   */
  def provide[R, E, A](r: => R)(implicit trace: ZTraceElement): ZIO[R, E, A] => IO[E, A] =
    (zio: ZIO[R, E, A]) => new ZIO.Provide(() => r, zio, trace)

  /**
   * Races an `IO[E, A]` against zero or more other effects. Yields either the
   * first success or the last failure.
   */
  def raceAll[R, R1 <: R, E, A](
    zio: => ZIO[R, E, A],
    ios: => Iterable[ZIO[R1, E, A]]
  )(implicit trace: ZTraceElement): ZIO[R1, E, A] =
    ZIO.suspendSucceed(zio.raceAll(ios))

  /**
   * Reduces an `Iterable[IO]` to a single `IO`, working sequentially.
   */
  def reduceAll[R, R1 <: R, E, A](a: => ZIO[R, E, A], as: => Iterable[ZIO[R1, E, A]])(
    f: (A, A) => A
  )(implicit trace: ZTraceElement): ZIO[R1, E, A] =
    ZIO.suspendSucceed(as.foldLeft[ZIO[R1, E, A]](a)(_.zipWith(_)(f)))

  /**
   * Reduces an `Iterable[IO]` to a single `IO`, working in parallel.
   */
  def reduceAllPar[R, R1 <: R, E, A](a0: => ZIO[R, E, A], as0: => Iterable[ZIO[R1, E, A]])(
    f: (A, A) => A
  )(implicit trace: ZTraceElement): ZIO[R1, E, A] =
    ZIO.suspendSucceed {
      val a  = a0
      val as = as0

      def prepend[Z](z: Z, zs: Iterable[Z]): Iterable[Z] =
        new Iterable[Z] {
          override def iterator: Iterator[Z] = Iterator(z) ++ zs.iterator
        }

      val all = prepend(a, as)
      mergeAllPar(all)(Option.empty[A])((acc, elem) => Some(acc.fold(elem)(f(_, elem)))).map(_.get)
    }

  /**
   * Reduces an `Iterable[IO]` to a single `IO`, working in up to `n` fibers in parallel.
   */
  @deprecated("use reduceAllPar", "2.0.0")
  def reduceAllParN[R, R1 <: R, E, A](n: => Int)(a0: => ZIO[R, E, A], as0: => Iterable[ZIO[R1, E, A]])(
    f: (A, A) => A
  )(implicit trace: ZTraceElement): ZIO[R1, E, A] =
    ZIO.suspendSucceed {
      val a  = a0
      val as = as0

      def prepend[Z](z: => Z, zs: => Iterable[Z]): Iterable[Z] =
        new Iterable[Z] {
          override def iterator: Iterator[Z] = Iterator(z) ++ zs.iterator
        }

      val all = prepend(a, as)
      mergeAllParN(n)(all)(Option.empty[A])((acc, elem) => Some(acc.fold(elem)(f(_, elem)))).map(_.get)
    }

  /**
   * Replicates the given effect `n` times. If 0 or negative numbers are given,
   * an empty `Iterable` will be returned. This method is more efficient than
   * using `List.fill` or similar methods, because the returned `Iterable`
   * consumes only a small amount of heap regardless of `n`.
   */
  def replicate[R, E, A](n: Int)(effect: ZIO[R, E, A])(implicit trace: ZTraceElement): Iterable[ZIO[R, E, A]] =
    new Iterable[ZIO[R, E, A]] {
      override def iterator: Iterator[ZIO[R, E, A]] = Iterator.range(0, n).map(_ => effect)
    }

  /**
   * Performs this effect the specified number of times and collects the
   * results.
   */
  @deprecated("use replicateZIO", "2.0.0")
  def replicateM[R, E, A](n: => Int)(effect: => ZIO[R, E, A])(implicit trace: ZTraceElement): ZIO[R, E, Iterable[A]] =
    replicateZIO(n)(effect)

  /**
   * Performs this effect the specified number of times, discarding the
   * results.
   */
  @deprecated("use replicateZIODiscard", "2.0.0")
  def replicateM_[R, E, A](n: => Int)(effect: => ZIO[R, E, A])(implicit trace: ZTraceElement): ZIO[R, E, Unit] =
    replicateZIODiscard(n)(effect)

  /**
   * Performs this effect the specified number of times and collects the
   * results.
   */
  def replicateZIO[R, E, A](n: => Int)(effect: => ZIO[R, E, A])(implicit trace: ZTraceElement): ZIO[R, E, Iterable[A]] =
    ZIO.suspendSucceed(ZIO.collectAll(ZIO.replicate(n)(effect)))

  /**
   * Performs this effect the specified number of times, discarding the
   * results.
   */
  def replicateZIODiscard[R, E, A](n: => Int)(effect: => ZIO[R, E, A])(implicit trace: ZTraceElement): ZIO[R, E, Unit] =
    ZIO.collectAllDiscard(ZIO.replicate(n)(effect))

  /**
   * Requires that the given `ZIO[R, E, Option[A]]` contain a value. If there is no
   * value, then the specified error will be raised.
   */
  @deprecated("use someOrFail", "2.0.0")
  def require[R, E, A](error: => E)(implicit trace: ZTraceElement): ZIO[R, E, Option[A]] => ZIO[R, E, A] =
    (io: ZIO[R, E, Option[A]]) => io.flatMap(_.fold[ZIO[R, E, A]](fail[E](error))(succeedNow))

  /**
   * Acquires a resource, uses the resource, and then releases the resource.
   * However, unlike `acquireReleaseWith`, the separation of these phases
   * allows the acquisition to be interruptible.
   *
   * Useful for concurrent data structures and other cases where the
   * 'deallocator' can tell if the allocation succeeded or not just by
   * inspecting internal / external state.
   */
  def reserve[R, E, A, B](reservation: => ZIO[R, E, Reservation[R, E, A]])(use: A => ZIO[R, E, B])(implicit
    trace: ZTraceElement
  ): ZIO[R, E, B] =
    ZManaged.fromReservationZIO(reservation).use(use)

  /**
   *  Returns an effect with the value on the right part.
   */
  def right[B](b: => B)(implicit trace: ZTraceElement): UIO[Either[Nothing, B]] =
    succeed(Right(b))

  /**
   * Returns an effect that accesses the runtime, which can be used to
   * (unsafely) execute tasks. This is useful for integration with legacy
   * code that must call back into ZIO code.
   */
  def runtime[R](implicit trace: ZTraceElement): URIO[R, Runtime[R]] =
    for {
      environment   <- environment[R]
      runtimeConfig <- suspendSucceedWith((p, _) => ZIO.succeedNow(p))
      executor      <- executor
    } yield Runtime(environment, runtimeConfig.copy(executor = executor))

  /**
   * Retrieves the runtimeConfig that this effect is running on.
   */
  def runtimeConfig(implicit trace: ZTraceElement): UIO[RuntimeConfig] =
    ZIO.suspendSucceedWith((runtimeConfig, _) => ZIO.succeedNow(runtimeConfig))

  /**
   * Passes the fiber's scope to the specified function, which creates an effect
   * that will be returned from this method.
   */
  def scopeWith[R, E, A](f: ZScope[Exit[Any, Any]] => ZIO[R, E, A])(implicit trace: ZTraceElement): ZIO[R, E, A] =
    descriptorWith(d => f(d.scope))

  /**
   * Sets the `FiberRef` values for the fiber running this effect to the values
   * in the specified collection of `FiberRef` values.
   */
  def setFiberRefs(fiberRefs: => FiberRefs)(implicit trace: ZTraceElement): UIO[Unit] =
    ZIO.suspendSucceed(fiberRefs.setAll)

  /**
   * Sets a state in the environment to the specified value.
   */
  def setState[S: Tag](s: => S)(implicit trace: ZTraceElement): ZIO[Has[ZState[S]], Nothing, Unit] =
    ZIO.serviceWith(_.set(s))

  /**
   * Sets the runtime configuration to the specified value.
   */
  def setRuntimeConfig(runtimeConfig: => RuntimeConfig)(implicit trace: ZTraceElement): UIO[Unit] =
    new ZIO.SetRuntimeConfig(() => runtimeConfig, trace)

  /**
   * Accesses the specified service in the environment of the effect.
   */
  def service[A: Tag](implicit trace: ZTraceElement): URIO[Has[A], A] =
    ZIO.access(_.get[A])

  /**
   * Accesses the service corresponding to the specified key in the
   * environment.
   */
  def serviceAt[Service]: ServiceAtPartiallyApplied[Service] =
    new ServiceAtPartiallyApplied[Service]

  /**
   * Accesses the specified services in the environment of the effect.
   */
  @deprecated("use service", "2.0.0")
  def services[A: Tag, B: Tag](implicit trace: ZTraceElement): URIO[Has[A] with Has[B], (A, B)] =
    ZIO.access(r => (r.get[A], r.get[B]))

  /**
   * Accesses the specified services in the environment of the effect.
   */
  @deprecated("use service", "2.0.0")
  def services[A: Tag, B: Tag, C: Tag](implicit trace: ZTraceElement): URIO[Has[A] with Has[B] with Has[C], (A, B, C)] =
    ZIO.access(r => (r.get[A], r.get[B], r.get[C]))

  /**
   * Accesses the specified services in the environment of the effect.
   */
  @deprecated("use service", "2.0.0")
  def services[A: Tag, B: Tag, C: Tag, D: Tag](implicit
    trace: ZTraceElement
  ): URIO[Has[A] with Has[B] with Has[C] with Has[D], (A, B, C, D)] =
    ZIO.access(r => (r.get[A], r.get[B], r.get[C], r.get[D]))

  /**
   * Effectfully accesses the specified service in the environment of the effect.
   *
   * Especially useful for creating "accessor" methods on Services' companion objects.
   *
   * {{{
   * def foo(int: Int) = ZIO.serviceWith[Foo](_.foo(int))
   * }}}
   */
  def serviceWith[Service]: ServiceWithPartiallyApplied[Service] =
    new ServiceWithPartiallyApplied[Service]

  /**
   * Returns an effect that shifts execution to the specified executor. This
   * is useful to specify a default executor that effects sequenced after this
   * one will be run on if they are not shifted somewhere else. It can also be
   * used to implement higher level operators to manage where an effect is run
   * such as [[ZIO!.onExecutor]] and [[ZIO!.onExecutionContext]].
   */
  def shift(executor: => Executor)(implicit trace: ZTraceElement): UIO[Unit] =
    new ZIO.Shift(() => executor, trace)

  /**
   * Returns an effect that suspends for the specified duration. This method is
   * asynchronous, and does not actually block the fiber executing the effect.
   */
  def sleep(duration: => Duration)(implicit trace: ZTraceElement): URIO[Has[Clock], Unit] =
    Clock.sleep(duration)

  /**
   *  Returns an effect with the optional value.
   */
  def some[A](a: => A)(implicit trace: ZTraceElement): UIO[Option[A]] =
    succeed(Some(a))

  /**
   * Returns an effect that models success with the specified value.
   */
  def succeed[A](a: => A)(implicit trace: ZTraceElement): UIO[A] =
    new ZIO.Succeed(() => a, trace)

  /**
   * Returns a synchronous effect that does blocking and succeeds with the
   * specified value.
   */
  def succeedBlocking[A](a: => A)(implicit trace: ZTraceElement): UIO[A] =
    blocking(ZIO.succeedNow(a))

  /**
   * The same as [[ZIO.succeed]], but also provides access to the
   * underlying RuntimeConfig and fiber id.
   */
  def succeedWith[A](f: (RuntimeConfig, FiberId) => A)(implicit trace: ZTraceElement): UIO[A] =
    new ZIO.SucceedWith(f, trace)

  /**
   * Returns a lazily constructed effect, whose construction may itself require effects.
   * When no environment is required (i.e., when R == Any) it is conceptually equivalent to `flatten(effect(io))`.
   */
  def suspend[R, A](rio: => RIO[R, A])(implicit trace: ZTraceElement): RIO[R, A] =
    suspendSucceedWith { (runtimeConfig, _) =>
      try rio
      catch {
        case t: Throwable if !runtimeConfig.fatal(t) => throw new ZioError(Exit.fail(t))
      }
    }

  /**
   * Returns a lazily constructed effect, whose construction may itself require
   * effects. The effect must not throw any exceptions. When no environment is required (i.e., when R == Any)
   * it is conceptually equivalent to `flatten(succeed(zio))`. If you wonder if the effect throws exceptions,
   * do not use this method, use [[Task.suspend]] or [[ZIO.suspend]].
   */
  def suspendSucceed[R, E, A](zio: => ZIO[R, E, A])(implicit trace: ZTraceElement): ZIO[R, E, A] =
    new ZIO.Suspend(() => zio, trace)

  /**
   * Returns a lazily constructed effect, whose construction may itself require effects.
   * The effect must not throw any exceptions. When no environment is required (i.e., when R == Any)
   * it is conceptually equivalent to `flatten(succeed(zio))`. If you wonder if the effect throws exceptions,
   * do not use this method, use [[Task.suspend]] or [[ZIO.suspend]].
   */
  def suspendSucceedWith[R, E, A](f: (RuntimeConfig, FiberId) => ZIO[R, E, A])(implicit
    trace: ZTraceElement
  ): ZIO[R, E, A] =
    new ZIO.SuspendWith(f, trace)

  /**
   * Returns a lazily constructed effect, whose construction may itself require effects.
   * When no environment is required (i.e., when R == Any) it is conceptually equivalent to `flatten(effect(io))`.
   */
  def suspendWith[R, A](f: (RuntimeConfig, FiberId) => RIO[R, A])(implicit trace: ZTraceElement): RIO[R, A] =
    suspendSucceedWith((runtimeConfig, fiberId) =>
      try f(runtimeConfig, fiberId)
      catch {
        case t: Throwable if !runtimeConfig.fatal(t) => throw new ZioError(Exit.fail(t))
      }
    )

  /**
   * Capture ZIO trace at the current point
   */
  def trace(implicit trace: ZTraceElement): UIO[ZTrace] =
    new ZIO.Trace(trace)

  /**
   * Prefix form of `ZIO#traced`.
   */
  def traced[R, E, A](zio: => ZIO[R, E, A])(implicit trace: ZTraceElement): ZIO[R, E, A] =
    zio.traced

  /**
   * Transplants specified effects so that when those effects fork other
   * effects, the forked effects will be governed by the scope of the
   * fiber that executes this effect.
   *
   * This can be used to "graft" deep grandchildren onto a higher-level
   * scope, effectively extending their lifespans into the parent scope.
   */
  def transplant[R, E, A](f: Grafter => ZIO[R, E, A])(implicit trace: ZTraceElement): ZIO[R, E, A] =
    ZIO.forkScopeWith(scope => f(new Grafter(scope)))

  /**
   * An effect that succeeds with a unit value.
   */
  lazy val unit: UIO[Unit] =
    succeedNow(())

  /**
   * Prefix form of `ZIO#uninterruptible`.
   */
  def uninterruptible[R, E, A](zio: => ZIO[R, E, A])(implicit trace: ZTraceElement): ZIO[R, E, A] =
    ZIO.suspendSucceed(zio.uninterruptible)

  /**
   * Makes the effect uninterruptible, but passes it a restore function that
   * can be used to restore the inherited interruptibility from whatever region
   * the effect is composed into.
   */
  def uninterruptibleMask[R, E, A](
    k: ZIO.InterruptStatusRestore => ZIO[R, E, A]
  )(implicit trace: ZTraceElement): ZIO[R, E, A] =
    checkInterruptible(flag => k(ZIO.InterruptStatusRestore(flag)).uninterruptible)

  /**
   * The moral equivalent of `if (!p) exp`
   */
  def unless[R, E, A](b: => Boolean)(zio: => ZIO[R, E, A])(implicit trace: ZTraceElement): ZIO[R, E, Option[A]] =
    suspendSucceed(if (b) none else zio.asSome)

  /**
   * The moral equivalent of `if (!p) exp` when `p` has side-effects
   */
  @deprecated("use unlessZIO", "2.0.0")
  def unlessM[R, E](b: => ZIO[R, E, Boolean]): ZIO.UnlessZIO[R, E] =
    unlessZIO(b)

  /**
   * The moral equivalent of `if (!p) exp` when `p` has side-effects
   */
  def unlessZIO[R, E](b: => ZIO[R, E, Boolean]): ZIO.UnlessZIO[R, E] =
    new ZIO.UnlessZIO(() => b)

  /**
   * The inverse operation `IO.sandboxed`
   *
   * Terminates with exceptions on the `Left` side of the `Either` error, if it
   * exists. Otherwise extracts the contained `IO[E, A]`
   */
  def unsandbox[R, E, A](v: => ZIO[R, Cause[E], A])(implicit trace: ZTraceElement): ZIO[R, E, A] =
    ZIO.suspendSucceed(v.mapErrorCause(_.flatten))

  /**
   * Returns an effect indicating that execution is no longer required to be
   * performed on the current executor. The runtime may continue executing on
   * this executor for efficiency but will not automatically shift back to it
   * after completing an effect on another executor.
   */
  def unshift(implicit trace: ZTraceElement): UIO[Unit] =
    new ZIO.Shift(() => null, trace)

  /**
   * Prefix form of `ZIO#untraced`.
   */
  def untraced[R, E, A](zio: => ZIO[R, E, A])(implicit trace: ZTraceElement): ZIO[R, E, A] =
    ZIO.suspendSucceed(zio.untraced)

  /**
   * Updates a state in the environment with the specified function.
   */
  def updateState[S: Tag](f: S => S)(implicit trace: ZTraceElement): ZIO[Has[ZState[S]], Nothing, Unit] =
    ZIO.serviceWith(_.update(f))

  /**
   * Feeds elements of type `A` to `f` and accumulates all errors in error
   * channel or successes in success channel.
   *
   * This combinator is lossy meaning that if there are errors all successes
   * will be lost. To retain all information please use [[partition]].
   */
  def validate[R, E, A, B, Collection[+Element] <: Iterable[Element]](in: Collection[A])(
    f: A => ZIO[R, E, B]
  )(implicit
    bf: BuildFrom[Collection[A], B, Collection[B]],
    ev: CanFail[E],
    trace: ZTraceElement
  ): ZIO[R, ::[E], Collection[B]] =
    partition(in)(f).flatMap { case (es, bs) =>
      if (es.isEmpty) ZIO.succeedNow(bf.fromSpecific(in)(bs))
      else ZIO.fail(::(es.head, es.tail.toList))
    }

  /**
   * Feeds elements of type `A` to `f` and accumulates all errors in error
   * channel or successes in success channel.
   *
   * This combinator is lossy meaning that if there are errors all successes
   * will be lost. To retain all information please use [[partition]].
   */
  def validate[R, E, A, B](in: NonEmptyChunk[A])(
    f: A => ZIO[R, E, B]
  )(implicit ev: CanFail[E], trace: ZTraceElement): ZIO[R, ::[E], NonEmptyChunk[B]] =
    partition(in)(f).flatMap { case (es, bs) =>
      if (es.isEmpty) ZIO.succeedNow(NonEmptyChunk.nonEmpty(Chunk.fromIterable(bs)))
      else ZIO.fail(::(es.head, es.tail.toList))
    }

  /**
   * Feeds elements of type `A` to `f` and accumulates all errors, discarding
   * the successes.
   */
  @deprecated("use validateDiscard", "2.0.0")
  def validate_[R, E, A](in: => Iterable[A])(
    f: A => ZIO[R, E, Any]
  )(implicit ev: CanFail[E], trace: ZTraceElement): ZIO[R, ::[E], Unit] =
    validateDiscard(in)(f)

  /**
   * Feeds elements of type `A` to `f` and accumulates all errors, discarding
   * the successes.
   */
  def validateDiscard[R, E, A](in: => Iterable[A])(f: A => ZIO[R, E, Any])(implicit
    ev: CanFail[E],
    trace: ZTraceElement
  ): ZIO[R, ::[E], Unit] =
    partition(in)(f).flatMap { case (es, _) =>
      if (es.isEmpty) ZIO.unit
      else ZIO.fail(::(es.head, es.tail.toList))
    }

  /**
   * Feeds elements of type `A` to `f `and accumulates, in parallel, all errors
   * in error channel or successes in success channel.
   *
   * This combinator is lossy meaning that if there are errors all successes
   * will be lost. To retain all information please use [[partitionPar]].
   */
  def validatePar[R, E, A, B, Collection[+Element] <: Iterable[Element]](in: Collection[A])(
    f: A => ZIO[R, E, B]
  )(implicit
    bf: BuildFrom[Collection[A], B, Collection[B]],
    ev: CanFail[E],
    trace: ZTraceElement
  ): ZIO[R, ::[E], Collection[B]] =
    partitionPar(in)(f).flatMap { case (es, bs) =>
      if (es.isEmpty) ZIO.succeedNow(bf.fromSpecific(in)(bs))
      else ZIO.fail(::(es.head, es.tail.toList))
    }

  /**
   * Feeds elements of type `A` to `f `and accumulates, in parallel, all errors
   * in error channel or successes in success channel.
   *
   * This combinator is lossy meaning that if there are errors all successes
   * will be lost. To retain all information please use [[partitionPar]].
   */
  def validatePar[R, E, A, B](in: NonEmptyChunk[A])(
    f: A => ZIO[R, E, B]
  )(implicit ev: CanFail[E], trace: ZTraceElement): ZIO[R, ::[E], NonEmptyChunk[B]] =
    partitionPar(in)(f).flatMap { case (es, bs) =>
      if (es.isEmpty) ZIO.succeedNow(NonEmptyChunk.nonEmpty(Chunk.fromIterable(bs)))
      else ZIO.fail(::(es.head, es.tail.toList))
    }

  /**
   * Feeds elements of type `A` to `f` in parallel and accumulates all errors,
   * discarding the successes.
   */
  @deprecated("use validateParDiscard", "2.0.0")
  def validatePar_[R, E, A](in: => Iterable[A])(
    f: A => ZIO[R, E, Any]
  )(implicit ev: CanFail[E], trace: ZTraceElement): ZIO[R, ::[E], Unit] =
    validateParDiscard(in)(f)

  /**
   * Feeds elements of type `A` to `f` in parallel and accumulates all errors,
   * discarding the successes.
   */
  def validateParDiscard[R, E, A](in: => Iterable[A])(f: A => ZIO[R, E, Any])(implicit
    ev: CanFail[E],
    trace: ZTraceElement
  ): ZIO[R, ::[E], Unit] =
    partitionPar(in)(f).flatMap { case (es, _) =>
      if (es.isEmpty) ZIO.unit
      else ZIO.fail(::(es.head, es.tail.toList))
    }

  /**
   * Feeds elements of type `A` to `f` until it succeeds. Returns first success
   * or the accumulation of all errors.
   */
  def validateFirst[R, E, A, B, Collection[+Element] <: Iterable[Element]](in: Collection[A])(
    f: A => ZIO[R, E, B]
  )(implicit
    bf: BuildFrom[Collection[A], E, Collection[E]],
    ev: CanFail[E],
    trace: ZTraceElement
  ): ZIO[R, Collection[E], B] =
    ZIO.foreach(in)(f(_).flip).flip

  /**
   * Feeds elements of type `A` to `f`, in parallel, until it succeeds. Returns
   * first success or the accumulation of all errors.
   *
   * In case of success all other running fibers are terminated.
   */
  def validateFirstPar[R, E, A, B, Collection[+Element] <: Iterable[Element]](in: Collection[A])(
    f: A => ZIO[R, E, B]
  )(implicit
    bf: BuildFrom[Collection[A], E, Collection[E]],
    ev: CanFail[E],
    trace: ZTraceElement
  ): ZIO[R, Collection[E], B] =
    ZIO.foreachPar(in)(f(_).flip).flip

  /**
   * The moral equivalent of `if (p) exp`
   */
  def when[R, E, A](b: => Boolean)(zio: => ZIO[R, E, A])(implicit trace: ZTraceElement): ZIO[R, E, Option[A]] =
    suspendSucceed(if (b) zio.asSome else none)

  /**
   * Runs an effect when the supplied `PartialFunction` matches for the given value, otherwise does nothing.
   */
  def whenCase[R, E, A, B](a: => A)(pf: PartialFunction[A, ZIO[R, E, B]])(implicit
    trace: ZTraceElement
  ): ZIO[R, E, Option[B]] =
    suspendSucceed(pf.andThen(_.asSome).applyOrElse(a, (_: A) => none))

  /**
   * Runs an effect when the supplied `PartialFunction` matches for the given effectful value, otherwise does nothing.
   */
  @deprecated("use whenCaseZIO", "2.0.0")
  def whenCaseM[R, E, A, B](a: => ZIO[R, E, A])(pf: PartialFunction[A, ZIO[R, E, B]])(implicit
    trace: ZTraceElement
  ): ZIO[R, E, Option[B]] =
    whenCaseZIO(a)(pf)

  /**
   * Runs an effect when the supplied `PartialFunction` matches for the given effectful value, otherwise does nothing.
   */
  def whenCaseZIO[R, E, A, B](a: => ZIO[R, E, A])(pf: PartialFunction[A, ZIO[R, E, B]])(implicit
    trace: ZTraceElement
  ): ZIO[R, E, Option[B]] =
    ZIO.suspendSucceed(a.flatMap(whenCase(_)(pf)))

  /**
   * The moral equivalent of `if (p) exp` when `p` has side-effects
   */
  @deprecated("use whenZIO", "2.0.0")
  def whenM[R, E](b: => ZIO[R, E, Boolean]): ZIO.WhenZIO[R, E] =
    whenZIO(b)

  /**
   * The moral equivalent of `if (p) exp` when `p` has side-effects
   */
  def whenZIO[R, E](b: => ZIO[R, E, Boolean]): ZIO.WhenZIO[R, E] =
    new ZIO.WhenZIO(() => b)

  /**
   * Locally installs a supervisor and an effect that succeeds with all the
   * children that have been forked in the returned effect.
   */
  def withChildren[R, E, A](
    get: UIO[Chunk[Fiber.Runtime[Any, Any]]] => ZIO[R, E, A]
  )(implicit trace: ZTraceElement): ZIO[R, E, A] =
    Supervisor.track(true).flatMap { supervisor =>
      // Filter out the fiber id of whoever is calling this:
      get(supervisor.value.flatMap(children => ZIO.descriptor.map(d => children.filter(_.id != d.id))))
        .supervised(supervisor)
    }

  /**
   * Runs the specified effect with the specified maximum number of fibers for
   * parallel operators.
   */
  def withParallelism[R, E, A](n: => Int)(zio: ZIO[R, E, A])(implicit trace: ZTraceElement): ZIO[R, E, A] =
    ZIO.suspendSucceed(Parallelism.locally(Some(n))(zio))

  /**
   * Runs the specified effect with an unbounded maximum number of fibers for
   * parallel operators.
   */
  def withParallelismUnbounded[R, E, A](zio: ZIO[R, E, A])(implicit trace: ZTraceElement): ZIO[R, E, A] =
    ZIO.suspendSucceed(Parallelism.locally(None)(zio))

  /**
   * Runs the specified effect on the specified runtime configuration,
   * restoring the old runtime configuration when it completes execution.
   */
  def withRuntimeConfig[R, E, A](
    runtimeConfig: => RuntimeConfig
  )(zio: => ZIO[R, E, A])(implicit trace: ZTraceElement): ZIO[R, E, A] =
    ZIO.runtimeConfig.flatMap { currentRuntimeConfig =>
      ZIO.setRuntimeConfig(runtimeConfig).acquireRelease(ZIO.setRuntimeConfig(currentRuntimeConfig), zio)
    }

  /**
   * Returns an effect that yields to the runtime system, starting on a fresh
   * stack. Manual use of this method can improve fairness, at the cost of
   * overhead.
   */
  def yieldNow(implicit trace: ZTraceElement): UIO[Unit] =
    new ZIO.Yield(trace)

  def apply[A](a: => A)(implicit trace: ZTraceElement): Task[A] = attempt(a)

  private lazy val _IdentityFn: Any => Any = (a: Any) => a

  private[zio] def identityFn[A]: A => A = _IdentityFn.asInstanceOf[A => A]

  private[zio] def partitionMap[A, A1, A2](
    iterable: Iterable[A]
  )(f: A => Either[A1, A2]): (Iterable[A1], Iterable[A2]) =
    iterable.foldRight((List.empty[A1], List.empty[A2])) { case (a, (es, bs)) =>
      f(a).fold(
        e => (e :: es, bs),
        b => (es, b :: bs)
      )
    }

  private[zio] val unitFn: Any => Unit = (_: Any) => ()

  implicit final class ZIOAutoCloseableOps[R, E, A <: AutoCloseable](private val io: ZIO[R, E, A]) extends AnyVal {

    /**
     * Like `acquireReleaseWith`, safely wraps a use and release of a resource.
     * This resource will get automatically closed, because it implements `AutoCloseable`.
     */
    def acquireReleaseWithAuto[R1 <: R, E1 >: E, B](use: A => ZIO[R1, E1, B])(implicit
      trace: ZTraceElement
    ): ZIO[R1, E1, B] =
      // TODO: Dotty doesn't infer this properly: io.bracket[R1, E1](a => UIO(a.close()))(use)
      acquireReleaseWith(io)(a => UIO(a.close()))(use)

    /**
     * Like `bracket`, safely wraps a use and release of a resource.
     * This resource will get automatically closed, because it implements `AutoCloseable`.
     */
    @deprecated("use acquireReleaseWithAuto", "2.0.0")
    def bracketAuto[R1 <: R, E1 >: E, B](use: A => ZIO[R1, E1, B])(implicit trace: ZTraceElement): ZIO[R1, E1, B] =
      acquireReleaseWithAuto(use)

    /**
     * Converts this ZIO value to a ZManaged value. See [[ZManaged.fromAutoCloseable]].
     */
    def toManagedAuto(implicit trace: ZTraceElement): ZManaged[R, E, A] =
      ZManaged.fromAutoCloseable(io)
  }

  implicit final class ZioRefineToOrDieOps[R, E <: Throwable, A](private val self: ZIO[R, E, A]) extends AnyVal {

    /**
     * Keeps some of the errors, and terminates the fiber with the rest.
     */
    def refineToOrDie[E1 <: E: ClassTag](implicit ev: CanFail[E], trace: ZTraceElement): ZIO[R, E1, A] =
      self.refineOrDie { case e: E1 => e }
  }

  final class ProvideSomeLayer[R0, -R, +E, +A](private val self: ZIO[R, E, A]) extends AnyVal {
    def apply[E1 >: E, R1](
      layer: => ZLayer[R0, E1, R1]
<<<<<<< HEAD
    )(implicit ev1: R0 with R1 <:< R, ev2: CombineEnvIntersection[R0, R1], tagged: Tag[R1]): ZIO[R0, E1, A] =
=======
    )(implicit ev1: R0 with R1 <:< R, ev2: Has.Union[R0, R1], tagged: Tag[R1], trace: ZTraceElement): ZIO[R0, E1, A] =
>>>>>>> 82410380
      self.provideLayer[E1, R0, R0 with R1](ZLayer.environment[R0] ++ layer)
  }

  final class UpdateService[-R, +E, +A, M](private val self: ZIO[R, E, A]) extends AnyVal {
    def apply[R1 <: R with Has[M]](
      f: M => M
    )(implicit ev: Has.IsHas[R1], tag: Tag[M], trace: ZTraceElement): ZIO[R1, E, A] =
      self.provideSome(ev.update(_, f))
  }

  final class UpdateServiceAt[-R, +E, +A, Service](private val self: ZIO[R, E, A]) extends AnyVal {
    def apply[R1 <: R with HasMany[Key, Service], Key](key: => Key)(
      f: Service => Service
    )(implicit ev: Has.IsHas[R1], tag: Tag[Map[Key, Service]], trace: ZTraceElement): ZIO[R1, E, A] =
      self.provideSome(ev.updateAt(_, key, f))
  }

  @implicitNotFound(
    "Pattern guards are only supported when the error type is a supertype of NoSuchElementException. However, your effect has ${E} for the error type."
  )
  abstract class CanFilter[+E] {
    def apply(t: NoSuchElementException): E
  }

  object CanFilter {
    implicit def canFilter[E >: NoSuchElementException]: CanFilter[E] =
      new CanFilter[E] {
        def apply(t: NoSuchElementException): E = t
      }
  }

  implicit final class ZIOWithFilterOps[R, E, A](private val self: ZIO[R, E, A]) extends AnyVal {

    /**
     * Enables to check conditions in the value produced by ZIO
     * If the condition is not satisfied, it fails with NoSuchElementException
     * this provide the syntax sugar in for-comprehension:
     * for {
     *   (i, j) <- io1
     *   positive <- io2 if positive > 0
     *  } yield ()
     */
    def withFilter(predicate: A => Boolean)(implicit ev: CanFilter[E], trace: ZTraceElement): ZIO[R, E, A] =
      self.flatMap { a =>
        if (predicate(a)) ZIO.succeedNow(a)
        else ZIO.fail(ev(new NoSuchElementException("The value doesn't satisfy the predicate")))
      }
  }

  final class Grafter(private val scope: ZScope[Exit[Any, Any]]) extends AnyVal {
    def apply[R, E, A](zio: => ZIO[R, E, A])(implicit trace: ZTraceElement): ZIO[R, E, A] =
      new ZIO.OverrideForkScope(zio, () => Some(scope), trace)
  }

  final class InterruptStatusRestore private (private val flag: zio.InterruptStatus) extends AnyVal {
    def apply[R, E, A](zio: => ZIO[R, E, A])(implicit trace: ZTraceElement): ZIO[R, E, A] =
      zio.interruptStatus(flag)

    /**
     * Returns a new effect that, if the parent region is uninterruptible, can
     * be interrupted in the background instantaneously. If the parent region
     * is interruptible, then the effect can be interrupted normally, in the
     * foreground.
     */
    def force[R, E, A](zio: => ZIO[R, E, A])(implicit trace: ZTraceElement): ZIO[R, E, A] =
      if (flag == _root_.zio.InterruptStatus.Uninterruptible) zio.uninterruptible.disconnect.interruptible
      else zio.interruptStatus(flag)
  }
  object InterruptStatusRestore {
    val restoreInterruptible   = new InterruptStatusRestore(zio.InterruptStatus.Interruptible)
    val restoreUninterruptible = new InterruptStatusRestore(zio.InterruptStatus.Uninterruptible)

    def apply(flag: zio.InterruptStatus): InterruptStatusRestore =
      if (flag eq zio.InterruptStatus.Interruptible) restoreInterruptible else restoreUninterruptible
  }

  final class IfZIO[R, E](private val b: () => ZIO[R, E, Boolean]) extends AnyVal {
    def apply[R1 <: R, E1 >: E, A](onTrue: => ZIO[R1, E1, A], onFalse: => ZIO[R1, E1, A])(implicit
      trace: ZTraceElement
    ): ZIO[R1, E1, A] =
      ZIO.suspendSucceed(b().flatMap(b => if (b) onTrue else onFalse))
  }

  final class UnlessZIO[R, E](private val b: () => ZIO[R, E, Boolean]) extends AnyVal {
    def apply[R1 <: R, E1 >: E, A](zio: => ZIO[R1, E1, A])(implicit trace: ZTraceElement): ZIO[R1, E1, Option[A]] =
      ZIO.suspendSucceed(b().flatMap(b => if (b) none else zio.asSome))
  }

  final class WhenZIO[R, E](private val b: () => ZIO[R, E, Boolean]) extends AnyVal {
    def apply[R1 <: R, E1 >: E, A](zio: => ZIO[R1, E1, A])(implicit trace: ZTraceElement): ZIO[R1, E1, Option[A]] =
      ZIO.suspendSucceed(b()).flatMap(b => if (b) zio.asSome else none)
  }

  final class TimeoutTo[-R, +E, +A, +B](self: ZIO[R, E, A], b: () => B) {
    def apply[B1 >: B](f: A => B1)(duration: => Duration)(implicit
      trace: ZTraceElement
    ): ZIO[R with Has[Clock], E, B1] =
      (self map f) raceFirst (ZIO.sleep(duration).interruptible as b())
  }

  final class AcquireDiscard[-R, +E](private val acquire: ZIO[R, E, Any]) extends AnyVal {
    def apply[R1 <: R](
      release: => URIO[R1, Any]
    ): ReleaseDiscard[R1, E] =
      new ReleaseDiscard(acquire, release)
  }
  final class ReleaseDiscard[-R, +E](acquire: ZIO[R, E, Any], release: URIO[R, Any]) {
    def apply[R1 <: R, E1 >: E, B](use: => ZIO[R1, E1, B])(implicit trace: ZTraceElement): ZIO[R1, E1, B] =
      ZIO.acquireReleaseWith(acquire, (_: Any) => release, (_: Any) => use)
  }

  final class Acquire[-R, +E, +A](private val acquire: () => ZIO[R, E, A]) extends AnyVal {
    def apply[R1](release: A => URIO[R1, Any]): Release[R with R1, E, A] =
      new Release[R with R1, E, A](acquire, release)
  }
  final class Release[-R, +E, +A](acquire: () => ZIO[R, E, A], release: A => URIO[R, Any]) {
    def apply[R1 <: R, E1 >: E, B](use: A => ZIO[R1, E1, B])(implicit trace: ZTraceElement): ZIO[R1, E1, B] =
      ZIO.acquireReleaseWith(acquire(), release, use)
  }

  final class AcquireExit[-R, +E, +A](private val acquire: () => ZIO[R, E, A]) extends AnyVal {
    def apply[R1 <: R, E1 >: E, B](
      release: (A, Exit[E1, B]) => URIO[R1, Any]
    ): ReleaseExit[R1, E, E1, A, B] =
      new ReleaseExit(acquire, release)
  }
  final class ReleaseExit[-R, +E, E1, +A, B](
    acquire: () => ZIO[R, E, A],
    release: (A, Exit[E1, B]) => URIO[R, Any]
  ) {
    def apply[R1 <: R, E2 >: E <: E1, B1 <: B](use: A => ZIO[R1, E2, B1])(implicit
      trace: ZTraceElement
    ): ZIO[R1, E2, B1] =
      ZIO.acquireReleaseExitWith(acquire(), release, use)
  }

  final class AccessPartiallyApplied[R](private val dummy: Boolean = true) extends AnyVal {
    def apply[A](f: R => A)(implicit trace: ZTraceElement): URIO[R, A] =
      new ZIO.Read(r => succeedNow(f(r)), trace)
  }

  final class AccessZIOPartiallyApplied[R](private val dummy: Boolean = true) extends AnyVal {
    def apply[R1 <: R, E, A](f: R => ZIO[R1, E, A])(implicit trace: ZTraceElement): ZIO[R with R1, E, A] =
      new ZIO.Read(f, trace)
  }

  final class ServiceAtPartiallyApplied[Service](private val dummy: Boolean = true) extends AnyVal {
    def apply[Key](
      key: => Key
    )(implicit tag: Tag[Map[Key, Service]], trace: ZTraceElement): URIO[HasMany[Key, Service], Option[Service]] =
      ZIO.access(_.getAt(key))
  }

  final class ServiceWithPartiallyApplied[Service](private val dummy: Boolean = true) extends AnyVal {
    def apply[R <: Has[Service], E, A](
      f: Service => ZIO[R, E, A]
    )(implicit tag: Tag[Service], trace: ZTraceElement): ZIO[R with Has[Service], E, A] =
      new ZIO.Read(r => f(r.get), trace)
  }

  final class GetStateWithPartiallyApplied[S](private val dummy: Boolean = true) extends AnyVal {
    def apply[A](f: S => A)(implicit tag: Tag[S], trace: ZTraceElement): ZIO[Has[ZState[S]], Nothing, A] =
      ZIO.serviceWith(_.get.map(f))
  }

  final class LogSpan(val label: () => String) extends AnyVal {
    import zio.{LogSpan => ZioLogSpan}

    def apply[R, E, A](zio: ZIO[R, E, A])(implicit trace: ZTraceElement): ZIO[R, E, A] =
      FiberRef.currentLogSpan.get.flatMap { stack =>
        val instant = java.lang.System.currentTimeMillis()
        val logSpan = ZioLogSpan(label(), instant)

        FiberRef.currentLogSpan.locally(logSpan :: stack)(zio)
      }
  }

  @inline
  private def succeedLeft[E, A]: E => UIO[Either[E, A]] =
    _succeedLeft.asInstanceOf[E => UIO[Either[E, A]]]

  private val _succeedLeft: Any => IO[Any, Either[Any, Any]] =
    e2 => succeedNow[Either[Any, Any]](Left(e2))

  @inline
  private def succeedRight[E, A]: A => UIO[Either[E, A]] =
    _succeedRight.asInstanceOf[A => UIO[Either[E, A]]]

  private val _succeedRight: Any => IO[Any, Either[Any, Any]] =
    a => succeedNow[Either[Any, Any]](Right(a))

  final class ForkScopeRestore(private val scope: ZScope[Exit[Any, Any]]) extends AnyVal {
    def apply[R, E, A](zio: ZIO[R, E, A])(implicit trace: ZTraceElement): ZIO[R, E, A] =
      zio.overrideForkScope(scope)
  }

  /**
   * A `ZIOConstructor[Input]` knows how to construct a `ZIO` value from an
   * input of type `Input`. This allows the type of the `ZIO` value constructed
   * to depend on `Input`. The constructed `ZIO` value is guaranteed not to
   * require any services not included in `Environment` or to be able to fail
   * in any ways not described by `Error`.
   */
  sealed trait ZIOConstructor[-Environment, +Error, In] {

    /**
     * The environment type of the `ZIO` value
     */
    type OutEnvironment >: Environment

    /**
     * The error type of the `ZIO` value.
     */
    type OutError <: Error

    /**
     * The success type the `ZIO` value.
     */
    type OutSuccess

    /**
     * Constructs a `ZIO` value from the specified input.
     */
    def make(input: => In)(implicit trace: ZTraceElement): ZIO[OutEnvironment, OutError, OutSuccess]
  }

  object ZIOConstructor extends ZIOConstructorLowPriority1 {

    /**
     * Constructs a `ZIO[Any, E, A]` from an `Either[Cause[E], A]`.
     */
    implicit def EitherCauseConstructor[E, A]: WithOut[Any, E, Either[Cause[E], A], Any, E, A] =
      new ZIOConstructor[Any, E, Either[Cause[E], A]] {
        type OutEnvironment = Any
        type OutError       = E
        type OutSuccess     = A
        def make(input: => Either[Cause[E], A])(implicit trace: ZTraceElement): ZIO[Any, E, A] =
          ZIO.fromEitherCause(input)
      }

    /**
     * Constructs a `ZIO[Any, E, A]` from an `Either[Cause[E], A]`.
     */
    implicit def EitherCauseLeftConstructor[E, A]: WithOut[Any, E, Left[Cause[E], A], Any, E, A] =
      new ZIOConstructor[Any, E, Left[Cause[E], A]] {
        type OutEnvironment = Any
        type OutError       = E
        type OutSuccess     = A
        def make(input: => Left[Cause[E], A])(implicit trace: ZTraceElement): ZIO[Any, E, A] =
          ZIO.fromEitherCause(input)
      }

    /**
     * Constructs a `ZIO[Any, E, A]` from an `Either[Cause[E], A]`.
     */
    implicit def EitherCauseRightConstructor[E, A]: WithOut[Any, E, Right[Cause[E], A], Any, E, A] =
      new ZIOConstructor[Any, E, Right[Cause[E], A]] {
        type OutEnvironment = Any
        type OutError       = E
        type OutSuccess     = A
        def make(input: => Right[Cause[E], A])(implicit trace: ZTraceElement): ZIO[Any, E, A] =
          ZIO.fromEitherCause(input)
      }

    /**
     * Constructs a `ZIO[Any, E, A]` from a `Fiber[E, A].`
     */
    implicit def FiberConstructor[E, A]: WithOut[Any, E, Fiber[E, A], Any, E, A] =
      new ZIOConstructor[Any, E, Fiber[E, A]] {
        type OutEnvironment = Any
        type OutError       = E
        type OutSuccess     = A
        def make(input: => Fiber[E, A])(implicit trace: ZTraceElement): ZIO[Any, E, A] =
          ZIO.fromFiber(input)
      }

    /**
     * Constructs a `ZIO[Any, E, A]` from a `Fiber[E, A].`
     */
    implicit def FiberRuntimeConstructor[E, A]: WithOut[Any, E, Fiber.Runtime[E, A], Any, E, A] =
      new ZIOConstructor[Any, E, Fiber.Runtime[E, A]] {
        type OutEnvironment = Any
        type OutError       = E
        type OutSuccess     = A
        def make(input: => Fiber.Runtime[E, A])(implicit trace: ZTraceElement): ZIO[Any, E, A] =
          ZIO.fromFiber(input)
      }

    /**
     * Constructs a `ZIO[Any, E, A]` from a `Fiber[E, A].`
     */
    implicit def FiberSyntheticConstructor[E, A]: WithOut[Any, E, Fiber.Synthetic[E, A], Any, E, A] =
      new ZIOConstructor[Any, E, Fiber.Synthetic[E, A]] {
        type OutEnvironment = Any
        type OutError       = E
        type OutSuccess     = A
        def make(input: => Fiber.Synthetic[E, A])(implicit trace: ZTraceElement): ZIO[Any, E, A] =
          ZIO.fromFiber(input)
      }

    /**
     * Constructs a `ZIO[R, E, A]` from a `ZIO[R, E, Fiber[E, A]]`.
     */
    implicit def FiberZIOConstructor[R, E1 <: E3, E2 <: E3, E3, A]: WithOut[R, E3, ZIO[R, E1, Fiber[E2, A]], R, E3, A] =
      new ZIOConstructor[R, E3, ZIO[R, E1, Fiber[E2, A]]] {
        type OutEnvironment = R
        type OutError       = E3
        type OutSuccess     = A
        def make(input: => ZIO[R, E1, Fiber[E2, A]])(implicit trace: ZTraceElement): ZIO[R, E3, A] =
          ZIO.fromFiberZIO(input)
      }

    /**
     * Constructs a `ZIO[R, E, A]` from a `ZIO[R, E, Fiber[E, A]]`.
     */
    implicit def FiberZIORuntimeConstructor[R, E1 <: E3, E2 <: E3, E3, A]
      : WithOut[R, E3, ZIO[R, E1, Fiber.Runtime[E2, A]], R, E3, A] =
      new ZIOConstructor[R, E3, ZIO[R, E1, Fiber.Runtime[E2, A]]] {
        type OutEnvironment = R
        type OutError       = E3
        type OutSuccess     = A
        def make(input: => ZIO[R, E1, Fiber.Runtime[E2, A]])(implicit trace: ZTraceElement): ZIO[R, E3, A] =
          ZIO.fromFiberZIO(input)
      }

    /**
     * Constructs a `ZIO[R, E, A]` from a `ZIO[R, E, Fiber[E, A]]`.
     */
    implicit def FiberZIOSyntheticConstructor[R, E1 <: E3, E2 <: E3, E3, A]
      : WithOut[R, E3, ZIO[R, E1, Fiber.Synthetic[E2, A]], R, E3, A] =
      new ZIOConstructor[R, E3, ZIO[R, E1, Fiber.Synthetic[E2, A]]] {
        type OutEnvironment = R
        type OutError       = E3
        type OutSuccess     = A
        def make(input: => ZIO[R, E1, Fiber.Synthetic[E2, A]])(implicit trace: ZTraceElement): ZIO[R, E3, A] =
          ZIO.fromFiberZIO(input)
      }

    /**
     * Constructs a `ZIO[Any, Throwable, A]` from a `Future[A]`.
     */
    implicit def FutureConstructor[A, FutureLike[A] <: scala.concurrent.Future[A]]
      : WithOut[Any, Throwable, FutureLike[A], Any, Throwable, A] =
      new ZIOConstructor[Any, Throwable, FutureLike[A]] {
        type OutEnvironment = Any
        type OutError       = Throwable
        type OutSuccess     = A
        def make(input: => FutureLike[A])(implicit trace: ZTraceElement): ZIO[Any, Throwable, A] =
          ZIO.fromFuture(_ => input)
      }

    /**
     * Constructs a `ZIO[Any, Throwable, A]` from a function
     * `ExecutionContext => Future[A]`.
     */
    implicit def FutureExecutionContextConstructor[A, FutureLike[A] <: scala.concurrent.Future[A]]
      : WithOut[Any, Throwable, scala.concurrent.ExecutionContext => FutureLike[A], Any, Throwable, A] =
      new ZIOConstructor[Any, Throwable, scala.concurrent.ExecutionContext => FutureLike[A]] {
        type OutEnvironment = Any
        type OutError       = Throwable
        type OutSuccess     = A
        def make(input: => (scala.concurrent.ExecutionContext => FutureLike[A]))(implicit
          trace: ZTraceElement
        ): ZIO[Any, Throwable, A] =
          ZIO.fromFuture(input)
      }

    /**
     * Constructs a `ZIO[Any, Option[Nothing], A]` from an `Option[A]`.
     */
    implicit def OptionConstructor[A]: WithOut[Any, Option[Nothing], Option[A], Any, Option[Nothing], A] =
      new ZIOConstructor[Any, Option[Nothing], Option[A]] {
        type OutEnvironment = Any
        type OutError       = Option[Nothing]
        type OutSuccess     = A
        def make(input: => Option[A])(implicit trace: ZTraceElement): ZIO[Any, Option[Nothing], A] =
          ZIO.fromOption(input)
      }

    /**
     * Constructs a `ZIO[Any, Option[Nothing], Nothing]` from a `None`.
     */
    implicit val OptionNoneConstructor: WithOut[Any, Option[Nothing], None.type, Any, Option[Nothing], Nothing] =
      new ZIOConstructor[Any, Option[Nothing], None.type] {
        type OutEnvironment = Any
        type OutError       = Option[Nothing]
        type OutSuccess     = Nothing
        def make(input: => None.type)(implicit trace: ZTraceElement): ZIO[Any, Option[Nothing], Nothing] =
          ZIO.fromOption(input)
      }

    /**
     * Constructs a `ZIO[Any, Option[Nothing], A]` from a `Some[A]`.
     */
    implicit def OptionSomeConstructor[A]: WithOut[Any, Option[Nothing], Some[A], Any, Option[Nothing], A] =
      new ZIOConstructor[Any, Option[Nothing], Some[A]] {
        type OutEnvironment = Any
        type OutError       = Option[Nothing]
        type OutSuccess     = A
        def make(input: => Some[A])(implicit trace: ZTraceElement): ZIO[Any, Option[Nothing], A] =
          ZIO.fromOption(input)
      }

    /**
     * Constructs a `ZIO[Any, Throwable, A]` from a `Promise[A]`
     */
    implicit def PromiseScalaConstructor[A, PromiseLike[A] <: scala.concurrent.Promise[A]]
      : WithOut[Any, Throwable, PromiseLike[A], Any, Throwable, A] =
      new ZIOConstructor[Any, Throwable, PromiseLike[A]] {
        type OutEnvironment = Any
        type OutError       = Throwable
        type OutSuccess     = A
        def make(input: => PromiseLike[A])(implicit trace: ZTraceElement): ZIO[Any, Throwable, A] =
          ZIO.fromPromiseScala(input)
      }

    /**
     * Constructs a `ZIO[Any, Throwable, A]` from a `Try[A]`.
     */
    implicit def TryConstructor[A]: WithOut[Any, Throwable, scala.util.Try[A], Any, Throwable, A] =
      new ZIOConstructor[Any, Throwable, scala.util.Try[A]] {
        type OutEnvironment = Any
        type OutError       = Throwable
        type OutSuccess     = A
        def make(input: => scala.util.Try[A])(implicit trace: ZTraceElement): ZIO[Any, Throwable, A] =
          ZIO.fromTry(input)
      }

    /**
     * Constructs a `ZIO[Any, Throwable, A]` from a `Failure[A]`.
     */
    implicit def TryFailureConstructor[A]: WithOut[Any, Throwable, scala.util.Failure[A], Any, Throwable, A] =
      new ZIOConstructor[Any, Throwable, scala.util.Failure[A]] {
        type OutEnvironment = Any
        type OutError       = Throwable
        type OutSuccess     = A
        def make(input: => scala.util.Failure[A])(implicit trace: ZTraceElement): ZIO[Any, Throwable, A] =
          ZIO.fromTry(input)
      }

    /**
     * Constructs a `ZIO[Any, Throwable, A]` from a `Success[A]`.
     */
    implicit def TrySuccessConstructor[A]: WithOut[Any, Throwable, scala.util.Success[A], Any, Throwable, A] =
      new ZIOConstructor[Any, Throwable, scala.util.Success[A]] {
        type OutEnvironment = Any
        type OutError       = Throwable
        type OutSuccess     = A
        def make(input: => scala.util.Success[A])(implicit trace: ZTraceElement): ZIO[Any, Throwable, A] =
          ZIO.fromTry(input)
      }
  }

  trait ZIOConstructorLowPriority1 extends ZIOConstructorLowPriority2 {

    /**
     * Constructs a `ZIO[Any, E, A]` from an `Either[E, A]`.
     */
    implicit def EitherConstructor[E, A]: WithOut[Any, E, Either[E, A], Any, E, A] =
      new ZIOConstructor[Any, E, Either[E, A]] {
        type OutEnvironment = Any
        type OutError       = E
        type OutSuccess     = A
        def make(input: => Either[E, A])(implicit trace: ZTraceElement): ZIO[Any, E, A] =
          ZIO.fromEither(input)
      }

    /**
     * Constructs a `ZIO[Any, E, A]]` from an `Either[E, A]`.
     */
    implicit def EitherLeftConstructor[E, A]: WithOut[Any, E, Left[E, A], Any, E, A] =
      new ZIOConstructor[Any, E, Left[E, A]] {
        type OutEnvironment = Any
        type OutError       = E
        type OutSuccess     = A
        def make(input: => Left[E, A])(implicit trace: ZTraceElement): ZIO[Any, E, A] =
          ZIO.fromEither(input)
      }

    /**
     * Constructs a `ZIO[Any, E, A]` from an `Either[E, A]`.
     */
    implicit def EitherRightConstructor[E, A]: WithOut[Any, E, Right[E, A], Any, E, A] =
      new ZIOConstructor[Any, E, Right[E, A]] {
        type OutEnvironment = Any
        type OutError       = E
        type OutSuccess     = A
        def make(input: => Right[E, A])(implicit trace: ZTraceElement): ZIO[Any, E, A] =
          ZIO.fromEither(input)
      }
  }

  trait ZIOConstructorLowPriority2 extends ZIOConstructorLowPriority3 {

    /**
     * Constructs a `ZIO[Any, Throwable, A]` from an `A`.
     */
    implicit def AttemptConstructor[A]: WithOut[Any, Throwable, A, Any, Throwable, A] =
      new ZIOConstructor[Any, Throwable, A] {
        type OutEnvironment = Any
        type OutError       = Throwable
        type OutSuccess     = A
        def make(input: => A)(implicit trace: ZTraceElement): ZIO[Any, Throwable, A] =
          ZIO.attempt(input)
      }
  }

  trait ZIOConstructorLowPriority3 {

    /**
     * The type of the `ZIOConstructor` with the type of the `ZIO` value.
     */
    type WithOut[Environment, Error, In, OutEnvironment0, OutError0, OutSuccess0] =
      ZIOConstructor[Environment, Error, In] {
        type OutEnvironment = OutEnvironment0; type OutError = OutError0; type OutSuccess = OutSuccess0
      }

    /**
     * Constructs a `ZIO[Any, Throwable, A]` from an `A`.
     */
    implicit def SucceedConstructor[A]: WithOut[Any, Nothing, A, Any, Nothing, A] =
      new ZIOConstructor[Any, Nothing, A] {
        type OutEnvironment = Any
        type OutError       = Nothing
        type OutSuccess     = A
        def make(input: => A)(implicit trace: ZTraceElement): ZIO[Any, Nothing, A] =
          ZIO.succeed(input)
      }
  }

  private[zio] object Tags {
    final val FlatMap                = 0
    final val Fold                   = 1
    final val Ensuring               = 2
    final val ExecutionTracingCutoff = 3
    final val SucceedNow             = 4
    final val Fail                   = 5
    final val Succeed                = 6
    final val SucceedWith            = 7
    final val Suspend                = 8
    final val SuspendWith            = 9
    final val Async                  = 10
    final val InterruptStatus        = 11
    final val CheckInterrupt         = 12
    final val Fork                   = 13
    final val Descriptor             = 14
    final val Shift                  = 15
    final val Yield                  = 16
    final val Access                 = 17
    final val Provide                = 18
    final val FiberRefNew            = 19
    final val FiberRefModify         = 20
    final val Trace                  = 21
    final val TracingStatus          = 22
    final val CheckTracing           = 23
    final val RaceWith               = 24
    final val Supervise              = 25
    final val GetForkScope           = 26
    final val OverrideForkScope      = 27
    final val Logged                 = 28
    final val FiberRefGetAll         = 29
    final val FiberRefLocally        = 30
    final val FiberRefDelete         = 31
    final val FiberRefWith           = 32
    final val SetRuntimeConfig       = 33
  }

  private[zio] final case class ZioError[E, A](exit: Exit[E, A]) extends Throwable with NoStackTrace

  private[zio] trait TracedCont[-A0, -R, +E, +A] extends (A0 => ZIO[R, E, A]) {
    val trace: ZTraceElement
  }

  private[zio] object TracedCont {
    def apply[A0, R, E, A](k: (A0 => ZIO[R, E, A]))(implicit trace0: ZTraceElement): TracedCont[A0, R, E, A] =
      new TracedCont[A0, R, E, A] {
        override val trace: ZTraceElement        = trace0
        override def apply(v1: A0): ZIO[R, E, A] = k(v1)
      }
  }

  private[zio] final class FlatMap[R, E, A0, A](
    val zio: ZIO[R, E, A0],
    val k: A0 => ZIO[R, E, A],
    val trace: ZTraceElement
  ) extends ZIO[R, E, A]
      with TracedCont[A0, R, E, A] {
    override def tag = Tags.FlatMap

    override def apply(v1: A0): ZIO[R, E, A] = k(v1)
  }

  private[zio] final class SucceedNow[A](val value: A) extends UIO[A] {
    override def tag   = Tags.SucceedNow
    override def trace = ZTraceElement.empty
  }

  private[zio] final class Succeed[A](val effect: () => A, val trace: ZTraceElement) extends UIO[A] {
    override def tag = Tags.Succeed
  }

  private[zio] final class SucceedWith[A](val effect: (RuntimeConfig, FiberId) => A, val trace: ZTraceElement)
      extends UIO[A] {
    override def tag = Tags.SucceedWith
  }

  private[zio] final class Suspend[R, E, A](val make: () => ZIO[R, E, A], val trace: ZTraceElement)
      extends ZIO[R, E, A] {
    override def tag = Tags.Suspend
  }

  private[zio] final class SuspendWith[R, E, A](
    val make: (RuntimeConfig, FiberId) => ZIO[R, E, A],
    val trace: ZTraceElement
  ) extends ZIO[R, E, A] {
    override def tag = Tags.SuspendWith
  }

  private[zio] final class Async[R, E, A](
    val register: (ZIO[R, E, A] => Unit) => Either[Canceler[R], ZIO[R, E, A]],
    val blockingOn: () => FiberId,
    val trace: ZTraceElement
  ) extends ZIO[R, E, A] {
    override def tag = Tags.Async
  }

  private[zio] final class Fold[R, E, E2, A, B](
    val value: ZIO[R, E, A],
    val failure: Cause[E] => ZIO[R, E2, B],
    val success: A => ZIO[R, E2, B],
    val trace: ZTraceElement
  ) extends ZIO[R, E2, B]
      with TracedCont[A, R, E2, B] {

    override def tag = Tags.Fold

    def apply(v: A): ZIO[R, E2, B] = success(v)
  }

  private[zio] final class Fork[R, E, A](
    val value: ZIO[R, E, A],
    val scope: () => Option[ZScope[Exit[Any, Any]]],
    val trace: ZTraceElement
  ) extends URIO[R, Fiber.Runtime[E, A]] {
    override def tag = Tags.Fork
  }

  private[zio] final class InterruptStatus[R, E, A](
    val zio: ZIO[R, E, A],
    val flag: () => _root_.zio.InterruptStatus,
    val trace: ZTraceElement
  ) extends ZIO[R, E, A] {
    override def tag = Tags.InterruptStatus
  }

  private[zio] final class CheckInterrupt[R, E, A](val k: zio.InterruptStatus => ZIO[R, E, A], val trace: ZTraceElement)
      extends ZIO[R, E, A] {
    override def tag = Tags.CheckInterrupt
  }

  private[zio] final class Fail[E](val fill: (() => ZTrace) => Cause[E], val trace: ZTraceElement)
      extends IO[E, Nothing] { self =>
    override def tag = Tags.Fail

    override def map[B](f: Nothing => B)(implicit trace: ZTraceElement): IO[E, Nothing] =
      self

    override def flatMap[R1 <: Any, E1 >: E, B](k: Nothing => ZIO[R1, E1, B])(implicit
      trace: ZTraceElement
    ): ZIO[R1, E1, Nothing] =
      self
  }

  private[zio] final class Descriptor[R, E, A](val k: Fiber.Descriptor => ZIO[R, E, A], val trace: ZTraceElement)
      extends ZIO[R, E, A] {
    override def tag = Tags.Descriptor
  }

  private[zio] final class Shift(val executor: () => Executor, val trace: ZTraceElement) extends UIO[Unit] {
    override def tag = Tags.Shift
  }

  private[zio] final class Yield(val trace: ZTraceElement) extends UIO[Unit] {
    override def tag = Tags.Yield
  }

  private[zio] final class Read[R, E, A](val k: R => ZIO[R, E, A], val trace: ZTraceElement) extends ZIO[R, E, A] {
    override def tag = Tags.Access
  }

  private[zio] final class Provide[R, E, A](val r: () => R, val zio: ZIO[R, E, A], val trace: ZTraceElement)
      extends IO[E, A] {
    override def tag = Tags.Provide
  }

  private[zio] final class FiberRefGetAll[R, E, A](
    val make: Map[ZFiberRef.Runtime[_], Any] => ZIO[R, E, A],
    val trace: ZTraceElement
  ) extends ZIO[R, E, A] {
    override def tag = Tags.FiberRefGetAll
  }

  private[zio] final class FiberRefModify[A, B](
    val fiberRef: FiberRef.Runtime[A],
    val f: A => (B, A),
    val trace: ZTraceElement
  ) extends UIO[B] {
    override def tag = Tags.FiberRefModify
  }

  private[zio] final class FiberRefLocally[V, R, E, A](
    val localValue: V,
    val fiberRef: FiberRef.Runtime[V],
    val zio: ZIO[R, E, A],
    val trace: ZTraceElement
  ) extends ZIO[R, E, A] {
    override def tag = Tags.FiberRefLocally
  }

  private[zio] final class FiberRefDelete(
    val fiberRef: FiberRef.Runtime[_],
    val trace: ZTraceElement
  ) extends UIO[Unit] {
    override def tag = Tags.FiberRefDelete
  }

  private[zio] final class FiberRefWith[R, E, A, B](
    val fiberRef: FiberRef.Runtime[A],
    val f: A => ZIO[R, E, B],
    val trace: ZTraceElement
  ) extends ZIO[R, E, B] {
    override def tag = Tags.FiberRefWith
  }

  private[zio] final class Trace(val trace: ZTraceElement) extends UIO[ZTrace] {
    override def tag = Tags.Trace
  }

  private[zio] final class TracingStatus[R, E, A](
    val zio: ZIO[R, E, A],
    val flag: () => TracingS,
    val trace: ZTraceElement
  ) extends ZIO[R, E, A] {
    override def tag = Tags.TracingStatus
  }

  private[zio] final class CheckTracing[R, E, A](val k: TracingS => ZIO[R, E, A], val trace: ZTraceElement)
      extends ZIO[R, E, A] {
    override def tag = Tags.CheckTracing
  }

  private[zio] final class RaceWith[R, EL, ER, E, A, B, C](
    val left: () => ZIO[R, EL, A],
    val right: () => ZIO[R, ER, B],
    val leftWins: (Exit[EL, A], Fiber[ER, B]) => ZIO[R, E, C],
    val rightWins: (Exit[ER, B], Fiber[EL, A]) => ZIO[R, E, C],
    val scope: () => Option[ZScope[Exit[Any, Any]]],
    val trace: ZTraceElement
  ) extends ZIO[R, E, C] {
    override def tag: Int = Tags.RaceWith
  }

  private[zio] final class Supervise[R, E, A](
    val zio: ZIO[R, E, A],
    val supervisor: () => Supervisor[Any],
    val trace: ZTraceElement
  ) extends ZIO[R, E, A] {
    override def tag = Tags.Supervise
  }

  private[zio] final class GetForkScope[R, E, A](
    val f: ZScope[Exit[Any, Any]] => ZIO[R, E, A],
    val trace: ZTraceElement
  ) extends ZIO[R, E, A] {
    override def tag = Tags.GetForkScope
  }

  private[zio] final class OverrideForkScope[R, E, A](
    val zio: ZIO[R, E, A],
    val forkScope: () => Option[ZScope[Exit[Any, Any]]],
    val trace: ZTraceElement
  ) extends ZIO[R, E, A] {
    override def tag = Tags.OverrideForkScope
  }

  private[zio] final class Ensuring[R, E, A](
    val zio: ZIO[R, E, A],
    val finalizer: () => ZIO[R, Nothing, Any],
    val trace: ZTraceElement
  ) extends ZIO[R, E, A] {
    override def tag = Tags.Ensuring
  }

  private[zio] final class Logged(
    val message: () => String,
    val overrideLogLevel: Option[LogLevel] = None,
    val overrideRef1: FiberRef.Runtime[_] = null,
    val overrideValue1: AnyRef = null,
    val trace: ZTraceElement
  ) extends ZIO[Any, Nothing, Unit] {
    override def tag = Tags.Logged
  }

  private[zio] final class SetRuntimeConfig(val runtimeConfig: () => RuntimeConfig, val trace: ZTraceElement)
      extends UIO[Unit] {
    override def tag = Tags.SetRuntimeConfig
  }

  private[zio] val someFatal   = Some(LogLevel.Fatal)
  private[zio] val someError   = Some(LogLevel.Error)
  private[zio] val someWarning = Some(LogLevel.Warning)
  private[zio] val someInfo    = Some(LogLevel.Info)
  private[zio] val someDebug   = Some(LogLevel.Debug)

  private[zio] def succeedNow[A](a: A): UIO[A] = new ZIO.SucceedNow(a)

  private def collectAllParUnboundedDiscard[R, E, A](as: => Iterable[ZIO[R, E, A]])(implicit
    trace: ZTraceElement
  ): ZIO[R, E, Unit] =
    foreachParUnboundedDiscard(as)(ZIO.identityFn)

  private def foreachPar[R, E, A, B, Collection[+Element] <: Iterable[Element]](n0: => Int)(
    as: Collection[A]
  )(
    fn: A => ZIO[R, E, B]
  )(implicit bf: BuildFrom[Collection[A], B, Collection[B]], trace: ZTraceElement): ZIO[R, E, Collection[B]] =
    ZIO.suspendSucceed {
      val n = n0
      if (n < 1) ZIO.dieMessage(s"Unexpected nonpositive value `$n` passed to foreachParN.")
      else {
        val size = as.size
        if (size == 0) ZIO.succeedNow(bf.newBuilder(as).result())
        else {

          def worker(queue: Queue[(A, Int)], array: Array[AnyRef]): ZIO[R, E, Unit] =
            queue.poll.flatMap {
              case Some((a, n)) =>
                fn(a).tap(b => ZIO.succeed(array(n) = b.asInstanceOf[AnyRef])) *> worker(queue, array)
              case None => ZIO.unit
            }

          for {
            array <- ZIO.succeed(Array.ofDim[AnyRef](size))
            queue <- Queue.bounded[(A, Int)](size)
            _     <- queue.offerAll(as.zipWithIndex)
            _     <- ZIO.collectAllParUnboundedDiscard(ZIO.replicate(n)(worker(queue, array)))
          } yield bf.fromSpecific(as)(array.asInstanceOf[Array[B]])
        }.refailWithTrace
      }
    }

  private def foreachParDiscard[R, E, A](
    n: => Int
  )(as0: => Iterable[A])(f: A => ZIO[R, E, Any])(implicit trace: ZTraceElement): ZIO[R, E, Unit] =
    ZIO.suspendSucceed {
      val as   = as0
      val size = as.size
      if (size == 0) ZIO.unit
      else {

        def worker(queue: Queue[A]): ZIO[R, E, Unit] =
          queue.poll.flatMap {
            case Some(a) => f(a) *> worker(queue)
            case None    => ZIO.unit
          }

        for {
          queue <- Queue.bounded[A](size)
          _     <- queue.offerAll(as)
          _     <- ZIO.collectAllParUnboundedDiscard(ZIO.replicate(n)(worker(queue)))
        } yield ()
      }.refailWithTrace
    }

  private def foreachParUnbounded[R, E, A, B, Collection[+Element] <: Iterable[Element]](
    as: Collection[A]
  )(
    f: A => ZIO[R, E, B]
  )(implicit bf: BuildFrom[Collection[A], B, Collection[B]], trace: ZTraceElement): ZIO[R, E, Collection[B]] =
    ZIO.suspendSucceed {
      val array = Array.ofDim[AnyRef](as.size)
      val zioFunction: ((A, Int)) => ZIO[R, E, Any] = { case (a, i) =>
        f(a).flatMap(b => succeedNow(array(i) = b.asInstanceOf[AnyRef]))
      }
      foreachParUnboundedDiscard(as.zipWithIndex)(zioFunction) *>
        succeedNow(bf.fromSpecific(as)(array.asInstanceOf[Array[B]]))
    }

  private def foreachParUnboundedDiscard[R, E, A](
    as0: => Iterable[A]
  )(f: A => ZIO[R, E, Any])(implicit trace: ZTraceElement): ZIO[R, E, Unit] =
    ZIO.suspendSucceed {
      val as = as0
      if (as.isEmpty) ZIO.unit
      else {
        val size = as.size
        ZIO.uninterruptibleMask { restore =>
          val promise = Promise.unsafeMake[Unit, Unit](FiberId.None)
          val ref     = new java.util.concurrent.atomic.AtomicInteger(0)
          ZIO.transplant { graft =>
            ZIO.foreach(as) { a =>
              graft {
                restore(ZIO.suspendSucceed(f(a))).foldCauseZIO(
                  cause => promise.fail(()) *> ZIO.failCause(cause),
                  _ =>
                    if (ref.incrementAndGet == size) {
                      promise.unsafeDone(ZIO.unit)
                      ZIO.unit
                    } else {
                      ZIO.unit
                    }
                )
              }.forkDaemon
            }
          }.flatMap { fibers =>
            restore(promise.await).foldCauseZIO(
              cause =>
                ZIO
                  .foreachParUnbounded(fibers)(_.interrupt)
                  .flatMap(Exit.collectAllPar(_) match {
                    case Some(Exit.Failure(causes)) => ZIO.failCause(cause.stripFailures && causes)
                    case _                          => ZIO.failCause(cause.stripFailures)
                  }),
              _ => ZIO.foreachDiscard(fibers)(_.inheritRefs)
            )
          }
        }
      }
    }
}<|MERGE_RESOLUTION|>--- conflicted
+++ resolved
@@ -1472,16 +1472,8 @@
    */
   final def provideCustomLayer[E1 >: E, R1](
     layer: => ZLayer[ZEnv, E1, R1]
-<<<<<<< HEAD
-  )(implicit ev1: ZEnv with R1 <:< R, ev2: CombineEnvIntersection[ZEnv, R1], tagged: Tag[R1]): ZIO[ZEnv, E1, A] =
-=======
-  )(implicit
-    ev1: ZEnv with R1 <:< R,
-    ev2: Has.Union[ZEnv, R1],
-    tagged: Tag[R1],
-    trace: ZTraceElement
-  ): ZIO[ZEnv, E1, A] =
->>>>>>> 82410380
+  )(implicit ev1: ZEnv with R1 <:< R, ev2: CombineEnvIntersection[ZEnv, R1], tagged: Tag[R1],
+    trace: ZTraceElement): ZIO[ZEnv, E1, A] =
     provideSomeLayer[ZEnv](layer)
 
   /**
@@ -5615,11 +5607,7 @@
   final class ProvideSomeLayer[R0, -R, +E, +A](private val self: ZIO[R, E, A]) extends AnyVal {
     def apply[E1 >: E, R1](
       layer: => ZLayer[R0, E1, R1]
-<<<<<<< HEAD
-    )(implicit ev1: R0 with R1 <:< R, ev2: CombineEnvIntersection[R0, R1], tagged: Tag[R1]): ZIO[R0, E1, A] =
-=======
-    )(implicit ev1: R0 with R1 <:< R, ev2: Has.Union[R0, R1], tagged: Tag[R1], trace: ZTraceElement): ZIO[R0, E1, A] =
->>>>>>> 82410380
+    )(implicit ev1: R0 with R1 <:< R, ev2: CombineEnvIntersection[R0, R1], tagged: Tag[R1], trace: ZTraceElement): ZIO[R0, E1, A] =
       self.provideLayer[E1, R0, R0 with R1](ZLayer.environment[R0] ++ layer)
   }
 
