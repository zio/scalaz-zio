/*
 * Copyright 2017-2019 John A. De Goes and the ZIO Contributors
 *
 * Licensed under the Apache License, Version 2.0 (the "License");
 * you may not use this file except in compliance with the License.
 * You may obtain a copy of the License at
 *
 *     http://www.apache.org/licenses/LICENSE-2.0
 *
 * Unless required by applicable law or agreed to in writing, software
 * distributed under the License is distributed on an "AS IS" BASIS,
 * WITHOUT WARRANTIES OR CONDITIONS OF ANY KIND, either express or implied.
 * See the License for the specific language governing permissions and
 * limitations under the License.
 */

package zio

import zio.clock.Clock
import zio.duration._
import zio.internal.tracing.{ ZIOFn, ZIOFn1, ZIOFn2 }
import zio.internal.{ Executor, Platform }
import scala.concurrent.ExecutionContext
import scala.util.{ Failure, Success }
import scala.reflect.ClassTag
import zio.{ TracingStatus => TrasingS }
import zio.{ InterruptStatus => InterruptS }

/**
 * A `ZIO[R, E, A]` ("Zee-Oh of Are Eeh Aye") is an immutable data structure
 * that models an effectful program. The effect requires an environment `R`,
 * and the effect may fail with an error `E` or produce a single `A`.
 *
 * Conceptually, this structure is equivalent to `ReaderT[R, EitherT[UIO, E, ?]]`
 * for some infallible effect monad `UIO`, but because monad transformers
 * perform poorly in Scala, this data structure bakes in the reader effect of
 * `ReaderT` with the recoverable error effect of `EitherT` without runtime
 * overhead.
 *
 * `ZIO` values are ordinary immutable values, and may be used like any other
 * value in purely functional code. Because `ZIO` values just *model* effects
 * (like input / output), which must be interpreted by a separate runtime system,
 * `ZIO` values are entirely pure and do not violate referential transparency.
 *
 * `ZIO` values can efficiently describe the following classes of effects:
 *
 *  - '''Pure Values''' &mdash; `ZIO.succeed`
 *  - ```Error Effects``` &mdash; `ZIO.fail`
 *  - '''Synchronous Effects''' &mdash; `IO.effect`
 *  - '''Asynchronous Effects''' &mdash; `IO.effectAsync`
 *  - '''Concurrent Effects''' &mdash; `IO#fork`
 *  - '''Resource Effects''' &mdash; `IO#bracket`
 *  - ```Contextual Effects``` &mdash; `ZIO.access`
 *
 * The concurrency model is based on ''fibers'', a user-land lightweight thread,
 * which permit cooperative multitasking, fine-grained interruption, and very
 * high performance with large numbers of concurrently executing fibers.
 *
 * `ZIO` values compose with other `ZIO` values in a variety of ways to build
 * complex, rich, interactive applications. See the methods on `ZIO` for more
 * details about how to compose `ZIO` values.
 *
 * In order to integrate with Scala, `ZIO` values must be interpreted into the
 * Scala runtime. This process of interpretation executes the effects described
 * by a given immutable `ZIO` value. For more information on interpreting `ZIO`
 * values, see the default interpreter in `DefaultRuntime` or the safe main function in
 * `App`.
 */
sealed trait ZIO[-R, +E, +A] extends Serializable { self =>

  /**
   * Returns an effect that submerges the error case of an `Either` into the
   * `ZIO`. The inverse operation of `ZIO.either`.
   */
  final def absolve[R1 <: R, E1, B](implicit ev1: ZIO[R, E, A] <:< ZIO[R1, E1, Either[E1, B]]): ZIO[R1, E1, B] =
    ZIO.absolve[R1, E1, B](ev1(self))

  /**
   * Attempts to convert defects into a failure, throwing away all information
   * about the cause of the failure.
   */
  final def absorb(implicit ev: E <:< Throwable): ZIO[R, Throwable, A] =
    absorbWith(ev)

  /**
   * Attempts to convert defects into a failure, throwing away all information
   * about the cause of the failure.
   */
  final def absorbWith(f: E => Throwable): ZIO[R, Throwable, A] =
    self.sandbox
      .foldM(
        cause => ZIO.fail(cause.squashWith(f)),
        ZIO.succeed
      )

  final def andThen[R1 >: A, E1 >: E, B](that: ZIO[R1, E1, B]): ZIO[R, E1, B] =
    self >>> that

  /**
   * Returns an effect whose failure and success channels have been mapped by
   * the specified pair of functions, `f` and `g`.
   */
  final def bimap[E2, B](f: E => E2, g: A => B): ZIO[R, E2, B] = mapError(f).map(g)

  /**
   * A less powerful variant of `bracket` where the resource acquired by this
   * effect is not needed.
   */
  final def bracket_[R1 <: R, E1 >: E]: ZIO.BracketAcquire_[R1, E1] =
    new ZIO.BracketAcquire_(self)

  /**
   * Uncurried version. Doesn't offer curried syntax and has worse
   * type-inference characteristics, but it doesn't allocate intermediate
   * [[zio.ZIO.BracketAcquire_]] and [[zio.ZIO.BracketRelease_]] objects.
   */
  final def bracket_[R1 <: R, E1 >: E, B](
    release: ZIO[R1, Nothing, _],
    use: ZIO[R1, E1, B]
  ): ZIO[R1, E1, B] =
    ZIO.bracket(self, (_: A) => release, (_: A) => use)

  /**
   * Shorthand for the uncurried version of `ZIO.bracketExit`.
   */
  final def bracketExit[R1 <: R, E1 >: E, B](
    release: (A, Exit[E1, B]) => ZIO[R1, Nothing, _],
    use: A => ZIO[R1, E1, B]
  ): ZIO[R1, E1, B] = ZIO.bracketExit(self, release, use)

  /**
   * Shorthand for the curried version of `ZIO.bracketExit`.
   */
  final def bracketExit[R1 <: R, E1 >: E, A1 >: A]: ZIO.BracketExitAcquire[R1, E1, A1] = ZIO.bracketExit(self)

  /**
   * Executes the release effect only if there was an error.
   */
  final def bracketOnError[R1 <: R, E1 >: E, B](
    release: A => ZIO[R1, Nothing, _]
  )(use: A => ZIO[R1, E1, B]): ZIO[R1, E1, B] =
    ZIO.bracketExit(self)(
      (a: A, eb: Exit[E1, B]) =>
        eb match {
          case Exit.Failure(_) => release(a)
          case _               => ZIO.unit
        }
    )(use)

  /**
   * Recovers from all errors.
   *
   * {{{
   * openFile("config.json").catchAll(_ => IO.succeed(defaultConfig))
   * }}}
   */
  final def catchAll[R1 <: R, E2, A1 >: A](h: E => ZIO[R1, E2, A1]): ZIO[R1, E2, A1] =
    self.foldM[R1, E2, A1](h, new ZIO.SucceedFn(h))

  /**
   * Recovers from all errors with provided Cause.
   *
   * {{{
   * openFile("config.json").catchAllCause(_ => IO.succeed(defaultConfig))
   * }}}
   *
   * @see [[absorb]], [[sandbox]], [[mapErrorCause]] - other functions that can recover from defects
   */
  final def catchAllCause[R1 <: R, E2, A1 >: A](h: Cause[E] => ZIO[R1, E2, A1]): ZIO[R1, E2, A1] =
    self.foldCauseM[R1, E2, A1](h, new ZIO.SucceedFn(h))

  /**
   * Recovers from some or all of the error cases.
   *
   * {{{
   * openFile("data.json").catchSome {
   *   case FileNotFoundException(_) => openFile("backup.json")
   * }
   * }}}
   */
  final def catchSome[R1 <: R, E1 >: E, A1 >: A](pf: PartialFunction[E, ZIO[R1, E1, A1]]): ZIO[R1, E1, A1] = {
    def tryRescue(c: Cause[E]): ZIO[R1, E1, A1] =
      c.failureOrCause.fold(t => pf.applyOrElse(t, (_: E) => ZIO.halt(c)), ZIO.halt)

    self.foldCauseM[R1, E1, A1](ZIOFn(pf)(tryRescue), new ZIO.SucceedFn(pf))
  }

  /**
   * Fail with `e` if the supplied `PartialFunction` does not match, otherwise
   * succeed with the returned value.
   */
  final def collect[E1 >: E, B](e: E1)(pf: PartialFunction[A, B]): ZIO[R, E1, B] =
    collectM(e)(pf.andThen(ZIO.succeed(_)))

  /**
   * Fail with `e` if the supplied `PartialFunction` does not match, otherwise
   * continue with the returned value.
   */
  final def collectM[R1 <: R, E1 >: E, B](e: E1)(pf: PartialFunction[A, ZIO[R1, E1, B]]): ZIO[R1, E1, B] =
    self.flatMap { v =>
      pf.applyOrElse[A, ZIO[R1, E1, B]](v, _ => ZIO.fail(e))
    }

  final def compose[R1, E1 >: E](that: ZIO[R1, E1, R]): ZIO[R1, E1, A] = self <<< that

  /**
   * Maps this effect to the specified constant while preserving the
   * effects of this effect.
   */
  final def const[B](b: => B): ZIO[R, E, B] = self.flatMap(new ZIO.ConstFn(() => b))

  /**
   * Returns an effect that is delayed from this effect by the specified
   * [[zio.duration.Duration]].
   */
  final def delay(duration: Duration): ZIO[R with Clock, E, A] =
    clock.sleep(duration) *> self

  /**
   * Returns an effect whose failure and success have been lifted into an
   * `Either`.The resulting effect cannot fail, because the failure case has
   * been exposed as part of the `Either` success case.
   *
   * This method is useful for recovering from `ZIO` effects that may fail.
   *
   * The error parameter of the returned `ZIO` is `Nothing`, since it is
   * guaranteed the `ZIO` effect does not model failure.
   */
  final def either: ZIO[R, Nothing, Either[E, A]] =
    self.foldM(ZIO.succeedLeft, ZIO.succeedRight)

  /**
   * Returns an effect that, if this effect _starts_ execution, then the
   * specified `finalizer` is guaranteed to begin execution, whether this effect
   * succeeds, fails, or is interrupted.
   *
   * Finalizers offer very powerful guarantees, but they are low-level, and
   * should generally not be used for releasing resources. For higher-level
   * logic built on `ensuring`, see `ZIO#bracket`.
   */
  final def ensuring[R1 <: R](finalizer: ZIO[R1, Nothing, _]): ZIO[R1, E, A] =
    ZIO.uninterruptibleMask(
      restore =>
        restore(self)
          .foldCauseM(
            cause1 =>
              finalizer.foldCauseM[R1, E, Nothing](
                cause2 => ZIO.halt(cause1 ++ cause2),
                _ => ZIO.halt(cause1)
              ),
            value =>
              finalizer.foldCauseM[R1, E, A](
                cause1 => ZIO.halt(cause1),
                _ => ZIO.succeed(value)
              )
          )
    )

  /**
   * Applies `f` if the predicate fails.
   */
  final def filterOrElse[R1 <: R, E1 >: E, A1 >: A](p: A => Boolean)(f: A => ZIO[R1, E1, A1]): ZIO[R1, E1, A1] =
    self.flatMap {
      case v if !p(v) => f(v)
      case v          => ZIO.succeed(v)
    }

  /**
   * Supplies `zio` if the predicate fails.
   */
  final def filterOrElse_[R1 <: R, E1 >: E, A1 >: A](p: A => Boolean)(zio: => ZIO[R1, E1, A1]): ZIO[R1, E1, A1] =
    filterOrElse[R1, E1, A1](p)(_ => zio)

  /**
   * Fails with `e` if the predicate fails.
   */
  final def filterOrFail[E1 >: E](p: A => Boolean)(e: => E1): ZIO[R, E1, A] =
    filterOrElse_[R, E1, A](p)(ZIO.fail(e))

  final def first[R1 <: R, A1 >: A]: ZIO[R1, E, (A1, R1)] = self &&& ZIO.identity[R1]

  /**
   * Returns an effect that races this effect with all the specified effects,
   * yielding the value of the first effect to succeed with a value.
   * Losers of the race will be interrupted immediately
   */
  def firstSuccessOf[R1 <: R, E1 >: E, A1 >: A](rest: Iterable[ZIO[R1, E1, A1]]): ZIO[R1, E1, A1] =
    ZIO.firstSuccessOf(self, rest)

  /**
   * Returns an effect that models the execution of this effect, followed by
   * the passing of its value to the specified continuation function `k`,
   * followed by the effect that it returns.
   *
   * {{{
   * val parsed = readFile("foo.txt").flatMap(file => parseFile(file))
   * }}}
   */
  def flatMap[R1 <: R, E1 >: E, B](k: A => ZIO[R1, E1, B]): ZIO[R1, E1, B] =
    new ZIO.FlatMap(self, k)

  /**
   * Creates a composite effect that represents this effect followed by another
   * one that may depend on the error produced by this one.
   *
   * {{{
   * val parsed = readFile("foo.txt").flatMapError(error => logErrorToFile(error))
   * }}}
   */
  final def flatMapError[R1 <: R, E2](f: E => ZIO[R1, Nothing, E2]): ZIO[R1, E2, A] =
    flipWith(_ flatMap f)

  /**
   * Returns an effect that performs the outer effect first, followed by the
   * inner effect, yielding the value of the inner effect.
   *
   * This method can be used to "flatten" nested effects.
   **/
  final def flatten[R1 <: R, E1 >: E, B](implicit ev1: A <:< ZIO[R1, E1, B]): ZIO[R1, E1, B] =
    self.flatMap(a => ev1(a))

  /**
   * Returns an effect that swaps the error/success cases. This allows you to
   * use all methods on the error channel, possibly before flipping back.
   */
  final def flip: ZIO[R, A, E] =
    self.foldM(ZIO.succeed, ZIO.fail)

  /**
   *  Swaps the error/value parameters, applies the function `f` and flips the parameters back
   */
  final def flipWith[R1, A1, E1](f: ZIO[R, A, E] => ZIO[R1, A1, E1]): ZIO[R1, E1, A1] = f(self.flip).flip

  /**
   * Folds over the failure value or the success value to yield an effect that
   * does not fail, but succeeds with the value returned by the left or right
   * function passed to `fold`.
   */
  final def fold[B](err: E => B, succ: A => B): ZIO[R, Nothing, B] =
    foldM(new ZIO.MapFn(err), new ZIO.MapFn(succ))

  /**
   * A more powerful version of `foldM` that allows recovering from any kind of failure except interruptions.
   */
  def foldCauseM[R1 <: R, E2, B](failure: Cause[E] => ZIO[R1, E2, B], success: A => ZIO[R1, E2, B]): ZIO[R1, E2, B] =
    new ZIO.Fold(self, failure, success)

  /**
   * Recovers from errors by accepting one effect to execute for the case of an
   * error, and one effect to execute for the case of success.
   *
   * This method has better performance than `either` since no intermediate
   * value is allocated and does not require subsequent calls to `flatMap` to
   * define the next effect.
   *
   * The error parameter of the returned `IO` may be chosen arbitrarily, since
   * it will depend on the `IO`s returned by the given continuations.
   */
  final def foldM[R1 <: R, E2, B](failure: E => ZIO[R1, E2, B], success: A => ZIO[R1, E2, B]): ZIO[R1, E2, B] =
    foldCauseM(new ZIO.FoldCauseMFailureFn(failure), success)

  /**
   * Repeats this effect forever (until the first error). For more sophisticated
   * schedules, see the `repeat` method.
   */
  final def forever: ZIO[R, E, Nothing] = self *> self.forever

  /**
   * Returns an effect that forks this effect into its own separate fiber,
   * returning the fiber immediately, without waiting for it to compute its
   * value.
   *
   * The returned fiber can be used to interrupt the forked fiber, await its
   * result, or join the fiber. See [[zio.Fiber]] for more information.
   *
   * {{{
   * for {
   *   fiber <- subtask.fork
   *   // Do stuff...
   *   a <- fiber.join
   * } yield a
   * }}}
   */
  final def fork: ZIO[R, Nothing, Fiber[E, A]] = new ZIO.Fork(self)

  /**
   * Forks an effect that will be executed on the specified `ExecutionContext`.
   */
  final def forkOn(ec: ExecutionContext): ZIO[R, E, Fiber[E, A]] =
    self.on(ec).fork

  /**
   * Unwraps the optional success of this effect, but can fail with unit value.
   */
  final def get[E1 >: E, B](implicit ev1: E1 =:= Nothing, ev2: A <:< Option[B]): ZIO[R, Unit, B] =
    ZIO.absolve(self.mapError(ev1).map(ev2(_).toRight(())))

  /**
   * Supervises this effect, which ensures that any fibers that are forked by
   * the effect are handled by the provided supervisor.
   */
  final def handleChildrenWith[R1 <: R](supervisor: Iterable[Fiber[_, _]] => ZIO[R1, Nothing, _]): ZIO[R1, E, A] =
    ZIO.handleChildrenWith[R1, E, A](self)(supervisor)

  /**
   * Returns a new effect that ignores the success or failure of this effect.
   */
  final def ignore: ZIO[R, Nothing, Unit] = self.foldCauseM(_ => ZIO.unit, _ => ZIO.unit)

  /**
   * Returns a new effect that ensures that any fibers that are forked by
   * the effect are interrupted when this effect completes.
   */
  final def interruptChildren: ZIO[R, E, A] = ZIO.interruptChildren(self)

  /**
   * Performs this effect interruptibly. Because this is the default, this
   * operation only has additional meaning if the effect is located within
   * an uninterruptible section.
   */
  final def interruptible: ZIO[R, E, A] = interruptStatus(InterruptStatus.Interruptible)

  /**
   * Switches the interrupt status for this effect. If `true` is used, then the
   * effect becomes interruptible (the default), while if `false` is used, then
   * the effect becomes uninterruptible. These changes are compositional, so
   * they only affect regions of the effect.
   */
  final def interruptStatus(flag: InterruptStatus): ZIO[R, E, A] = new ZIO.InterruptStatus(self, flag)

  final def join[R1, E1 >: E, A1 >: A](that: ZIO[R1, E1, A1]): ZIO[Either[R, R1], E1, A1] = self ||| that

  final def left[R1 <: R, C]: ZIO[Either[R1, C], E, Either[A, C]] = self +++ ZIO.identity[C]

  /**
   * Returns an effect whose execution is locked to the specified executor.
   * This is useful when an effect must be executued somewhere, for example:
   * on a UI thread, inside a client library's thread pool, inside a blocking
   * thread pool, inside a low-latency thread pool, or elsewhere.
   *
   * Use of this method does not alter the execution semantics of other effects
   * composed with this one, making it easy to compositionally reason about
   * where effects are running.
   */
  final def lock(executor: Executor): ZIO[R, E, A] =
    ZIO.lock(executor)(self)

  /**
   * Returns an effect whose success is mapped by the specified `f` function.
   */
  def map[B](f: A => B): ZIO[R, E, B] = new ZIO.FlatMap(self, new ZIO.MapFn(f))

  /**
   * Returns an effect with its error channel mapped using the specified
   * function. This can be used to lift a "smaller" error into a "larger"
   * error.
   */
  final def mapError[E2](f: E => E2): ZIO[R, E2, A] =
    self.foldCauseM(new ZIO.MapErrorFn(f), new ZIO.SucceedFn(f))

  /**
   * Returns an effect with its full cause of failure mapped using the
   * specified function. This can be used to transform errors while
   * preserving the original structure of `Cause`.
   *
   * @see [[absorb]], [[sandbox]], [[catchAllCause]] - other functions for dealing with defects
   */
  final def mapErrorCause[E2](h: Cause[E] => Cause[E2]): ZIO[R, E2, A] =
    self.foldCauseM(new ZIO.MapErrorCauseFn(h), new ZIO.SucceedFn(h))

  /**
   * Returns an effect that, if evaluated, will return the lazily computed result
   * of this effect.
   */
  final def memoize: ZIO[R, Nothing, IO[E, A]] =
    for {
      r <- ZIO.environment[R]
      p <- Promise.make[E, A]
      l <- Promise.make[Nothing, Unit]
      _ <- (l.await *> ((self provide r) to p)).fork
    } yield l.succeed(()) *> p.await

  /**
   * Executes the effect on the specified `ExecutionContext` and then shifts back
   * to the default one.
   */
  final def on(ec: ExecutionContext): ZIO[R, E, A] =
    self.lock(Executor.fromExecutionContext(Int.MaxValue)(ec))

  /**
   * Runs the specified effect if this effect fails, providing the error to the
   * effect if it exists. The provided effect will not be interrupted.
   */
  final def onError[R1 <: R](cleanup: Cause[E] => ZIO[R1, Nothing, _]): ZIO[R1, E, A] =
    ZIO.bracketExit(ZIO.unit)(
      (_, eb: Exit[E, A]) =>
        eb match {
          case Exit.Success(_)     => ZIO.unit
          case Exit.Failure(cause) => cleanup(cause)
        }
    )(_ => self)

  /**
   * Runs the specified effect if this effect is interrupted.
   */
  final def onInterrupt[R1 <: R](cleanup: ZIO[R1, Nothing, Any]): ZIO[R1, E, A] =
    self.ensuring(
      ZIO.descriptorWith(descriptor => if (descriptor.interrupted) cleanup else ZIO.unit)
    )

  /**
   * Runs the specified effect if this effect is terminated, either because of
   * a defect or because of interruption.
   */
  final def onTermination[R1 <: R](cleanup: Cause[Nothing] => ZIO[R1, Nothing, _]): ZIO[R1, E, A] =
    ZIO.bracketExit(ZIO.unit)(
      (_, eb: Exit[E, A]) =>
        eb match {
          case Exit.Failure(cause) => cause.failureOrCause.fold(_ => ZIO.unit, cleanup)
          case _                   => ZIO.unit
        }
    )(_ => self)

  /**
   * Executes this effect, skipping the error but returning optionally the success.
   */
  final def option: ZIO[R, Nothing, Option[A]] =
    self.foldCauseM(_ => IO.succeed(None), a => IO.succeed(Some(a)))

  /**
   * Translates effect failure into death of the fiber, making all failures unchecked and
   * not a part of the type of the effect.
   */
  final def orDie[E1 >: E](implicit ev: E1 <:< Throwable): ZIO[R, Nothing, A] =
    orDieWith(ev)

  /**
   * Keeps none of the errors, and terminates the fiber with them, using
   * the specified function to convert the `E` into a `Throwable`.
   */
  final def orDieWith(f: E => Throwable): ZIO[R, Nothing, A] =
    (self mapError f) catchAll (IO.die)

  /**
   * Executes this effect and returns its value, if it succeeds, but
   * otherwise executes the specified effect.
   */
  final def orElse[R1 <: R, E2, A1 >: A](that: => ZIO[R1, E2, A1]): ZIO[R1, E2, A1] =
    tryOrElse(that, new ZIO.SucceedFn(() => that))

  /**
   * Returns an effect that will produce the value of this effect, unless it
   * fails, in which case, it will produce the value of the specified effect.
   */
  final def orElseEither[R1 <: R, E2, B](that: => ZIO[R1, E2, B]): ZIO[R1, E2, Either[A, B]] =
    tryOrElse(that.map(Right(_)), ZIO.succeedLeft)

  /**
   * Exposes all parallel errors in a single call
   *
   */
  final def parallelErrors[E1 >: E]: ZIO[R, ::[E1], A] =
    self.foldCauseM(
      cause =>
        cause.failures match {
          case Nil            => ZIO.halt(cause.asInstanceOf[Cause[Nothing]])
          case ::(head, tail) => ZIO.fail(::(head, tail))
        },
      ZIO.succeed
    )

  /**
   * Provides the `ZIO` effect with its required environment, which eliminates
   * its dependency on `R`.
   */
  final def provide(r: R): IO[E, A] = ZIO.provide(r)(self)

  /**
   * Uses the given Managed[E1, R] to the environment required to run this effect,
   * leaving no outstanding environments and returning IO[E1, A]
   */
  final def provideManaged[E1 >: E](r0: Managed[E1, R]): IO[E1, A] = provideSomeManaged(r0)

  /**
   * Provides some of the environment required to run this effect,
   * leaving the remainder `R0`.
   *
   * {{{
   * val effect: ZIO[Console with Logging, Nothing, Unit] = ???
   *
   * effect.provideSome[Console](console =>
   *   new Console with Logging {
   *     val console = console
   *     val logging = new Logging {
   *       def log(line: String) = console.putStrLn(line)
   *     }
   *   }
   * )
   * }}}
   */
  final def provideSome[R0](f: R0 => R): ZIO[R0, E, A] =
    ZIO.accessM(r0 => self.provide(f(r0)))

  /**
   * An effectful version of `provideSome`, useful when the act of partial
   * provision requires an effect.
   *
   * {{{
   * val effect: ZIO[Console with Logging, Nothing, Unit] = ???
   *
   * val r0: ZIO[Console, Nothing, Console with Logging] = ???
   *
   * effect.provideSomeM(r0)
   * }}}
   */
  final def provideSomeM[R0, E1 >: E](r0: ZIO[R0, E1, R]): ZIO[R0, E1, A] =
    r0.flatMap(self.provide)

  /**
<<<<<<< HEAD
   * Uses the given ZManaged[R0, E1, R] to provide some of the environment required to run this effect,
   * leaving the remainder `R0`.
   */
  final def provideSomeManaged[R0, E1 >: E](r0: ZManaged[R0, E1, R]): ZIO[R0, E1, A] = r0.use(self.provide)

  /**
   * Returns an effect that races this effect with the specified effect,
   * returning the first successful `A` from the faster side. If one effect
   * succeeds, the other will be interrupted. If neither succeeds, then the
   * effect will fail with some error.
=======
   * Maps this effect to the specified constant while preserving the
   * effects of this effect.
   */
  final def const[B](b: => B): ZIO[R, E, B] = self.flatMap(new ZIO.ConstFn(() => b))

  final def <<<[R1, E1 >: E](that: ZIO[R1, E1, R]): ZIO[R1, E1, A] =
    for {
      r1 <- ZIO.environment[R1]
      r  <- that provide r1
      a  <- self provide r
    } yield a

  final def compose[R1, E1 >: E](that: ZIO[R1, E1, R]): ZIO[R1, E1, A] = self <<< that

  final def >>>[R1 >: A, E1 >: E, B](that: ZIO[R1, E1, B]): ZIO[R, E1, B] =
    for {
      r1 <- ZIO.environment[R]
      r  <- self provide r1
      a  <- that provide r
    } yield a

  final def |||[R1, E1 >: E, A1 >: A](that: ZIO[R1, E1, A1]): ZIO[Either[R, R1], E1, A1] =
    for {
      either <- ZIO.environment[Either[R, R1]]
      a1     <- either.fold(self.provide, that.provide)
    } yield a1

  final def join[R1, E1 >: E, A1 >: A](that: ZIO[R1, E1, A1]): ZIO[Either[R, R1], E1, A1] = self ||| that

  final def +++[R1, B, E1 >: E](that: ZIO[R1, E1, B]): ZIO[Either[R, R1], E1, Either[A, B]] =
    for {
      e <- ZIO.environment[Either[R, R1]]
      r <- e.fold(self.map(Left(_)) provide _, that.map(Right(_)) provide _)
    } yield r

  final def andThen[R1 >: A, E1 >: E, B](that: ZIO[R1, E1, B]): ZIO[R, E1, B] =
    self >>> that

  final def first[R1 <: R, A1 >: A]: ZIO[R1, E, (A1, R1)] = self &&& ZIO.identity[R1]

  final def second[R1 <: R, A1 >: A]: ZIO[R1, E, (R1, A1)] = ZIO.identity[R1] &&& self

  final def left[R1 <: R, C]: ZIO[Either[R1, C], E, Either[A, C]] = self +++ ZIO.identity[C]

  /**
   * Returns a successful effect if the value is `Left`, or fails with the error e.
   */
  def leftOrFail[B, C, E1 >: E](e: E1)(implicit ev: A <:< Either[B, C]): ZIO[R, E1, B] =
    self.flatMap(ev(_) match {
      case Right(_)    => ZIO.fail(e)
      case Left(value) => ZIO.succeed(value)
    })

  /**
   * Returns a successful effect if the value is `Left`, or fails with a [[java.util.NoSuchElementException]].
   */
  def leftOrFailException[B, C, E1 >: NoSuchElementException](
    implicit ev: A <:< Either[B, C],
    ev2: E <:< E1
  ): ZIO[R, E1, B] =
    self.foldM(
      e => ZIO.fail(ev2(e)),
      a => ev(a).fold(ZIO.succeed(_), _ => ZIO.fail(new NoSuchElementException("Either.left.get on Right")))
    )

  final def right[R1 <: R, C]: ZIO[Either[C, R1], E, Either[C, A]] = ZIO.identity[C] +++ self

  /**
   * Returns a successful effect if the value is `Right`, or fails with the given error 'e'.
   */
  def rightOrFail[B, C, E1 >: E](e: E1)(implicit ev: A <:< Either[B, C]): ZIO[R, E1, C] =
    self.flatMap(ev(_) match {
      case Right(value) => ZIO.succeed(value)
      case Left(_)      => ZIO.fail(e)
    })

  /**
   * Returns a successful effect if the value is `Right`, or fails with a [[java.util.NoSuchElementException]].
   */
  def rightOrFailException[B, C, E1 >: NoSuchElementException](
    implicit ev: A <:< Either[B, C],
    ev2: E <:< E1
  ): ZIO[R, E1, C] =
    self.foldM(
      e => ZIO.fail(ev2(e)),
      a => ev(a).fold(_ => ZIO.fail(new NoSuchElementException("Either.right.get on Left")), ZIO.succeed(_))
    )

  /**
   * A variant of `flatMap` that ignores the value produced by this effect.
>>>>>>> 0f437d12
   */
  final def race[R1 <: R, E1 >: E, A1 >: A](that: ZIO[R1, E1, A1]): ZIO[R1, E1, A1] =
    raceEither(that).map(_.merge)

  /**
   * Returns an effect that races this effect with all the specified effects,
   * yielding the value of the first effect to succeed with a value.
   * Losers of the race will be interrupted immediately
   */
  def raceAll[R1 <: R, E1 >: E, A1 >: A](ios: Iterable[ZIO[R1, E1, A1]]): ZIO[R1, E1, A1] = ZIO.raceAll(self, ios)

  /**
   * Returns an effect that races this effect with the specified effect,
   * yielding the first result to complete, whether by success or failure. If
   * neither effect completes, then the composed effect will not complete.
   */
  final def raceAttempt[R1 <: R, E1 >: E, A1 >: A](that: ZIO[R1, E1, A1]): ZIO[R1, E1, A1] =
    raceWith(that)(
      { case (l, f) => f.interrupt *> l.fold(ZIO.halt, ZIO.succeed) },
      { case (r, f) => f.interrupt *> r.fold(ZIO.halt, ZIO.succeed) }
    ).refailWithTrace

  /**
   * Returns an effect that races this effect with the specified effect,
   * yielding the first result to succeed. If neither effect succeeds, then the
   * composed effect will fail with some error.
   */
  final def raceEither[R1 <: R, E1 >: E, B](that: ZIO[R1, E1, B]): ZIO[R1, E1, Either[A, B]] =
    raceWith(that)(
      (exit, right) =>
        exit.foldM[Any, E1, Either[A, B]](
          _ => right.join.map(Right(_)),
          a => ZIO.succeedLeft(a) <* right.interrupt
        ),
      (exit, left) =>
        exit.foldM[Any, E1, Either[A, B]](
          _ => left.join.map(Left(_)),
          b => ZIO.succeedRight(b) <* left.interrupt
        )
    ).refailWithTrace

  /**
   * Returns an effect that races this effect with the specified effect, calling
   * the specified finisher as soon as one result or the other has been computed.
   */
  final def raceWith[R1 <: R, E1, E2, B, C](
    that: ZIO[R1, E1, B]
  )(
    leftDone: (Exit[E, A], Fiber[E1, B]) => ZIO[R1, E2, C],
    rightDone: (Exit[E1, B], Fiber[E, A]) => ZIO[R1, E2, C]
  ): ZIO[R1, E2, C] = {
    def arbiter[E0, E1, A, B](
      f: (Exit[E0, A], Fiber[E1, B]) => ZIO[R1, E2, C],
      loser: Fiber[E1, B],
      race: Ref[Int],
      done: Promise[E2, C]
    )(res: Exit[E0, A]): ZIO[R1, Nothing, _] =
      ZIO.flatten(race.modify((c: Int) => (if (c > 0) ZIO.unit else f(res, loser).to(done).unit) -> (c + 1)))

    for {
      done <- Promise.make[E2, C]
      race <- Ref.make[Int](0)
      c <- ZIO.uninterruptibleMask { restore =>
            for {
              left  <- ZIO.interruptible(self).fork
              right <- ZIO.interruptible(that).fork
              _     <- left.await.flatMap(arbiter(leftDone, right, race, done)).fork
              _     <- right.await.flatMap(arbiter(rightDone, left, race, done)).fork
              c     <- restore(done.await).onInterrupt(left.interrupt *> right.interrupt)
            } yield c
          }
    } yield c
  }

  /**
   * Attach a wrapping trace pointing to this location in case of error.
   *
   * Useful when joining fibers to make the resulting trace mention
   * the `join` point, otherwise only the traces of joined fibers are
   * included.
   *
   * {{{
   *   for {
   *     badFiber <- UIO(1 / 0).fork
   *     _ <- badFiber.join.refailWithTrace
   *   } yield ()
   * }}}
   * */
  final def refailWithTrace: ZIO[R, E, A] =
    foldCauseM(c => ZIO.haltWith(trace => Cause.traced(c, trace())), ZIO.succeed)

  /**
   * Keeps some of the errors, and terminates the fiber with the rest
   */
  final def refineOrDie[E1](pf: PartialFunction[E, E1])(implicit ev: E <:< Throwable): ZIO[R, E1, A] =
    refineOrDieWith(pf)(ev)

  /**
   * Keeps some of the errors, and terminates the fiber with the rest, using
   * the specified function to convert the `E` into a `Throwable`.
   */
  final def refineOrDieWith[E1](pf: PartialFunction[E, E1])(f: E => Throwable): ZIO[R, E1, A] =
    self catchAll (err => (pf lift err).fold[ZIO[R, E1, A]](ZIO.die(f(err)))(ZIO.fail(_)))

  /**
   * Keeps some of the errors, and terminates the fiber with the rest.
   */
  final def refineToOrDie[E1: ClassTag](implicit ev: E <:< Throwable): ZIO[R, E1, A] =
    refineOrDieWith { case e: E1 => e }(ev)

  /**
   * Fail with the returned value if the `PartialFunction` matches, otherwise
   * continue with our held value.
   */
  final def reject[R1 <: R, E1 >: E](pf: PartialFunction[A, E1]): ZIO[R1, E1, A] =
    rejectM(pf.andThen(ZIO.fail(_)))

  /**
   * Continue with the returned computation if the `PartialFunction` matches,
   * translating the successful match into a failure, otherwise continue with
   * our held value.
   */
  final def rejectM[R1 <: R, E1 >: E](pf: PartialFunction[A, ZIO[R1, E1, E1]]): ZIO[R1, E1, A] =
    self.flatMap { v =>
      pf.andThen[ZIO[R1, E1, A]](_.flatMap(ZIO.fail))
        .applyOrElse[A, ZIO[R1, E1, A]](v, ZIO.succeed)
    }

  /**
   * Repeats this effect with the specified schedule until the schedule
   * completes, or until the first failure.
   * Repeats are done in addition to the first execution so that
   * `io.repeat(Schedule.once)` means "execute io and in case of success repeat `io` once".
   */
  final def repeat[R1 <: R, B](schedule: ZSchedule[R1, A, B]): ZIO[R1 with Clock, E, B] =
    repeatOrElse[R1, E, B](schedule, (e, _) => ZIO.fail(e))

  /**
   * Repeats this effect with the specified schedule until the schedule
   * completes, or until the first failure. In the event of failure the progress
   * to date, together with the error, will be passed to the specified handler.
   */
  final def repeatOrElse[R1 <: R, E2, B](
    schedule: ZSchedule[R1, A, B],
    orElse: (E, Option[B]) => ZIO[R1, E2, B]
  ): ZIO[R1 with Clock, E2, B] =
    repeatOrElseEither[R1, B, E2, B](schedule, orElse).map(_.merge)

  /**
   * Repeats this effect with the specified schedule until the schedule
   * completes, or until the first failure. In the event of failure the progress
   * to date, together with the error, will be passed to the specified handler.
   */
  final def repeatOrElseEither[R1 <: R, B, E2, C](
    schedule: ZSchedule[R1, A, B],
    orElse: (E, Option[B]) => ZIO[R1 with Clock, E2, C]
  ): ZIO[R1 with Clock, E2, Either[C, B]] = {
    def loop(last: Option[() => B], state: schedule.State): ZIO[R1 with Clock, E2, Either[C, B]] =
      self.foldM(
        e => orElse(e, last.map(_())).map(Left(_)),
        a =>
          schedule.update(a, state).flatMap { step =>
            if (!step.cont) ZIO.succeedRight(step.finish())
            else ZIO.succeed(step.state).delay(step.delay).flatMap(s => loop(Some(step.finish), s))
          }
      )

    schedule.initial.flatMap(loop(None, _))
  }

  /**
   * Retries with the specified retry policy.
   * Retries are done following the failure of the original `io` (up to a fixed maximum with
   * `once` or `recurs` for example), so that that `io.retry(Schedule.once)` means
   * "execute `io` and in case of failure, try again once".
   */
  final def retry[R1 <: R, E1 >: E, S](policy: ZSchedule[R1, E1, S]): ZIO[R1 with Clock, E1, A] =
    retryOrElse[R1, A, E1, S, E1](policy, (e: E1, _: S) => ZIO.fail(e))

  /**
   * Retries with the specified schedule, until it fails, and then both the
   * value produced by the schedule together with the last error are passed to
   * the recovery function.
   */
  final def retryOrElse[R1 <: R, A2 >: A, E1 >: E, S, E2](
    policy: ZSchedule[R1, E1, S],
    orElse: (E1, S) => ZIO[R1, E2, A2]
  ): ZIO[R1 with Clock, E2, A2] =
    retryOrElseEither(policy, orElse).map(_.merge)

  /**
   * Retries with the specified schedule, until it fails, and then both the
   * value produced by the schedule together with the last error are passed to
   * the recovery function.
   */
  final def retryOrElseEither[R1 <: R, E1 >: E, S, E2, B](
    policy: ZSchedule[R1, E1, S],
    orElse: (E1, S) => ZIO[R1, E2, B]
  ): ZIO[R1 with Clock, E2, Either[B, A]] = {
    def loop(state: policy.State): ZIO[R1 with Clock, E2, Either[B, A]] =
      self.foldM(
        err =>
          policy
            .update(err, state)
            .flatMap(
              decision =>
                if (decision.cont) clock.sleep(decision.delay) *> loop(decision.state)
                else orElse(err, decision.finish()).map(Left(_))
            ),
        succ => ZIO.succeedRight(succ)
      )

    policy.initial.flatMap(loop)
  }

  final def right[R1 <: R, C]: ZIO[Either[C, R1], E, Either[C, A]] = ZIO.identity[C] +++ self

  /**
   * Returns an effect that semantically runs the effect on a fiber,
   * producing an [[zio.Exit]] for the completion value of the fiber.
   */
  final def run: ZIO[R, Nothing, Exit[E, A]] =
    new ZIO.Fold[R, E, Nothing, A, Exit[E, A]](
      self,
      cause => ZIO.succeed(Exit.halt(cause)),
      succ => ZIO.succeed(Exit.succeed(succ))
    )

  /**
   * Exposes the full cause of failure of this effect.
   *
   * {{{
   * case class DomainError()
   *
   * val veryBadIO: IO[DomainError, Unit] =
   *   IO.effectTotal(5 / 0) *> IO.fail(DomainError())
   *
   * val caught: UIO[Unit] =
   *   veryBadIO.sandbox.catchAll {
   *     case Cause.Die(_: ArithmeticException) =>
   *       // Caught defect: divided by zero!
   *       IO.succeed(0)
   *     case Cause.Fail(e) =>
   *       // Caught error: DomainError!
   *       IO.succeed(0)
   *     case cause =>
   *       // Caught unknown defects, shouldn't recover!
   *       IO.halt(cause)
   *    *
   *   }
   * }}}
   */
  final def sandbox: ZIO[R, Cause[E], A] = foldCauseM(ZIO.fail, ZIO.succeed)

  /**
<<<<<<< HEAD
=======
   * Extracts the optional value, or fails with the given error 'e'.
   */
  def someOrFail[B, E1 >: E](e: E1)(implicit ev: A <:< Option[B]): ZIO[R, E1, B] =
    self.flatMap(ev(_) match {
      case Some(value) => ZIO.succeed(value)
      case None        => ZIO.fail(e)
    })

  /**
   * Extracts the optional value, or fails with a [[java.util.NoSuchElementException]]
   */
  def someOrFailException[B, E1 >: NoSuchElementException](implicit ev: A <:< Option[B], ev2: E <:< E1): ZIO[R, E1, B] =
    self.foldM(e => ZIO.fail(ev2(e)), ev(_) match {
      case Some(value) => ZIO.succeed(value)
      case None        => ZIO.fail(new NoSuchElementException("None.get"))
    })

  /**
   * The inverse operation to `sandbox`. Submerges the full cause of failure.
   */
  final def unsandbox[R1 <: R, E1, A1 >: A](implicit ev1: ZIO[R, E, A] <:< ZIO[R1, Cause[E1], A1]): ZIO[R1, E1, A1] =
    ZIO.unsandbox(ev1(self))

  /**
>>>>>>> 0f437d12
   * Companion helper to `sandbox`. Allows recovery, and partial recovery, from
   * errors and defects alike, as in:
   *
   * {{{
   * case class DomainError()
   *
   * val veryBadIO: IO[DomainError, Unit] =
   *   IO.effectTotal(5 / 0) *> IO.fail(DomainError())
   *
   * val caught: IO[DomainError, Unit] =
   *   veryBadIO.sandboxWith(_.catchSome {
   *     case Cause.Die(_: ArithmeticException)=>
   *       // Caught defect: divided by zero!
   *       IO.succeed(0)
   *   })
   * }}}
   *
   * Using `sandboxWith` with `catchSome` is better than using
   * `io.sandbox.catchAll` with a partial match, because in
   * the latter, if the match fails, the original defects will
   * be lost and replaced by a `MatchError`
   */
  final def sandboxWith[R1 <: R, E2, B](f: ZIO[R1, Cause[E], A] => ZIO[R1, Cause[E2], B]): ZIO[R1, E2, B] =
    ZIO.unsandbox(f(self.sandbox))

  final def second[R1 <: R, A1 >: A]: ZIO[R1, E, (R1, A1)] = ZIO.identity[R1] &&& self

  /**
   * Summarizes a effect by computing some value before and after execution, and
   * then combining the values to produce a summary, together with the result of
   * execution.
   */
  final def summarized[R1 <: R, E1 >: E, B, C](f: (B, B) => C)(summary: ZIO[R1, E1, B]): ZIO[R1, E1, (C, A)] =
    for {
      start <- summary
      value <- self
      end   <- summary
    } yield (f(start, end), value)

  /**
   * Enables supervision for this effect. This will cause fibers forked by
   * this effect to be tracked and will enable their inspection via [[ZIO.children]].
   */
  final def supervised: ZIO[R, E, A] = ZIO.supervised(self)

  /**
   * An integer that identifies the term in the `ZIO` sum type to which this
   * instance belongs (e.g. `IO.Tags.Succeed`).
   */
  def tag: Int

  /**
   * Returns an effect that effectfully "peeks" at the success of this effect.
   *
   * {{{
   * readFile("data.json").tap(putStrLn)
   * }}}
   */
  final def tap[R1 <: R, E1 >: E](f: A => ZIO[R1, E1, _]): ZIO[R1, E1, A] = self.flatMap(new ZIO.TapFn(f))

  /**
   * Returns an effect that effectfully "peeks" at the failure or success of
   * this effect.
   * {{{
   * readFile("data.json").tapBoth(logError(_), logData(_))
   * }}}
   */
  final def tapBoth[R1 <: R, E1 >: E](f: E => ZIO[R1, E1, _], g: A => ZIO[R1, E1, _]): ZIO[R1, E1, A] =
    self.foldCauseM(new ZIO.TapErrorRefailFn(f), new ZIO.TapFn(g))

  /**
   * Returns an effect that effectfully "peeks" at the failure of this effect.
   * {{{
   * readFile("data.json").tapError(logError(_))
   * }}}
   */
  final def tapError[R1 <: R, E1 >: E](f: E => ZIO[R1, E1, _]): ZIO[R1, E1, A] =
    self.foldCauseM(new ZIO.TapErrorRefailFn(f), ZIO.succeed)

  /**
   * Returns a new effect that executes this one and times the execution.
   */
  final def timed: ZIO[R with Clock, E, (Duration, A)] = timedWith(clock.nanoTime)

  /**
   * A more powerful variation of `timed` that allows specifying the clock.
   */
  final def timedWith[R1 <: R, E1 >: E](nanoTime: ZIO[R1, E1, Long]): ZIO[R1, E1, (Duration, A)] =
    summarized[R1, E1, Long, Duration]((start, end) => Duration.fromNanos(end - start))(nanoTime)

  /**
   * Returns an effect that will timeout this effect, returning `None` if the
   * timeout elapses before the effect has produced a value; and returning
   * `Some` of the produced value otherwise.
   *
   * If the timeout elapses without producing a value, the running effect
   * will be safely interrupted
   *
   */
  final def timeout(d: Duration): ZIO[R with Clock, E, Option[A]] = timeoutTo(None)(Some(_))(d)

  /**
   * The same as [[timeout]], but instead of producing a `None` in the event
   * of timeout, it will produce the specified error.
   */
  final def timeoutFail[E1 >: E](e: E1)(d: Duration): ZIO[R with Clock, E1, A] =
    ZIO.flatten(timeoutTo(ZIO.fail(e))(ZIO.succeed)(d))

  /**
   * Returns an effect that will timeout this effect, returning either the
   * default value if the timeout elapses before the effect has produced a
   * value; and or returning the result of applying the function `f` to the
   * success value of the effect.
   *
   * If the timeout elapses without producing a value, the running effect
   * will be safely interrupted
   *
   * {{{
   * IO.succeed(1).timeoutTo(None)(Some(_))(1.second)
   * }}}
   */
  final def timeoutTo[R1 <: R, E1 >: E, A1 >: A, B](b: B): ZIO.TimeoutTo[R1, E1, A1, B] =
    new ZIO.TimeoutTo(self, b)

  /**
   * Returns an effect that keeps or breaks a promise based on the result of
   * this effect. Synchronizes interruption, so if this effect is interrupted,
   * the specified promise will be interrupted, too.
   */
  final def to[E1 >: E, A1 >: A](p: Promise[E1, A1]): ZIO[R, Nothing, Boolean] =
    self.run.flatMap(x => p.done(ZIO.done(x))).onInterrupt(p.interrupt)

  /**
<<<<<<< HEAD
   * Converts the effect into a [[scala.concurrent.Future]].
=======
   * Returns an effect with the empty value.
   */
  final val none: UIO[Option[Nothing]] = succeed(None)

  /**
   * Returns a effect that will never produce anything. The moral
   * equivalent of `while(true) {}`, only without the wasted CPU cycles.
>>>>>>> 0f437d12
   */
  final def toFuture(implicit ev2: E <:< Throwable): ZIO[R, Nothing, scala.concurrent.Future[A]] =
    self toFutureWith ev2

  /**
   * Converts the effect into a [[scala.concurrent.Future]].
   */
  final def toFutureWith(f: E => Throwable): ZIO[R, Nothing, scala.concurrent.Future[A]] =
    self.fork >>= (_.toFutureWith(f))

  /**
   * Converts this ZIO to [[zio.Managed]].
   */
  final def toManaged[R1 <: R](release: A => ZIO[R1, Nothing, _]): ZManaged[R1, E, A] =
    ZManaged.make[R1, E, A](this)(release)

  /**
   * Converts this ZIO to [[zio.ZManaged]] with no release action.
   */
  final def toManaged_ : ZManaged[R, E, A] =
    ZManaged.fromEffect[R, E, A](this)

  /**
   * Enables ZIO tracing for this effect. Because this is the default, this
   * operation only has an additional meaning if the effect is located within
   * an `untraced` section, or the current fiber has been spawned by a parent
   * inside an `untraced` section.
   */
  final def traced: ZIO[R, E, A] = tracingStatus(TracingStatus.Traced)

  /**
   * Toggles ZIO tracing support for this effect. If `true` is used, then the
   * effect will accumulate traces, while if `false` is used, then tracing
   * is disabled. These changes are compositional, so they only affect regions
   * of the effect.
   */
  final def tracingStatus(flag: TracingStatus): ZIO[R, E, A] = new ZIO.TracingStatus(self, flag)

  private[this] final def tryOrElse[R1 <: R, E2, B](
    that: => ZIO[R1, E2, B],
    succ: A => ZIO[R1, E2, B]
  ): ZIO[R1, E2, B] =
    new ZIO.Fold[R1, E, E2, A, B](
      self,
      ZIOFn(() => that)(_.stripFailures match {
        case None    => that
        case Some(c) => ZIO.halt(c)
      }),
      succ
    )

  /**
   * Performs this effect uninterruptibly. This will prevent the effect from
   * being terminated externally, but the effect may fail for internal reasons
   * (e.g. an uncaught error) or terminate due to defect.
   *
   * Uninterruptible effects may recover from all failure causes (including
   * interruption of an inner effect that has been made interruptible).
   */
  final def uninterruptible: ZIO[R, E, A] = interruptStatus(InterruptStatus.Uninterruptible)

  /**
<<<<<<< HEAD
   * Returns the effect resulting from mapping the success of this effect to unit.
=======
   *  Returns an effect with the value on the left part.
   */
  final def left[A](a: A): UIO[Either[A, Nothing]] = succeed(Left(a))

  /**
   * Returns an effect from a [[zio.Exit]] value.
>>>>>>> 0f437d12
   */
  final def unit: ZIO[R, E, Unit] = const(())

  /**
<<<<<<< HEAD
   * The inverse operation to `sandbox`. Submerges the full cause of failure.
=======
   *  Returns an effect with the optional value.
   */
  def some[A](a: A): UIO[Option[A]] = succeed(Some(a))

  /**
   * Enables supervision for this effect. This will cause fibers forked by
   * this effect to be tracked and will enable their inspection via [[ZIO.children]].
>>>>>>> 0f437d12
   */
  final def unsandbox[R1 <: R, E1, A1 >: A](implicit ev1: ZIO[R, E, A] <:< ZIO[R1, Cause[E1], A1]): ZIO[R1, E1, A1] =
    ZIO.unsandbox(ev1(self))

  /**
   * Disables supervision for this effect. This will cause fibers forked by
   * this effect to not be tracked or appear in the list returned by [[ZIO.children]].
   */
  final def unsupervised: ZIO[R, E, A] = ZIO.unsupervised(self)

  /**
   * Disables ZIO tracing facilities for the duration of the effect.
   *
   * Note: ZIO tracing is cached, as such after the first iteration
   * it has a negligible effect on performance of hot-spots (Additional
   * hash map lookup per flatMap). As such, using `untraced` sections
   * is not guaranteed to result in a noticeable performance increase.
   */
  final def untraced: ZIO[R, E, A] = tracingStatus(TracingStatus.Untraced)

  /**
   * Returns the effect resulting from mapping the success of this effect to unit.
   */
  @deprecated("use unit", "1.0.0")
  final def void: ZIO[R, E, Unit] = unit

  /**
   * The moral equivalent of `if (p) exp`
   */
  final def when[R1 <: R, E1 >: E](b: Boolean): ZIO[R1, E1, Unit] =
    ZIO.when(b)(self)

  /**
   * The moral equivalent of `if (p) exp` when `p` has side-effects
   */
  final def whenM[R1 <: R, E1 >: E](
    b: ZIO[R1, Nothing, Boolean]
  ): ZIO[R1, E1, Unit] =
    ZIO.whenM(b)(self)

  /**
   * A named alias for `&&&` or `<*>`.
   */
  final def zip[R1 <: R, E1 >: E, B](that: ZIO[R1, E1, B]): ZIO[R1, E1, (A, B)] =
    self &&& that

  /**
   * A named alias for `<*`.
   */
  final def zipLeft[R1 <: R, E1 >: E, B](that: => ZIO[R1, E1, B]): ZIO[R1, E1, A] =
    self <* that

  /**
   * A named alias for `<&>`.
   */
  final def zipPar[R1 <: R, E1 >: E, B](that: ZIO[R1, E1, B]): ZIO[R1, E1, (A, B)] =
    self <&> that

  /**
   * A named alias for `<&`.
   */
  final def zipParLeft[R1 <: R, E1 >: E, B](that: ZIO[R1, E1, B]): ZIO[R1, E1, A] =
    self <& that

  /**
   * A named alias for `&>`.
   */
  final def zipParRight[R1 <: R, E1 >: E, B](that: ZIO[R1, E1, B]): ZIO[R1, E1, B] =
    self &> that

  /**
   * A named alias for `*>`.
   */
  final def zipRight[R1 <: R, E1 >: E, B](that: => ZIO[R1, E1, B]): ZIO[R1, E1, B] =
    self *> that

  /**
   * Sequentially zips this effect with the specified effect using the
   * specified combiner function.
   */
  final def zipWith[R1 <: R, E1 >: E, B, C](that: ZIO[R1, E1, B])(f: (A, B) => C): ZIO[R1, E1, C] =
    self.flatMap(a => that.map(ZIOFn(f)(b => f(a, b))))

  /**
   * Returns an effect that executes both this effect and the specified effect,
   * in parallel, combining their results with the specified `f` function. If
   * either side fails, then the other side will be interrupted.
   */
  final def zipWithPar[R1 <: R, E1 >: E, B, C](that: ZIO[R1, E1, B])(f: (A, B) => C): ZIO[R1, E1, C] = {
    def coordinate[A, B](f: (A, B) => C)(winner: Exit[E1, A], loser: Fiber[E1, B]): ZIO[R1, E1, C] =
      winner match {
        case Exit.Success(a) => loser.join.map(f(a, _))
        case Exit.Failure(cause) =>
          loser.interrupt.flatMap {
            case Exit.Success(_)          => ZIO.halt(cause)
            case Exit.Failure(loserCause) => ZIO.halt(cause && loserCause)
          }
      }
    val g = (b: B, a: A) => f(a, b)
    (self raceWith that)(coordinate(f), coordinate(g))
  }

  /**
   * Alias for `flatMap`.
   *
   * {{{
   * val parsed = readFile("foo.txt") >>= parseFile
   * }}}
   */
  final def >>=[R1 <: R, E1 >: E, B](k: A => ZIO[R1, E1, B]): ZIO[R1, E1, B] = flatMap(k)

  /**
   * Returns an effect that executes both this effect and the specified effect,
   * in parallel, combining their results into a tuple. If either side fails,
   * then the other side will be interrupted, interrupted the result.
   */
  final def <&>[R1 <: R, E1 >: E, B](that: ZIO[R1, E1, B]): ZIO[R1, E1, (A, B)] =
    self.zipWithPar(that)((a, b) => (a, b))

  /**
   * Returns an effect that executes both this effect and the specified effect,
   * in parallel, this effect result returned. If either side fails,
   * then the other side will be interrupted, interrupted the result.
   */
  final def <&[R1 <: R, E1 >: E, B](that: ZIO[R1, E1, B]): ZIO[R1, E1, A] =
    self.zipWithPar(that)((a, b) => (a, b)).map(_._1)

  /**
   * An integer that identifies the term in the `ZIO` sum type to which this
   * instance belongs (e.g. `IO.Tags.Succeed`).
   */
  final def &>[R1 <: R, E1 >: E, B](that: ZIO[R1, E1, B]): ZIO[R1, E1, B] =
    self.zipWithPar(that)((a, b) => (a, b)).map(_._2)

  /**
   * Operator alias for `orElse`.
   */
  final def <>[R1 <: R, E2, A1 >: A](that: => ZIO[R1, E2, A1]): ZIO[R1, E2, A1] =
    orElse(that)

  final def <<<[R1, E1 >: E](that: ZIO[R1, E1, R]): ZIO[R1, E1, A] =
    for {
      r1 <- ZIO.environment[R1]
      r  <- that provide r1
      a  <- self provide r
    } yield a

  final def >>>[R1 >: A, E1 >: E, B](that: ZIO[R1, E1, B]): ZIO[R, E1, B] =
    for {
      r1 <- ZIO.environment[R]
      r  <- self provide r1
      a  <- that provide r
    } yield a

  final def |||[R1, E1 >: E, A1 >: A](that: ZIO[R1, E1, A1]): ZIO[Either[R, R1], E1, A1] =
    for {
      either <- ZIO.environment[Either[R, R1]]
      a1     <- either.fold(self.provide, that.provide)
    } yield a1

  final def +++[R1, B, E1 >: E](that: ZIO[R1, E1, B]): ZIO[Either[R, R1], E1, Either[A, B]] =
    for {
      e <- ZIO.environment[Either[R, R1]]
      r <- e.fold(self.map(Left(_)) provide _, that.map(Right(_)) provide _)
    } yield r

  /**
   * A variant of `flatMap` that ignores the value produced by this effect.
   */
  final def *>[R1 <: R, E1 >: E, B](that: => ZIO[R1, E1, B]): ZIO[R1, E1, B] =
    self.flatMap(new ZIO.ZipRightFn(() => that))

  /**
   * Sequences the specified effect after this effect, but ignores the
   * value produced by the effect.
   */
  final def <*[R1 <: R, E1 >: E, B](that: => ZIO[R1, E1, B]): ZIO[R1, E1, A] =
    self.flatMap(new ZIO.ZipLeftFn(() => that))

  /**
   * Sequentially zips this effect with the specified effect, combining the
   * results into a tuple.
   */
  final def &&&[R1 <: R, E1 >: E, B](that: ZIO[R1, E1, B]): ZIO[R1, E1, (A, B)] =
    self.zipWith(that)((a, b) => (a, b))

  /**
   * Alias for `&&&`.
   */
  final def <*>[R1 <: R, E1 >: E, B](that: ZIO[R1, E1, B]): ZIO[R1, E1, (A, B)] =
    self &&& that

}

private[zio] trait ZIOFunctions extends Serializable {

  /**
   * Submerges the error case of an `Either` into the `ZIO`. The inverse
   * operation of `IO.either`.
   */
  final def absolve[R, E, A](v: ZIO[R, E, Either[E, A]]): ZIO[R, E, A] =
    v.flatMap(fromEither(_))

  /**
   * Accesses the environment of the effect.
   * {{{
   * val portNumber = effect.access(_.config.portNumber)
   * }}}
   */
  final def access[R]: ZIO.AccessPartiallyApplied[R] =
    new ZIO.AccessPartiallyApplied[R]

  /**
   * Effectfully accesses the environment of the effect.
   */
  final def accessM[R]: ZIO.AccessMPartiallyApplied[R] =
    new ZIO.AccessMPartiallyApplied[R]

  /**
   * Makes an explicit check to see if the fiber has been interrupted, and if
   * so, performs self-interruption
   */
  final def allowInterrupt: UIO[Unit] =
    descriptorWith(d => if (d.interrupted) interrupt else unit)

  /**
   *  Returns an effect with the value on the right part.
   */
  def right[B](b: B): UIO[Either[Nothing, B]] = succeed(Right(b))

  /**
   * When this effect represents acquisition of a resource (for example,
   * opening a file, launching a thread, etc.), `bracket` can be used to ensure
   * the acquisition is not interrupted and the resource is always released.
   *
   * The function does two things:
   *
   * 1. Ensures this effect, which acquires the resource, will not be
   * interrupted. Of course, acquisition may fail for internal reasons (an
   * uncaught exception).
   * 2. Ensures the `release` effect will not be interrupted, and will be
   * executed so long as this effect successfully acquires the resource.
   *
   * In between acquisition and release of the resource, the `use` effect is
   * executed.
   *
   * If the `release` effect fails, then the entire effect will fail even
   * if the `use` effect succeeds. If this fail-fast behavior is not desired,
   * errors produced by the `release` effect can be caught and ignored.
   *
   * {{{
   * openFile("data.json").bracket(closeFile) { file =>
   *   for {
   *     header <- readHeader(file)
   *     ...
   *   } yield result
   * }
   * }}}
   */
  final def bracket[R, E, A](acquire: ZIO[R, E, A]): ZIO.BracketAcquire[R, E, A] =
    new ZIO.BracketAcquire[R, E, A](acquire)

  /**
   * Uncurried version. Doesn't offer curried syntax and have worse type-inference
   * characteristics, but guarantees no extra allocations of intermediate
   * [[zio.ZIO.BracketAcquire]] and [[zio.ZIO.BracketRelease]] objects.
   */
  final def bracket[R, E, A, B](
    acquire: ZIO[R, E, A],
    release: A => ZIO[R, Nothing, _],
    use: A => ZIO[R, E, B]
  ): ZIO[R, E, B] =
    bracketExit(acquire, new ZIO.BracketReleaseFn(release): (A, Exit[E, B]) => ZIO[R, Nothing, _], use)

  /**
   * Acquires a resource, uses the resource, and then releases the resource.
   * Neither the acquisition nor the release will be interrupted, and the
   * resource is guaranteed to be released, so long as the `acquire` effect
   * succeeds. If `use` fails, then after release, the returned effect will fail
   * with the same error.
   */
  final def bracketExit[R, E, A](acquire: ZIO[R, E, A]): ZIO.BracketExitAcquire[R, E, A] =
    new ZIO.BracketExitAcquire(acquire)

  /**
   * Uncurried version. Doesn't offer curried syntax and have worse type-inference
   * characteristics, but guarantees no extra allocations of intermediate
   * [[zio.ZIO.BracketExitAcquire]] and [[zio.ZIO.BracketExitRelease]] objects.
   */
  final def bracketExit[R, E, A, B](
    acquire: ZIO[R, E, A],
    release: (A, Exit[E, B]) => ZIO[R, Nothing, _],
    use: A => ZIO[R, E, B]
  ): ZIO[R, E, B] =
    ZIO.uninterruptibleMask[R, E, B](
      restore =>
        acquire.flatMap(ZIOFn(traceAs = use) { a =>
          restore(use(a)).run.flatMap(ZIOFn(traceAs = release) { e =>
            release(a, e).foldCauseM(
              cause2 => ZIO.halt(e.fold(_ ++ cause2, _ => cause2)),
              _ => ZIO.done(e)
            )
          })
        })
    )

  /**
   * Checks the interrupt status, and produces the effect returned by the
   * specified callback.
   */
  final def checkInterruptible[R, E, A](f: InterruptStatus => ZIO[R, E, A]): ZIO[R, E, A] =
    new ZIO.CheckInterrupt(f)

  /**
   * Checks supervision status.
   */
  final def checkSupervised[R, E, A](f: SuperviseStatus => ZIO[R, E, A]): ZIO[R, E, A] =
    descriptorWith(d => f(d.superviseStatus))

  /**
   * Checks the ZIO Tracing status, and produces the effect returned by the
   * specified callback.
   */
  final def checkTraced[R, E, A](f: TracingStatus => ZIO[R, E, A]): ZIO[R, E, A] =
    new ZIO.CheckTracing(f)

  /**
   * Provides access to the list of child fibers supervised by this fiber.
   *
   * '''Note:''' supervision must be enabled (via [[ZIO#supervised]]) on the
   * current fiber for this operation to return non-empty lists.
   */
  final def children: UIO[IndexedSeq[Fiber[_, _]]] = descriptorWith(_.children)

  /**
   * Evaluate each effect in the structure from left to right, and collect
   * the results. For a parallel version, see `collectAllPar`.
   */
  final def collectAll[R, E, A](in: Iterable[ZIO[R, E, A]]): ZIO[R, E, List[A]] =
    foreach[R, E, ZIO[R, E, A], A](in)(ZIO.identityFn)

  /**
   * Evaluate each effect in the structure in parallel, and collect
   * the results. For a sequential version, see `collectAll`.
   */
  final def collectAllPar[R, E, A](as: Iterable[ZIO[R, E, A]]): ZIO[R, E, List[A]] =
    foreachPar[R, E, ZIO[R, E, A], A](as)(ZIO.identityFn)

  /**
   * Evaluate each effect in the structure in parallel, and collect
   * the results. For a sequential version, see `collectAll`.
   *
   * Unlike `foreachAllPar`, this method will use at most `n` fibers.
   */
  final def collectAllParN[R, E, A](n: Long)(as: Iterable[ZIO[R, E, A]]): ZIO[R, E, List[A]] =
    foreachParN[R, E, ZIO[R, E, A], A](n)(as)(ZIO.identityFn)

  /**
   * Returns information about the current fiber, such as its identity.
   */
  final def descriptor: UIO[Fiber.Descriptor] = descriptorWith(succeed)

  /**
   * Constructs an effect based on information about the current fiber, such as
   * its identity.
   */
  final def descriptorWith[R, E, A](f: Fiber.Descriptor => ZIO[R, E, A]): ZIO[R, E, A] =
    new ZIO.Descriptor(f)

  /**
   * Returns an effect that dies with the specified `Throwable`.
   * This method can be used for terminating a fiber because a defect has been
   * detected in the code.
   */
  final def die(t: Throwable): UIO[Nothing] = haltWith(trace => Cause.Traced(Cause.Die(t), trace()))

  /**
   * Returns an effect that dies with a [[java.lang.RuntimeException]] having the
   * specified text message. This method can be used for terminating a fiber
   * because a defect has been detected in the code.
   */
  final def dieMessage(message: String): UIO[Nothing] = die(new RuntimeException(message))

  /**
   * Returns an effect from a [[zio.Exit]] value.
   */
  final def done[E, A](r: Exit[E, A]): IO[E, A] = r match {
    case Exit.Success(b)     => succeed(b)
    case Exit.Failure(cause) => halt(cause)
  }

  /**
   *
   * Imports a synchronous effect into a pure `ZIO` value, translating any
   * throwables into a `Throwable` failure in the returned value.
   *
   * {{{
   * def putStrLn(line: String): Task[Unit] = Task.effect(println(line))
   * }}}
   */
  final def effect[A](effect: => A): Task[A] = new ZIO.EffectPartial(() => effect)

  /**
   * Imports an asynchronous effect into a pure `ZIO` value. See `effectAsyncMaybe` for
   * the more expressive variant of this function that can return a value
   * synchronously.
   *
   * The callback function `ZIO[R, E, A] => Unit` must be called at most once.
   */
  final def effectAsync[R, E, A](register: (ZIO[R, E, A] => Unit) => Unit): ZIO[R, E, A] =
    effectAsyncMaybe((callback: ZIO[R, E, A] => Unit) => {
      register(callback)

      None
    })

  /**
   * Imports an asynchronous effect into a pure `IO` value. The effect has the
   * option of returning the value synchronously, which is useful in cases
   * where it cannot be determined if the effect is synchronous or asynchronous
   * until the effect is actually executed. The effect also has the option of
   * returning a canceler, which will be used by the runtime to cancel the
   * asynchronous effect if the fiber executing the effect is interrupted.
   *
   * If the register function returns a value synchronously then the callback
   * function `ZIO[R, E, A] => Unit` must not be called. Otherwise the callback
   * function must be called at most once.
   */
  final def effectAsyncInterrupt[R, E, A](
    register: (ZIO[R, E, A] => Unit) => Either[Canceler, ZIO[R, E, A]]
  ): ZIO[R, E, A] = {
    import java.util.concurrent.atomic.AtomicBoolean
    import internal.OneShot

    effectTotal((new AtomicBoolean(false), OneShot.make[UIO[Any]])).flatMap {
      case (started, cancel) =>
        flatten {
          effectAsyncMaybe((k: UIO[ZIO[R, E, A]] => Unit) => {
            started.set(true)

            try register(io => k(ZIO.succeed(io))) match {
              case Left(canceler) =>
                cancel.set(canceler)
                None
              case Right(io) => Some(ZIO.succeed(io))
            } finally if (!cancel.isSet) cancel.set(ZIO.unit)
          })
        }.onInterrupt(flatten(effectTotal(if (started.get) cancel.get() else ZIO.unit)))
    }
  }

  /**
   * Imports an asynchronous effect into a pure `ZIO` value. This formulation is
   * necessary when the effect is itself expressed in terms of `ZIO`.
   */
  final def effectAsyncM[R, E, A](
    register: (ZIO[R, E, A] => Unit) => ZIO[R, E, _]
  ): ZIO[R, E, A] =
    for {
      p <- Promise.make[E, A]
      r <- ZIO.runtime[R]
      a <- ZIO.uninterruptibleMask { restore =>
            restore(
              register(k => r.unsafeRunAsync_(k.to(p)))
                .catchAll(p.fail)
            ).fork.flatMap { f =>
              restore(p.await).onInterrupt(f.interrupt)
            }
          }
    } yield a

  /**
   * Imports an asynchronous effect into a pure `ZIO` value, possibly returning
   * the value synchronously.
   */
  final def effectAsyncMaybe[R, E, A](
    register: (ZIO[R, E, A] => Unit) => Option[ZIO[R, E, A]]
  ): ZIO[R, E, A] =
    new ZIO.EffectAsync(register)

  /**
   * Imports a total synchronous effect into a pure `ZIO` value.
   * The effect must not throw any exceptions. If you wonder if the effect
   * throws exceptions, then do not use this method, use [[Task.effect]],
   * [[IO.effect]], or [[ZIO.effect]].
   *
   * {{{
   * val nanoTime: UIO[Long] = IO.effectTotal(System.nanoTime())
   * }}}
   */
  final def effectTotal[A](effect: => A): UIO[A] = new ZIO.EffectTotal(() => effect)

  /**
   * Accesses the whole environment of the effect.
   */
  final def environment[R]: ZIO[R, Nothing, R] = access(r => r)

  /**
   * Returns an effect that models failure with the specified error.
   * The moral equivalent of `throw` for pure code.
   */
  final def fail[E](error: E): IO[E, Nothing] = haltWith(trace => Cause.Traced(Cause.Fail(error), trace()))

  /**
   * Returns an effect that races this effect with all the specified effects,
   * yielding the value of the first effect to succeed with a value.
   * Losers of the race will be interrupted immediately
   */
  final def firstSuccessOf[R, R1 <: R, E, A](
    zio: ZIO[R, E, A],
    rest: Iterable[ZIO[R1, E, A]]
  ): ZIO[R1, E, A] =
    rest.foldLeft[ZIO[R1, E, A]](zio)(_ orElse _).refailWithTrace

  /**
   * Returns an effect that first executes the outer effect, and then executes
   * the inner effect, returning the value from the inner effect, and effectively
   * flattening a nested effect.
   */
  final def flatten[R, E, A](zio: ZIO[R, E, ZIO[R, E, A]]): ZIO[R, E, A] =
    zio.flatMap(ZIO.identityFn)

  /**
   * Folds an `Iterable[A]` using an effectful function `f`, working sequentially.
   */
  final def foldLeft[R, E, S, A](
    in: Iterable[A]
  )(zero: S)(f: (S, A) => ZIO[R, E, S]): ZIO[R, E, S] =
    in.foldLeft(IO.succeed(zero): ZIO[R, E, S]) { (acc, el) =>
      acc.flatMap(f(_, el))
    }

  /**
   * Applies the function `f` to each element of the `Iterable[A]` and
   * returns the results in a new `List[B]`.
   *
   * For a parallel version of this method, see `foreachPar`.
   */
  final def foreach[R, E, A, B](in: Iterable[A])(f: A => ZIO[R, E, B]): ZIO[R, E, List[B]] =
    in.foldRight[ZIO[R, E, List[B]]](effectTotal(Nil)) { (a, io) =>
      f(a).zipWith(io)((b, bs) => b :: bs)
    }

  /**
   * Applies the function `f` to each element of the `Iterable[A]` and runs
   * produced effects sequentially.
   *
   * Equivalent to `foreach(as)(f).void`, but without the cost of building
   * the list of results.
   */
  final def foreach_[R, E, A](as: Iterable[A])(f: A => ZIO[R, E, _]): ZIO[R, E, Unit] =
    ZIO.succeedLazy(as.iterator).flatMap { i =>
      def loop: ZIO[R, E, Unit] =
        if (i.hasNext) f(i.next) *> loop
        else ZIO.unit
      loop
    }

  /**
   * Applies the function `f` to each element of the `Iterable[A]` in parallel,
   * and returns the results in a new `List[B]`.
   *
   * For a sequential version of this method, see `foreach`.
   */
  final def foreachPar[R, E, A, B](as: Iterable[A])(fn: A => ZIO[R, E, B]): ZIO[R, E, List[B]] =
    as.foldRight[ZIO[R, E, List[B]]](effectTotal(Nil)) { (a, io) =>
        fn(a).zipWithPar(io)((b, bs) => b :: bs)
      }
      .refailWithTrace

  /**
   * Applies the function `f` to each element of the `Iterable[A]` and runs
   * produced effects in parallel, discarding the results.
   *
   * For a sequential version of this method, see `foreach_`.
   */
  final def foreachPar_[R, E, A](as: Iterable[A])(f: A => ZIO[R, E, _]): ZIO[R, E, Unit] =
    ZIO
      .succeedLazy(as.iterator)
      .flatMap { i =>
        def loop(a: A): ZIO[R, E, Unit] =
          if (i.hasNext) f(a).zipWithPar(loop(i.next))((_, _) => ())
          else f(a).unit
        if (i.hasNext) loop(i.next)
        else ZIO.unit
      }
      .refailWithTrace

  /**
   * Applies the function `f` to each element of the `Iterable[A]` in parallel,
   * and returns the results in a new `List[B]`.
   *
   * Unlike `foreachPar`, this method will use at most up to `n` fibers.
   */
  final def foreachParN[R, E, A, B](
    n: Long
  )(as: Iterable[A])(fn: A => ZIO[R, E, B]): ZIO[R, E, List[B]] =
    (for {
      semaphore <- Semaphore.make(n)
      bs <- foreachPar[R, E, A, B](as) { a =>
             semaphore.withPermit(fn(a))
           }
    } yield bs).refailWithTrace

  /**
   * Applies the function `f` to each element of the `Iterable[A]` and runs
   * produced effects in parallel, discarding the results.
   *
   * Unlike `foreachPar_`, this method will use at most up to `n` fibers.
   */
  final def foreachParN_[R, E, A](
    n: Long
  )(as: Iterable[A])(f: A => ZIO[R, E, _]): ZIO[R, E, Unit] =
    Semaphore
      .make(n)
      .flatMap { semaphore =>
        ZIO.foreachPar_(as) { a =>
          semaphore.withPermit(f(a))
        }
      }
      .refailWithTrace

  /**
   * Returns an effect that forks all of the specified values, and returns a
   * composite fiber that produces a list of their results, in order.
   */
  final def forkAll[R, E, A](as: Iterable[ZIO[R, E, A]]): ZIO[R, Nothing, Fiber[E, List[A]]] =
    as.foldRight[ZIO[R, Nothing, Fiber[E, List[A]]]](succeed(Fiber.succeedLazy[E, List[A]](List()))) {
      (aIO, asFiberIO) =>
        asFiberIO.zip(aIO.fork).map {
          case (asFiber, aFiber) =>
            asFiber.zipWith(aFiber)((as, a) => a :: as)
        }
    }

  /**
   * Returns an effect that forks all of the specified values, and returns a
   * composite fiber that produces unit. This version is faster than [[forkAll]]
   * in cases where the results of the forked fibers are not needed.
   */
  final def forkAll_[R, E, A](as: Iterable[ZIO[R, E, A]]): ZIO[R, Nothing, Unit] =
    as.foldRight[ZIO[R, Nothing, Unit]](ZIO.unit)(_.fork *> _)

  /**
   * Lifts an `Either` into a `ZIO` value.
   */
  final def fromEither[E, A](v: => Either[E, A]): IO[E, A] =
    effectTotal(v).flatMap(_.fold(fail, succeed))

  /**
   * Creates a `ZIO` value that represents the exit value of the specified
   * fiber.
   */
  final def fromFiber[E, A](fiber: => Fiber[E, A]): IO[E, A] =
    effectTotal(fiber).flatMap(_.join)

  /**
   * Creates a `ZIO` value that represents the exit value of the specified
   * fiber.
   */
  final def fromFiberM[E, A](fiber: IO[E, Fiber[E, A]]): IO[E, A] =
    fiber.flatMap(_.join)

  /**
   * Lifts a function `R => A` into a `ZIO[R, Nothing, A]`.
   */
  final def fromFunction[R, A](f: R => A): ZIO[R, Nothing, A] =
    environment[R].map(f)

  /**
   * Lifts an effectful function whose effect requires no environment into
   * an effect that requires the input to the function.
   */
  final def fromFunctionM[R, E, A](f: R => IO[E, A]): ZIO[R, E, A] =
    environment[R].flatMap(f)

  /**
   * Imports a function that creates a [[scala.concurrent.Future]] from an
   * [[scala.concurrent.ExecutionContext]] into a `ZIO`.
   */
  final def fromFuture[A](make: ExecutionContext => scala.concurrent.Future[A]): Task[A] =
    Task.descriptorWith { d =>
      val ec = d.executor.asEC
      val f  = make(ec)
      f.value
        .fold(
          Task.effectAsync { (cb: Task[A] => Unit) =>
            f.onComplete {
              case Success(a) => cb(Task.succeed(a))
              case Failure(t) => cb(Task.fail(t))
            }(ec)
          }
        )(Task.fromTry(_))

    }

  /**
   * Lifts an `Option` into a `ZIO`.
   */
  final def fromOption[A](v: => Option[A]): IO[Unit, A] =
    effectTotal(v).flatMap(_.fold[IO[Unit, A]](fail(()))(succeed))

  /**
   * Lifts a `Try` into a `ZIO`.
   */
  final def fromTry[A](value: => scala.util.Try[A]): Task[A] =
    effect(value).flatMap {
      case scala.util.Success(v) => ZIO.succeed(v)
      case scala.util.Failure(t) => ZIO.fail(t)
    }

  /**
   * Returns an effect that models failure with the specified `Cause`.
   */
  final def halt[E](cause: Cause[E]): IO[E, Nothing] = new ZIO.Fail(_ => cause)

  /**
   * Returns an effect that models failure with the specified `Cause`.
   *
   * This version takes in a lazily-evaluated trace that can be attached to the `Cause`
   * via `Cause.Traced`.
   */
  final def haltWith[E](function: (() => ZTrace) => Cause[E]): IO[E, Nothing] = new ZIO.Fail(function)

  /**
   * Returns an effect that supervises the specified effect, ensuring that all
   * fibers that it forks are passed to the specified supervisor as soon as the
   * supervised effect completes.
   */
  final def handleChildrenWith[R, E, A](
    zio: ZIO[R, E, A]
  )(supervisor: IndexedSeq[Fiber[_, _]] => ZIO[R, Nothing, _]): ZIO[R, E, A] =
    zio.ensuring(children.flatMap(supervisor(_))).supervised

  /**
   * Returns the identity effectful function, which performs no effects
   */
  final def identity[R]: ZIO[R, Nothing, R] = fromFunction[R, R](ZIO.identityFn[R])

  /**
   * Returns an effect that is interrupted.
   */
  final val interrupt: UIO[Nothing] = haltWith(trace => Cause.Traced(Cause.Interrupt, trace()))

  /**
   * Returns a new effect that ensures that any fibers that are forked by
   * the effect are interrupted when this effect completes.
   */
  final def interruptChildren[R, E, A](zio: ZIO[R, E, A]): ZIO[R, E, A] =
    handleChildrenWith(zio)(Fiber.interruptAll)

  /**
   * Prefix form of `ZIO#interruptible`.
   */
  final def interruptible[R, E, A](zio: ZIO[R, E, A]): ZIO[R, E, A] =
    zio.interruptible

  /**
   * Makes the effect interruptible, but passes it a restore function that
   * can be used to restore the inherited interruptibility from whatever region
   * the effect is composed into.
   */
  final def interruptibleMask[R, E, A](
    k: ZIO.InterruptStatusRestore => ZIO[R, E, A]
  ): ZIO[R, E, A] =
    checkInterruptible(flag => k(new ZIO.InterruptStatusRestore(flag)).interruptible)

  /**
   * Returns an effect that will execute the specified effect fully on the
   * provided executor, before returning to the default executor.
   */
  final def lock[R, E, A](executor: Executor)(zio: ZIO[R, E, A]): ZIO[R, E, A] =
    new ZIO.Lock(executor, zio)

  /**
   * Merges an `Iterable[IO]` to a single IO, working sequentially.
   */
  final def mergeAll[R, E, A, B](
    in: Iterable[ZIO[R, E, A]]
  )(zero: B)(f: (B, A) => B): ZIO[R, E, B] =
    in.foldLeft[ZIO[R, E, B]](succeedLazy[B](zero))((acc, a) => acc.zip(a).map(f.tupled))

  /**
   * Evaluate each effect in the structure from left to right, and collect
   * the results. For a parallel version, see `collectAllPar`.
   */
  final def mergeAllPar[R, E, A, B](
    in: Iterable[ZIO[R, E, A]]
  )(zero: B)(f: (B, A) => B): ZIO[R, E, B] =
    in.foldLeft[ZIO[R, E, B]](succeedLazy[B](zero))((acc, a) => acc.zipPar(a).map(f.tupled)).refailWithTrace

  /**
   * Evaluate each effect in the structure in parallel, and collect
   * the results. For a sequential version, see `collectAll`.
   *
   * Unlike `collectAllPar`, this method will use at most up to `n` fibers.
   */
  final def provide[R, E, A](r: R): ZIO[R, E, A] => IO[E, A] =
    (zio: ZIO[R, E, A]) => new ZIO.Provide(r, zio)

  /**
   * Evaluate each effect in the structure in parallel, and collect
   * the results. For a sequential version, see `collectAll`.
   */
  final val never: UIO[Nothing] = effectAsync[Any, Nothing, Nothing](_ => ())

  /**
   * Races an `IO[E, A]` against zero or more other effects. Yields either the
   * first success or the last failure.
   */
  final def raceAll[R, R1 <: R, E, A](
    zio: ZIO[R, E, A],
    ios: Iterable[ZIO[R1, E, A]]
  ): ZIO[R1, E, A] =
    ios.foldLeft[ZIO[R1, E, A]](zio)(_ race _).refailWithTrace

  /**
   * Reduces an `Iterable[IO]` to a single `IO`, working sequentially.
   */
  final def reduceAll[R, R1 <: R, E, A](a: ZIO[R, E, A], as: Iterable[ZIO[R1, E, A]])(
    f: (A, A) => A
  ): ZIO[R1, E, A] =
    as.foldLeft[ZIO[R1, E, A]](a) { (l, r) =>
      l.zip(r).map(f.tupled)
    }

  /**
   * Reduces an `Iterable[IO]` to a single `IO`, working in parallel.
   */
  final def reduceAllPar[R, R1 <: R, E, A](a: ZIO[R, E, A], as: Iterable[ZIO[R1, E, A]])(
    f: (A, A) => A
  ): ZIO[R1, E, A] =
    as.foldLeft[ZIO[R1, E, A]](a) { (l, r) =>
      l.zipPar(r).map(f.tupled)
    }

  /**
   * Requires that the given `IO[E, Option[A]]` contain a value. If there is no
   * value, then the specified error will be raised.
   */
  final def require[E, A](error: E): IO[E, Option[A]] => IO[E, A] =
    (io: IO[E, Option[A]]) => io.flatMap(_.fold[IO[E, A]](fail[E](error))(succeed[A]))

  /**
   * Acquires a resource, uses the resource, and then releases the resource.
   * However, unlike `bracket`, the separation of these phases allows
   * the acquisition to be interruptible.
   *
   * Useful for concurrent data structures and other cases where the
   * 'deallocator' can tell if the allocation succeeded or not just by
   * inspecting internal / external state.
   */
  final def reserve[R, E, A, B](reservation: ZIO[R, E, Reservation[R, E, A]])(use: A => ZIO[R, E, B]): ZIO[R, E, B] =
    ZManaged(reservation).use(use)

  /**
   * Returns an effect that accesses the runtime, which can be used to
   * (unsafely) execute tasks. This is useful for integration with
   * non-functional code that must call back into functional code.
   */
  final def runtime[R]: ZIO[R, Nothing, Runtime[R]] =
    for {
      environment <- environment[R]
      platform    <- suspendWith(ZIO.succeed)
    } yield Runtime(environment, platform)

  /**
   *  Alias for [[ZIO.collectAll]]
   */
  final def sequence[R, E, A](in: Iterable[ZIO[R, E, A]]): ZIO[R, E, List[A]] =
    collectAll[R, E, A](in)

  /**
   *  Alias for [[ZIO.collectAllPar]]
   */
  final def sequencePar[R, E, A](as: Iterable[ZIO[R, E, A]]): ZIO[R, E, List[A]] =
    collectAllPar[R, E, A](as)

  /**
   *  Alias for [[ZIO.collectAllParN]]
   */
  final def sequenceParN[R, E, A](n: Long)(as: Iterable[ZIO[R, E, A]]): ZIO[R, E, List[A]] =
    collectAllParN[R, E, A](n)(as)

  /**
   * Sleeps for the specified duration. This method is asynchronous, and does
   * not actually block the fiber.
   */
  final def sleep(duration: Duration): ZIO[Clock, Nothing, Unit] =
    clock.sleep(duration)

  /**
   * Returns an effect that models success with the specified strictly-
   * evaluated value.
   */
  final def succeed[A](a: A): UIO[A] = new ZIO.Succeed(a)

  /**
   * Returns an effect that models success with the specified lazily-evaluated
   * value. This method should not be used to capture effects. See
   * `[[ZIO.effectTotal]]` for capturing total effects, and `[[ZIO.effect]]` for capturing
   * partial effects.
   */
  final def succeedLazy[A](a: => A): UIO[A] = new ZIO.EffectTotal(() => a)

  /**
   * Enables supervision for this effect. This will cause fibers forked by
   * this effect to be tracked and will enable their inspection via [[ZIO.children]].
   */
  final def supervised[R, E, A](zio: ZIO[R, E, A]): ZIO[R, E, A] =
    superviseStatus[R, E, A](SuperviseStatus.Supervised)(zio)

  /**
   * Returns a new effect that has the same effects as this one, but with the
   * supervision status changed as specified.
   */
  final def superviseStatus[R, E, A](status: SuperviseStatus)(zio: ZIO[R, E, A]): ZIO[R, E, A] =
    new ZIO.SuperviseStatus(zio, status)

  /**
   * Returns a lazily constructed effect, whose construction may itself require
   * effects. This is a shortcut for `flatten(effectTotal(io))`.
   */
  final def suspend[R, E, A](io: => ZIO[R, E, A]): ZIO[R, E, A] =
    suspendWith(_ => io)

  /**
   * Returns a lazily constructed effect, whose construction may itself require
   * effects. This is a shortcut for `flatten(effectTotal(io))`.
   */
  final def suspendWith[R, E, A](io: Platform => ZIO[R, E, A]): ZIO[R, E, A] =
    new ZIO.SuspendWith(io)

  /**
   * Returns an effectful function that merely swaps the elements in a `Tuple2`.
   */
  final def swap[R, E, A, B](implicit ev: R <:< (A, B)): ZIO[R, E, (B, A)] =
    fromFunction[R, (B, A)](_.swap)

  /**
   * Capture ZIO trace at the current point
   * */
  final def trace: UIO[ZTrace] = ZIO.Trace

  /**
   * Prefix form of `ZIO#traced`.
   */
  final def traced[R, E, A](zio: ZIO[R, E, A]): ZIO[R, E, A] =
    zio.traced

  /**
   * Alias for [[ZIO.foreach]]
   */
  final def traverse[R, E, A, B](in: Iterable[A])(f: A => ZIO[R, E, B]): ZIO[R, E, List[B]] =
    foreach[R, E, A, B](in)(f)

  /**
   * Alias for [[ZIO.foreach_]]
   */
  final def traverse_[R, E, A](as: Iterable[A])(f: A => ZIO[R, E, _]): ZIO[R, E, Unit] =
    foreach_[R, E, A](as)(f)

  /**
   * Alias for [[ZIO.foreachPar]]
   */
  final def traversePar[R, E, A, B](as: Iterable[A])(fn: A => ZIO[R, E, B]): ZIO[R, E, List[B]] =
    foreachPar[R, E, A, B](as)(fn)

  /**
   * Alias for [[ZIO.foreachPar_]]
   */
  final def traversePar_[R, E, A](as: Iterable[A])(f: A => ZIO[R, E, _]): ZIO[R, E, Unit] =
    foreachPar_[R, E, A](as)(f)

  /**
   * Alias for [[ZIO.foreachParN]]
   */
  final def traverseParN[R, E, A, B](
    n: Long
  )(as: Iterable[A])(fn: A => ZIO[R, E, B]): ZIO[R, E, List[B]] =
    foreachParN[R, E, A, B](n)(as)(fn)

  /**
   * Alias for [[ZIO.foreachParN_]]
   */
  final def traverseParN_[R, E, A](
    n: Long
  )(as: Iterable[A])(f: A => ZIO[R, E, _]): ZIO[R, E, Unit] =
    foreachParN_[R, E, A](n)(as)(f)

  /**
   * Strictly-evaluated unit lifted into the `ZIO` monad.
   */
  final val unit: ZIO[Any, Nothing, Unit] = succeed(())

  /**
   * Prefix form of `ZIO#uninterruptible`.
   */
  final def uninterruptible[R, E, A](zio: ZIO[R, E, A]): ZIO[R, E, A] =
    zio.uninterruptible

  /**
   * Makes the effect uninterruptible, but passes it a restore function that
   * can be used to restore the inherited interruptibility from whatever region
   * the effect is composed into.
   */
  final def uninterruptibleMask[R, E, A](
    k: ZIO.InterruptStatusRestore => ZIO[R, E, A]
  ): ZIO[R, E, A] =
    checkInterruptible(flag => k(new ZIO.InterruptStatusRestore(flag)).uninterruptible)

  /**
   * The inverse operation `IO.sandboxed`
   *
   * Terminates with exceptions on the `Left` side of the `Either` error, if it
   * exists. Otherwise extracts the contained `IO[E, A]`
   */
  final def unsandbox[R, E, A](v: ZIO[R, Cause[E], A]): ZIO[R, E, A] = v.catchAll[R, E, A](halt)

  /**
   * Disables supervision for this effect. This will cause fibers forked by
   * this effect to not be tracked or appear in the list returned by [[ZIO.children]].
   */
  final def unsupervised[R, E, A](zio: ZIO[R, E, A]): ZIO[R, E, A] =
    superviseStatus[R, E, A](SuperviseStatus.Unsupervised)(zio)

  /**
   * Prefix form of `ZIO#untraced`.
   */
  final def untraced[R, E, A](zio: ZIO[R, E, A]): ZIO[R, E, A] =
    zio.untraced

  /**
   * The moral equivalent of `if (p) exp`
   */
  final def when[R, E](b: Boolean)(zio: ZIO[R, E, _]): ZIO[R, E, Unit] =
    if (b)
      zio.const(())
    else unit

  /**
   * The moral equivalent of `if (p) exp` when `p` has side-effects
   */
  final def whenM[R, E](b: ZIO[R, E, Boolean])(zio: ZIO[R, E, _]): ZIO[R, E, Unit] =
    b.flatMap(b => if (b) zio.const(()) else unit)

  /**
   * Returns an effect that yields to the runtime system, starting on a fresh
   * stack. Manual use of this method can improve fairness, at the cost of
   * overhead.
   */
  final val yieldNow: UIO[Unit] = ZIO.Yield

  /**
   * Returns an effectful function that extracts out the first element of a
   * tuple.
   */
  final def _1[R, E, A, B](implicit ev: R <:< (A, B)): ZIO[R, E, A] = fromFunction[R, A](_._1)

  /**
   * Returns an effectful function that extracts out the second element of a
   * tuple.
   */
  final def _2[R, E, A, B](implicit ev: R <:< (A, B)): ZIO[R, E, B] = fromFunction[R, B](_._2)

}

object ZIO extends ZIOFunctions {
  def apply[A](a: => A): Task[A] = effect(a)

  private val _IdentityFn: Any => Any    = (a: Any) => a
  private[zio] def identityFn[A]: A => A = _IdentityFn.asInstanceOf[A => A]

  implicit final class ZIOInvariant[R, E, A](private val self: ZIO[R, E, A]) extends AnyVal {
    final def bracket: ZIO.BracketAcquire[R, E, A] =
      new ZIO.BracketAcquire(self)

    final def bracketExit: ZIO.BracketExitAcquire[R, E, A] =
      new ZIO.BracketExitAcquire(self)
  }

  implicit final class ZIOAutocloseableOps[R, E, A <: AutoCloseable](private val io: ZIO[R, E, A]) extends AnyVal {

    /**
     * Like `bracket`, safely wraps a use and release of a resource.
     * This resource will get automatically closed, because it implements `AutoCloseable`.
     */
    def bracketAuto[R1 <: R, E1 >: E, B](use: A => ZIO[R1, E1, B]): ZIO[R1, E1, B] =
      io.bracket(a => UIO(a.close()))(use)

    /**
     * Converts this ZIO value to a ZManaged value. See [[ZManaged.fromAutoCloseable]].
     */
    def toManaged: ZManaged[R, E, A] = ZManaged.fromAutoCloseable(io)
  }

  final class InterruptStatusRestore(private val flag: zio.InterruptStatus) extends AnyVal {
    def apply[R, E, A](zio: ZIO[R, E, A]): ZIO[R, E, A] =
      zio.interruptStatus(flag)
  }

  final class TimeoutTo[R, E, A, B](self: ZIO[R, E, A], b: B) {
    def apply[B1 >: B](f: A => B1)(duration: Duration): ZIO[R with Clock, E, B1] =
      self
        .map(f)
        .sandboxWith[R with Clock, E, B1](
          io => ZIO.absolve(io.either race ZIO.succeedRight(b).delay(duration))
        )
  }

  final class BracketAcquire_[-R, +E](private val acquire: ZIO[R, E, _]) extends AnyVal {
    def apply[R1 <: R](release: ZIO[R1, Nothing, _]): BracketRelease_[R1, E] =
      new BracketRelease_(acquire, release)
  }
  final class BracketRelease_[-R, +E](acquire: ZIO[R, E, _], release: ZIO[R, Nothing, _]) {
    def apply[R1 <: R, E1 >: E, B](use: ZIO[R1, E1, B]): ZIO[R1, E1, B] =
      ZIO.bracket(acquire, (_: Any) => release, (_: Any) => use)
  }

  final class BracketAcquire[-R, +E, +A](private val acquire: ZIO[R, E, A]) extends AnyVal {
    def apply[R1 <: R](release: A => ZIO[R1, Nothing, _]): BracketRelease[R1, E, A] =
      new BracketRelease[R1, E, A](acquire, release)
  }
  class BracketRelease[-R, +E, +A](acquire: ZIO[R, E, A], release: A => ZIO[R, Nothing, _]) {
    def apply[R1 <: R, E1 >: E, B](use: A => ZIO[R1, E1, B]): ZIO[R1, E1, B] =
      ZIO.bracket(acquire, release, use)
  }

  final class BracketExitAcquire[-R, +E, +A](private val acquire: ZIO[R, E, A]) extends AnyVal {
    def apply[R1 <: R, E1 >: E, B](
      release: (A, Exit[E1, B]) => ZIO[R1, Nothing, _]
    ): BracketExitRelease[R1, E, E1, A, B] =
      new BracketExitRelease(acquire, release)
  }
  class BracketExitRelease[-R, +E, E1, +A, B](
    acquire: ZIO[R, E, A],
    release: (A, Exit[E1, B]) => ZIO[R, Nothing, _]
  ) {
    def apply[R1 <: R, E2 >: E <: E1, B1 <: B](use: A => ZIO[R1, E2, B1]): ZIO[R1, E2, B1] =
      ZIO.bracketExit(acquire, release, use)
  }

  final class AccessPartiallyApplied[R](private val dummy: Boolean = true) extends AnyVal {
    def apply[A](f: R => A): ZIO[R, Nothing, A] =
      new ZIO.Read(r => succeed(f(r)))
  }

  final class AccessMPartiallyApplied[R](private val dummy: Boolean = true) extends AnyVal {
    def apply[E, A](f: R => ZIO[R, E, A]): ZIO[R, E, A] =
      new ZIO.Read(f)
  }

  @inline
  private final def succeedLeft[E, A]: E => UIO[Either[E, A]] =
    _succeedLeft.asInstanceOf[E => UIO[Either[E, A]]]

  private val _succeedLeft: Any => IO[Any, Either[Any, Any]] =
    e2 => succeed[Either[Any, Any]](Left(e2))

  @inline
  private final def succeedRight[E, A]: A => UIO[Either[E, A]] =
    _succeedRight.asInstanceOf[A => UIO[Either[E, A]]]

  private val _succeedRight: Any => IO[Any, Either[Any, Any]] =
    a => succeed[Either[Any, Any]](Right(a))

  final class ZipLeftFn[R, E, A, B](override val underlying: () => ZIO[R, E, A]) extends ZIOFn1[B, ZIO[R, E, B]] {
    def apply(a: B): ZIO[R, E, B] =
      underlying().const(a)
  }

  final class ZipRightFn[R, E, A, B](override val underlying: () => ZIO[R, E, B]) extends ZIOFn1[A, ZIO[R, E, B]] {
    def apply(a: A): ZIO[R, E, B] = {
      val _ = a
      underlying()
    }
  }

  final class TapFn[R, E, A](override val underlying: A => ZIO[R, E, _]) extends ZIOFn1[A, ZIO[R, E, A]] {
    def apply(a: A): ZIO[R, E, A] =
      underlying(a).const(a)
  }

  final class MapFn[R, E, A, B](override val underlying: A => B) extends ZIOFn1[A, ZIO[R, E, B]] {
    def apply(a: A): ZIO[R, E, B] =
      new ZIO.Succeed(underlying(a))
  }

  final class ConstFn[R, E, A, B](override val underlying: () => B) extends ZIOFn1[A, ZIO[R, E, B]] {
    def apply(a: A): ZIO[R, E, B] = {
      val _ = a
      new ZIO.Succeed(underlying())
    }
  }

  final class BracketReleaseFn[R, E, A, B](override val underlying: A => ZIO[R, Nothing, _])
      extends ZIOFn2[A, Exit[E, B], ZIO[R, Nothing, _]] {
    override def apply(a: A, exit: Exit[E, B]): ZIO[R, Nothing, _] = {
      val _ = exit
      underlying(a)
    }
  }

  final class SucceedFn[R, E, A](override val underlying: AnyRef) extends ZIOFn1[A, ZIO[R, E, A]] {
    def apply(a: A): ZIO[R, E, A] = new ZIO.Succeed(a)
  }

  final class MapErrorFn[R, E, E2, A](override val underlying: E => E2) extends ZIOFn1[Cause[E], ZIO[R, E2, Nothing]] {
    def apply(a: Cause[E]): ZIO[R, E2, Nothing] =
      ZIO.halt(a.map(underlying))
  }

  final class MapErrorCauseFn[R, E, E2, A](override val underlying: Cause[E] => Cause[E2])
      extends ZIOFn1[Cause[E], ZIO[R, E2, Nothing]] {
    def apply(a: Cause[E]): ZIO[R, E2, Nothing] =
      ZIO.halt(underlying(a))
  }

  final class FoldCauseMFailureFn[R, E, E2, A](override val underlying: E => ZIO[R, E2, A])
      extends ZIOFn1[Cause[E], ZIO[R, E2, A]] {
    def apply(c: Cause[E]): ZIO[R, E2, A] =
      c.failureOrCause.fold(underlying, ZIO.halt)
  }

  final class TapErrorRefailFn[R, E, E1 >: E, A](override val underlying: E => ZIO[R, E1, _])
      extends ZIOFn1[Cause[E], ZIO[R, E1, Nothing]] {
    def apply(c: Cause[E]): ZIO[R, E1, Nothing] =
      c.failureOrCause.fold(underlying(_) *> ZIO.halt(c), _ => ZIO.halt(c))
  }

  private[zio] object Tags {
    final val FlatMap         = 0
    final val Succeed         = 1
    final val EffectTotal     = 2
    final val Fail            = 3
    final val Fold            = 4
    final val InterruptStatus = 5
    final val CheckInterrupt  = 6
    final val EffectPartial   = 7
    final val EffectAsync     = 8
    final val Fork            = 9
    final val SuperviseStatus = 10
    final val Descriptor      = 11
    final val Lock            = 12
    final val Yield           = 13
    final val Access          = 14
    final val Provide         = 15
    final val SuspendWith     = 16
    final val FiberRefNew     = 17
    final val FiberRefModify  = 18
    final val Trace           = 19
    final val TracingStatus   = 20
    final val CheckTracing    = 21
  }
  private[zio] final class FlatMap[R, E, A0, A](val zio: ZIO[R, E, A0], val k: A0 => ZIO[R, E, A])
      extends ZIO[R, E, A] {
    override def tag = Tags.FlatMap
  }

  private[zio] final class Succeed[A](val value: A) extends UIO[A] {
    override def tag = Tags.Succeed
  }

  private[zio] final class EffectTotal[A](val effect: () => A) extends UIO[A] {
    override def tag = Tags.EffectTotal
  }

  private[zio] final class EffectPartial[A](val effect: () => A) extends Task[A] {
    override def tag = Tags.EffectPartial
  }

  private[zio] final class EffectAsync[R, E, A](val register: (ZIO[R, E, A] => Unit) => Option[ZIO[R, E, A]])
      extends ZIO[R, E, A] {
    override def tag = Tags.EffectAsync
  }

  private[zio] final class Fold[R, E, E2, A, B](
    val value: ZIO[R, E, A],
    val failure: Cause[E] => ZIO[R, E2, B],
    val success: A => ZIO[R, E2, B]
  ) extends ZIOFn1[A, ZIO[R, E2, B]]
      with ZIO[R, E2, B]
      with Function[A, ZIO[R, E2, B]] {

    override def tag = Tags.Fold

    override def underlying = success

    final def apply(v: A): ZIO[R, E2, B] = success(v)
  }

  private[zio] final class Fork[R, E, A](val value: ZIO[R, E, A]) extends ZIO[R, Nothing, Fiber[E, A]] {
    override def tag = Tags.Fork
  }

  private[zio] final class InterruptStatus[R, E, A](val zio: ZIO[R, E, A], val flag: InterruptS) extends ZIO[R, E, A] {
    override def tag = Tags.InterruptStatus
  }

  private[zio] final class CheckInterrupt[R, E, A](val k: zio.InterruptStatus => ZIO[R, E, A]) extends ZIO[R, E, A] {
    override def tag = Tags.CheckInterrupt
  }

  private[zio] final class SuperviseStatus[R, E, A](val value: ZIO[R, E, A], val status: zio.SuperviseStatus)
      extends ZIO[R, E, A] {
    override def tag = Tags.SuperviseStatus
  }

  private[zio] final class Fail[E, A](val fill: (() => ZTrace) => Cause[E]) extends IO[E, A] { self =>
    override def tag = Tags.Fail

    override final def map[B](f: A => B): IO[E, B] =
      self.asInstanceOf[IO[E, B]]

    override final def flatMap[R1 <: Any, E1 >: E, B](k: A => ZIO[R1, E1, B]): ZIO[R1, E1, B] =
      self.asInstanceOf[ZIO[R1, E1, B]]
  }

  private[zio] final class Descriptor[R, E, A](val k: Fiber.Descriptor => ZIO[R, E, A]) extends ZIO[R, E, A] {
    override def tag = Tags.Descriptor
  }

  private[zio] final class Lock[R, E, A](val executor: Executor, val zio: ZIO[R, E, A]) extends ZIO[R, E, A] {
    override def tag = Tags.Lock
  }

  private[zio] object Yield extends UIO[Unit] {
    override def tag = Tags.Yield
  }

  private[zio] final class Read[R, E, A](val k: R => ZIO[R, E, A]) extends ZIO[R, E, A] {
    override def tag = Tags.Access
  }

  private[zio] final class Provide[R, E, A](val r: R, val next: ZIO[R, E, A]) extends IO[E, A] {
    override def tag = Tags.Provide
  }

  private[zio] final class SuspendWith[R, E, A](val f: Platform => ZIO[R, E, A]) extends ZIO[R, E, A] {
    override def tag = Tags.SuspendWith
  }

  private[zio] final class FiberRefNew[A](val initialValue: A) extends UIO[FiberRef[A]] {
    override def tag = Tags.FiberRefNew
  }

  private[zio] final class FiberRefModify[A, B](val fiberRef: FiberRef[A], val f: A => (B, A)) extends UIO[B] {
    override def tag = Tags.FiberRefModify
  }

  private[zio] object Trace extends UIO[ZTrace] {
    override def tag = Tags.Trace
  }

  private[zio] final class TracingStatus[R, E, A](val zio: ZIO[R, E, A], val flag: TrasingS) extends ZIO[R, E, A] {
    override def tag = Tags.TracingStatus
  }

  private[zio] final class CheckTracing[R, E, A](val k: TrasingS => ZIO[R, E, A]) extends ZIO[R, E, A] {
    override def tag = Tags.CheckTracing
  }
}<|MERGE_RESOLUTION|>--- conflicted
+++ resolved
@@ -430,8 +430,6 @@
 
   final def join[R1, E1 >: E, A1 >: A](that: ZIO[R1, E1, A1]): ZIO[Either[R, R1], E1, A1] = self ||| that
 
-  final def left[R1 <: R, C]: ZIO[Either[R1, C], E, Either[A, C]] = self +++ ZIO.identity[C]
-
   /**
    * Returns an effect whose execution is locked to the specified executor.
    * This is useful when an effect must be executued somewhere, for example:
@@ -617,31 +615,10 @@
     r0.flatMap(self.provide)
 
   /**
-<<<<<<< HEAD
    * Uses the given ZManaged[R0, E1, R] to provide some of the environment required to run this effect,
    * leaving the remainder `R0`.
    */
   final def provideSomeManaged[R0, E1 >: E](r0: ZManaged[R0, E1, R]): ZIO[R0, E1, A] = r0.use(self.provide)
-
-  /**
-   * Returns an effect that races this effect with the specified effect,
-   * returning the first successful `A` from the faster side. If one effect
-   * succeeds, the other will be interrupted. If neither succeeds, then the
-   * effect will fail with some error.
-=======
-   * Maps this effect to the specified constant while preserving the
-   * effects of this effect.
-   */
-  final def const[B](b: => B): ZIO[R, E, B] = self.flatMap(new ZIO.ConstFn(() => b))
-
-  final def <<<[R1, E1 >: E](that: ZIO[R1, E1, R]): ZIO[R1, E1, A] =
-    for {
-      r1 <- ZIO.environment[R1]
-      r  <- that provide r1
-      a  <- self provide r
-    } yield a
-
-  final def compose[R1, E1 >: E](that: ZIO[R1, E1, R]): ZIO[R1, E1, A] = self <<< that
 
   final def >>>[R1 >: A, E1 >: E, B](that: ZIO[R1, E1, B]): ZIO[R, E1, B] =
     for {
@@ -656,22 +633,11 @@
       a1     <- either.fold(self.provide, that.provide)
     } yield a1
 
-  final def join[R1, E1 >: E, A1 >: A](that: ZIO[R1, E1, A1]): ZIO[Either[R, R1], E1, A1] = self ||| that
-
   final def +++[R1, B, E1 >: E](that: ZIO[R1, E1, B]): ZIO[Either[R, R1], E1, Either[A, B]] =
     for {
       e <- ZIO.environment[Either[R, R1]]
       r <- e.fold(self.map(Left(_)) provide _, that.map(Right(_)) provide _)
     } yield r
-
-  final def andThen[R1 >: A, E1 >: E, B](that: ZIO[R1, E1, B]): ZIO[R, E1, B] =
-    self >>> that
-
-  final def first[R1 <: R, A1 >: A]: ZIO[R1, E, (A1, R1)] = self &&& ZIO.identity[R1]
-
-  final def second[R1 <: R, A1 >: A]: ZIO[R1, E, (R1, A1)] = ZIO.identity[R1] &&& self
-
-  final def left[R1 <: R, C]: ZIO[Either[R1, C], E, Either[A, C]] = self +++ ZIO.identity[C]
 
   /**
    * Returns a successful effect if the value is `Left`, or fails with the error e.
@@ -694,8 +660,6 @@
       a => ev(a).fold(ZIO.succeed(_), _ => ZIO.fail(new NoSuchElementException("Either.left.get on Right")))
     )
 
-  final def right[R1 <: R, C]: ZIO[Either[C, R1], E, Either[C, A]] = ZIO.identity[C] +++ self
-
   /**
    * Returns a successful effect if the value is `Right`, or fails with the given error 'e'.
    */
@@ -718,8 +682,10 @@
     )
 
   /**
-   * A variant of `flatMap` that ignores the value produced by this effect.
->>>>>>> 0f437d12
+   * Returns an effect that races this effect with the specified effect,
+   * returning the first successful `A` from the faster side. If one effect
+   * succeeds, the other will be interrupted. If neither succeeds, then the
+   * effect will fail with some error.
    */
   final def race[R1 <: R, E1 >: E, A1 >: A](that: ZIO[R1, E1, A1]): ZIO[R1, E1, A1] =
     raceEither(that).map(_.merge)
@@ -975,8 +941,11 @@
   final def sandbox: ZIO[R, Cause[E], A] = foldCauseM(ZIO.fail, ZIO.succeed)
 
   /**
-<<<<<<< HEAD
-=======
+   *  Returns an effect with the optional value.
+   */
+  def some[A](a: A): UIO[Option[A]] = succeed(Some(a))
+
+  /**
    * Extracts the optional value, or fails with the given error 'e'.
    */
   def someOrFail[B, E1 >: E](e: E1)(implicit ev: A <:< Option[B]): ZIO[R, E1, B] =
@@ -995,13 +964,20 @@
     })
 
   /**
-   * The inverse operation to `sandbox`. Submerges the full cause of failure.
-   */
-  final def unsandbox[R1 <: R, E1, A1 >: A](implicit ev1: ZIO[R, E, A] <:< ZIO[R1, Cause[E1], A1]): ZIO[R1, E1, A1] =
-    ZIO.unsandbox(ev1(self))
-
-  /**
->>>>>>> 0f437d12
+   * Returns an effect that models success with the specified strictly-
+   * evaluated value.
+   */
+  final def succeed[A](a: A): UIO[A] = new ZIO.Succeed(a)
+
+  /**
+   * Returns an effect that models success with the specified lazily-evaluated
+   * value. This method should not be used to capture effects. See
+   * `[[ZIO.effectTotal]]` for capturing total effects, and `[[ZIO.effect]]` for capturing
+   * partial effects.
+   */
+  final def succeedLazy[A](a: => A): UIO[A] = new ZIO.EffectTotal(() => a)
+
+  /**
    * Companion helper to `sandbox`. Allows recovery, and partial recovery, from
    * errors and defects alike, as in:
    *
@@ -1135,17 +1111,7 @@
     self.run.flatMap(x => p.done(ZIO.done(x))).onInterrupt(p.interrupt)
 
   /**
-<<<<<<< HEAD
    * Converts the effect into a [[scala.concurrent.Future]].
-=======
-   * Returns an effect with the empty value.
-   */
-  final val none: UIO[Option[Nothing]] = succeed(None)
-
-  /**
-   * Returns a effect that will never produce anything. The moral
-   * equivalent of `while(true) {}`, only without the wasted CPU cycles.
->>>>>>> 0f437d12
    */
   final def toFuture(implicit ev2: E <:< Throwable): ZIO[R, Nothing, scala.concurrent.Future[A]] =
     self toFutureWith ev2
@@ -1208,31 +1174,17 @@
   final def uninterruptible: ZIO[R, E, A] = interruptStatus(InterruptStatus.Uninterruptible)
 
   /**
-<<<<<<< HEAD
+   *  Returns an effect with the value on the left part.
+   */
+  final def left[A](a: A): UIO[Either[A, Nothing]] = succeed(Left(a))
+
+  /**
    * Returns the effect resulting from mapping the success of this effect to unit.
-=======
-   *  Returns an effect with the value on the left part.
-   */
-  final def left[A](a: A): UIO[Either[A, Nothing]] = succeed(Left(a))
-
-  /**
-   * Returns an effect from a [[zio.Exit]] value.
->>>>>>> 0f437d12
    */
   final def unit: ZIO[R, E, Unit] = const(())
 
   /**
-<<<<<<< HEAD
    * The inverse operation to `sandbox`. Submerges the full cause of failure.
-=======
-   *  Returns an effect with the optional value.
-   */
-  def some[A](a: A): UIO[Option[A]] = succeed(Some(a))
-
-  /**
-   * Enables supervision for this effect. This will cause fibers forked by
-   * this effect to be tracked and will enable their inspection via [[ZIO.children]].
->>>>>>> 0f437d12
    */
   final def unsandbox[R1 <: R, E1, A1 >: A](implicit ev1: ZIO[R, E, A] <:< ZIO[R1, Cause[E1], A1]): ZIO[R1, E1, A1] =
     ZIO.unsandbox(ev1(self))
@@ -1379,25 +1331,6 @@
       r  <- that provide r1
       a  <- self provide r
     } yield a
-
-  final def >>>[R1 >: A, E1 >: E, B](that: ZIO[R1, E1, B]): ZIO[R, E1, B] =
-    for {
-      r1 <- ZIO.environment[R]
-      r  <- self provide r1
-      a  <- that provide r
-    } yield a
-
-  final def |||[R1, E1 >: E, A1 >: A](that: ZIO[R1, E1, A1]): ZIO[Either[R, R1], E1, A1] =
-    for {
-      either <- ZIO.environment[Either[R, R1]]
-      a1     <- either.fold(self.provide, that.provide)
-    } yield a1
-
-  final def +++[R1, B, E1 >: E](that: ZIO[R1, E1, B]): ZIO[Either[R, R1], E1, Either[A, B]] =
-    for {
-      e <- ZIO.environment[Either[R, R1]]
-      r <- e.fold(self.map(Left(_)) provide _, that.map(Right(_)) provide _)
-    } yield r
 
   /**
    * A variant of `flatMap` that ignores the value produced by this effect.
@@ -2001,6 +1934,11 @@
     checkInterruptible(flag => k(new ZIO.InterruptStatusRestore(flag)).interruptible)
 
   /**
+   *  Returns an effect with the value on the left part.
+   */
+  final def left[A](a: A): UIO[Either[A, Nothing]] = succeed(Left(a))
+
+  /**
    * Returns an effect that will execute the specified effect fully on the
    * provided executor, before returning to the default executor.
    */
@@ -2023,6 +1961,11 @@
     in: Iterable[ZIO[R, E, A]]
   )(zero: B)(f: (B, A) => B): ZIO[R, E, B] =
     in.foldLeft[ZIO[R, E, B]](succeedLazy[B](zero))((acc, a) => acc.zipPar(a).map(f.tupled)).refailWithTrace
+
+  /**
+   * Returns an effect with the empty value.
+   */
+  final val none: UIO[Option[Nothing]] = succeed(None)
 
   /**
    * Evaluate each effect in the structure in parallel, and collect
@@ -2123,6 +2066,11 @@
    */
   final def sleep(duration: Duration): ZIO[Clock, Nothing, Unit] =
     clock.sleep(duration)
+
+  /**
+   *  Returns an effect with the optional value.
+   */
+  def some[A](a: A): UIO[Option[A]] = succeed(Some(a))
 
   /**
    * Returns an effect that models success with the specified strictly-
