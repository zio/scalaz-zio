--- conflicted
+++ resolved
@@ -4517,22 +4517,6 @@
     ZIO.suspendSucceed(Parallelism.locally(None)(zio))
 
   /**
-<<<<<<< HEAD
-=======
-   * Runs the specified effect on the specified runtime configuration, restoring
-   * the old runtime configuration when it completes execution.
-   */
-  def withRuntimeConfig[R, E, A](
-    runtimeConfig: => RuntimeConfig
-  )(zio: => ZIO[R, E, A])(implicit trace: Trace): ZIO[R, E, A] =
-    ZIO.runtimeConfig.flatMap { currentRuntimeConfig =>
-      ZIO.acquireReleaseWith(ZIO.setRuntimeConfig(runtimeConfig) *> ZIO.yieldNow)(_ =>
-        ZIO.setRuntimeConfig(currentRuntimeConfig) *> ZIO.yieldNow
-      )(_ => zio)
-    }
-
-  /**
->>>>>>> 395cffeb
    * Returns an effect that yields to the runtime system, starting on a fresh
    * stack. Manual use of this method can improve fairness, at the cost of
    * overhead.
