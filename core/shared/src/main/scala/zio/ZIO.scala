/*
 * Copyright 2017-2021 John A. De Goes and the ZIO Contributors
 *
 * Licensed under the Apache License, Version 2.0 (the "License");
 * you may not use this file except in compliance with the License.
 * You may obtain a copy of the License at
 *
 *     http://www.apache.org/licenses/LICENSE-2.0
 *
 * Unless required by applicable law or agreed to in writing, software
 * distributed under the License is distributed on an "AS IS" BASIS,
 * WITHOUT WARRANTIES OR CONDITIONS OF ANY KIND, either express or implied.
 * See the License for the specific language governing permissions and
 * limitations under the License.
 */

package zio

import zio.internal.tracing.{ZIOFn, ZIOFn1, ZIOFn2}
import zio.internal.{Executor, Platform}
import zio.{TracingStatus => TracingS}

import java.io.IOException
import scala.annotation.implicitNotFound
import scala.collection.mutable.Builder
import scala.concurrent.ExecutionContext
import scala.reflect.ClassTag
import scala.util.control.NoStackTrace
import scala.util.{Failure, Success}

/**
 * A `ZIO[R, E, A]` value is an immutable value that lazily describes a
 * workflow or job. The workflow requires some environment `R`, and may fail
 * with an error of type `E`, or succeed with a value of type `A`.
 *
 * These lazy workflows, referred to as _effects_, can be informally thought
 * of as functions in the form:
 *
 * {{{
 * R => Either[E, A]
 * }}}
 *
 * ZIO effects model resourceful interaction with the outside world, including
 * synchronous, asynchronous, concurrent, and parallel interaction.
 *
 * ZIO effects use a fiber-based concurrency model, with built-in support for
 * scheduling, fine-grained interruption, structured concurrency, and high scalability.
 *
 * To run an effect, you need a `Runtime`, which is capable of executing effects.
 * Runtimes bundle a thread pool together with the environment that effects need.
 */
sealed trait ZIO[-R, +E, +A] extends Serializable with ZIOPlatformSpecific[R, E, A] with ZIOVersionSpecific[R, E, A] {
  self =>

  /**
   * Syntax for adding aspects.
   */
  final def @@[LowerR <: UpperR, UpperR <: R, LowerE >: E, UpperE >: LowerE, LowerA >: A, UpperA >: LowerA](
    aspect: ZIOAspect[LowerR, UpperR, LowerE, UpperE, LowerA, UpperA]
  ): ZIO[UpperR, LowerE, LowerA] =
    aspect(self)

  /**
   * A symbolic alias for `orDie`.
   */
  final def !(implicit ev1: E <:< Throwable, ev2: CanFail[E]): ZIO[R, Nothing, A] =
    self.orDie

  /**
   * Returns the logical conjunction of the `Boolean` value returned by this
   * effect and the `Boolean` value returned by the specified effect. This
   * operator has "short circuiting" behavior so if the value returned by this
   * effect is false the specified effect will not be evaluated.
   */
  final def &&[R1 <: R, E1 >: E](that: => ZIO[R1, E1, Boolean])(implicit ev: A <:< Boolean): ZIO[R1, E1, Boolean] =
    self.flatMap(a => if (ev(a)) that else ZIO.succeedNow(false))

  /**
   * Sequentially zips this effect with the specified effect, combining the
   * results into a tuple.
   */
  @deprecated("use zip", "2.0.0")
  final def &&&[R1 <: R, E1 >: E, B](that: ZIO[R1, E1, B])(implicit
    zippable: Zippable[A, B]
  ): ZIO[R1, E1, zippable.Out] =
    self zip that

  /**
   * Returns an effect that executes both this effect and the specified effect,
   * in parallel, returning result of provided effect. If either side fails,
   * then the other side will be interrupted.
   */
  final def &>[R1 <: R, E1 >: E, B](that: ZIO[R1, E1, B]): ZIO[R1, E1, B] =
    self.zipWithPar(that)((_, b) => b)

  /**
   * A variant of `flatMap` that ignores the value produced by this effect.
   */
  final def *>[R1 <: R, E1 >: E, B](that: => ZIO[R1, E1, B]): ZIO[R1, E1, B] =
    self.flatMap(new ZIO.ZipRightFn(() => that))

  /**
   * Returns an effect that executes both this effect and the specified effect,
   * in parallel, this effect result returned. If either side fails,
   * then the other side will be interrupted.
   */
  final def <&[R1 <: R, E1 >: E, B](that: ZIO[R1, E1, B]): ZIO[R1, E1, A] =
    self.zipWithPar(that)((a, _) => a)

  /**
   * Returns an effect that executes both this effect and the specified effect,
   * in parallel, combining their results into a tuple. If either side fails,
   * then the other side will be interrupted.
   */
  final def <&>[R1 <: R, E1 >: E, B](that: ZIO[R1, E1, B])(implicit
    zippable: Zippable[A, B]
  ): ZIO[R1, E1, zippable.Out] =
    self.zipWithPar(that)((a, b) => zippable.zip(a, b))

  /**
   * Sequences the specified effect after this effect, but ignores the
   * value produced by the effect.
   */
  final def <*[R1 <: R, E1 >: E, B](that: => ZIO[R1, E1, B]): ZIO[R1, E1, A] =
    self.flatMap(new ZIO.ZipLeftFn(() => that))

  /**
   * Symbolic alias for `zip`.
   */
  final def <*>[R1 <: R, E1 >: E, B](that: ZIO[R1, E1, B])(implicit
    zippable: Zippable[A, B]
  ): ZIO[R1, E1, zippable.Out] =
    self zip that

  /**
   * A symbolic alias for `orElseEither`.
   */
  final def <+>[R1 <: R, E1, B](that: => ZIO[R1, E1, B])(implicit ev: CanFail[E]): ZIO[R1, E1, Either[A, B]] =
    self.orElseEither(that)

  /**
   * Operator alias for `orElse`.
   */
  final def <>[R1 <: R, E2, A1 >: A](that: => ZIO[R1, E2, A1])(implicit ev: CanFail[E]): ZIO[R1, E2, A1] =
    orElse(that)

  /**
   * A symbolic alias for `raceEither`.
   */
  final def <|>[R1 <: R, E1 >: E, B](that: ZIO[R1, E1, B]): ZIO[R1, E1, Either[A, B]] =
    self.raceEither(that)

  /**
   * Alias for `flatMap`.
   *
   * {{{
   * val parsed = readFile("foo.txt") >>= parseFile
   * }}}
   */
  @deprecated("use flatMap", "2.0.0")
  final def >>=[R1 <: R, E1 >: E, B](k: A => ZIO[R1, E1, B]): ZIO[R1, E1, B] = flatMap(k)

  /**
   * Returns the logical negation of the `Boolean` value returned by this
   * effect.
   */
  final def unary_![R1 <: R, E1 >: E](implicit ev: A <:< Boolean): ZIO[R1, E1, Boolean] =
    self.map(a => !ev(a))

  /**
   * Returns the logical conjunction of the `Boolean` value returned by this
   * effect and the `Boolean` value returned by the specified effect. This
   * operator has "short circuiting" behavior so if the value returned by this
   * effect is true the specified effect will not be evaluated.
   */
  final def ||[R1 <: R, E1 >: E](that: => ZIO[R1, E1, Boolean])(implicit ev: A <:< Boolean): ZIO[R1, E1, Boolean] =
    self.flatMap(a => if (ev(a)) ZIO.succeedNow(true) else that)

  /**
   * Returns an effect that submerges the error case of an `Either` into the
   * `ZIO`. The inverse operation of `ZIO.either`.
   */
  final def absolve[E1 >: E, B](implicit ev: A IsSubtypeOfOutput Either[E1, B]): ZIO[R, E1, B] =
    ZIO.absolve(self.map(ev))

  /**
   * Attempts to convert defects into a failure, throwing away all information
   * about the cause of the failure.
   */
  final def absorb(implicit ev: E IsSubtypeOfError Throwable): RIO[R, A] =
    absorbWith(ev)

  /**
   * Attempts to convert defects into a failure, throwing away all information
   * about the cause of the failure.
   */
  final def absorbWith(f: E => Throwable): RIO[R, A] =
    self.sandbox
      .foldZIO(
        cause => ZIO.fail(cause.squashWith(f)),
        ZIO.succeedNow
      )

  /**
   * Shorthand for the uncurried version of `ZIO.acquireReleaseWith`.
   */
  final def acquireReleaseWith[R1 <: R, E1 >: E, B](
    release: A => URIO[R1, Any],
    use: A => ZIO[R1, E1, B]
  ): ZIO[R1, E1, B] =
    ZIO.acquireReleaseWith(self, release, use)

  /**
   * Shorthand for the curried version of `ZIO.acquireReleaseWith`.
   */
  final def acquireReleaseWith: ZIO.BracketAcquire[R, E, A] =
    ZIO.acquireReleaseWith(self)

  /**
   * A less powerful variant of `acquireReleaseWith` where the resource
   * acquired by this effect is not needed.
   */
  final def acquireRelease[R1 <: R, E1 >: E]: ZIO.BracketAcquire_[R1, E1] =
    new ZIO.BracketAcquire_(self)

  /**
   * Uncurried version. Doesn't offer curried syntax and has worse
   * type-inference characteristics, but it doesn't allocate intermediate
   * [[zio.ZIO.BracketAcquire_]] and [[zio.ZIO.BracketRelease_]] objects.
   */
  final def acquireRelease[R1 <: R, E1 >: E, B](
    release: URIO[R1, Any],
    use: ZIO[R1, E1, B]
  ): ZIO[R1, E1, B] =
    ZIO.acquireReleaseWith(self, (_: A) => release, (_: A) => use)

  /**
   * Shorthand for the uncurried version of `ZIO.acquireReleaseExitWith`.
   */
  final def acquireReleaseExitWith[R1 <: R, E1 >: E, B](
    release: (A, Exit[E1, B]) => URIO[R1, Any],
    use: A => ZIO[R1, E1, B]
  ): ZIO[R1, E1, B] =
    ZIO.acquireReleaseExitWith(self, release, use)

  /**
   * Shorthand for the curried version of `ZIO.acquireReleaseExitWith`.
   */
  final def acquireReleaseExitWith: ZIO.BracketExitAcquire[R, E, A] =
    ZIO.acquireReleaseExitWith(self)

  /**
   * Executes the release effect only if there was an error.
   */
  final def acquireReleaseOnErrorWith[R1 <: R, E1 >: E, B](
    release: A => URIO[R1, Any]
  )(use: A => ZIO[R1, E1, B]): ZIO[R1, E1, B] =
    ZIO.acquireReleaseExitWith(self)((a: A, eb: Exit[E1, B]) =>
      eb match {
        case Exit.Failure(_) => release(a)
        case _               => ZIO.unit
      }
    )(use)

  /**
   * Maps the success value of this effect to the specified constant value.
   */
  final def as[B](b: => B): ZIO[R, E, B] = self.flatMap(new ZIO.ConstZIOFn(() => b))

  /**
   * Maps the success value of this effect to a left value.
   */
  final def asLeft: ZIO[R, E, Either[A, Nothing]] =
    map(Left(_))

  /**
   * Maps the error value of this effect to a left value.
   */
  final def asLeftError: ZIO[R, Either[E, Nothing], A] =
    mapError(Left(_))

  /**
   * Maps the success value of this effect to a right value.
   */
  final def asRight: ZIO[R, E, Either[Nothing, A]] =
    map(Right(_))

  /**
   * Maps the error value of this effect to a right value.
   */
  final def asRightError: ZIO[R, Either[Nothing, E], A] =
    mapError(Right(_))

  /**
   * Maps the success value of this effect to a service.
   */
  @deprecated("use toLayer", "2.0.0")
  final def asService[A1 >: A: Tag]: ZIO[R, E, Has[A1]] =
    map(Has(_))

  /**
   * Maps the success value of this effect to an optional value.
   */
  final def asSome: ZIO[R, E, Option[A]] =
    map(Some(_))

  /**
   * Maps the error value of this effect to an optional value.
   */
  final def asSomeError: ZIO[R, Option[E], A] =
    mapError(Some(_))

  /**
   * Returns a new effect that will not succeed with its value before first
   * waiting for the end of all child fibers forked by the effect.
   */
  final def awaitAllChildren: ZIO[R, E, A] = ensuringChildren(Fiber.awaitAll(_))

  /**
   * Returns an effect whose failure and success channels have been mapped by
   * the specified pair of functions, `f` and `g`.
   */
  @deprecated("use mapBoth", "2.0.0")
  final def bimap[E2, B](f: E => E2, g: A => B)(implicit ev: CanFail[E]): ZIO[R, E2, B] =
    mapBoth(f, g)

  /**
   * Shorthand for the uncurried version of `ZIO.bracket`.
   */
  @deprecated("use acquireReleaseWith", "2.0.0")
  final def bracket[R1 <: R, E1 >: E, B](
    release: A => URIO[R1, Any],
    use: A => ZIO[R1, E1, B]
  ): ZIO[R1, E1, B] =
    acquireReleaseWith(release, use)

  /**
   * Shorthand for the curried version of `ZIO.bracket`.
   */
  @deprecated("use acquireReleaseWith", "2.0.0")
  final def bracket: ZIO.BracketAcquire[R, E, A] =
    acquireReleaseWith

  /**
   * A less powerful variant of `bracket` where the resource acquired by this
   * effect is not needed.
   */
  @deprecated("use acquireRelease", "2.0.0")
  final def bracket_[R1 <: R, E1 >: E]: ZIO.BracketAcquire_[R1, E1] =
    acquireRelease

  /**
   * Uncurried version. Doesn't offer curried syntax and has worse
   * type-inference characteristics, but it doesn't allocate intermediate
   * [[zio.ZIO.BracketAcquire_]] and [[zio.ZIO.BracketRelease_]] objects.
   */
  @deprecated("use acquireRelease", "2.0.0")
  final def bracket_[R1 <: R, E1 >: E, B](
    release: URIO[R1, Any],
    use: ZIO[R1, E1, B]
  ): ZIO[R1, E1, B] =
    acquireRelease(release, use)

  /**
   * Shorthand for the uncurried version of `ZIO.bracketExit`.
   */
  @deprecated("use acquireReleaseExitWith", "2.0.0")
  final def bracketExit[R1 <: R, E1 >: E, B](
    release: (A, Exit[E1, B]) => URIO[R1, Any],
    use: A => ZIO[R1, E1, B]
  ): ZIO[R1, E1, B] =
    acquireReleaseExitWith(release, use)

  /**
   * Shorthand for the curried version of `ZIO.bracketExit`.
   */
  @deprecated("use acquireReleaseExitWith", "2.0.0")
  final def bracketExit: ZIO.BracketExitAcquire[R, E, A] =
    acquireReleaseExitWith

  /**
   * Executes the release effect only if there was an error.
   */
  @deprecated("use acquireReleaseOnErrorWith", "2.0.0")
  final def bracketOnError[R1 <: R, E1 >: E, B](
    release: A => URIO[R1, Any]
  )(use: A => ZIO[R1, E1, B]): ZIO[R1, E1, B] =
    acquireReleaseOnErrorWith[R1, E1, B](release)(use)

  /**
   * Returns an effect that, if evaluated, will return the cached result of
   * this effect. Cached results will expire after `timeToLive` duration.
   */
  final def cached(timeToLive: Duration): ZIO[R with Has[Clock], Nothing, IO[E, A]] =
    cachedInvalidate(timeToLive).map(_._1)

  /**
   * Returns an effect that, if evaluated, will return the cached result of
   * this effect. Cached results will expire after `timeToLive` duration. In
   * addition, returns an effect that can be used to invalidate the current
   * cached value before the `timeToLive` duration expires.
   */
  final def cachedInvalidate(timeToLive: Duration): ZIO[R with Has[Clock], Nothing, (IO[E, A], UIO[Unit])] = {

    def compute(start: Long): ZIO[R with Has[Clock], Nothing, Option[(Long, Promise[E, A])]] =
      for {
        p <- Promise.make[E, A]
        _ <- self.intoPromise(p)
      } yield Some((start + timeToLive.toNanos, p))

    def get(cache: Ref.Synchronized[Option[(Long, Promise[E, A])]]): ZIO[R with Has[Clock], E, A] =
      ZIO.uninterruptibleMask { restore =>
        Clock.nanoTime.flatMap { time =>
          cache.updateSomeAndGetZIO {
            case None                              => compute(time)
            case Some((end, _)) if end - time <= 0 => compute(time)
          }.flatMap(a => restore(a.get._2.await))
        }
      }

    def invalidate(cache: Ref.Synchronized[Option[(Long, Promise[E, A])]]): UIO[Unit] =
      cache.set(None)

    for {
      r     <- ZIO.environment[R with Has[Clock]]
      cache <- Ref.Synchronized.make[Option[(Long, Promise[E, A])]](None)
    } yield (get(cache).provide(r), invalidate(cache))
  }

  /**
   * Recovers from all errors.
   *
   * {{{
   * openFile("config.json").catchAll(_ => IO.succeed(defaultConfig))
   * }}}
   */
  final def catchAll[R1 <: R, E2, A1 >: A](h: E => ZIO[R1, E2, A1])(implicit ev: CanFail[E]): ZIO[R1, E2, A1] =
    self.foldZIO[R1, E2, A1](h, new ZIO.SucceedFn(h))

  /**
   * A version of `catchAll` that gives you the (optional) trace of the error.
   */
  final def catchAllTrace[R1 <: R, E2, A1 >: A](
    h: ((E, Option[ZTrace])) => ZIO[R1, E2, A1]
  )(implicit ev: CanFail[E]): ZIO[R1, E2, A1] =
    self.foldTraceZIO[R1, E2, A1](h, new ZIO.SucceedFn(h))

  /**
   * Recovers from all errors with provided Cause.
   *
   * {{{
   * openFile("config.json").catchAllCause(_ => IO.succeed(defaultConfig))
   * }}}
   *
   * @see [[absorb]], [[sandbox]], [[mapErrorCause]] - other functions that can recover from defects
   */
  final def catchAllCause[R1 <: R, E2, A1 >: A](h: Cause[E] => ZIO[R1, E2, A1]): ZIO[R1, E2, A1] =
    self.foldCauseZIO[R1, E2, A1](h, new ZIO.SucceedFn(h))

  /**
   * Recovers from all defects with provided function.
   *
   * {{{
   * effect.catchSomeDefect(_ => backup())
   * }}}
   *
   * '''WARNING''': There is no sensible way to recover from defects. This
   * method should be used only at the boundary between ZIO and an external
   * system, to transmit information on a defect for diagnostic or explanatory
   * purposes.
   */
  final def catchAllDefect[R1 <: R, E1 >: E, A1 >: A](h: Throwable => ZIO[R1, E1, A1]): ZIO[R1, E1, A1] =
    catchSomeDefect { case t => h(t) }

  /**
   * Recovers from some or all of the error cases.
   *
   * {{{
   * openFile("data.json").catchSome {
   *   case _: FileNotFoundException => openFile("backup.json")
   * }
   * }}}
   */
  final def catchSome[R1 <: R, E1 >: E, A1 >: A](
    pf: PartialFunction[E, ZIO[R1, E1, A1]]
  )(implicit ev: CanFail[E]): ZIO[R1, E1, A1] = {
    def tryRescue(c: Cause[E]): ZIO[R1, E1, A1] =
      c.failureOrCause.fold(t => pf.applyOrElse(t, (_: E) => ZIO.failCause(c)), ZIO.failCause(_))

    self.foldCauseZIO[R1, E1, A1](ZIOFn(pf)(tryRescue), new ZIO.SucceedFn(pf))
  }

  /**
   * A version of `catchSome` that gives you the (optional) trace of the error.
   */
  final def catchSomeTrace[R1 <: R, E1 >: E, A1 >: A](
    pf: PartialFunction[(E, Option[ZTrace]), ZIO[R1, E1, A1]]
  )(implicit ev: CanFail[E]): ZIO[R1, E1, A1] = {
    def tryRescue(c: Cause[E]): ZIO[R1, E1, A1] =
      c.failureTraceOrCause.fold(t => pf.applyOrElse(t, (_: (E, Option[ZTrace])) => ZIO.failCause(c)), ZIO.failCause(_))

    self.foldCauseZIO[R1, E1, A1](ZIOFn(pf)(tryRescue), new ZIO.SucceedFn(pf))
  }

  /**
   * Recovers from some or all of the error cases with provided cause.
   *
   * {{{
   * openFile("data.json").catchSomeCause {
   *   case c if (c.interrupted) => openFile("backup.json")
   * }
   * }}}
   */
  final def catchSomeCause[R1 <: R, E1 >: E, A1 >: A](
    pf: PartialFunction[Cause[E], ZIO[R1, E1, A1]]
  ): ZIO[R1, E1, A1] = {
    def tryRescue(c: Cause[E]): ZIO[R1, E1, A1] =
      pf.applyOrElse(c, (_: Cause[E]) => ZIO.failCause(c))

    self.foldCauseZIO[R1, E1, A1](ZIOFn(pf)(tryRescue), new ZIO.SucceedFn(pf))
  }

  /**
   * Recovers from some or all of the defects with provided partial function.
   *
   * {{{
   * effect.catchSomeDefect {
   *   case _: SecurityException => backup()
   * }
   * }}}
   *
   * '''WARNING''': There is no sensible way to recover from defects. This
   * method should be used only at the boundary between ZIO and an external
   * system, to transmit information on a defect for diagnostic or explanatory
   * purposes.
   */
  final def catchSomeDefect[R1 <: R, E1 >: E, A1 >: A](
    pf: PartialFunction[Throwable, ZIO[R1, E1, A1]]
  ): ZIO[R1, E1, A1] =
    unrefineWith(pf)(ZIO.fail(_)).catchAll(identity)

  /**
   * Returns an effect that succeeds with the cause of failure of this effect,
   * or `Cause.empty` if the effect did succeed.
   */
  final def cause: URIO[R, Cause[E]] = self.foldCause(c => c, _ => Cause.empty)

  /**
   * Fail with `e` if the supplied `PartialFunction` does not match, otherwise
   * succeed with the returned value.
   */
  final def collect[E1 >: E, B](e: => E1)(pf: PartialFunction[A, B]): ZIO[R, E1, B] =
    collectZIO(e)(pf.andThen(ZIO.succeedNow(_)))

  /**
   * Fail with `e` if the supplied `PartialFunction` does not match, otherwise
   * continue with the returned value.
   */
  @deprecated("use collectZIO", "2.0.0")
  final def collectM[R1 <: R, E1 >: E, B](e: => E1)(pf: PartialFunction[A, ZIO[R1, E1, B]]): ZIO[R1, E1, B] =
    collectZIO(e)(pf)

  /**
   * Fail with `e` if the supplied `PartialFunction` does not match, otherwise
   * continue with the returned value.
   */
  final def collectZIO[R1 <: R, E1 >: E, B](e: => E1)(pf: PartialFunction[A, ZIO[R1, E1, B]]): ZIO[R1, E1, B] =
    self.flatMap(v => pf.applyOrElse[A, ZIO[R1, E1, B]](v, _ => ZIO.fail(e)))

  /**
   * Taps the effect, printing the result of calling `.toString` on the value
   */
  final def debug: ZIO[R, E, A] =
    self.tapBoth(
      error => UIO(println(s"<FAIL> $error")),
      value => UIO(println(value))
    )

  /**
   * Taps the effect, printing the result of calling `.toString` on the value.
   * Prefixes the output with the given message.
   */
  final def debug(prefix: => String): ZIO[R, E, A] =
    self.tapBoth(
      error => UIO(println(s"<FAIL> $prefix: $error")),
      value => UIO(println(s"$prefix: $value"))
    )

  /**
   * Returns an effect that is delayed from this effect by the specified
   * [[zio.Duration]].
   */
  final def delay(duration: Duration): ZIO[R with Has[Clock], E, A] =
    Clock.sleep(duration) *> self

  /**
   * Returns an effect whose interruption will be disconnected from the
   * fiber's own interruption, being performed in the background without
   * slowing down the fiber's interruption.
   *
   * This method is useful to create "fast interrupting" effects. For
   * example, if you call this on an acquire release effect, then even if the
   * effect is "stuck" in acquire or release, its interruption will return
   * immediately, while the acquire / release are performed in the
   * background.
   *
   * See timeout and race for other applications.
   */
  final def disconnect: ZIO[R, E, A] =
    ZIO.uninterruptibleMask(restore =>
      for {
        id    <- ZIO.fiberId
        fiber <- restore(self).forkDaemon
        a     <- restore(fiber.join).onInterrupt(fiber.interruptAs(id).forkDaemon)
      } yield a
    )

  /**
   * Returns an effect whose failure and success have been lifted into an
   * `Either`.The resulting effect cannot fail, because the failure case has
   * been exposed as part of the `Either` success case.
   *
   * This method is useful for recovering from `ZIO` effects that may fail.
   *
   * The error parameter of the returned `ZIO` is `Nothing`, since it is
   * guaranteed the `ZIO` effect does not model failure.
   */
  final def either(implicit ev: CanFail[E]): URIO[R, Either[E, A]] =
    self.foldZIO(ZIO.succeedLeft, ZIO.succeedRight)

  /**
   * Returns an effect that, if this effect _starts_ execution, then the
   * specified `finalizer` is guaranteed to begin execution, whether this effect
   * succeeds, fails, or is interrupted.
   *
   * For use cases that need access to the effect's result, see [[ZIO#onExit]].
   *
   * Finalizers offer very powerful guarantees, but they are low-level, and
   * should generally not be used for releasing resources. For higher-level
   * logic built on `ensuring`, see `ZIO#acquireReleaseWith`.
   */
  final def ensuring[R1 <: R](finalizer: URIO[R1, Any]): ZIO[R1, E, A] =
    new ZIO.Ensuring(self, finalizer)

  /**
   * Acts on the children of this fiber (collected into a single fiber),
   * guaranteeing the specified callback will be invoked, whether or not
   * this effect succeeds.
   */
  final def ensuringChild[R1 <: R](f: Fiber[Any, Iterable[Any]] => ZIO[R1, Nothing, Any]): ZIO[R1, E, A] =
    ensuringChildren(children => f(Fiber.collectAll(children)))

  /**
   * Acts on the children of this fiber, guaranteeing the specified callback
   * will be invoked, whether or not this effect succeeds.
   */
  def ensuringChildren[R1 <: R](children: Chunk[Fiber.Runtime[Any, Any]] => ZIO[R1, Nothing, Any]): ZIO[R1, E, A] =
    Supervisor.track(true).flatMap(supervisor => self.supervised(supervisor).ensuring(supervisor.value flatMap children))

  /**
   * Returns an effect that ignores errors and runs repeatedly until it eventually succeeds.
   */
  final def eventually(implicit ev: CanFail[E]): URIO[R, A] =
    self <> ZIO.yieldNow *> eventually

  /**
   * Returns an effect that semantically runs the effect on a fiber,
   * producing an [[zio.Exit]] for the completion value of the fiber.
   */
  final def exit: URIO[R, Exit[E, A]] =
    new ZIO.Fold[R, E, Nothing, A, Exit[E, A]](
      self,
      cause => ZIO.succeedNow(Exit.failCause(cause)),
      success => ZIO.succeedNow(Exit.succeed(success))
    )

  /**
   * Maps this effect to the default exit codes.
   */
  final def exitCode: URIO[R with Has[Console], ExitCode] =
    self.foldCauseZIO(
      cause => Console.printLineError(cause.prettyPrint).ignore as ExitCode.failure,
      _ => ZIO.succeedNow(ExitCode.success)
    )

  /**
   * Dies with specified `Throwable` if the predicate fails.
   */
  final def filterOrDie(p: A => Boolean)(t: => Throwable): ZIO[R, E, A] =
    self.filterOrElse(p)(ZIO.die(t))

  /**
   * Dies with a [[java.lang.RuntimeException]] having the specified text message
   * if the predicate fails.
   */
  final def filterOrDieMessage(p: A => Boolean)(message: => String): ZIO[R, E, A] =
    self.filterOrElse(p)(ZIO.dieMessage(message))

  /**
   * Supplies `zio` if the predicate fails.
   */
  final def filterOrElse[R1 <: R, E1 >: E, A1 >: A](p: A => Boolean)(zio: => ZIO[R1, E1, A1]): ZIO[R1, E1, A1] =
    filterOrElseWith[R1, E1, A1](p)(_ => zio)

  /**
   * Supplies `zio` if the predicate fails.
   */
  @deprecated("use filterOrElse", "2.0.0")
  final def filterOrElse_[R1 <: R, E1 >: E, A1 >: A](p: A => Boolean)(zio: => ZIO[R1, E1, A1]): ZIO[R1, E1, A1] =
    filterOrElse[R1, E1, A1](p)(zio)

  /**
   * Applies `f` if the predicate fails.
   */
  final def filterOrElseWith[R1 <: R, E1 >: E, A1 >: A](p: A => Boolean)(f: A => ZIO[R1, E1, A1]): ZIO[R1, E1, A1] =
    self.flatMap {
      case v if !p(v) => f(v)
      case v          => ZIO.succeedNow(v)
    }

  /**
   * Fails with `e` if the predicate fails.
   */
  final def filterOrFail[E1 >: E](p: A => Boolean)(e: => E1): ZIO[R, E1, A] =
    filterOrElse[R, E1, A](p)(ZIO.fail(e))

  /**
   * Returns an effect that runs this effect and in case of failure,
   * runs each of the specified effects in order until one of them succeeds.
   */
  final def firstSuccessOf[R1 <: R, E1 >: E, A1 >: A](rest: Iterable[ZIO[R1, E1, A1]]): ZIO[R1, E1, A1] =
    ZIO.firstSuccessOf(self, rest)

  /**
   * Returns an effect that models the execution of this effect, followed by
   * the passing of its value to the specified continuation function `k`,
   * followed by the effect that it returns.
   *
   * {{{
   * val parsed = readFile("foo.txt").flatMap(file => parseFile(file))
   * }}}
   */
  def flatMap[R1 <: R, E1 >: E, B](k: A => ZIO[R1, E1, B]): ZIO[R1, E1, B] =
    new ZIO.FlatMap(self, k)

  /**
   * Creates a composite effect that represents this effect followed by another
   * one that may depend on the error produced by this one.
   *
   * {{{
   * val parsed = readFile("foo.txt").flatMapError(error => logErrorToFile(error))
   * }}}
   */
  final def flatMapError[R1 <: R, E2](f: E => URIO[R1, E2])(implicit ev: CanFail[E]): ZIO[R1, E2, A] =
    flipWith(_ flatMap f)

  /**
   * Returns an effect that performs the outer effect first, followed by the
   * inner effect, yielding the value of the inner effect.
   *
   * This method can be used to "flatten" nested effects.
   */
  final def flatten[R1 <: R, E1 >: E, B](implicit ev1: A IsSubtypeOfOutput ZIO[R1, E1, B]): ZIO[R1, E1, B] =
    self.flatMap(a => ev1(a))

  /**
   * Returns an effect that swaps the error/success cases. This allows you to
   * use all methods on the error channel, possibly before flipping back.
   */
  final def flip: ZIO[R, A, E] =
    self.foldZIO(ZIO.succeedNow, ZIO.fail(_))

  /**
   *  Swaps the error/value parameters, applies the function `f` and flips the parameters back
   */
  final def flipWith[R1, A1, E1](f: ZIO[R, A, E] => ZIO[R1, A1, E1]): ZIO[R1, E1, A1] = f(self.flip).flip

  /**
   * Folds over the failure value or the success value to yield an effect that
   * does not fail, but succeeds with the value returned by the left or right
   * function passed to `fold`.
   */
  final def fold[B](failure: E => B, success: A => B)(implicit ev: CanFail[E]): URIO[R, B] =
    foldZIO(new ZIO.MapFn(failure), new ZIO.MapFn(success))

  /**
   * A more powerful version of `fold` that allows recovering from any kind of failure except interruptions.
   */
  final def foldCause[B](failure: Cause[E] => B, success: A => B): URIO[R, B] =
    foldCauseZIO(new ZIO.MapFn(failure), new ZIO.MapFn(success))

  /**
   * A more powerful version of `fold` that allows recovering from any kind of failure except interruptions.
   */
  @deprecated("use foldCauseZIO", "2.0.0")
  final def foldCauseM[R1 <: R, E2, B](
    failure: Cause[E] => ZIO[R1, E2, B],
    success: A => ZIO[R1, E2, B]
  ): ZIO[R1, E2, B] =
    foldCauseZIO(failure, success)

  /**
   * A more powerful version of `foldZIO` that allows recovering from any kind of failure except interruptions.
   */
  final def foldCauseZIO[R1 <: R, E2, B](
    failure: Cause[E] => ZIO[R1, E2, B],
    success: A => ZIO[R1, E2, B]
  ): ZIO[R1, E2, B] =
    new ZIO.Fold(self, failure, success)

  /**
   * Recovers from errors by accepting one effect to execute for the case of an
   * error, and one effect to execute for the case of success.
   *
   * This method has better performance than `either` since no intermediate
   * value is allocated and does not require subsequent calls to `flatMap` to
   * define the next effect.
   *
   * The error parameter of the returned `IO` may be chosen arbitrarily, since
   * it will depend on the `IO`s returned by the given continuations.
   */
  @deprecated("use foldZIO", "2.0.0")
  final def foldM[R1 <: R, E2, B](failure: E => ZIO[R1, E2, B], success: A => ZIO[R1, E2, B])(implicit
    ev: CanFail[E]
  ): ZIO[R1, E2, B] =
    foldZIO(failure, success)

  /**
   * A version of `foldM` that gives you the (optional) trace of the error.
   */
  @deprecated("use foldTraceZIO", "2.0.0")
  final def foldTraceM[R1 <: R, E2, B](
    failure: ((E, Option[ZTrace])) => ZIO[R1, E2, B],
    success: A => ZIO[R1, E2, B]
  )(implicit
    ev: CanFail[E]
  ): ZIO[R1, E2, B] =
    foldTraceZIO(failure, success)

  /**
   * A version of `foldZIO` that gives you the (optional) trace of the error.
   */
  final def foldTraceZIO[R1 <: R, E2, B](
    failure: ((E, Option[ZTrace])) => ZIO[R1, E2, B],
    success: A => ZIO[R1, E2, B]
  )(implicit
    ev: CanFail[E]
  ): ZIO[R1, E2, B] =
    foldCauseZIO(new ZIO.FoldCauseZIOFailureTraceFn(failure), success)

  /**
   * Recovers from errors by accepting one effect to execute for the case of an
   * error, and one effect to execute for the case of success.
   *
   * This method has better performance than `either` since no intermediate
   * value is allocated and does not require subsequent calls to `flatMap` to
   * define the next effect.
   *
   * The error parameter of the returned `IO` may be chosen arbitrarily, since
   * it will depend on the `IO`s returned by the given continuations.
   */
  final def foldZIO[R1 <: R, E2, B](failure: E => ZIO[R1, E2, B], success: A => ZIO[R1, E2, B])(implicit
    ev: CanFail[E]
  ): ZIO[R1, E2, B] =
    foldCauseZIO(new ZIO.FoldCauseZIOFailureFn(failure), success)

  /**
   * Repeats this effect forever (until the first error). For more sophisticated
   * schedules, see the `repeat` method.
   */
  final def forever: ZIO[R, E, Nothing] =
    self *> ZIO.yieldNow *> forever

  /**
   * Returns an effect that forks this effect into its own separate fiber,
   * returning the fiber immediately, without waiting for it to begin executing
   * the effect.
   *
   * You can use the `fork` method whenever you want to execute an effect in a
   * new fiber, concurrently and without "blocking" the fiber executing other
   * effects. Using fibers can be tricky, so instead of using this method
   * directly, consider other higher-level methods, such as `raceWith`,
   * `zipPar`, and so forth.
   *
   * The fiber returned by this method has methods interrupt the fiber and to
   * wait for it to finish executing the effect. See [[zio.Fiber]] for more
   * information.
   *
   * Whenever you use this method to launch a new fiber, the new fiber is
   * attached to the parent fiber's scope. This means when the parent fiber
   * terminates, the child fiber will be terminated as well, ensuring that no
   * fibers leak. This behavior is called "auto supervision", and if this
   * behavior is not desired, you may use the [[forkDaemon]] or [[forkIn]]
   * methods.
   *
   * {{{
   * for {
   *   fiber <- subtask.fork
   *   // Do stuff...
   *   a <- fiber.join
   * } yield a
   * }}}
   */
  final def fork: URIO[R, Fiber.Runtime[E, A]] = new ZIO.Fork(self, None, None)

  final def forkIn(scope: ZScope[Exit[Any, Any]]): URIO[R, Fiber.Runtime[E, A]] =
    new ZIO.Fork(self, Some(scope), None)

  /**
   * Forks the effect into a new independent fiber, with the specified name.
   */
  final def forkAs(name: String): URIO[R, Fiber.Runtime[E, A]] =
    ZIO.uninterruptibleMask(restore => (Fiber.fiberName.set(Some(name)) *> restore(self)).fork)

  /**
   * Forks the effect into a new fiber attached to the global scope. Because the
   * new fiber is attached to the global scope, when the fiber executing the
   * returned effect terminates, the forked fiber will continue running.
   */
  final def forkDaemon: URIO[R, Fiber.Runtime[E, A]] = forkIn(ZScope.global)

  /**
   * Forks an effect that will be executed without unhandled failures being
   * reported. This is useful for implementing combinators that handle failures
   * themselves.
   */
  final def forkInternal: ZIO[R, Nothing, Fiber.Runtime[E, A]] =
    new ZIO.Fork(self, None, Some(_ => ()))

  /**
   * Forks the fiber in a [[ZManaged]]. Using the [[ZManaged]] value will
   * execute the effect in the fiber, while ensuring its interruption when
   * the effect supplied to [[ZManaged#use]] completes.
   */
  final def forkManaged: ZManaged[R, Nothing, Fiber.Runtime[E, A]] =
    self.toManaged.fork

  /**
   * Forks an effect that will be executed on the specified `ExecutionContext`.
   */
  final def forkOn(
    ec: ExecutionContext
  ): ZIO[R, E, Fiber.Runtime[E, A]] = self.lockExecutionContext(ec).fork

  /**
   * Like fork but handles an error with the provided handler.
   */
  final def forkWithErrorHandler(handler: E => UIO[Unit]): URIO[R, Fiber.Runtime[E, A]] =
    onError(new ZIO.FoldCauseZIOFailureFn(handler)).fork

  /**
   * Unwraps the optional error, defaulting to the provided value.
   */
  final def flattenErrorOption[E1, E2 <: E1](default: => E2)(implicit
    ev: E IsSubtypeOfError Option[E1]
  ): ZIO[R, E1, A] =
    self.mapError(e => ev(e).getOrElse(default))

  /**
   * Unwraps the optional success of this effect, but can fail with an None value.
   */
  @deprecated("use some", "2.0.0")
  final def get[B](implicit
                    ev1: E IsSubtypeOfError Nothing,
                    ev2: A IsSubtypeOfOutput Option[B]
  ): ZIO[R, Option[Nothing], B] =
    ZIO.absolve(self.mapError(ev1)(CanFail).map(ev2(_).toRight(None)))

  /**
   * Returns a successful effect with the head of the list if the list is
   * non-empty or fails with the error `None` if the list is empty.
   */
  final def head[B](implicit ev: A IsSubtypeOfOutput List[B]): ZIO[R, Option[E], B] =
    self.foldZIO(
      e => ZIO.fail(Some(e)),
      a => ev(a).headOption.fold[ZIO[R, Option[E], B]](ZIO.fail(None))(ZIO.succeedNow)
    )

  /**
   * Returns a new effect that ignores the success or failure of this effect.
   */
  final def ignore: URIO[R, Unit] = self.fold(ZIO.unitFn, ZIO.unitFn)

  /**
   * Returns a new effect whose scope will be extended by the specified scope.
   * This means any finalizers associated with the effect will not be executed
   * until the specified scope is closed.
   */
  final def in(scope: ZScope[Any]): ZIO[R, E, A] =
    ZIO.uninterruptibleMask { restore =>
      restore(self).forkDaemon.flatMap { fiber =>
        scope.extend(fiber.scope) *> restore(fiber.join).onInterrupt(ids =>
          ids.headOption.fold(fiber.interrupt)(id => fiber.interruptAs(id))
        )
      }
    }

  /**
   * Returns a new effect that will not succeed with its value before first
   * interrupting all child fibers forked by the effect.
   */
  final def interruptAllChildren: ZIO[R, E, A] = ensuringChildren(Fiber.interruptAll(_))

  /**
   * Returns a new effect that performs the same operations as this effect, but
   * interruptibly, even if composed inside of an uninterruptible region.
   *
   * Note that effects are interruptible by default, so this function only has
   * meaning if used within an uninterruptible region.
   *
   * WARNING: This operator "punches holes" into effects, allowing them to be
   * interrupted in unexpected places. Do not use this operator unless you know
   * exactly what you are doing. Instead, you should use [[ZIO.uninterruptibleMask]].
   */
  final def interruptible: ZIO[R, E, A] = interruptStatus(InterruptStatus.Interruptible)

  /**
   * Switches the interrupt status for this effect. If `true` is used, then the
   * effect becomes interruptible (the default), while if `false` is used, then
   * the effect becomes uninterruptible. These changes are compositional, so
   * they only affect regions of the effect.
   */
  final def interruptStatus(flag: InterruptStatus): ZIO[R, E, A] = new ZIO.InterruptStatus(self, flag)

  /**
   * Returns an effect that keeps or breaks a promise based on the result of
   * this effect. Synchronizes interruption, so if this effect is interrupted,
   * the specified promise will be interrupted, too.
   */
  final def intoPromise[E1 >: E, A1 >: A](p: Promise[E1, A1]): URIO[R, Boolean] =
    ZIO.uninterruptibleMask(restore => restore(self).exit.flatMap(p.done(_)))

  /**
   * Returns whether this effect is a failure.
   */
  final def isFailure: URIO[R, Boolean] =
    fold(_ => true, _ => false)

  /**
   * Returns whether this effect is a success.
   */
  final def isSuccess: URIO[R, Boolean] =
    fold(_ => false, _ => true)

  /**
   * "Zooms in" on the value in the `Left` side of an `Either`, moving the
   * possibility that the value is a `Right` to the error channel.
   */
  final def left[B, C](implicit ev: A IsSubtypeOfOutput Either[B, C]): ZIO[R, Either[E, C], B] =
    self.foldZIO(
      e => ZIO.fail(Left(e)),
      a => ev(a).fold(b => ZIO.succeedNow(b), c => ZIO.fail(Right(c)))
    )

  /**
   * Returns an effect which is guaranteed to be executed on the specified
   * executor. The specified effect will always run on the specified executor,
   * even in the presence of asynchronous boundaries.
   *
   * This is useful when an effect must be executed somewhere, for example:
   * on a UI thread, inside a client library's thread pool, inside a blocking
   * thread pool, inside a low-latency thread pool, or elsewhere.
   *
   * The `lock` function composes with the innermost `lock` taking priority.
   * Use of this method does not alter the execution semantics of other effects
   * composed with this one, making it easy to compositionally reason about
   * where effects are running.
   */
  final def lock(executor: Executor): ZIO[R, E, A] =
    ZIO.lock(executor)(self)

  /**
   * Executes the effect on the specified `ExecutionContext` and then shifts back
   * to the default one.
   */
  final def lockExecutionContext(ec: ExecutionContext): ZIO[R, E, A] =
    self.lock(Executor.fromExecutionContext(Int.MaxValue)(ec))


  /**
   * Returns an effect whose success is mapped by the specified `f` function.
   */
  def map[B](f: A => B): ZIO[R, E, B] = new ZIO.FlatMap(self, new ZIO.MapFn(f))

  /**
   * Returns an effect whose success is mapped by the specified side effecting
   * `f` function, translating any thrown exceptions into typed failed effects.
   */
  final def mapAttempt[B](f: A => B)(implicit ev: E IsSubtypeOfError Throwable): RIO[R, B] =
    foldZIO(e => ZIO.fail(ev(e)), a => ZIO.attempt(f(a)))

  /**
   * Returns an effect whose failure and success channels have been mapped by
   * the specified pair of functions, `f` and `g`.
   */
  final def mapBoth[E2, B](f: E => E2, g: A => B)(implicit ev: CanFail[E]): ZIO[R, E2, B] =
    foldZIO(e => ZIO.fail(f(e)), a => ZIO.succeedNow(g(a)))

  /**
   * Returns an effect whose success is mapped by the specified side effecting
   * `f` function, translating any thrown exceptions into typed failed effects.
   */
  @deprecated("use mapAttempt", "2.0.0")
  final def mapEffect[B](f: A => B)(implicit ev: E IsSubtypeOfError Throwable): RIO[R, B] =
    mapAttempt(f)

  /**
   * Returns an effect with its error channel mapped using the specified
   * function. This can be used to lift a "smaller" error into a "larger"
   * error.
   */
  final def mapError[E2](f: E => E2)(implicit ev: CanFail[E]): ZIO[R, E2, A] =
    self.foldCauseZIO(new ZIO.MapErrorFn(f), new ZIO.SucceedFn(f))

  /**
   * Returns an effect with its full cause of failure mapped using the
   * specified function. This can be used to transform errors while
   * preserving the original structure of `Cause`.
   *
   * @see [[absorb]], [[sandbox]], [[catchAllCause]] - other functions for dealing with defects
   */
  final def mapErrorCause[E2](h: Cause[E] => Cause[E2]): ZIO[R, E2, A] =
    self.foldCauseZIO(new ZIO.MapErrorCauseFn(h), new ZIO.SucceedFn(h))

  /**
   * Returns an effect that, if evaluated, will return the lazily computed result
   * of this effect.
   */
  final def memoize: UIO[ZIO[R, E, A]] =
    for {
      promise  <- Promise.make[E, A]
      complete <- self.intoPromise(promise).once
    } yield complete *> promise.await

  /**
   * Returns a new effect where the error channel has been merged into the
   * success channel to their common combined type.
   */
  final def merge[A1 >: A](implicit ev1: E IsSubtypeOfError A1, ev2: CanFail[E]): URIO[R, A1] =
    self.foldZIO(e => ZIO.succeedNow(ev1(e)), ZIO.succeedNow)

  /**
   * Returns a new effect where boolean value of this effect is negated.
   */
  final def negate(implicit ev: A IsSubtypeOfOutput Boolean): ZIO[R, E, Boolean] =
    map(result => !ev(result))

  /**
   * Requires the option produced by this value to be `None`.
   */
  final def none[B](implicit ev: A IsSubtypeOfOutput Option[B]): ZIO[R, Option[E], Unit] =
    self.foldZIO(
      e => ZIO.fail(Some(e)),
      a => ev(a).fold[ZIO[R, Option[E], Unit]](ZIO.succeedNow(()))(_ => ZIO.fail(None))
    )

  /**
   * Executes the effect on the specified `ExecutionContext` and then shifts back
   * to the default one.
   */
  @deprecated("use lockExecutionContext", "2.0.0")
  final def on(ec: ExecutionContext): ZIO[R, E, A] =
    self.lockExecutionContext(ec)

  /**
   * Returns an effect that will be executed at most once, even if it is
   * evaluated multiple times.
   */
  final def once: UIO[ZIO[R, E, Unit]] =
    Ref.make(true).map(ref => self.whenZIO(ref.getAndSet(false)))

  /**
   * Runs the specified effect if this effect fails, providing the error to the
   * effect if it exists. The provided effect will not be interrupted.
   */
  final def onError[R1 <: R](cleanup: Cause[E] => URIO[R1, Any]): ZIO[R1, E, A] =
    onExit {
      case Exit.Success(_)     => UIO.unit
      case Exit.Failure(cause) => cleanup(cause)
    }

  /**
   * Ensures that a cleanup functions runs, whether this effect succeeds,
   * fails, or is interrupted.
   */
  final def onExit[R1 <: R](cleanup: Exit[E, A] => URIO[R1, Any]): ZIO[R1, E, A] =
    ZIO.acquireReleaseExitWith(ZIO.unit)((_, exit: Exit[E, A]) => cleanup(exit))(_ => self)

  /**
   * Runs the specified effect if this effect is interrupted.
   */
  final def onInterrupt[R1 <: R](cleanup: URIO[R1, Any]): ZIO[R1, E, A] =
    onInterrupt(_ => cleanup)

  /**
   * Calls the specified function, and runs the effect it returns, if this
   * effect is interrupted.
   */
  final def onInterrupt[R1 <: R](cleanup: Set[Fiber.Id] => URIO[R1, Any]): ZIO[R1, E, A] =
    ZIO.uninterruptibleMask { restore =>
      restore(self).foldCauseZIO(
        cause => if (cause.interrupted) cleanup(cause.interruptors) *> ZIO.failCause(cause) else ZIO.failCause(cause),
        a => ZIO.succeedNow(a)
      )
    }

  /**
   * Runs the specified effect if this effect is terminated, either because of
   * a defect or because of interruption.
   */
  final def onTermination[R1 <: R](cleanup: Cause[Nothing] => URIO[R1, Any]): ZIO[R1, E, A] =
    ZIO.acquireReleaseExitWith(ZIO.unit)((_, eb: Exit[E, A]) =>
      eb match {
        case Exit.Failure(cause) => cause.failureOrCause.fold(_ => ZIO.unit, cleanup)
        case _                   => ZIO.unit
      }
    )(_ => self)

  /**
   * Executes this effect, skipping the error but returning optionally the success.
   */
  final def option(implicit ev: CanFail[E]): URIO[R, Option[A]] =
    self.foldZIO(_ => IO.succeedNow(None), a => IO.succeedNow(Some(a)))

  /**
   * Converts an option on errors into an option on values.
   */
  @deprecated("use unoption", "2.0.0")
  final def optional[E1](implicit ev: E IsSubtypeOfError Option[E1]): ZIO[R, E1, Option[A]] =
    self.foldZIO(
      e => ev(e).fold[ZIO[R, E1, Option[A]]](ZIO.succeedNow(Option.empty[A]))(ZIO.fail(_)),
      a => ZIO.succeedNow(Some(a))
    )

  /**
   * Translates effect failure into death of the fiber, making all failures unchecked and
   * not a part of the type of the effect.
   */
  final def orDie(implicit ev1: E IsSubtypeOfError Throwable, ev2: CanFail[E]): URIO[R, A] =
    orDieWith(ev1)

  /**
   * Keeps none of the errors, and terminates the fiber with them, using
   * the specified function to convert the `E` into a `Throwable`.
   */
  final def orDieWith(f: E => Throwable)(implicit ev: CanFail[E]): URIO[R, A] =
    self.foldZIO(e => ZIO.die(f(e)), ZIO.succeedNow)

  /**
   * Unearth the unchecked failure of the effect. (opposite of `orDie`)
   * {{{
   *  val f0: Task[Unit] = ZIO.fail(new Exception("failing")).unit
   *  val f1: UIO[Unit]  = f0.orDie
   *  val f2: Task[Unit] = f1.resurrect
   * }}}
   */
  final def resurrect(implicit ev1: E IsSubtypeOfError Throwable): RIO[R, A] =
    self.unrefineWith({ case e => e })(ev1)

  /**
   * Executes this effect and returns its value, if it succeeds, but
   * otherwise executes the specified effect.
   */
  final def orElse[R1 <: R, E2, A1 >: A](that: => ZIO[R1, E2, A1])(implicit ev: CanFail[E]): ZIO[R1, E2, A1] =
    tryOrElse(that, new ZIO.SucceedFn(() => that))

  /**
   * Returns an effect that will produce the value of this effect, unless it
   * fails, in which case, it will produce the value of the specified effect.
   */
  final def orElseEither[R1 <: R, E2, B](that: => ZIO[R1, E2, B])(implicit ev: CanFail[E]): ZIO[R1, E2, Either[A, B]] =
    tryOrElse(that.map(Right(_)), ZIO.succeedLeft)

  /**
   * Executes this effect and returns its value, if it succeeds, but
   * otherwise fails with the specified error.
   */
  final def orElseFail[E1](e1: => E1)(implicit ev: CanFail[E]): ZIO[R, E1, A] =
    orElse(ZIO.fail(e1))

  /**
   * Returns an effect that will produce the value of this effect, unless it
   * fails with the `None` value, in which case it will produce the value of
   * the specified effect.
   */
  final def orElseOptional[R1 <: R, E1, A1 >: A](
    that: => ZIO[R1, Option[E1], A1]
  )(implicit ev: E IsSubtypeOfError Option[E1]): ZIO[R1, Option[E1], A1] =
    catchAll(ev(_).fold(that)(e => ZIO.fail(Some(e))))

  /**
   * Executes this effect and returns its value, if it succeeds, but
   * otherwise succeeds with the specified value.
   */
  final def orElseSucceed[A1 >: A](a1: => A1)(implicit ev: CanFail[E]): URIO[R, A1] =
    orElse(ZIO.succeedNow(a1))

  /**
   * Returns a new effect that will utilize the specified scope to supervise
   * any fibers forked within the original effect.
   */
  final def overrideForkScope(scope: ZScope[Exit[Any, Any]]): ZIO[R, E, A] =
    new ZIO.OverrideForkScope(self, Some(scope))

  /**
   * Exposes all parallel errors in a single call
   */
  final def parallelErrors[E1 >: E]: ZIO[R, ::[E1], A] =
    self.foldCauseZIO(
      cause =>
        cause.failures match {
          case Nil            => ZIO.failCause(cause.asInstanceOf[Cause[Nothing]])
          case ::(head, tail) => ZIO.fail(::(head, tail))
        },
      ZIO.succeedNow
    )

  /**
   * Provides the `ZIO` effect with its required environment, which eliminates
   * its dependency on `R`.
   */
  final def provide(r: R)(implicit ev: NeedsEnv[R]): IO[E, A] = ZIO.provide(r)(self)

  /**
   * Provides the part of the environment that is not part of the `ZEnv`,
   * leaving an effect that only depends on the `ZEnv`.
   *
   * {{{
   * val zio: ZIO[ZEnv with Logging, Nothing, Unit] = ???
   *
   * val loggingLayer: ZLayer[Any, Nothing, Logging] = ???
   *
   * val zio2 = zio.provideCustomLayer(loggingLayer)
   * }}}
   */
  final def provideCustomLayer[E1 >: E, R1](
    layer: ZLayer[ZEnv, E1, R1]
  )(implicit ev1: ZEnv with R1 <:< R, ev2: Has.Union[ZEnv, R1], tagged: Tag[R1]): ZIO[ZEnv, E1, A] =
    provideSomeLayer[ZEnv](layer)

  /**
   * Provides a layer to the ZIO effect, which translates it to another level.
   */
  final def provideLayer[E1 >: E, R0, R1](layer: ZLayer[R0, E1, R1])(implicit ev: R1 <:< R): ZIO[R0, E1, A] =
    layer.build.map(ev).use(self.provide)

  /**
   * Provides some of the environment required to run this effect when the
   * environment is not a subtype of `Has[_]`. This is useful primarily for
   * implementing operators that are polymorphic in the environment type. When
   * your environment is a subtype of `Has[_]` use [[zio.ZIO.injectSome]]
   */
  final def provideSome[R0](f: R0 => R)(implicit ev: NeedsEnv[R]): ZIO[R0, E, A] =
    ZIO.accessZIO(r0 => self.provide(f(r0)))

  /**
   * Splits the environment into two parts, providing one part using the
   * specified layer and leaving the remainder `R0`.
   *
   * {{{
   * val zio: ZIO[Has[Clock] with Has[Random], Nothing, Unit] = ???
   *
   * val clockLayer: ZLayer[Any, Nothing, Has[Clock]] = ???
   *
   * val zio2 = zio.provideSomeLayer[Has[Random]](clockLayer)
   * }}}
   */
  final def provideSomeLayer[R0]: ZIO.ProvideSomeLayer[R0, R, E, A] =
    new ZIO.ProvideSomeLayer[R0, R, E, A](self)

  /**
   * Returns a new effect that will utilize the default scope (fiber scope) to
   * supervise any fibers forked within the original effect.
   */
  final def resetForkScope: ZIO[R, E, A] =
    new ZIO.OverrideForkScope(self, None)

  /**
   * Returns an effect that races this effect with the specified effect,
   * returning the first successful `A` from the faster side. If one effect
   * succeeds, the other will be interrupted. If neither succeeds, then the
   * effect will fail with some error.
   *
   * WARNING: The raced effect will safely interrupt the "loser", but will not
   * resume until the loser has been cleanly terminated. If early return is
   * desired, then instead of performing `l race r`, perform
   * `l.disconnect race r.disconnect`, which disconnects left and right
   * interruption signals, allowing a fast return, with interruption performed
   * in the background.
   *
   * Note that if the `race` is embedded into an uninterruptible region, then
   * because the loser cannot be interrupted, it will be allowed to continue
   * executing in the background, without delaying the return of the race.
   */
  final def race[R1 <: R, E1 >: E, A1 >: A](that: ZIO[R1, E1, A1]): ZIO[R1, E1, A1] =
    ZIO.descriptorWith { descriptor =>
      val parentFiberId = descriptor.id
      def maybeDisconnect[R, E, A](zio: ZIO[R, E, A]): ZIO[R, E, A] =
        ZIO.uninterruptibleMask(interruptible => interruptible.force(zio))
      (maybeDisconnect(self) raceWith maybeDisconnect(that))(
        (exit, right) =>
          exit.foldZIO[Any, E1, A1](
            cause => right.join mapErrorCause (cause && _),
            a => (right interruptAs parentFiberId) as a
          ),
        (exit, left) =>
          exit.foldZIO[Any, E1, A1](
            cause => left.join mapErrorCause (_ && cause),
            a => (left interruptAs parentFiberId) as a
          )
      )
    }.refailWithTrace

  /**
   * Returns an effect that races this effect with all the specified effects,
   * yielding the value of the first effect to succeed with a value.
   * Losers of the race will be interrupted immediately
   */
  final def raceAll[R1 <: R, E1 >: E, A1 >: A](ios: Iterable[ZIO[R1, E1, A1]]): ZIO[R1, E1, A1] = {
    def arbiter[E1, A1](
      fibers: List[Fiber[E1, A1]],
      winner: Fiber[E1, A1],
      promise: Promise[E1, (A1, Fiber[E1, A1])],
      fails: Ref[Int]
    )(res: Exit[E1, A1]): URIO[R1, Any] =
      res.foldZIO[R1, Nothing, Unit](
        e => ZIO.flatten(fails.modify((c: Int) => (if (c == 0) promise.failCause(e).unit else ZIO.unit) -> (c - 1))),
        a =>
          promise
            .succeed(a -> winner)
            .flatMap(set =>
              if (set) fibers.foldLeft(IO.unit)((io, f) => if (f eq winner) io else io <* f.interrupt)
              else ZIO.unit
            )
      )

    (for {
      done  <- Promise.make[E1, (A1, Fiber[E1, A1])]
      fails <- Ref.make[Int](ios.size)
      c <- ZIO.uninterruptibleMask { restore =>
             for {
               head <- ZIO.interruptible(self).fork
               tail <- ZIO.foreach(ios)(io => ZIO.interruptible(io).fork)
               fs    = head :: tail.toList
               _ <- fs.foldLeft[ZIO[R1, E1, Any]](ZIO.unit) { case (io, f) =>
                      io *> f.await.flatMap(arbiter(fs, f, done, fails)).fork
                    }

               inheritRefs = { (res: (A1, Fiber[E1, A1])) => res._2.inheritRefs.as(res._1) }

               c <- restore(done.await.flatMap(inheritRefs))
                      .onInterrupt(fs.foldLeft(IO.unit)((io, f) => io <* f.interrupt))
             } yield c
           }
    } yield c).refailWithTrace
  }

  /**
   * Returns an effect that races this effect with the specified effect,
   * yielding the first result to complete, whether by success or failure. If
   * neither effect completes, then the composed effect will not complete.
   *
   * WARNING: The raced effect will safely interrupt the "loser", but will not
   * resume until the loser has been cleanly terminated. If early return is
   * desired, then instead of performing `l raceFirst r`, perform
   * `l.disconnect raceFirst r.disconnect`, which disconnects left and right
   * interrupt signal, allowing a fast return, with interruption performed
   * in the background.
   */
  final def raceFirst[R1 <: R, E1 >: E, A1 >: A](that: ZIO[R1, E1, A1]): ZIO[R1, E1, A1] =
    (self.exit race that.exit).flatMap(ZIO.done(_)).refailWithTrace

  /**
   * Returns an effect that races this effect with the specified effect,
   * yielding the first result to succeed. If neither effect succeeds, then the
   * composed effect will fail with some error.
   *
   * WARNING: The raced effect will safely interrupt the "loser", but will not
   * resume until the loser has been cleanly terminated. If early return is
   * desired, then instead of performing `l raceEither r`, perform
   * `l.disconnect raceEither r.disconnect`, which disconnects left and right
   * interrupt signal, allowing the earliest possible return.
   */
  final def raceEither[R1 <: R, E1 >: E, B](that: ZIO[R1, E1, B]): ZIO[R1, E1, Either[A, B]] =
    self.map(Left(_)) race that.map(Right(_))

  /**
   * Returns an effect that races this effect with the specified effect, calling
   * the specified finisher as soon as one result or the other has been computed.
   */
  final def raceWith[R1 <: R, E1, E2, B, C](that: ZIO[R1, E1, B])(
    leftDone: (Exit[E, A], Fiber[E1, B]) => ZIO[R1, E2, C],
    rightDone: (Exit[E1, B], Fiber[E, A]) => ZIO[R1, E2, C],
    scope: Option[ZScope[Exit[Any, Any]]] = None
  ): ZIO[R1, E2, C] =
    new ZIO.RaceWith[R1, E, E1, E2, A, B, C](
      self,
      that,
      (exit, fiber) => leftDone(exit, fiber),
      (exit, fiber) => rightDone(exit, fiber),
      scope
    )

  /**
   * Attach a wrapping trace pointing to this location in case of error.
   *
   * Useful when joining fibers to make the resulting trace mention
   * the `join` point, otherwise only the traces of joined fibers are
   * included.
   *
   * {{{
   *   for {
   *     badFiber <- UIO(1 / 0).fork
   *     _ <- badFiber.join.refailWithTrace
   *   } yield ()
   * }}}
   */
  final def refailWithTrace: ZIO[R, E, A] =
    foldCauseZIO(c => ZIO.failCauseWith(trace => Cause.traced(c, trace())), ZIO.succeedNow)

  /**
   * Keeps some of the errors, and terminates the fiber with the rest
   */
  final def refineOrDie[E1](
    pf: PartialFunction[E, E1]
  )(implicit ev1: E IsSubtypeOfError Throwable, ev2: CanFail[E]): ZIO[R, E1, A] =
    refineOrDieWith(pf)(ev1)

  /**
   * Keeps some of the errors, and terminates the fiber with the rest, using
   * the specified function to convert the `E` into a `Throwable`.
   */
  final def refineOrDieWith[E1](pf: PartialFunction[E, E1])(f: E => Throwable)(implicit ev: CanFail[E]): ZIO[R, E1, A] =
    self catchAll (err => (pf lift err).fold[ZIO[R, E1, A]](ZIO.die(f(err)))(ZIO.fail(_)))

  /**
   * Fail with the returned value if the `PartialFunction` matches, otherwise
   * continue with our held value.
   */
  final def reject[E1 >: E](pf: PartialFunction[A, E1]): ZIO[R, E1, A] =
    rejectZIO(pf.andThen(ZIO.fail(_)))

  /**
   * Continue with the returned computation if the `PartialFunction` matches,
   * translating the successful match into a failure, otherwise continue with
   * our held value.
   */
  @deprecated("use rejectZIO", "2.0.0")
  final def rejectM[R1 <: R, E1 >: E](pf: PartialFunction[A, ZIO[R1, E1, E1]]): ZIO[R1, E1, A] =
    rejectZIO(pf)

  /**
   * Continue with the returned computation if the `PartialFunction` matches,
   * translating the successful match into a failure, otherwise continue with
   * our held value.
   */
  final def rejectZIO[R1 <: R, E1 >: E](pf: PartialFunction[A, ZIO[R1, E1, E1]]): ZIO[R1, E1, A] =
    self.flatMap { v =>
      pf.andThen[ZIO[R1, E1, A]](_.flatMap(ZIO.fail(_)))
        .applyOrElse[A, ZIO[R1, E1, A]](v, ZIO.succeedNow)
    }

  /**
   * Returns a new effect that repeats this effect according to the specified
   * schedule or until the first failure. Scheduled recurrences are in addition
   * to the first execution, so that `io.repeat(Schedule.once)` yields an
   * effect that executes `io`, and then if that succeeds, executes `io` an
   * additional time.
   */
  final def repeat[R1 <: R, B](schedule: Schedule[R1, A, B]): ZIO[R1 with Has[Clock], E, B] =
    repeatOrElse[R1, E, B](schedule, (e, _) => ZIO.fail(e))

  /**
   * Repeats this effect the specified number of times.
   */
  final def repeatN(n: Int): ZIO[R, E, A] =
    self.flatMap(a => if (n <= 0) ZIO.succeedNow(a) else ZIO.yieldNow *> repeatN(n - 1))

  /**
   * Returns a new effect that repeats this effect according to the specified
   * schedule or until the first failure, at which point, the failure value
   * and schedule output are passed to the specified handler.
   *
   * Scheduled recurrences are in addition to the first execution, so that
   * `io.repeat(Schedule.once)` yields an effect that executes `io`, and then
   * if that succeeds, executes `io` an additional time.
   */
  final def repeatOrElse[R1 <: R, E2, B](
    schedule: Schedule[R1, A, B],
    orElse: (E, Option[B]) => ZIO[R1, E2, B]
  ): ZIO[R1 with Has[Clock], E2, B] =
    repeatOrElseEither[R1, B, E2, B](schedule, orElse).map(_.merge)

  /**
   * Returns a new effect that repeats this effect according to the specified
   * schedule or until the first failure, at which point, the failure value
   * and schedule output are passed to the specified handler.
   *
   * Scheduled recurrences are in addition to the first execution, so that
   * `io.repeat(Schedule.once)` yields an effect that executes `io`, and then
   * if that succeeds, executes `io` an additional time.
   */
  final def repeatOrElseEither[R1 <: R, B, E2, C](
    schedule: Schedule[R1, A, B],
    orElse: (E, Option[B]) => ZIO[R1, E2, C]
  ): ZIO[R1 with Has[Clock], E2, Either[C, B]] =
    Clock.repeatOrElseEither(self)(schedule, orElse)

  /**
   * Repeats this effect until its value satisfies the specified predicate
   * or until the first failure.
   */
  final def repeatUntil(f: A => Boolean): ZIO[R, E, A] =
    repeatUntilZIO(a => ZIO.succeed(f(a)))

  /**
   * Repeats this effect until its value is equal to the specified value
   * or until the first failure.
   */
  final def repeatUntilEquals[A1 >: A](a: => A1): ZIO[R, E, A1] =
    repeatUntil(_ == a)

  /**
   * Repeats this effect until its value satisfies the specified effectful predicate
   * or until the first failure.
   */
  @deprecated("use repeatUntilZIO", "2.0.0")
  final def repeatUntilM[R1 <: R](f: A => URIO[R1, Boolean]): ZIO[R1, E, A] =
    repeatUntilZIO(f)

  /**
   * Repeats this effect until its value satisfies the specified effectful predicate
   * or until the first failure.
   */
  final def repeatUntilZIO[R1 <: R](f: A => URIO[R1, Boolean]): ZIO[R1, E, A] =
    self.flatMap(a => f(a).flatMap(b => if (b) ZIO.succeedNow(a) else ZIO.yieldNow *> repeatUntilZIO(f)))

  /**
   * Repeats this effect while its value satisfies the specified predicate
   * or until the first failure.
   */
  final def repeatWhile(f: A => Boolean): ZIO[R, E, A] =
    repeatWhileZIO(a => ZIO.succeed(f(a)))

  /**
   * Repeats this effect for as long as its value is equal to the specified value
   * or until the first failure.
   */
  final def repeatWhileEquals[A1 >: A](a: => A1): ZIO[R, E, A1] =
    repeatWhile(_ == a)

  /**
   * Repeats this effect while its value satisfies the specified effectful predicate
   * or until the first failure.
   */
  @deprecated("use repeatWhileZIO", "2.0.0")
  final def repeatWhileM[R1 <: R](f: A => URIO[R1, Boolean]): ZIO[R1, E, A] =
    repeatWhileZIO(f)

  /**
   * Repeats this effect while its value satisfies the specified effectful predicate
   * or until the first failure.
   */
  final def repeatWhileZIO[R1 <: R](f: A => URIO[R1, Boolean]): ZIO[R1, E, A] =
    repeatUntilZIO(e => f(e).map(!_))

  /**
   * Performs this effect the specified number of times and collects the
   * results.
   */
  @deprecated("use replicateZIO", "2.0.0")
  final def replicateM(n: Int): ZIO[R, E, Iterable[A]] =
    replicateZIO(n)

  /**
   * Performs this effect the specified number of times, discarding the
   * results.
   */
  @deprecated("use replicateZIODiscard", "2.0.0")
  final def replicateM_(n: Int): ZIO[R, E, Unit] =
    replicateZIODiscard(n)

  /**
   * Performs this effect the specified number of times and collects the
   * results.
   */
  final def replicateZIO(n: Int): ZIO[R, E, Iterable[A]] =
    ZIO.replicateZIO(n)(self)

  /**
   * Performs this effect the specified number of times, discarding the
   * results.
   */
  final def replicateZIODiscard(n: Int): ZIO[R, E, Unit] =
    ZIO.replicateZIODiscard(n)(self)

  /**
   * Retries with the specified retry policy.
   * Retries are done following the failure of the original `io` (up to a fixed maximum with
   * `once` or `recurs` for example), so that that `io.retry(Schedule.once)` means
   * "execute `io` and in case of failure, try again once".
   */
  final def retry[R1 <: R, S](policy: Schedule[R1, E, S])(implicit ev: CanFail[E]): ZIO[R1 with Has[Clock], E, A] =
    Clock.retry(self)(policy)

  /**
   * Retries this effect the specified number of times.
   */
  final def retryN(n: Int)(implicit ev: CanFail[E]): ZIO[R, E, A] =
    self.catchAll(e => if (n <= 0) ZIO.fail(e) else ZIO.yieldNow *> retryN(n - 1))

  /**
   * Retries with the specified schedule, until it fails, and then both the
   * value produced by the schedule together with the last error are passed to
   * the recovery function.
   */
  final def retryOrElse[R1 <: R, A1 >: A, S, E1](
    policy: Schedule[R1, E, S],
    orElse: (E, S) => ZIO[R1, E1, A1]
  )(implicit ev: CanFail[E]): ZIO[R1 with Has[Clock], E1, A1] =
    Clock.retryOrElse[R, R1, E, E1, A, A1, S](self)(policy, orElse)

  /**
   * Returns an effect that retries this effect with the specified schedule when it fails, until
   * the schedule is done, then both the value produced by the schedule together with the last
   * error are passed to the specified recovery function.
   */
  final def retryOrElseEither[R1 <: R, Out, E1, B](
    schedule: Schedule[R1, E, Out],
    orElse: (E, Out) => ZIO[R1, E1, B]
  )(implicit ev: CanFail[E]): ZIO[R1 with Has[Clock], E1, Either[B, A]] =
    Clock.retryOrElseEither(self)(schedule, orElse)

  /**
   * Retries this effect until its error satisfies the specified predicate.
   */
  final def retryUntil(f: E => Boolean)(implicit ev: CanFail[E]): ZIO[R, E, A] =
    retryUntilZIO(e => ZIO.succeed(f(e)))

  /**
   * Retries this effect until its error is equal to the specified error.
   */
  final def retryUntilEquals[E1 >: E](e: => E1)(implicit ev: CanFail[E1]): ZIO[R, E1, A] =
    retryUntil(_ == e)

  /**
   * Retries this effect until its error satisfies the specified effectful predicate.
   */
  @deprecated("use retryUntilZIO", "2.0.0")
  final def retryUntilM[R1 <: R](f: E => URIO[R1, Boolean])(implicit ev: CanFail[E]): ZIO[R1, E, A] =
    retryUntilZIO(f)

  /**
   * Retries this effect until its error satisfies the specified effectful predicate.
   */
  final def retryUntilZIO[R1 <: R](f: E => URIO[R1, Boolean])(implicit ev: CanFail[E]): ZIO[R1, E, A] =
    self.catchAll(e => f(e).flatMap(b => if (b) ZIO.fail(e) else ZIO.yieldNow *> retryUntilZIO(f)))

  /**
   * Retries this effect while its error satisfies the specified predicate.
   */
  final def retryWhile(f: E => Boolean)(implicit ev: CanFail[E]): ZIO[R, E, A] =
    retryWhileZIO(e => ZIO.succeed(f(e)))

  /**
   * Retries this effect for as long as its error is equal to the specified error.
   */
  final def retryWhileEquals[E1 >: E](e: => E1)(implicit ev: CanFail[E1]): ZIO[R, E1, A] =
    retryWhile(_ == e)

  /**
   * Retries this effect while its error satisfies the specified effectful predicate.
   */
  @deprecated("use retryWhileZIO", "2.0.0")
  final def retryWhileM[R1 <: R](f: E => URIO[R1, Boolean])(implicit ev: CanFail[E]): ZIO[R1, E, A] =
    retryWhileZIO(f)

  /**
   * Retries this effect while its error satisfies the specified effectful predicate.
   */
  final def retryWhileZIO[R1 <: R](f: E => URIO[R1, Boolean])(implicit ev: CanFail[E]): ZIO[R1, E, A] =
    retryUntilZIO(e => f(e).map(!_))

  /**
   * "Zooms in" on the value in the `Right` side of an `Either`, moving the
   * possibility that the value is a `Left` to the error channel.
   */
  final def right[B, C](implicit ev: A IsSubtypeOfOutput Either[B, C]): ZIO[R, Either[B, E], C] =
    self.foldZIO(
      e => ZIO.fail(Right(e)),
      a => ev(a).fold(b => ZIO.fail(Left(b)), c => ZIO.succeedNow(c))
    )

  /**
   * Returns an effect that semantically runs the effect on a fiber,
   * producing an [[zio.Exit]] for the completion value of the fiber.
   */
  @deprecated("use exit", "2.0.0")
  final def run: URIO[R, Exit[E, A]] =
    exit

  /**
   * Exposes the full cause of failure of this effect.
   *
   * {{{
   * final case class DomainError()
   *
   * val veryBadIO: IO[DomainError, Unit] =
   *   IO.succeed(5 / 0) *> IO.fail(DomainError())
   *
   * val caught: IO[DomainError, Unit] =
   *   veryBadIO.sandbox.mapError(_.untraced).catchAll {
   *     case Cause.Die(_: ArithmeticException) =>
   *       // Caught defect: divided by zero!
   *       IO.unit
   *     case Cause.Fail(_) =>
   *       // Caught error: DomainError!
   *       IO.unit
   *     case cause =>
   *       // Caught unknown defects, shouldn't recover!
   *       IO.failCause(cause)
   *   }
   * }}}
   */
  final def sandbox: ZIO[R, Cause[E], A] =
    foldCauseZIO(ZIO.fail(_), ZIO.succeedNow)

  /**
   * Runs this effect according to the specified schedule.
   *
   * See [[scheduleFrom]] for a variant that allows the schedule's decision to
   * depend on the result of this effect.
   */
  final def schedule[R1 <: R, B](schedule: Schedule[R1, Any, B]): ZIO[R1 with Has[Clock], E, B] =
    Clock.schedule(self)(schedule)

  /**
   * Runs this effect according to the specified schedule starting from the
   * specified input value.
   */
  final def scheduleFrom[R1 <: R, A1 >: A, B](a: A1)(schedule: Schedule[R1, A1, B]): ZIO[R1 with Has[Clock], E, B] =
    Clock.scheduleFrom[R, R1, E, A, A1, B](self)(a)(schedule)

  /**
   * Converts an option on values into an option on errors.
   */
  final def some[B](implicit ev: A IsSubtypeOfOutput Option[B]): ZIO[R, Option[E], B] =
    self.foldZIO(
      e => ZIO.fail(Some(e)),
      a => ev(a).fold[ZIO[R, Option[E], B]](ZIO.fail(Option.empty[E]))(ZIO.succeedNow)
    )

  /**
   * Extracts the optional value, or returns the given 'default'.
   */
  final def someOrElse[B](default: => B)(implicit ev: A IsSubtypeOfOutput Option[B]): ZIO[R, E, B] =
    map(a => ev(a).getOrElse(default))

  /**
   * Extracts the optional value, or executes the effect 'default'.
   */
  @deprecated("use someOrElseZIO", "2.0.0")
  final def someOrElseM[B, R1 <: R, E1 >: E](
    default: ZIO[R1, E1, B]
  )(implicit ev: A IsSubtypeOfOutput Option[B]): ZIO[R1, E1, B] =
    someOrElseZIO(default)

  /**
   * Extracts the optional value, or executes the effect 'default'.
   */
  final def someOrElseZIO[B, R1 <: R, E1 >: E](
    default: ZIO[R1, E1, B]
  )(implicit ev: A IsSubtypeOfOutput Option[B]): ZIO[R1, E1, B] =
    self.flatMap(ev(_) match {
      case Some(value) => ZIO.succeedNow(value)
      case None        => default
    })

  /**
   * Extracts the optional value, or fails with the given error 'e'.
   */
  final def someOrFail[B, E1 >: E](e: => E1)(implicit ev: A IsSubtypeOfOutput Option[B]): ZIO[R, E1, B] =
    self.flatMap(ev(_) match {
      case Some(value) => ZIO.succeedNow(value)
      case None        => ZIO.fail(e)
    })

  /**
   * Extracts the optional value, or fails with a [[java.util.NoSuchElementException]]
   */
  final def someOrFailException[B, E1 >: E](implicit
    ev: A IsSubtypeOfOutput Option[B],
    ev2: NoSuchElementException <:< E1
  ): ZIO[R, E1, B] =
    self.foldZIO(
      e => ZIO.fail(e),
      ev(_) match {
        case Some(value) => ZIO.succeedNow(value)
        case None        => ZIO.fail(ev2(new NoSuchElementException("None.get")))
      }
    )

  /**
   * Companion helper to `sandbox`. Allows recovery, and partial recovery, from
   * errors and defects alike, as in:
   *
   * {{{
   * case class DomainError()
   *
   * val veryBadIO: IO[DomainError, Unit] =
   *   IO.succeed(5 / 0) *> IO.fail(DomainError())
   *
   * val caught: IO[DomainError, Unit] =
   *   veryBadIO.sandboxWith(_.catchSome {
   *     case Cause.Die(_: ArithmeticException)=>
   *       // Caught defect: divided by zero!
   *       IO.succeed(0)
   *   })
   * }}}
   *
   * Using `sandboxWith` with `catchSome` is better than using
   * `io.sandbox.catchAll` with a partial match, because in
   * the latter, if the match fails, the original defects will
   * be lost and replaced by a `MatchError`
   */
  final def sandboxWith[R1 <: R, E2, B](f: ZIO[R1, Cause[E], A] => ZIO[R1, Cause[E2], B]): ZIO[R1, E2, B] =
    ZIO.unsandbox(f(self.sandbox))

  /**
   * Summarizes a effect by computing some value before and after execution, and
   * then combining the values to produce a summary, together with the result of
   * execution.
   */
  final def summarized[R1 <: R, E1 >: E, B, C](summary: ZIO[R1, E1, B])(f: (B, B) => C): ZIO[R1, E1, (C, A)] =
    for {
      start <- summary
      value <- self
      end   <- summary
    } yield (f(start, end), value)

  /**
   * Returns an effect with the behavior of this one, but where all child
   * fibers forked in the effect are reported to the specified supervisor.
   */
  final def supervised(supervisor: Supervisor[Any]): ZIO[R, E, A] =
    new ZIO.Supervise(self, supervisor)

  /**
   * An integer that identifies the term in the `ZIO` sum type to which this
   * instance belongs (e.g. `IO.Tags.Succeed`).
   */
  def tag: Int

  /**
   * Returns an effect that effectfully "peeks" at the success of this effect.
   *
   * {{{
   * readFile("data.json").tap(printLine)
   * }}}
   */
  final def tap[R1 <: R, E1 >: E](f: A => ZIO[R1, E1, Any]): ZIO[R1, E1, A] = self.flatMap(new ZIO.TapFn(f))

  /**
   * Returns an effect that effectfully "peeks" at the failure or success of
   * this effect.
   * {{{
   * readFile("data.json").tapBoth(logError(_), logData(_))
   * }}}
   */
  final def tapBoth[R1 <: R, E1 >: E](f: E => ZIO[R1, E1, Any], g: A => ZIO[R1, E1, Any])(implicit
    ev: CanFail[E]
  ): ZIO[R1, E1, A] =
    self.foldCauseZIO(new ZIO.TapErrorRefailFn(f), new ZIO.TapFn(g))

  /**
   * Returns an effect that effectually "peeks" at the cause of the failure of
   * this effect.
   * {{{
   * readFile("data.json").tapCause(logCause(_))
   * }}}
   */
  final def tapCause[R1 <: R, E1 >: E](f: Cause[E] => ZIO[R1, E1, Any]): ZIO[R1, E1, A] =
    self.foldCauseZIO(new ZIO.TapCauseRefailFn(f), ZIO.succeedNow)

  /**
   * Returns an effect that effectually "peeks" at the defect of this effect.
   */
  final def tapDefect[R1 <: R, E1 >: E](f: Cause[Nothing] => ZIO[R1, E1, Any]): ZIO[R1, E1, A] =
    self.foldCauseZIO(new ZIO.TapDefectRefailFn(f), ZIO.succeedNow)

  /**
   * Returns an effect that effectfully "peeks" at the result of this effect.
   * {{{
   * readFile("data.json").tapEither(result => log(result.fold("Error: " + _, "Success: " + _)))
   * }}}
   */
  final def tapEither[R1 <: R, E1 >: E](f: Either[E, A] => ZIO[R1, E1, Any])(implicit
    ev: CanFail[E]
  ): ZIO[R1, E1, A] =
    self.foldCauseZIO(new ZIO.TapErrorRefailFn(e => f(Left(e))), new ZIO.TapFn(a => f(Right(a))))

  /**
   * Returns an effect that effectfully "peeks" at the failure of this effect.
   * {{{
   * readFile("data.json").tapError(logError(_))
   * }}}
   */
  final def tapError[R1 <: R, E1 >: E](f: E => ZIO[R1, E1, Any])(implicit ev: CanFail[E]): ZIO[R1, E1, A] =
    self.foldCauseZIO(new ZIO.TapErrorRefailFn(f), ZIO.succeedNow)

  /**
   * A version of `tapError` that gives you the (optional) trace of the error.
   */
  final def tapErrorTrace[R1 <: R, E1 >: E](
    f: ((E, Option[ZTrace])) => ZIO[R1, E1, Any]
  )(implicit ev: CanFail[E]): ZIO[R1, E1, A] =
    self.foldCauseZIO(new ZIO.TapErrorTraceRefailFn(f), ZIO.succeedNow)

  /**
   * Returns an effect that effectfully "peeks" at the success of this effect.
   * If the partial function isn't defined at the input, the result is equivalent to the original effect.
   *
   * {{{
   * readFile("data.json").tapSome {
   *   case content if content.nonEmpty => putStrLn(content)
   * }
   * }}}
   */
  final def tapSome[R1 <: R, E1 >: E](f: PartialFunction[A, ZIO[R1, E1, Any]]): ZIO[R1, E1, A] =
    self.tap(f.applyOrElse(_, (_: A) => ZIO.unit))

  /**
   * Returns a new effect that executes this one and times the execution.
   */
  final def timed: ZIO[R with Has[Clock], E, (Duration, A)] = timedWith(Clock.nanoTime)

  /**
   * A more powerful variation of `timed` that allows specifying the Clock.
   */
  final def timedWith[R1 <: R, E1 >: E](nanoTime: ZIO[R1, E1, Long]): ZIO[R1, E1, (Duration, A)] =
    summarized(nanoTime)((start, end) => Duration.fromNanos(end - start))

  /**
   * Returns an effect that will timeout this effect, returning `None` if the
   * timeout elapses before the effect has produced a value; and returning
   * `Some` of the produced value otherwise.
   *
   * If the timeout elapses without producing a value, the running effect
   * will be safely interrupted.
   *
   * WARNING: The effect returned by this method will not itself return until
   * the underlying effect is actually interrupted. This leads to more
   * predictable resource utilization. If early return is desired, then
   * instead of using `effect.timeout(d)`, use `effect.disconnect.timeout(d)`,
   * which first disconnects the effect's interruption signal before performing
   * the timeout, resulting in earliest possible return, before an underlying
   * effect has been successfully interrupted.
   */
  final def timeout(d: Duration): ZIO[R with Has[Clock], E, Option[A]] = timeoutTo(None)(Some(_))(d)

  /**
   * The same as [[timeout]], but instead of producing a `None` in the event
   * of timeout, it will produce the specified error.
   */
  final def timeoutFail[E1 >: E](e: => E1)(d: Duration): ZIO[R with Has[Clock], E1, A] =
    ZIO.flatten(timeoutTo(ZIO.fail(e))(ZIO.succeedNow)(d))

  /**
   * The same as [[timeout]], but instead of producing a `None` in the event
   * of timeout, it will produce the specified failure.
   */
  final def timeoutFailCause[E1 >: E](cause: Cause[E1])(d: Duration): ZIO[R with Has[Clock], E1, A] =
    ZIO.flatten(timeoutTo(ZIO.failCause(cause))(ZIO.succeedNow)(d))

  /**
   * The same as [[timeout]], but instead of producing a `None` in the event
   * of timeout, it will produce the specified failure.
   */
  @deprecated("use timeoutFailCause", "2.0.0")
  final def timeoutHalt[E1 >: E](cause: Cause[E1])(d: Duration): ZIO[R with Has[Clock], E1, A] =
    timeoutFailCause(cause)(d)

  /**
   * Returns an effect that will timeout this effect, returning either the
   * default value if the timeout elapses before the effect has produced a
   * value; and or returning the result of applying the function `f` to the
   * success value of the effect.
   *
   * If the timeout elapses without producing a value, the running effect
   * will be safely interrupted
   *
   * {{{
   * IO.succeed(1).timeoutTo(None)(Some(_))(1.second)
   * }}}
   */
  final def timeoutTo[B](b: B): ZIO.TimeoutTo[R, E, A, B] =
    new ZIO.TimeoutTo(self, b)

  /**
   * Returns an effect that keeps or breaks a promise based on the result of
   * this effect. Synchronizes interruption, so if this effect is interrupted,
   * the specified promise will be interrupted, too.
   */
  @deprecated("use intoPromise", "2.0.0")
  final def to[E1 >: E, A1 >: A](p: Promise[E1, A1]): URIO[R, Boolean] =
    intoPromise(p)

  /**
   * Converts the effect into a [[scala.concurrent.Future]].
   */
  final def toFuture(implicit ev2: E IsSubtypeOfError Throwable): URIO[R, CancelableFuture[A]] =
    self toFutureWith ev2

  /**
   * Converts the effect into a [[scala.concurrent.Future]].
   */
  final def toFutureWith(f: E => Throwable): URIO[R, CancelableFuture[A]] =
    self.fork.flatMap(_.toFutureWith(f))

  /**
   * Constructs a layer from this effect.
   */
  final def toLayer[A1 >: A](implicit ev: Tag[A1]): ZLayer[R, E, Has[A1]] =
    ZLayer.fromZIO(self)

  /**
   * Constructs a layer from this effect, which must return one or more
   * services.
   */
  final def toLayerMany[A1 >: A](implicit ev: Tag[A1]): ZLayer[R, E, A1] =
    ZLayer.fromZIOMany(self)

  /**
   * Converts this ZIO to [[zio.Managed]]. This ZIO and the provided release action
   * will be performed uninterruptibly.
   */
  final def toManagedWith[R1 <: R](release: A => URIO[R1, Any]): ZManaged[R1, E, A] =
    ZManaged.acquireReleaseWith(this)(release)

  /**
   * Converts this ZIO to [[zio.ZManaged]] with no release action. It will be performed
   * interruptibly.
   */
  final def toManaged: ZManaged[R, E, A] =
    ZManaged.fromZIO[R, E, A](this)

  /**
   * Enables ZIO tracing for this effect. Because this is the default, this
   * operation only has an additional meaning if the effect is located within
   * an `untraced` section, or the current fiber has been spawned by a parent
   * inside an `untraced` section.
   */
  final def traced: ZIO[R, E, A] = tracingStatus(TracingStatus.Traced)

  /**
   * Toggles ZIO tracing support for this effect. If `true` is used, then the
   * effect will accumulate traces, while if `false` is used, then tracing
   * is disabled. These changes are compositional, so they only affect regions
   * of the effect.
   */
  final def tracingStatus(flag: TracingStatus): ZIO[R, E, A] = new ZIO.TracingStatus(self, flag)

  private[this] final def tryOrElse[R1 <: R, E2, B](
    that: => ZIO[R1, E2, B],
    success: A => ZIO[R1, E2, B]
  ): ZIO[R1, E2, B] =
    new ZIO.Fold[R1, E, E2, A, B](
      self,
      ZIOFn(() => that) { cause =>
        cause.keepDefects match {
          case None    => that
          case Some(c) => ZIO.failCause(c)
        }
      },
      success
    )

  /**
   * When this effect succeeds with a cause, then this method returns a new
   * effect that either fails with the cause that this effect succeeded with,
   * or succeeds with unit, depending on whether the cause is empty.
   *
   * This operation is the opposite of [[cause]].
   */
  final def uncause[E1 >: E](implicit ev: A IsSubtypeOfOutput Cause[E1]): ZIO[R, E1, Unit] =
    self.flatMap { a =>
      val cause = ev(a)

      if (cause.isEmpty) ZIO.unit
      else ZIO.failCause(cause)
    }

  /**
   * Performs this effect uninterruptibly. This will prevent the effect from
   * being terminated externally, but the effect may fail for internal reasons
   * (e.g. an uncaught error) or terminate due to defect.
   *
   * Uninterruptible effects may recover from all failure causes (including
   * interruption of an inner effect that has been made interruptible).
   */
  final def uninterruptible: ZIO[R, E, A] = interruptStatus(InterruptStatus.Uninterruptible)

  /**
   * Returns the effect resulting from mapping the success of this effect to unit.
   */
  final def unit: ZIO[R, E, Unit] = as(())

  /**
   * Converts a `ZIO[R, Either[E, B], A]` into a `ZIO[R, E, Either[A, B]]`. The
   * inverse of `left`.
   */
  final def unleft[E1, B](implicit ev: E IsSubtypeOfError Either[E1, B]): ZIO[R, E1, Either[A, B]] =
    self.foldZIO(
      e => ev(e).fold(e1 => ZIO.fail(e1), b => ZIO.succeedNow(Right(b))),
      a => ZIO.succeedNow(Left(a))
    )

  /**
   * The moral equivalent of `if (!p) exp`
   */
  final def unless(b: => Boolean): ZIO[R, E, Unit] =
    ZIO.unless(b)(self)

  /**
   * The moral equivalent of `if (!p) exp` when `p` has side-effects
   */
  @deprecated("use unlessZIO", "2.0.0")
  final def unlessM[R1 <: R, E1 >: E](b: ZIO[R1, E1, Boolean]): ZIO[R1, E1, Unit] =
    unlessZIO(b)

  /**
   * The moral equivalent of `if (!p) exp` when `p` has side-effects
   */
  final def unlessZIO[R1 <: R, E1 >: E](b: ZIO[R1, E1, Boolean]): ZIO[R1, E1, Unit] =
    ZIO.unlessZIO(b)(self)

  /**
   * Converts an option on errors into an option on values.
   */
  final def unoption[E1](implicit ev: E IsSubtypeOfError Option[E1]): ZIO[R, E1, Option[A]] =
    self.foldZIO(
      e => ev(e).fold[ZIO[R, E1, Option[A]]](ZIO.succeedNow(Option.empty[A]))(ZIO.fail(_)),
      a => ZIO.succeedNow(Some(a))
    )

  /**
   * Takes some fiber failures and converts them into errors.
   */
  final def unrefine[E1 >: E](pf: PartialFunction[Throwable, E1]): ZIO[R, E1, A] =
    unrefineWith(pf)(identity)

  /**
   * Takes some fiber failures and converts them into errors.
   */
  final def unrefineTo[E1 >: E: ClassTag]: ZIO[R, E1, A] =
    unrefine { case e: E1 => e }

  /**
   * Takes some fiber failures and converts them into errors, using the
   * specified function to convert the `E` into an `E1`.
   */
  final def unrefineWith[E1](pf: PartialFunction[Throwable, E1])(f: E => E1): ZIO[R, E1, A] =
    catchAllCause { cause =>
      cause.find {
        case Cause.Die(t) if pf.isDefinedAt(t) => pf(t)
      }.fold(ZIO.failCause(cause.map(f)))(ZIO.fail(_))
    }

  /**
   * Converts a `ZIO[R, Either[B, E], A]` into a `ZIO[R, E, Either[B, A]]`. The
   * inverse of `right`.
   */
  final def unright[E1, B](implicit ev: E IsSubtypeOfError Either[B, E1]): ZIO[R, E1, Either[B, A]] =
    self.foldZIO(
      e => ev(e).fold(b => ZIO.succeedNow(Left(b)), e1 => ZIO.fail(e1)),
      a => ZIO.succeedNow(Right(a))
    )

  /**
   * Updates a service in the environment of this effect.
   */
  final def updateService[M] =
    new ZIO.UpdateService[R, E, A, M](self)

  /**
   * The inverse operation to `sandbox`. Submerges the full cause of failure.
   */
  final def unsandbox[E1](implicit ev: E IsSubtypeOfError Cause[E1]): ZIO[R, E1, A] =
    ZIO.unsandbox(self.mapError(ev))

  /**
   * Disables ZIO tracing facilities for the duration of the effect.
   *
   * Note: ZIO tracing is cached, as such after the first iteration
   * it has a negligible effect on performance of hot-spots (Additional
   * hash map lookup per flatMap). As such, using `untraced` sections
   * is not guaranteed to result in a noticeable performance increase.
   */
  final def untraced: ZIO[R, E, A] = tracingStatus(TracingStatus.Untraced)

  /**
   * Sequentially zips the this result with the specified result. Combines both
   * `Cause[E1]` when both effects fail.
   */
  final def validate[R1 <: R, E1 >: E, B](that: ZIO[R1, E1, B]): ZIO[R1, E1, (A, B)] =
    validateWith(that)((_, _))

  /**
   * Returns an effect that executes both this effect and the specified effect,
   * in parallel. Combines both Cause[E1]` when both effects fail.
   */
  final def validatePar[R1 <: R, E1 >: E, B](that: ZIO[R1, E1, B]): ZIO[R1, E1, (A, B)] =
    validateWithPar(that)((_, _))

  /**
   * Sequentially zips this effect with the specified effect using the
   * specified combiner function. Combines the causes in case both effect fail.
   */
  final def validateWith[R1 <: R, E1 >: E, B, C](that: ZIO[R1, E1, B])(f: (A, B) => C): ZIO[R1, E1, C] =
    self.exit.zipWith(that.exit)(_.zipWith(_)(f, _ ++ _)).flatMap(ZIO.done(_))

  /**
   * Returns an effect that executes both this effect and the specified effect,
   * in parallel, combining their results with the specified `f` function. If
   * both sides fail, then the cause will be combined.
   */
  final def validateWithPar[R1 <: R, E1 >: E, B, C](that: ZIO[R1, E1, B])(f: (A, B) => C): ZIO[R1, E1, C] =
    self.exit.zipWithPar(that.exit)(_.zipWith(_)(f, _ && _)).flatMap(ZIO.done(_))

  /**
   * The moral equivalent of `if (p) exp`
   */
  final def when(b: => Boolean): ZIO[R, E, Unit] =
    ZIO.when(b)(self)

  /**
   * The moral equivalent of `if (p) exp` when `p` has side-effects
   */
  @deprecated("use whenZIO", "2.0.0")
  final def whenM[R1 <: R, E1 >: E](
    b: ZIO[R1, E1, Boolean]
  ): ZIO[R1, E1, Unit] =
    whenZIO(b)

  /**
   * The moral equivalent of `if (p) exp` when `p` has side-effects
   */
  final def whenZIO[R1 <: R, E1 >: E](
    b: ZIO[R1, E1, Boolean]
  ): ZIO[R1, E1, Unit] =
    ZIO.whenZIO(b)(self)

  /**
   * A named alias for `&&&` or `<*>`.
   */
  final def zip[R1 <: R, E1 >: E, B](that: ZIO[R1, E1, B])(implicit
    zippable: Zippable[A, B]
  ): ZIO[R1, E1, zippable.Out] =
    self.zipWith(that)((a, b) => zippable.zip(a, b))

  /**
   * A named alias for `<*`.
   */
  final def zipLeft[R1 <: R, E1 >: E, B](that: => ZIO[R1, E1, B]): ZIO[R1, E1, A] =
    self <* that

  /**
   * A named alias for `<&>`.
   */
  final def zipPar[R1 <: R, E1 >: E, B](that: ZIO[R1, E1, B])(implicit
    zippable: Zippable[A, B]
  ): ZIO[R1, E1, zippable.Out] =
    self <&> that

  /**
   * A named alias for `<&`.
   */
  final def zipParLeft[R1 <: R, E1 >: E, B](that: ZIO[R1, E1, B]): ZIO[R1, E1, A] =
    self <& that

  /**
   * A named alias for `&>`.
   */
  final def zipParRight[R1 <: R, E1 >: E, B](that: ZIO[R1, E1, B]): ZIO[R1, E1, B] =
    self &> that

  /**
   * A named alias for `*>`.
   */
  final def zipRight[R1 <: R, E1 >: E, B](that: => ZIO[R1, E1, B]): ZIO[R1, E1, B] =
    self *> that

  /**
   * Sequentially zips this effect with the specified effect using the
   * specified combiner function.
   */
  final def zipWith[R1 <: R, E1 >: E, B, C](that: => ZIO[R1, E1, B])(f: (A, B) => C): ZIO[R1, E1, C] =
    self.flatMap(a => that.map(ZIOFn(f)(b => f(a, b))))

  /**
   * Returns an effect that executes both this effect and the specified effect,
   * in parallel, combining their results with the specified `f` function. If
   * either side fails, then the other side will be interrupted.
   */
  final def zipWithPar[R1 <: R, E1 >: E, B, C](
    that: ZIO[R1, E1, B]
  )(f: (A, B) => C): ZIO[R1, E1, C] = {
    def coordinate[A, B](
      fiberId: Fiber.Id,
      f: (A, B) => C,
      leftWinner: Boolean
    )(winner: Exit[E1, A], loser: Fiber[E1, B]): ZIO[R1, E1, C] =
      winner match {
        case Exit.Success(a) => loser.inheritRefs *> loser.join.map(f(a, _))
        case Exit.Failure(cause) =>
          loser.interruptAs(fiberId).flatMap {
            case Exit.Success(_) => ZIO.failCause(cause)
            case Exit.Failure(loserCause) =>
              if (leftWinner) ZIO.failCause(cause && loserCause)
              else ZIO.failCause(loserCause && cause)
          }
      }

    val g = (b: B, a: A) => f(a, b)

    ZIO.transplant { graft =>
      ZIO.descriptorWith { d =>
        (graft(self) raceWith graft(that))(coordinate(d.id, f, true), coordinate(d.id, g, false))
      }
    }
  }
}

object ZIO extends ZIOCompanionPlatformSpecific {

  /**
   * Submerges the error case of an `Either` into the `ZIO`. The inverse
   * operation of `IO.either`.
   */
  def absolve[R, E, A](v: ZIO[R, E, Either[E, A]]): ZIO[R, E, A] =
    v.flatMap(fromEither(_))

  /**
   * Accesses the environment of the effect.
   * {{{
   * val portNumber = effect.access(_.config.portNumber)
   * }}}
   */
  def access[R]: ZIO.AccessPartiallyApplied[R] =
    new ZIO.AccessPartiallyApplied[R]

  /**
   * Effectfully accesses the environment of the effect.
   */
  @deprecated("use accessZIO", "2.0.0")
  def accessM[R]: ZIO.AccessZIOPartiallyApplied[R] =
    accessZIO

  /**
   * Effectfully accesses the environment of the effect.
   */
  def accessZIO[R]: ZIO.AccessZIOPartiallyApplied[R] =
    new ZIO.AccessZIOPartiallyApplied[R]

  /**
   * When this effect represents acquisition of a resource (for example,
   * opening a file, launching a thread, etc.), `acquireReleaseWith` can be
   * used to ensure the acquisition is not interrupted and the resource is
   * always released.
   *
   * The function does two things:
   *
   * 1. Ensures this effect, which acquires the resource, will not be
   * interrupted. Of course, acquisition may fail for internal reasons (an
   * uncaught exception).
   * 2. Ensures the `release` effect will not be interrupted, and will be
   * executed so long as this effect successfully acquires the resource.
   *
   * In between acquisition and release of the resource, the `use` effect is
   * executed.
   *
   * If the `release` effect fails, then the entire effect will fail even
   * if the `use` effect succeeds. If this fail-fast behavior is not desired,
   * errors produced by the `release` effect can be caught and ignored.
   *
   * {{{
   * openFile("data.json").acquireReleaseWith(closeFile) { file =>
   *   for {
   *     header <- readHeader(file)
   *     ...
   *   } yield result
   * }
   * }}}
   */
  def acquireReleaseWith[R, E, A](acquire: ZIO[R, E, A]): ZIO.BracketAcquire[R, E, A] =
    new ZIO.BracketAcquire[R, E, A](acquire)

  /**
   * Uncurried version. Doesn't offer curried syntax and have worse type-inference
   * characteristics, but guarantees no extra allocations of intermediate
   * [[zio.ZIO.BracketAcquire]] and [[zio.ZIO.BracketRelease]] objects.
   */
  def acquireReleaseWith[R, E, A, B](
    acquire: ZIO[R, E, A],
    release: A => URIO[R, Any],
    use: A => ZIO[R, E, B]
  ): ZIO[R, E, B] =
    acquireReleaseExitWith(acquire, new ZIO.BracketReleaseFn(release): (A, Exit[E, B]) => URIO[R, Any], use)

  /**
   * Acquires a resource, uses the resource, and then releases the resource.
   * Neither the acquisition nor the release will be interrupted, and the
   * resource is guaranteed to be released, so long as the `acquire` effect
   * succeeds. If `use` fails, then after release, the returned effect will fail
   * with the same error.
   */
  def acquireReleaseExitWith[R, E, A](acquire: ZIO[R, E, A]): ZIO.BracketExitAcquire[R, E, A] =
    new ZIO.BracketExitAcquire(acquire)

  /**
   * Uncurried version. Doesn't offer curried syntax and has worse type-inference
   * characteristics, but guarantees no extra allocations of intermediate
   * [[zio.ZIO.BracketExitAcquire]] and [[zio.ZIO.BracketExitRelease]] objects.
   */
  def acquireReleaseExitWith[R, E, A, B](
    acquire: ZIO[R, E, A],
    release: (A, Exit[E, B]) => URIO[R, Any],
    use: A => ZIO[R, E, B]
  ): ZIO[R, E, B] =
    ZIO.uninterruptibleMask[R, E, B](restore =>
      acquire.flatMap(ZIOFn(traceAs = use) { a =>
        ZIO
          .suspendSucceed(restore(use(a)))
          .exit
          .flatMap(ZIOFn(traceAs = release) { e =>
            ZIO
              .suspendSucceed(release(a, e))
              .foldCauseZIO(
                cause2 => ZIO.failCause(e.fold(_ ++ cause2, _ => cause2)),
                _ => ZIO.done(e)
              )
          })
      })
    )

  /**
   * Makes an explicit check to see if the fiber has been interrupted, and if
   * so, performs self-interruption
   */
  def allowInterrupt: UIO[Unit] =
    descriptorWith(d => if (d.interrupters.nonEmpty) interrupt else ZIO.unit)

  /**
   * Imports an asynchronous side-effect into a pure `ZIO` value. See
   * `asyncMaybe` for the more expressive variant of this function that
   * can return a value synchronously.
   *
   * The callback function `ZIO[R, E, A] => Any` must be called at most once.
   *
   * The list of fibers, that may complete the async callback, is used to
   * provide better diagnostics.
   */
  def async[R, E, A](
    register: (ZIO[R, E, A] => Unit) => Any,
    blockingOn: Fiber.Id = Fiber.Id.None
  ): ZIO[R, E, A] =
    asyncMaybe(
      ZIOFn(register) { (callback: ZIO[R, E, A] => Unit) =>
        register(callback)

        None
      },
      blockingOn
    )

  /**
   * Imports an asynchronous side-effect into a ZIO effect. The side-effect
   * has the option of returning the value synchronously, which is useful in
   * cases where it cannot be determined if the effect is synchronous or
   * asynchronous until the side-effect is actually executed. The effect also
   * has the option of returning a canceler, which will be used by the runtime
   * to cancel the asynchronous effect if the fiber executing the effect is
   * interrupted.
   *
   * If the register function returns a value synchronously, then the callback
   * function `ZIO[R, E, A] => Any` must not be called. Otherwise the callback
   * function must be called at most once.
   *
   * The list of fibers, that may complete the async callback, is used to
   * provide better diagnostics.
   */
  def asyncInterrupt[R, E, A](
    register: (ZIO[R, E, A] => Unit) => Either[Canceler[R], ZIO[R, E, A]],
    blockingOn: Fiber.Id = Fiber.Id.None
  ): ZIO[R, E, A] =
    new EffectAsync(register, blockingOn)

  /**
   * Imports an asynchronous effect into a pure `ZIO` value. This formulation is
   * necessary when the effect is itself expressed in terms of `ZIO`.
   */
  def asyncZIO[R, E, A](
    register: (ZIO[R, E, A] => Unit) => ZIO[R, E, Any]
  ): ZIO[R, E, A] =
    for {
      p <- Promise.make[E, A]
      r <- ZIO.runtime[R]
      a <- ZIO.uninterruptibleMask { restore =>
             val f = register(k => r.unsafeRunAsync(k.intoPromise(p)))

             restore(f.catchAllCause(p.failCause)).fork *> restore(p.await)
           }
    } yield a

  /**
   * Imports an asynchronous effect into a pure `ZIO` value, possibly returning
   * the value synchronously.
   *
   * If the register function returns a value synchronously, then the callback
   * function `ZIO[R, E, A] => Any` must not be called. Otherwise the callback
   * function must be called at most once.
   *
   * The list of fibers, that may complete the async callback, is used to
   * provide better diagnostics.
   */
  def asyncMaybe[R, E, A](
    register: (ZIO[R, E, A] => Unit) => Option[ZIO[R, E, A]],
    blockingOn: Fiber.Id = Fiber.Id.None
  ): ZIO[R, E, A] =
    asyncInterrupt(
      register(_) match {
        case None      => Left(ZIO.unit)
        case Some(now) => Right(now)
      },
      blockingOn
    )

  /**
   * Imports a synchronous side-effect into a pure `ZIO` value, translating any
   * thrown exceptions into typed failed effects creating with `ZIO.fail`.
   *
   * {{{
   * def printLine(line: String): Task[Unit] = Task.attempt(println(line))
   * }}}
   */
  def attempt[A](effect: => A): Task[A] =
    effectTotalWith { (platform, _) =>
      try effect
      catch {
        case t: Throwable if !platform.fatal(t) => throw new ZioError(Exit.fail(t))
      }
    }

  /**
   * Imports a synchronous effect that does blocking IO into a pure value.
   */
  def attemptBlocking[A](effect: => A): Task[A] =
    blocking(ZIO.attempt(effect))

  /**
   * Imports a synchronous effect that does blocking IO into a pure value,
   * with a custom cancel effect.
   *
   * If the returned `ZIO` is interrupted, the blocked thread running the
   * synchronous effect will be interrupted via the cancel effect.
   */
  def attemptBlockingCancelable[A](effect: => A)(cancel: UIO[Unit]): Task[A] =
    blocking(ZIO.attempt(effect)).fork.flatMap(_.join).onInterrupt(cancel)

  /**
   * Imports a synchronous effect that does blocking IO into a pure value,
   * refining the error type to `[[java.io.IOException]]`.
   */
  def attemptBlockingIO[A](effect: => A): IO[IOException, A] =
    attemptBlocking(effect).refineToOrDie[IOException]

  /**
   * Imports a synchronous effect that does blocking IO into a pure value.
   *
   * If the returned `ZIO` is interrupted, the blocked thread running the
   * synchronous effect will be interrupted via `Thread.interrupt`.
   *
   * Note that this adds significant overhead. For performance sensitive
   * applications consider using `attemptBlocking` or
   * `attemptBlockingCancelable`.
   */
  def attemptBlockingInterrupt[A](effect: => A): Task[A] =
    // Reference user's lambda for the tracer
    ZIOFn.recordTrace(() => effect) {
      ZIO.suspendSucceed {
        import java.util.concurrent.atomic.AtomicReference
        import java.util.concurrent.locks.ReentrantLock

        import zio.internal.OneShot

        val lock   = new ReentrantLock()
        val thread = new AtomicReference[Option[Thread]](None)
        val begin  = OneShot.make[Unit]
        val end    = OneShot.make[Unit]

        def withMutex[B](b: => B): B =
          try {
            lock.lock(); b
          } finally lock.unlock()

        val interruptThread: UIO[Unit] =
          ZIO.succeed {
            begin.get()

            var looping = true
            var n       = 0L
            val base    = 2L
            while (looping) {
              withMutex(thread.get match {
                case None         => looping = false; ()
                case Some(thread) => thread.interrupt()
              })

              if (looping) {
                n += 1
                Thread.sleep(math.min(50, base * n))
              }
            }

            end.get()
          }

        blocking(
          ZIO.uninterruptibleMask(restore =>
            for {
              fiber <- ZIO.suspend {
                         val current = Some(Thread.currentThread)

                         withMutex(thread.set(current))

                         begin.set(())

                         try {
                           val a = effect

                           ZIO.succeedNow(a)
                         } catch {
                           case _: InterruptedException =>
                             Thread.interrupted // Clear interrupt status
                             ZIO.interrupt
                           case t: Throwable =>
                             ZIO.fail(t)
                         } finally {
                           withMutex { thread.set(None); end.set(()) }
                         }
                       }.forkDaemon
              a <- restore(fiber.join.refailWithTrace).ensuring(interruptThread)
            } yield a
          )
        )
      }
    }

  /**
   * Locks the specified effect to the blocking thread pool.
   */
  def blocking[R, E, A](zio: ZIO[R, E, A]): ZIO[R, E, A] =
    ZIO.blockingExecutor.flatMap(zio.lock)

  /**
   * Retrieves the executor for all blocking tasks.
   */
  def blockingExecutor: UIO[Executor] =
    ZIO.suspendSucceedWith((platform, _) => ZIO.succeedNow(platform.blockingExecutor))

  /**
   * When this effect represents acquisition of a resource (for example,
   * opening a file, launching a thread, etc.), `bracket` can be used to ensure
   * the acquisition is not interrupted and the resource is always released.
   *
   * The function does two things:
   *
   * 1. Ensures this effect, which acquires the resource, will not be
   * interrupted. Of course, acquisition may fail for internal reasons (an
   * uncaught exception).
   * 2. Ensures the `release` effect will not be interrupted, and will be
   * executed so long as this effect successfully acquires the resource.
   *
   * In between acquisition and release of the resource, the `use` effect is
   * executed.
   *
   * If the `release` effect fails, then the entire effect will fail even
   * if the `use` effect succeeds. If this fail-fast behavior is not desired,
   * errors produced by the `release` effect can be caught and ignored.
   *
   * {{{
   * openFile("data.json").bracket(closeFile) { file =>
   *   for {
   *     header <- readHeader(file)
   *     ...
   *   } yield result
   * }
   * }}}
   */
  @deprecated("use acquireReleaseWith", "2.0.0")
  def bracket[R, E, A](acquire: ZIO[R, E, A]): ZIO.BracketAcquire[R, E, A] =
    new ZIO.BracketAcquire[R, E, A](acquire)

  /**
   * Uncurried version. Doesn't offer curried syntax and have worse type-inference
   * characteristics, but guarantees no extra allocations of intermediate
   * [[zio.ZIO.BracketAcquire]] and [[zio.ZIO.BracketRelease]] objects.
   */
  @deprecated("use acquireReleaseWith", "2.0.0")
  def bracket[R, E, A, B](
    acquire: ZIO[R, E, A],
    release: A => URIO[R, Any],
    use: A => ZIO[R, E, B]
  ): ZIO[R, E, B] =
    bracketExit(acquire, new ZIO.BracketReleaseFn(release): (A, Exit[E, B]) => URIO[R, Any], use)

  /**
   * Acquires a resource, uses the resource, and then releases the resource.
   * Neither the acquisition nor the release will be interrupted, and the
   * resource is guaranteed to be released, so long as the `acquire` effect
   * succeeds. If `use` fails, then after release, the returned effect will fail
   * with the same error.
   */
  @deprecated("use acquireReleaseExitWith", "2.0.0")
  def bracketExit[R, E, A](acquire: ZIO[R, E, A]): ZIO.BracketExitAcquire[R, E, A] =
    new ZIO.BracketExitAcquire(acquire)

  /**
   * Uncurried version. Doesn't offer curried syntax and has worse type-inference
   * characteristics, but guarantees no extra allocations of intermediate
   * [[zio.ZIO.BracketExitAcquire]] and [[zio.ZIO.BracketExitRelease]] objects.
   */
  @deprecated("use acquireReleaseExitWith", "2.0.0")
  def bracketExit[R, E, A, B](
    acquire: ZIO[R, E, A],
    release: (A, Exit[E, B]) => URIO[R, Any],
    use: A => ZIO[R, E, B]
  ): ZIO[R, E, B] =
    ZIO.uninterruptibleMask[R, E, B](restore =>
      acquire.flatMap { a =>
        ZIO
          .suspendSucceed(restore(use(a)))
          .foldCauseZIO(
            cause1 =>
              ZIO
                .suspendSucceed(release(a, Exit.halt(cause1)))
                .foldCauseZIO(
                  cause2 => ZIO.failCause(cause1 ++ cause2),
                  _ => ZIO.halt(cause1)
                ),
            value =>
              release(a, Exit.succeed(value)).foldCauseM(
                cause2 => ZIO.halt(cause2),
                _ => ZIO.succeedNow(value)
              )
          )
      }
    )

  /**
   * Checks the interrupt status, and produces the effect returned by the
   * specified callback.
   */
  def checkInterruptible[R, E, A](f: zio.InterruptStatus => ZIO[R, E, A]): ZIO[R, E, A] =
    new ZIO.CheckInterrupt(f)

  /**
   * Checks the ZIO Tracing status, and produces the effect returned by the
   * specified callback.
   */
  def checkTraced[R, E, A](f: TracingS => ZIO[R, E, A]): ZIO[R, E, A] =
    new ZIO.CheckTracing(f)

  /**
   * Evaluate each effect in the structure from left to right, collecting the
   * the successful values and discarding the empty cases. For a parallel version, see `collectPar`.
   */
  def collect[R, E, A, B, Collection[+Element] <: Iterable[Element]](
    in: Collection[A]
  )(f: A => ZIO[R, Option[E], B])(implicit bf: BuildFrom[Collection[A], B, Collection[B]]): ZIO[R, E, Collection[B]] =
    foreach[R, E, A, Option[B], Iterable](in)(a => f(a).unoption).map(_.flatten).map(bf.fromSpecific(in))

  /**
   * Evaluate each effect in the structure from left to right, and collect the
   * results. For a parallel version, see `collectAllPar`.
   */
  def collectAll[R, E, A, Collection[+Element] <: Iterable[Element]](
    in: Collection[ZIO[R, E, A]]
  )(implicit bf: BuildFrom[Collection[ZIO[R, E, A]], A, Collection[A]]): ZIO[R, E, Collection[A]] =
    foreach(in)(ZIO.identityFn)

  /**
   * Evaluate each effect in the structure from left to right, and collect the
   * results. For a parallel version, see `collectAllPar`.
   */
  def collectAll[R, E, A](in: Set[ZIO[R, E, A]]): ZIO[R, E, Set[A]] =
    foreach(in)(ZIO.identityFn)

  /**
   * Evaluate each effect in the structure from left to right, and collect the
   * results. For a parallel version, see `collectAllPar`.
   */
  def collectAll[R, E, A: ClassTag](in: Array[ZIO[R, E, A]]): ZIO[R, E, Array[A]] =
    foreach(in)(ZIO.identityFn)

  /**
   * Evaluate effect if present, and return its result as `Option[A]`.
   */
  def collectAll[R, E, A](in: Option[ZIO[R, E, A]]): ZIO[R, E, Option[A]] =
    foreach(in)(ZIO.identityFn)

  /**
   * Evaluate each effect in the structure from left to right, and collect the
   * results. For a parallel version, see `collectAllPar`.
   */
  def collectAll[R, E, A](in: NonEmptyChunk[ZIO[R, E, A]]): ZIO[R, E, NonEmptyChunk[A]] =
    foreach(in)(ZIO.identityFn)

  /**
   * Evaluate each effect in the structure from left to right, and discard the
   * results. For a parallel version, see `collectAllPar_`.
   */
  @deprecated("use collectAllDiscard", "2.0.0")
  def collectAll_[R, E, A](in: Iterable[ZIO[R, E, A]]): ZIO[R, E, Unit] =
    collectAllDiscard(in)

  /**
   * Evaluate each effect in the structure from left to right, and discard the
   * results. For a parallel version, see `collectAllParDiscard`.
   */
  def collectAllDiscard[R, E, A](in: Iterable[ZIO[R, E, A]]): ZIO[R, E, Unit] =
    foreachDiscard(in)(ZIO.identityFn)

  /**
   * Evaluate each effect in the structure in parallel, and collect the
   * results. For a sequential version, see `collectAll`.
   */
  def collectAllPar[R, E, A, Collection[+Element] <: Iterable[Element]](
    as: Collection[ZIO[R, E, A]]
  )(implicit bf: BuildFrom[Collection[ZIO[R, E, A]], A, Collection[A]]): ZIO[R, E, Collection[A]] =
    foreachPar(as)(ZIO.identityFn)

  /**
   * Evaluate each effect in the structure in parallel, and collect the
   * results. For a sequential version, see `collectAll`.
   */
  def collectAllPar[R, E, A](as: Set[ZIO[R, E, A]]): ZIO[R, E, Set[A]] =
    foreachPar(as)(ZIO.identityFn)

  /**
   * Evaluate each effect in the structure in parallel, and collect the
   * results. For a sequential version, see `collectAll`.
   */
  def collectAllPar[R, E, A: ClassTag](as: Array[ZIO[R, E, A]]): ZIO[R, E, Array[A]] =
    foreachPar(as)(ZIO.identityFn)

  /**
   * Evaluate each effect in the structure in parallel, and collect the
   * results. For a sequential version, see `collectAll`.
   */
  def collectAllPar[R, E, A](as: NonEmptyChunk[ZIO[R, E, A]]): ZIO[R, E, NonEmptyChunk[A]] =
    foreachPar(as)(ZIO.identityFn)

  /**
   * Evaluate each effect in the structure in parallel, and discard the
   * results. For a sequential version, see `collectAll_`.
   */
  @deprecated("use collectAllParDiscard", "2.0.0")
  def collectAllPar_[R, E, A](as: Iterable[ZIO[R, E, A]]): ZIO[R, E, Unit] =
    collectAllParDiscard(as)

  /**
   * Evaluate each effect in the structure in parallel, and discard the
   * results. For a sequential version, see `collectAllDiscard`.
   */
  def collectAllParDiscard[R, E, A](as: Iterable[ZIO[R, E, A]]): ZIO[R, E, Unit] =
    foreachParDiscard(as)(ZIO.identityFn)

  /**
   * Evaluate each effect in the structure in parallel, and collect the
   * results. For a sequential version, see `collectAll`.
   *
   * Unlike `collectAllPar`, this method will use at most `n` fibers.
   */
  def collectAllParN[R, E, A, Collection[+Element] <: Iterable[Element]](n: Int)(
    as: Collection[ZIO[R, E, A]]
  )(implicit bf: BuildFrom[Collection[ZIO[R, E, A]], A, Collection[A]]): ZIO[R, E, Collection[A]] =
    foreachParN(n)(as)(ZIO.identityFn)

  /**
   * Evaluate each effect in the structure in parallel, and discard the
   * results. For a sequential version, see `collectAll_`.
   *
   * Unlike `collectAllPar_`, this method will use at most `n` fibers.
   */
  @deprecated("use collectAllParNDiscard", "2.0.0")
  def collectAllParN_[R, E, A](n: Int)(as: Iterable[ZIO[R, E, A]]): ZIO[R, E, Unit] =
    collectAllParNDiscard(n)(as)

  /**
   * Evaluate each effect in the structure in parallel, and discard the
   * results. For a sequential version, see `collectAllDiscard`.
   *
   * Unlike `collectAllParDiscard`, this method will use at most `n` fibers.
   */
  def collectAllParNDiscard[R, E, A](n: Int)(as: Iterable[ZIO[R, E, A]]): ZIO[R, E, Unit] =
    foreachParNDiscard(n)(as)(ZIO.identityFn)

  /**
   * Evaluate and run each effect in the structure and collect discarding failed ones.
   */
  def collectAllSuccesses[R, E, A, Collection[+Element] <: Iterable[Element]](
    in: Collection[ZIO[R, E, A]]
  )(implicit bf: BuildFrom[Collection[ZIO[R, E, A]], A, Collection[A]]): URIO[R, Collection[A]] =
    collectAllWith(in.map(_.exit)) { case zio.Exit.Success(a) => a }.map(bf.fromSpecific(in))

  /**
   * Evaluate and run each effect in the structure in parallel, and collect discarding failed ones.
   */
  def collectAllSuccessesPar[R, E, A, Collection[+Element] <: Iterable[Element]](
    in: Collection[ZIO[R, E, A]]
  )(implicit bf: BuildFrom[Collection[ZIO[R, E, A]], A, Collection[A]]): URIO[R, Collection[A]] =
    collectAllWithPar(in.map(_.exit)) { case zio.Exit.Success(a) => a }.map(bf.fromSpecific(in))

  /**
   * Evaluate and run each effect in the structure in parallel, and collect discarding failed ones.
   *
   * Unlike `collectAllSuccessesPar`, this method will use at most up to `n` fibers.
   */
  def collectAllSuccessesParN[R, E, A, Collection[+Element] <: Iterable[Element]](n: Int)(
    in: Collection[ZIO[R, E, A]]
  )(implicit bf: BuildFrom[Collection[ZIO[R, E, A]], A, Collection[A]]): URIO[R, Collection[A]] =
    collectAllWithParN(n)(in.map(_.exit)) { case zio.Exit.Success(a) => a }.map(bf.fromSpecific(in))

  /**
   * Evaluate each effect in the structure with `collectAll`, and collect
   * the results with given partial function.
   */
  def collectAllWith[R, E, A, B, Collection[+Element] <: Iterable[Element]](in: Collection[ZIO[R, E, A]])(
    f: PartialFunction[A, B]
  )(implicit bf: BuildFrom[Collection[ZIO[R, E, A]], B, Collection[B]]): ZIO[R, E, Collection[B]] =
    ZIO.collectAll[R, E, A, Iterable](in).map(_.collect(f)).map(bf.fromSpecific(in))

  /**
   * Evaluate each effect in the structure with `collectAllPar`, and collect
   * the results with given partial function.
   */
  def collectAllWithPar[R, E, A, U, Collection[+Element] <: Iterable[Element]](in: Collection[ZIO[R, E, A]])(
    f: PartialFunction[A, U]
  )(implicit bf: BuildFrom[Collection[ZIO[R, E, A]], U, Collection[U]]): ZIO[R, E, Collection[U]] =
    ZIO.collectAllPar[R, E, A, Iterable](in).map(_.collect(f)).map(bf.fromSpecific(in))

  /**
   * Evaluate each effect in the structure with `collectAllPar`, and collect
   * the results with given partial function.
   *
   * Unlike `collectAllWithPar`, this method will use at most up to `n` fibers.
   */
  def collectAllWithParN[R, E, A, B, Collection[+Element] <: Iterable[Element]](n: Int)(in: Collection[ZIO[R, E, A]])(
    f: PartialFunction[A, B]
  )(implicit bf: BuildFrom[Collection[ZIO[R, E, A]], B, Collection[B]]): ZIO[R, E, Collection[B]] =
    ZIO.collectAllParN[R, E, A, Iterable](n)(in).map(_.collect(f)).map(bf.fromSpecific(in))

  /**
   * Collects the first element of the `Iterable[A]` for which the effectual
   * function `f` returns `Some`.
   */
  def collectFirst[R, E, A, B](as: Iterable[A])(f: A => ZIO[R, E, Option[B]]): ZIO[R, E, Option[B]] =
    succeed(as.iterator).flatMap { iterator =>
      def loop: ZIO[R, E, Option[B]] =
        if (iterator.hasNext) f(iterator.next()).flatMap(_.fold(loop)(some(_)))
        else none
      loop
    }

  /**
   * Evaluate each effect in the structure in parallel, collecting the
   * the successful values and discarding the empty cases.
   */
  def collectPar[R, E, A, B, Collection[+Element] <: Iterable[Element]](
    in: Collection[A]
  )(f: A => ZIO[R, Option[E], B])(implicit bf: BuildFrom[Collection[A], B, Collection[B]]): ZIO[R, E, Collection[B]] =
    foreachPar[R, E, A, Option[B], Iterable](in)(a => f(a).unoption).map(_.flatten).map(bf.fromSpecific(in))

  /**
   * Evaluate each effect in the structure in parallel, collecting the
   * the successful values and discarding the empty cases.
   *
   * Unlike `collectPar`, this method will use at most up to `n` fibers.
   */
  def collectParN[R, E, A, B, Collection[+Element] <: Iterable[Element]](n: Int)(
    in: Collection[A]
  )(f: A => ZIO[R, Option[E], B])(implicit bf: BuildFrom[Collection[A], B, Collection[B]]): ZIO[R, E, Collection[B]] =
    foreachParN[R, E, A, Option[B], Iterable](n)(in)(a => f(a).unoption).map(_.flatten).map(bf.fromSpecific(in))

  /**
   * Similar to Either.cond, evaluate the predicate,
   * return the given A as success if predicate returns true, and the given E as error otherwise
   *
   * For effectful conditionals, see [[ZIO.ifZIO]]
   */
  def cond[E, A](predicate: Boolean, result: => A, error: => E): IO[E, A] =
    if (predicate) ZIO.succeed(result) else ZIO.fail(error)

  /**
   * Prints the specified message to the console for debugging purposes.
   */
  def debug(value: Any): UIO[Unit] =
    ZIO.succeed(println(value))

  /**
   * Returns information about the current fiber, such as its identity.
   */
  def descriptor: UIO[Fiber.Descriptor] = descriptorWith(succeedNow)

  /**
   * Constructs an effect based on information about the current fiber, such as
   * its identity.
   */
  def descriptorWith[R, E, A](f: Fiber.Descriptor => ZIO[R, E, A]): ZIO[R, E, A] =
    new ZIO.Descriptor(f)

  /**
   * Returns an effect that dies with the specified `Throwable`.
   * This method can be used for terminating a fiber because a defect has been
   * detected in the code.
   */
  def die(t: => Throwable): UIO[Nothing] =
    failCauseWith(trace => Cause.Traced(Cause.Die(t), trace()))

  /**
   * Returns an effect that dies with a [[java.lang.RuntimeException]] having the
   * specified text message. This method can be used for terminating a fiber
   * because a defect has been detected in the code.
   */
  def dieMessage(message: => String): UIO[Nothing] =
    die(new RuntimeException(message))

  /**
   * Returns an effect from a [[zio.Exit]] value.
   */
  def done[E, A](r: => Exit[E, A]): IO[E, A] =
    ZIO.suspendSucceed {
      r match {
        case Exit.Success(b)     => succeedNow(b)
        case Exit.Failure(cause) => failCause(cause)
      }
    }

  /**
   * Imports a synchronous side-effect into a pure `ZIO` value, translating any
   * thrown exceptions into typed failed effects creating with `ZIO.fail`.
   *
   * {{{
   * def printLine(line: String): Task[Unit] = Task.effect(println(line))
   * }}}
   */
  @deprecated("use attempt", "2.0.0")
  def effect[A](effect: => A): Task[A] =
    attempt(effect)

  /**
   * Imports an asynchronous side-effect into a pure `ZIO` value. See
   * `effectAsyncMaybe` for the more expressive variant of this function that
   * can return a value synchronously.
   *
   * The callback function `ZIO[R, E, A] => Any` must be called at most once.
   *
   * The list of fibers, that may complete the async callback, is used to
   * provide better diagnostics.
   */
  @deprecated("use async", "2.0.0")
  def effectAsync[R, E, A](
    register: (ZIO[R, E, A] => Unit) => Any,
    blockingOn: Fiber.Id = null
  ): ZIO[R, E, A] =
    async(register, blockingOn)

  /**
   * Imports an asynchronous side-effect into a ZIO effect. The side-effect
   * has the option of returning the value synchronously, which is useful in
   * cases where it cannot be determined if the effect is synchronous or
   * asynchronous until the side-effect is actually executed. The effect also
   * has the option of returning a canceler, which will be used by the runtime
   * to cancel the asynchronous effect if the fiber executing the effect is
   * interrupted.
   *
   * If the register function returns a value synchronously, then the callback
   * function `ZIO[R, E, A] => Any` must not be called. Otherwise the callback
   * function must be called at most once.
   *
   * The list of fibers, that may complete the async callback, is used to
   * provide better diagnostics.
   */
  @deprecated("use asyncInterrupt", "2.0.0")
  def effectAsyncInterrupt[R, E, A](
    register: (ZIO[R, E, A] => Unit) => Either[Canceler[R], ZIO[R, E, A]],
    blockingOn: Fiber.Id = Fiber.Id.None
  ): ZIO[R, E, A] =
    asyncInterrupt(register, blockingOn)

  /**
   * Imports an asynchronous effect into a pure `ZIO` value. This formulation is
   * necessary when the effect is itself expressed in terms of `ZIO`.
   */
  @deprecated("use asyncZIO", "2.0.0")
  def effectAsyncM[R, E, A](
    register: (ZIO[R, E, A] => Unit) => ZIO[R, E, Any]
  ): ZIO[R, E, A] =
    asyncZIO(register)

  /**
   * Imports an asynchronous effect into a pure `ZIO` value, possibly returning
   * the value synchronously.
   *
   * If the register function returns a value synchronously, then the callback
   * function `ZIO[R, E, A] => Any` must not be called. Otherwise the callback
   * function must be called at most once.
   *
   * The list of fibers, that may complete the async callback, is used to
   * provide better diagnostics.
   */
  @deprecated("use asyncMaybe", "2.0.0")
  def effectAsyncMaybe[R, E, A](
    register: (ZIO[R, E, A] => Unit) => Option[ZIO[R, E, A]],
    blockingOn: Fiber.Id = Fiber.Id.None
  ): ZIO[R, E, A] =
    asyncMaybe(register, blockingOn)

  /**
   * Imports a synchronous effect that does blocking IO into a pure value.
   */
  @deprecated("use attemptBlocking", "2.0.0")
  def effectBlocking[A](effect: => A): Task[A] =
    blocking(ZIO.attempt(effect))

  /**
   * Imports a synchronous effect that does blocking IO into a pure value,
   * with a custom cancel effect.
   *
   * If the returned `ZIO` is interrupted, the blocked thread running the
   * synchronous effect will be interrupted via the cancel effect.
   */
  @deprecated("use attemptBlockingCancelable", "2.0.0")
  def effectBlockingCancelable[A](effect: => A)(cancel: UIO[Unit]): Task[A] =
    attemptBlockingCancelable(effect)(cancel)

  /**
   * Imports a synchronous effect that does blocking IO into a pure value,
   * refining the error type to `[[java.io.IOException]]`.
   */
  @deprecated("use attemptBlockingIO", "2.0.0")
  def effectBlockingIO[A](effect: => A): IO[IOException, A] =
    attemptBlockingIO(effect)

  /**
   * Imports a synchronous effect that does blocking IO into a pure value.
   *
   * If the returned `ZIO` is interrupted, the blocked thread running the
   * synchronous effect will be interrupted via `Thread.interrupt`.
   *
   * Note that this adds significant overhead. For performance sensitive
   * applications consider using `effectBlocking` or
   * `effectBlockingCancel`.
   */
  @deprecated("use attemptBlockingInterrupt", "2.0.0")
  def effectBlockingInterrupt[A](effect: => A): Task[A] =
    attemptBlockingInterrupt(effect)

  /**
   * Returns a lazily constructed effect, whose construction may itself require effects.
   * When no environment is required (i.e., when R == Any) it is conceptually equivalent to `flatten(effect(io))`.
   */
  @deprecated("use suspend", "2.0.0")
  def effectSuspend[R, A](rio: => RIO[R, A]): RIO[R, A] =
    suspend(rio)

  /**
   * Returns a lazily constructed effect, whose construction may itself require
   * effects. The effect must not throw any exceptions. When no environment is required (i.e., when R == Any)
   * it is conceptually equivalent to `flatten(effectTotal(zio))`. If you wonder if the effect throws exceptions,
   * do not use this method, use [[Task.effectSuspend]] or [[ZIO.effectSuspend]].
   */
  @deprecated("use suspendSucceed", "2.0.0")
  def effectSuspendTotal[R, E, A](zio: => ZIO[R, E, A]): ZIO[R, E, A] =
    suspendSucceed(zio)

  /**
   * Returns a lazily constructed effect, whose construction may itself require effects.
   * The effect must not throw any exceptions. When no environment is required (i.e., when R == Any)
   * it is conceptually equivalent to `flatten(effectTotal(zio))`. If you wonder if the effect throws exceptions,
   * do not use this method, use [[Task.effectSuspend]] or [[ZIO.effectSuspend]].
   */
  @deprecated("use suspendSucceedWith", "2.0.0")
  def effectSuspendTotalWith[R, E, A](f: (Platform, Fiber.Id) => ZIO[R, E, A]): ZIO[R, E, A] =
    suspendSucceedWith(f)

  /**
   * Returns a lazily constructed effect, whose construction may itself require effects.
   * When no environment is required (i.e., when R == Any) it is conceptually equivalent to `flatten(effect(io))`.
   */
  @deprecated("use suspendWith", "2.0.0")
  def effectSuspendWith[R, A](f: (Platform, Fiber.Id) => RIO[R, A]): RIO[R, A] =
    suspendWith(f)

  /**
   * Captures a synchronous computation into a lazy effect, which can be
   * executed later and repeatedly. The synchronous computation must not throw
   * any exceptions. If you are unsure, then don't use this method, use
   * [[Task.effect]], [[IO.effect]], or [[ZIO.effect]].
   *
   * {{{
   * val nanoTime: UIO[Long] = IO.succeed(System.nanoTime())
   * }}}
   */
  @deprecated("use succeed", "2.0.0")
  def effectTotal[A](effect: => A): UIO[A] =
    succeed(effect)

  /**
   * The same as [[ZIO.effectTotal]], but also provides access to the
   * underlying Platform and fiber id.
   */
  def effectTotalWith[A](effect: (Platform, Fiber.Id) => A): UIO[A] =
    new ZIO.EffectWith(effect)

  /**
   * Accesses the whole environment of the effect.
   */
  def environment[R]: URIO[R, R] = access(r => r)

  /**
   * Retrieves the executor for this effect.
   */
  def executor: UIO[Executor] =
    ZIO.descriptorWith(descriptor => ZIO.succeedNow(descriptor.executor))

  /**
   * Determines whether any element of the `Iterable[A]` satisfies the
   * effectual predicate `f`.
   */
  def exists[R, E, A](as: Iterable[A])(f: A => ZIO[R, E, Boolean]): ZIO[R, E, Boolean] =
    succeed(as.iterator).flatMap { iterator =>
      def loop: ZIO[R, E, Boolean] =
        if (iterator.hasNext) f(iterator.next()).flatMap(b => if (b) succeedNow(b) else loop)
        else succeedNow(false)
      loop
    }

  /**
   * Returns an effect that models failure with the specified error.
   * The moral equivalent of `throw` for pure code.
   */
  def fail[E](error: => E): IO[E, Nothing] =
    failCauseWith(trace => Cause.Traced(Cause.Fail(error), trace()))

  /**
   * Returns an effect that models failure with the specified `Cause`.
   */
  def failCause[E](cause: => Cause[E]): IO[E, Nothing] =
    new ZIO.Fail(_ => cause)

  /**
   * Returns an effect that models failure with the specified `Cause`.
   *
   * This version takes in a lazily-evaluated trace that can be attached to the `Cause`
   * via `Cause.Traced`.
   */
  def failCauseWith[E](function: (() => ZTrace) => Cause[E]): IO[E, Nothing] =
    new ZIO.Fail(function)

  /**
   * Returns the `Fiber.Id` of the fiber executing the effect that calls this method.
   */
  val fiberId: UIO[Fiber.Id] = ZIO.descriptor.map(_.id)

  /**
   * Filters the collection using the specified effectual predicate.
   */
  def filter[R, E, A, Collection[+Element] <: Iterable[Element]](
    as: Collection[A]
  )(f: A => ZIO[R, E, Boolean])(implicit bf: BuildFrom[Collection[A], A, Collection[A]]): ZIO[R, E, Collection[A]] =
    as.foldLeft[ZIO[R, E, Builder[A, Collection[A]]]](ZIO.succeed(bf.newBuilder(as))) { (zio, a) =>
      zio.zipWith(f(a))((as, p) => if (p) as += a else as)
    }.map(_.result())

  /**
   * Filters the Set[A] using the specified effectual predicate.
   */
  def filter[R, E, A](as: Set[A])(f: A => ZIO[R, E, Boolean]): ZIO[R, E, Set[A]] =
    filter[R, E, A, Iterable](as)(f).map(_.toSet)

  /**
   * Filters the collection in parallel using the specified effectual predicate.
   * See [[filter[R,E,A,Collection*]] for a sequential version of it.
   */
  def filterPar[R, E, A, Collection[+Element] <: Iterable[Element]](
    as: Collection[A]
  )(f: A => ZIO[R, E, Boolean])(implicit bf: BuildFrom[Collection[A], A, Collection[A]]): ZIO[R, E, Collection[A]] =
    ZIO
      .foreachPar[R, E, A, Option[A], Iterable](as)(a => f(a).map(if (_) Some(a) else None))
      .map(_.flatten)
      .map(bf.fromSpecific(as))

  /**
   * Filters the Set[A] in parallel using the specified effectual predicate.
   * See [[filter[R,E,A,Collection*]] for a sequential version of it.
   */
  def filterPar[R, E, A](as: Set[A])(f: A => ZIO[R, E, Boolean]): ZIO[R, E, Set[A]] =
    filterPar[R, E, A, Iterable](as)(f).map(_.toSet)

  /**
   * Filters the collection using the specified effectual predicate, removing
   * all elements that satisfy the predicate.
   */
  def filterNot[R, E, A, Collection[+Element] <: Iterable[Element]](
    as: Collection[A]
  )(f: A => ZIO[R, E, Boolean])(implicit bf: BuildFrom[Collection[A], A, Collection[A]]): ZIO[R, E, Collection[A]] =
    filter(as)(f(_).map(!_))

  /**
   * Filters the Set[A] using the specified effectual predicate, removing
   * all elements that satisfy the predicate.
   */
  def filterNot[R, E, A](as: Set[A])(f: A => ZIO[R, E, Boolean]): ZIO[R, E, Set[A]] =
    filterNot[R, E, A, Iterable](as)(f).map(_.toSet)

  /**
   * Filters the collection in parallel using the specified effectual predicate,
   * removing all elements that satisfy the predicate.
   * See [[filterNot[R,E,A,Collection*]] for a sequential version of it.
   */
  def filterNotPar[R, E, A, Collection[+Element] <: Iterable[Element]](
    as: Collection[A]
  )(f: A => ZIO[R, E, Boolean])(implicit bf: BuildFrom[Collection[A], A, Collection[A]]): ZIO[R, E, Collection[A]] =
    filterPar(as)(f(_).map(!_))

  /**
   * Filters the Set[A] in parallel using the specified effectual predicate,
   * removing all elements that satisfy the predicate.
   * See [[filterNot[R,E,A](as:Set*]] for a sequential version of it.
   */
  def filterNotPar[R, E, A](as: Set[A])(f: A => ZIO[R, E, Boolean]): ZIO[R, E, Set[A]] =
    filterNotPar[R, E, A, Iterable](as)(f).map(_.toSet)

  /**
   * Returns an effect that runs the first effect and in case of failure,
   * runs each of the specified effects in order until one of them succeeds.
   */
  def firstSuccessOf[R, R1 <: R, E, A](
    zio: ZIO[R, E, A],
    rest: Iterable[ZIO[R1, E, A]]
  ): ZIO[R1, E, A] =
    rest.foldLeft[ZIO[R1, E, A]](zio)(_ orElse _).refailWithTrace

  /**
   * Returns an effect that first executes the outer effect, and then executes
   * the inner effect, returning the value from the inner effect, and effectively
   * flattening a nested effect.
   */
  def flatten[R, E, A](zio: ZIO[R, E, ZIO[R, E, A]]): ZIO[R, E, A] =
    zio.flatMap(ZIO.identityFn)

  /**
   * Folds an Iterable[A] using an effectual function f, working sequentially from left to right.
   */
  def foldLeft[R, E, S, A](
    in: Iterable[A]
  )(zero: S)(f: (S, A) => ZIO[R, E, S]): ZIO[R, E, S] =
    in.foldLeft(IO.succeedNow(zero): ZIO[R, E, S])((acc, el) => acc.flatMap(f(_, el)))

  /**
   * Folds an Iterable[A] using an effectual function f, working sequentially from right to left.
   */
  def foldRight[R, E, S, A](
    in: Iterable[A]
  )(zero: S)(f: (A, S) => ZIO[R, E, S]): ZIO[R, E, S] =
    in.foldRight(IO.succeedNow(zero): ZIO[R, E, S])((el, acc) => acc.flatMap(f(el, _)))

  /**
   * Determines whether all elements of the `Iterable[A]` satisfy the effectual
   * predicate `f`.
   */
  def forall[R, E, A](as: Iterable[A])(f: A => ZIO[R, E, Boolean]): ZIO[R, E, Boolean] =
    succeed(as.iterator).flatMap { iterator =>
      def loop: ZIO[R, E, Boolean] =
        if (iterator.hasNext) f(iterator.next()).flatMap(b => if (b) loop else succeedNow(b))
        else succeedNow(true)
      loop
    }

  /**
   * Applies the function `f` to each element of the `Collection[A]` and
   * returns the results in a new `Collection[B]`.
   *
   * For a parallel version of this method, see `foreachPar`.
   * If you do not need the results, see `foreach_` for a more efficient implementation.
   */
  def foreach[R, E, A, B, Collection[+Element] <: Iterable[Element]](in: Collection[A])(
    f: A => ZIO[R, E, B]
  )(implicit bf: BuildFrom[Collection[A], B, Collection[B]]): ZIO[R, E, Collection[B]] =
    ZIO.suspendSucceed {
      val iterator = in.iterator
      val builder  = bf.newBuilder(in)

      lazy val recurse: B => ZIO[R, E, Collection[B]] = { b =>
        builder += b
        loop()
      }

      def loop(): ZIO[R, E, Collection[B]] =
        if (iterator.hasNext) f(iterator.next()).flatMap(recurse)
        else ZIO.succeedNow(builder.result())

      loop()
    }

  /**
   * Applies the function `f` to each element of the `Set[A]` and
   * returns the results in a new `Set[B]`.
   *
   * For a parallel version of this method, see `foreachPar`.
   * If you do not need the results, see `foreachDiscard` for a more efficient
   * implementation.
   */
  final def foreach[R, E, A, B](in: Set[A])(f: A => ZIO[R, E, B]): ZIO[R, E, Set[B]] =
    foreach[R, E, A, B, Iterable](in)(f).map(_.toSet)

  /**
   * Applies the function `f` to each element of the `Array[A]` and
   * returns the results in a new `Array[B]`.
   *
   * For a parallel version of this method, see `foreachPar`.
   * If you do not need the results, see `foreachDiscard` for a more efficient
   * implementation.
   */
  final def foreach[R, E, A, B: ClassTag](in: Array[A])(f: A => ZIO[R, E, B]): ZIO[R, E, Array[B]] =
    foreach[R, E, A, B, Iterable](in)(f).map(_.toArray)

  /**
   * Applies the function `f` to each element of the `Map[Key, Value]` and
   * returns the results in a new `Map[Key2, Value2]`.
   *
   * For a parallel version of this method, see `foreachPar`. If you do not
   * need the results, see `foreachDiscard` for a more efficient
   * implementation.
   */
  def foreach[R, E, Key, Key2, Value, Value2](
    map: Map[Key, Value]
  )(f: (Key, Value) => ZIO[R, E, (Key2, Value2)]): ZIO[R, E, Map[Key2, Value2]] =
    foreach[R, E, (Key, Value), (Key2, Value2), Iterable](map)(f.tupled).map(_.toMap)

  /**
   * Applies the function `f` if the argument is non-empty and
   * returns the results in a new `Option[B]`.
   */
  final def foreach[R, E, A, B](in: Option[A])(f: A => ZIO[R, E, B]): ZIO[R, E, Option[B]] =
    in.fold[ZIO[R, E, Option[B]]](none)(f(_).map(Some(_)))

  /**
   * Applies the function `f` to each element of the `NonEmptyChunk[A]` and
   * returns the results in a new `NonEmptyChunk[B]`.
   *
   * For a parallel version of this method, see `foreachPar`.
   * If you do not need the results, see `foreachDiscard` for a more efficient
   * implementation.
   */
  final def foreach[R, E, A, B](in: NonEmptyChunk[A])(f: A => ZIO[R, E, B]): ZIO[R, E, NonEmptyChunk[B]] =
    in.mapZIO(f)

  /**
   * Applies the function `f` to each element of the `Iterable[A]` and runs
   * produced effects sequentially.
   *
   * Equivalent to `foreach(as)(f).unit`, but without the cost of building
   * the list of results.
   */
  @deprecated("use foreachDiscard", "2.0.0")
  def foreach_[R, E, A](as: Iterable[A])(f: A => ZIO[R, E, Any]): ZIO[R, E, Unit] =
    foreachDiscard(as)(f)

  /**
   * Applies the function `f` to each element of the `Iterable[A]` and runs
   * produced effects sequentially.
   *
   * Equivalent to `foreach(as)(f).unit`, but without the cost of building
   * the list of results.
   */
  def foreachDiscard[R, E, A](as: Iterable[A])(f: A => ZIO[R, E, Any]): ZIO[R, E, Unit] =
    ZIO.succeed(as.iterator).flatMap { i =>
      lazy val recurse: Any => ZIO[R, E, Unit] = _ => loop()

      def loop(): ZIO[R, E, Unit] =
        if (i.hasNext) f(i.next()).flatMap(recurse)
        else ZIO.unit

      loop()
    }

  /**
   * Applies the function `f` to each element of the `Collection[A]` and returns
   * the result in a new `Collection[B]` using the specified execution strategy.
   */
  final def foreachExec[R, E, A, B, Collection[+Element] <: Iterable[Element]](as: Collection[A])(
    exec: ExecutionStrategy
  )(f: A => ZIO[R, E, B])(implicit bf: BuildFrom[Collection[A], B, Collection[B]]): ZIO[R, E, Collection[B]] =
    exec match {
      case ExecutionStrategy.Parallel     => ZIO.foreachPar(as)(f)
      case ExecutionStrategy.ParallelN(n) => ZIO.foreachParN(n)(as)(f)
      case ExecutionStrategy.Sequential   => ZIO.foreach(as)(f)
    }

  /**
   * Applies the function `f` to each element of the `Collection[A]` in parallel,
   * and returns the results in a new `Collection[B]`.
   *
   * For a sequential version of this method, see `foreach`.
   */
  def foreachPar[R, E, A, B, Collection[+Element] <: Iterable[Element]](
    as: Collection[A]
  )(f: A => ZIO[R, E, B])(implicit bf: BuildFrom[Collection[A], B, Collection[B]]): ZIO[R, E, Collection[B]] = {
    val size = as.size
    succeed(Array.ofDim[AnyRef](size)).flatMap { array =>
      val zioFunction: ZIOFn1[(A, Int), ZIO[R, E, Any]] =
        ZIOFn(f) { case (a, i) =>
          f(a).flatMap(b => succeed(array(i) = b.asInstanceOf[AnyRef]))
        }
      foreachParDiscard(as.zipWithIndex)(zioFunction) *>
        succeed(bf.newBuilder(as).++=(array.asInstanceOf[Array[B]]).result())
    }
  }

  /**
   * Applies the function `f` to each element of the `Set[A]` in parallel,
   * and returns the results in a new `Set[B]`.
   *
   * For a sequential version of this method, see `foreach`.
   */
  final def foreachPar[R, E, A, B](as: Set[A])(fn: A => ZIO[R, E, B]): ZIO[R, E, Set[B]] =
    foreachPar[R, E, A, B, Iterable](as)(fn).map(_.toSet)

  /**
   * Applies the function `f` to each element of the `Array[A]` in parallel,
   * and returns the results in a new `Array[B]`.
   *
   * For a sequential version of this method, see `foreach`.
   */
  final def foreachPar[R, E, A, B: ClassTag](as: Array[A])(f: A => ZIO[R, E, B]): ZIO[R, E, Array[B]] =
    foreachPar[R, E, A, B, Iterable](as)(f).map(_.toArray)

  /**
   * Applies the function `f` to each element of the `Map[Key, Value]` in
   * parallel and returns the results in a new `Map[Key2, Value2]`.
   *
   * For a sequential version of this method, see `foreach`.
   */
  def foreachPar[R, E, Key, Key2, Value, Value2](
    map: Map[Key, Value]
  )(f: (Key, Value) => ZIO[R, E, (Key2, Value2)]): ZIO[R, E, Map[Key2, Value2]] =
    foreachPar[R, E, (Key, Value), (Key2, Value2), Iterable](map)(f.tupled).map(_.toMap)

  /**
   * Applies the function `f` to each element of the `NonEmptyChunk[A]` in parallel,
   * and returns the results in a new `NonEmptyChunk[B]`.
   *
   * For a sequential version of this method, see `foreach`.
   */
  final def foreachPar[R, E, A, B](as: NonEmptyChunk[A])(fn: A => ZIO[R, E, B]): ZIO[R, E, NonEmptyChunk[B]] =
    as.mapZIOPar(fn)

  /**
   * Applies the function `f` to each element of the `Iterable[A]` and runs
   * produced effects in parallel, discarding the results.
   *
   * For a sequential version of this method, see `foreach_`.
   *
   * Optimized to avoid keeping full tree of effects, so that method could be
   * able to handle large input sequences.
   * Behaves almost like this code:
   *
   * {{{
   * as.foldLeft(ZIO.unit) { (acc, a) => acc.zipParLeft(f(a)) }
   * }}}
   *
   * Additionally, interrupts all effects on any failure.
   */
  @deprecated("use foreachParDiscard", "2.0.0")
  def foreachPar_[R, E, A](as: Iterable[A])(f: A => ZIO[R, E, Any]): ZIO[R, E, Unit] =
    foreachParDiscard(as)(f)

  /**
   * Applies the function `f` to each element of the `Iterable[A]` and runs
   * produced effects in parallel, discarding the results.
   *
   * For a sequential version of this method, see `foreachDiscard`.
   *
   * Optimized to avoid keeping full tree of effects, so that method could be
   * able to handle large input sequences.
   * Behaves almost like this code:
   *
   * {{{
   * as.foldLeft(ZIO.unit) { (acc, a) => acc.zipParLeft(f(a)) }
   * }}}
   *
   * Additionally, interrupts all effects on any failure.
   */
  def foreachParDiscard[R, E, A](as: Iterable[A])(f: A => ZIO[R, E, Any]): ZIO[R, E, Unit] =
    if (as.isEmpty) ZIO.unit
    else {
      val size = as.size
      for {
        parentId <- ZIO.fiberId
        causes   <- Ref.make[Cause[E]](Cause.empty)
        result   <- Promise.make[Unit, Unit]
        status   <- Ref.make((0, 0, false))

        startTask = status.modify { case (started, done, failing) =>
                      if (failing) {
                        (false, (started, done, failing))
                      } else {
                        (true, (started + 1, done, failing))
                      }
                    }

        startFailure = status.update { case (started, done, _) =>
                         (started, done, true)
                       } *> result.fail(())

        task = ZIOFn(f)((a: A) =>
                 ZIO
                   .ifZIO(startTask)(
                     ZIO
                       .suspendSucceed(f(a))
                       .interruptible
                       .tapCause(c => causes.update(_ && c) *> startFailure)
                       .ensuring {
                         val isComplete = status.modify { case (started, done, failing) =>
                           val newDone = done + 1
                           ((if (failing) started else size) == newDone, (started, newDone, failing))
                         }
                         ZIO.whenZIO(isComplete) {
                           result.succeed(())
                         }
                       },
                     causes.update(_ && Cause.Interrupt(parentId))
                   )
                   .uninterruptible
               )

        fibers <- ZIO.transplant(graft => ZIO.foreach(as)(a => graft(task(a)).fork))
        interrupter = result.await
                        .catchAll(_ => ZIO.foreach(fibers)(_.interruptAs(parentId).fork) flatMap Fiber.joinAll)
                        .forkManaged
        _ <- interrupter.useDiscard {
               ZIO
                 .whenZIO(ZIO.foreach(fibers)(_.await).map(_.exists(!_.succeeded))) {
                   result.fail(()) *> causes.get.flatMap(ZIO.failCause(_))
                 }
                 .refailWithTrace
             }
        _ <- ZIO.foreach(fibers)(_.inheritRefs)
      } yield ()
    }

  /**
   * Applies the function `f` to each element of the `Collection[A]` in parallel,
   * and returns the results in a new `Collection[B]`.
   *
   * Unlike `foreachPar`, this method will use at most up to `n` fibers.
   */
  def foreachParN[R, E, A, B, Collection[+Element] <: Iterable[Element]](n: Int)(
    as: Collection[A]
  )(fn: A => ZIO[R, E, B])(implicit bf: BuildFrom[Collection[A], B, Collection[B]]): ZIO[R, E, Collection[B]] =
    if (n < 1) ZIO.dieMessage(s"Unexpected nonpositive value `$n` passed to foreachParN.")
    else {
      val size = as.size
      if (size == 0) ZIO.succeedNow(bf.newBuilder(as).result())
      else {

        def worker(queue: Queue[(A, Int)], array: Array[AnyRef]): ZIO[R, E, Unit] =
          queue.poll.flatMap {
            case Some((a, n)) =>
              fn(a).tap(b => ZIO.succeed(array(n) = b.asInstanceOf[AnyRef])) *> worker(queue, array)
            case None => ZIO.unit
          }

        for {
          array <- ZIO.succeed(Array.ofDim[AnyRef](size))
          queue <- Queue.bounded[(A, Int)](size)
          _     <- queue.offerAll(as.zipWithIndex)
          _     <- ZIO.collectAllParDiscard(ZIO.replicate(n)(worker(queue, array)))
        } yield bf.fromSpecific(as)(array.asInstanceOf[Array[B]])
      }.refailWithTrace
    }

  /**
   * Applies the function `f` to each element of the `Iterable[A]` and runs
   * produced effects in parallel, discarding the results.
   *
   * Unlike `foreachPar_`, this method will use at most up to `n` fibers.
   */
  @deprecated("use foreachParNDiscard", "2.0.0")
  def foreachParN_[R, E, A](n: Int)(as: Iterable[A])(f: A => ZIO[R, E, Any]): ZIO[R, E, Unit] =
    foreachParNDiscard(n)(as)(f)

  /**
   * Applies the function `f` to each element of the `Iterable[A]` and runs
   * produced effects in parallel, discarding the results.
   *
   * Unlike `foreachParDiscard`, this method will use at most up to `n` fibers.
   */
  def foreachParNDiscard[R, E, A](n: Int)(as: Iterable[A])(f: A => ZIO[R, E, Any]): ZIO[R, E, Unit] = {
    val size = as.size
    if (size == 0) ZIO.unit
    else {

      def worker(queue: Queue[A]): ZIO[R, E, Unit] =
        queue.poll.flatMap {
          case Some(a) => f(a) *> worker(queue)
          case None    => ZIO.unit
        }

      for {
        queue <- Queue.bounded[A](size)
        _     <- queue.offerAll(as)
        _     <- ZIO.collectAllParDiscard(ZIO.replicate(n)(worker(queue)))
      } yield ()
    }.refailWithTrace
  }

  /**
   * Returns an effect that forks all of the specified values, and returns a
   * composite fiber that produces a list of their results, in order.
   */
  def forkAll[R, E, A, Collection[+Element] <: Iterable[Element]](
    as: Collection[ZIO[R, E, A]]
  )(implicit bf: BuildFrom[Collection[ZIO[R, E, A]], A, Collection[A]]): URIO[R, Fiber[E, Collection[A]]] =
    ZIO
      .foreach[R, Nothing, ZIO[R, E, A], Fiber[E, A], Iterable](as)(_.fork)
      .map(Fiber.collectAll[E, A, Iterable](_).map(bf.fromSpecific(as)))

  /**
   * Returns an effect that forks all of the specified values, and returns a
   * composite fiber that produces unit. This version is faster than [[forkAll]]
   * in cases where the results of the forked fibers are not needed.
   */
  @deprecated("use forkAllDiscard", "2.0.0")
  def forkAll_[R, E, A](as: Iterable[ZIO[R, E, A]]): URIO[R, Unit] =
    forkAllDiscard(as)

  /**
   * Returns an effect that forks all of the specified values, and returns a
   * composite fiber that produces unit. This version is faster than [[forkAll]]
   * in cases where the results of the forked fibers are not needed.
   */
  def forkAllDiscard[R, E, A](as: Iterable[ZIO[R, E, A]]): URIO[R, Unit] =
    as.foldRight[URIO[R, Unit]](ZIO.unit)(_.fork *> _)

  /**
   * Constructs a `ZIO` value of the appropriate type for the specified input.
   */
  def from[Input](input: => Input)(implicit
    constructor: ZIOConstructor[Nothing, Any, Input]
  ): ZIO[constructor.OutEnvironment, constructor.OutError, constructor.OutSuccess] =
    constructor.make(input)

  /**
   * Lifts an `Either` into a `ZIO` value.
   */
  def fromEither[E, A](v: => Either[E, A]): IO[E, A] =
    succeed(v).flatMap(_.fold(fail(_), succeedNow))

  /**
   * Lifts an `Either` into a `ZIO` value.
   */
  def fromEitherCause[E, A](v: => Either[Cause[E], A]): IO[E, A] =
    succeed(v).flatMap(_.fold(failCause(_), succeedNow))

  /**
   * Creates a `ZIO` value that represents the exit value of the specified
   * fiber.
   */
  def fromFiber[E, A](fiber: => Fiber[E, A]): IO[E, A] =
    succeed(fiber).flatMap(_.join)

  /**
   * Creates a `ZIO` value that represents the exit value of the specified
   * fiber.
   */
  @deprecated("use fromFiberZIO", "2.0.0")
  def fromFiberM[E, A](fiber: IO[E, Fiber[E, A]]): IO[E, A] =
    fromFiberZIO(fiber)

  /**
   * Creates a `ZIO` value that represents the exit value of the specified
   * fiber.
   */
  def fromFiberZIO[R, E, A](fiber: ZIO[R, E, Fiber[E, A]]): ZIO[R, E, A] =
    fiber.flatMap(_.join)

  /**
<<<<<<< HEAD
=======
   * Lifts a function `R => A` into a `URIO[R, A]`.
   */
  def fromFunction[R, A](f: R => A): URIO[R, A] =
    access(f)

  /**
   * Lifts a function `R => Either[E, A]` into a `ZIO[R, E, A]`.
   */
  def fromFunctionEither[R, E, A](f: R => Either[E, A]): ZIO[R, E, A] =
    accessZIO(r => ZIO.fromEither(f(r)))

  /**
   * Lifts a function returning Future into an effect that requires the input to the function.
   */
  def fromFunctionFuture[R, A](f: R => scala.concurrent.Future[A]): RIO[R, A] =
    fromFunction(f).flatMap(a => fromFuture(_ => a))

  /**
>>>>>>> 52cf1211
   * Lifts an effectful function whose effect requires no environment into
   * an effect that requires the input to the function.
   */
  @deprecated("use accessM", "2.0.0")
  def fromFunctionM[R, E, A](f: R => IO[E, A]): ZIO[R, E, A] =
    accessZIO(f)

  /**
   * Imports a function that creates a [[scala.concurrent.Future]] from an
   * [[scala.concurrent.ExecutionContext]] into a `ZIO`.
   */
  def fromFuture[A](make: ExecutionContext => scala.concurrent.Future[A]): Task[A] =
    Task.descriptorWith { d =>
      val ec = d.executor.asExecutionContext
      ZIO.attempt(make(ec)).flatMap { f =>
        val canceler: UIO[Unit] = f match {
          case cancelable: CancelableFuture[A] =>
            UIO.suspendSucceed(if (f.isCompleted) ZIO.unit else ZIO.fromFuture(_ => cancelable.cancel()).ignore)
          case _ => ZIO.unit
        }

        f.value
          .fold(
            Task.asyncInterrupt { (k: Task[A] => Unit) =>
              f.onComplete {
                case Success(a) => k(Task.succeedNow(a))
                case Failure(t) => k(Task.fail(t))
              }(ec)

              Left(canceler)
            }
          )(Task.fromTry(_))
      }
    }

  /**
   * Imports a [[scala.concurrent.Promise]] we generate a future from promise,
   * and we pass to [fromFuture] to transform into Task[A]
   */
  def fromPromiseScala[A](promise: scala.concurrent.Promise[A]): Task[A] =
    ZIO.fromFuture(_ => promise.future)

  /**
   * Imports a function that creates a [[scala.concurrent.Future]] from an
   * [[scala.concurrent.ExecutionContext]] into a `ZIO`. The provided
   * `ExecutionContext` will interrupt the `Future` between asynchronous
   * operations such as `map` and `flatMap` if this effect is interrupted. Note
   * that no attempt will be made to interrupt a `Future` blocking on a
   * synchronous operation and that the `Future` must be created using the
   * provided `ExecutionContext`.
   */
  def fromFutureInterrupt[A](make: ExecutionContext => scala.concurrent.Future[A]): Task[A] =
    Task.descriptorWith { d =>
      val ec          = d.executor.asExecutionContext
      val interrupted = new java.util.concurrent.atomic.AtomicBoolean(false)
      val latch       = scala.concurrent.Promise[Unit]()
      val interruptibleEC = new scala.concurrent.ExecutionContext {
        def execute(runnable: Runnable): Unit =
          if (!interrupted.get) ec.execute(runnable)
          else {
            val _ = latch.success(())
          }
        def reportFailure(cause: Throwable): Unit =
          ec.reportFailure(cause)
      }
      attempt(make(interruptibleEC)).flatMap { f =>
        f.value
          .fold(
            Task.async { (cb: Task[A] => Any) =>
              f.onComplete {
                case Success(a) => latch.success(()); cb(Task.succeedNow(a))
                case Failure(t) => latch.success(()); cb(Task.fail(t))
              }(interruptibleEC)
            }
          )(Task.fromTry(_))
      }.onInterrupt(
        Task.succeed(interrupted.set(true)) *> Task.fromFuture(_ => latch.future).orDie
      )
    }

  /**
   * Lifts an `Option` into a `ZIO` but preserves the error as an option in the error channel, making it easier to compose
   * in some scenarios.
   */
  def fromOption[A](v: => Option[A]): IO[Option[Nothing], A] =
    succeed(v).flatMap(_.fold[IO[Option[Nothing], A]](fail(None))(succeedNow))

  /**
   * Lifts a `Try` into a `ZIO`.
   */
  def fromTry[A](value: => scala.util.Try[A]): Task[A] =
    attempt(value).flatMap {
      case scala.util.Success(v) => ZIO.succeedNow(v)
      case scala.util.Failure(t) => ZIO.fail(t)
    }

  /**
   * Retrieves the scope that will be used to supervise forked effects.
   */
  def forkScope: UIO[ZScope[Exit[Any, Any]]] =
    new ZIO.GetForkScope(ZIO.succeed(_))

  /**
   * Captures the fork scope, before overriding it with the specified new
   * scope, passing a function that allows restoring the fork scope to
   * what it was originally.
   */
  def forkScopeMask[R, E, A](newScope: ZScope[Exit[Any, Any]])(f: ForkScopeRestore => ZIO[R, E, A]): ZIO[R, E, A] =
    ZIO.forkScopeWith(scope => f(new ForkScopeRestore(scope)).overrideForkScope(newScope))

  /**
   * Retrieves the scope that will be used to supervise forked effects.
   */
  def forkScopeWith[R, E, A](f: ZScope[Exit[Any, Any]] => ZIO[R, E, A]): ZIO[R, E, A] =
    new ZIO.GetForkScope(f)

  /**
   * Lifts an Option into a ZIO, if the option is not defined it fails with NoSuchElementException.
   */
  final def getOrFail[A](v: => Option[A]): Task[A] =
    getOrFailWith(new NoSuchElementException("None.get"))(v)

  /**
   * Lifts an Option into a IO, if the option is not defined it fails with Unit.
   */
  final def getOrFailUnit[A](v: => Option[A]): IO[Unit, A] =
    getOrFailWith(())(v)

  /**
   * Lifts an Option into a ZIO. If the option is not defined, fail with the `e` value.
   */
  final def getOrFailWith[E, A](e: => E)(v: => Option[A]): IO[E, A] =
    suspendSucceed(v match {
      case None    => IO.fail(e)
      case Some(v) => ZIO.succeedNow(v)
    })

  /**
   * Gets a state from the environment.
   */
  def getState[S: Tag]: ZIO[Has[ZState[S]], Nothing, S] =
    ZIO.serviceWith(_.get)

  /**
   * Gets a state from the environment and uses it to run the specified
   * function.
   */
  def getStateWith[S]: ZIO.GetStateWithPartiallyApplied[S] =
    new ZIO.GetStateWithPartiallyApplied[S]

  /**
   * Returns an effect that models failure with the specified `Cause`.
   */
  @deprecated("use failCause", "2.0.0")
  def halt[E](cause: => Cause[E]): IO[E, Nothing] =
    failCause(cause)

  /**
   * Returns an effect that models failure with the specified `Cause`.
   *
   * This version takes in a lazily-evaluated trace that can be attached to the `Cause`
   * via `Cause.Traced`.
   */
  @deprecated("use failCauseWith", "2.0.0")
  def haltWith[E](function: (() => ZTrace) => Cause[E]): IO[E, Nothing] =
    failCauseWith(function)

  /**
   * Runs `onTrue` if the result of `b` is `true` and `onFalse` otherwise.
   */
  @deprecated("use ifZIO", "2.0.0")
  def ifM[R, E](b: ZIO[R, E, Boolean]): ZIO.IfZIO[R, E] =
    ifZIO(b)

  /**
   * Runs `onTrue` if the result of `b` is `true` and `onFalse` otherwise.
   */
  def ifZIO[R, E](b: ZIO[R, E, Boolean]): ZIO.IfZIO[R, E] =
    new ZIO.IfZIO(b)

  /**
   * Like [[never]], but fibers that running this effect won't be garbage
   * collected unless interrupted.
   */
  val infinity: URIO[Has[Clock], Nothing] = ZIO.sleep(Duration.fromNanos(Long.MaxValue)) *> ZIO.never

  /**
   * Returns an effect that is interrupted as if by the fiber calling this
   * method.
   */
  lazy val interrupt: UIO[Nothing] = ZIO.fiberId.flatMap(fiberId => interruptAs(fiberId))

  /**
   * Returns an effect that is interrupted as if by the specified fiber.
   */
  def interruptAs(fiberId: => Fiber.Id): UIO[Nothing] =
    failCauseWith(trace => Cause.Traced(Cause.interrupt(fiberId), trace()))

  /**
   * Prefix form of `ZIO#interruptible`.
   */
  def interruptible[R, E, A](zio: ZIO[R, E, A]): ZIO[R, E, A] =
    zio.interruptible

  /**
   * Makes the effect interruptible, but passes it a restore function that
   * can be used to restore the inherited interruptibility from whatever region
   * the effect is composed into.
   */
  def interruptibleMask[R, E, A](
    k: ZIO.InterruptStatusRestore => ZIO[R, E, A]
  ): ZIO[R, E, A] =
    checkInterruptible(flag => k(ZIO.InterruptStatusRestore(flag)).interruptible)

  /**
   * Iterates with the specified effectual function. The moral equivalent of:
   *
   * {{{
   * var s = initial
   *
   * while (cont(s)) {
   *   s = body(s)
   * }
   *
   * s
   * }}}
   */
  def iterate[R, E, S](initial: S)(cont: S => Boolean)(body: S => ZIO[R, E, S]): ZIO[R, E, S] =
    if (cont(initial)) body(initial).flatMap(iterate(_)(cont)(body))
    else ZIO.succeedNow(initial)

  /**
   *  Returns an effect with the value on the left part.
   */
  def left[A](a: => A): UIO[Either[A, Nothing]] =
    succeed(Left(a))

  /**
   * Returns an effect that will execute the specified effect fully on the
   * provided executor, before returning to the default executor. See
   * [[ZIO!.lock]].
   */
  def lock[R, E, A](executor: => Executor)(zio: ZIO[R, E, A]): ZIO[R, E, A] =
    ZIO.descriptorWith { descriptor =>
      if (descriptor.locked) ZIO.shift(executor).acquireRelease(ZIO.shift(descriptor.executor), zio)
      else ZIO.shift(executor).acquireRelease(ZIO.unshift, zio)
    }

  /**
   * Loops with the specified effectual function, collecting the results into a
   * list. The moral equivalent of:
   *
   * {{{
   * var s  = initial
   * var as = List.empty[A]
   *
   * while (cont(s)) {
   *   as = body(s) :: as
   *   s  = inc(s)
   * }
   *
   * as.reverse
   * }}}
   */
  def loop[R, E, A, S](initial: S)(cont: S => Boolean, inc: S => S)(body: S => ZIO[R, E, A]): ZIO[R, E, List[A]] =
    if (cont(initial))
      body(initial).flatMap(a => loop(inc(initial))(cont, inc)(body).map(as => a :: as))
    else
      ZIO.succeedNow(List.empty[A])

  /**
   * Loops with the specified effectual function purely for its effects. The
   * moral equivalent of:
   *
   * {{{
   * var s = initial
   *
   * while (cont(s)) {
   *   body(s)
   *   s = inc(s)
   * }
   * }}}
   */
  @deprecated("use loopDiscard", "2.0.0")
  def loop_[R, E, S](initial: S)(cont: S => Boolean, inc: S => S)(body: S => ZIO[R, E, Any]): ZIO[R, E, Unit] =
    loopDiscard(initial)(cont, inc)(body)

  /**
   * Loops with the specified effectual function purely for its effects. The
   * moral equivalent of:
   *
   * {{{
   * var s = initial
   *
   * while (cont(s)) {
   *   body(s)
   *   s = inc(s)
   * }
   * }}}
   */
  def loopDiscard[R, E, S](initial: S)(cont: S => Boolean, inc: S => S)(body: S => ZIO[R, E, Any]): ZIO[R, E, Unit] =
    if (cont(initial)) body(initial) *> loopDiscard(inc(initial))(cont, inc)(body)
    else ZIO.unit

  /**
   * Returns a new effect where boolean value of this effect is negated.
   */
  def not[R, E](effect: ZIO[R, E, Boolean]): ZIO[R, E, Boolean] =
    effect.negate

  /**
   * Sequentially zips the specified effects. Specialized version of mapN.
   */
  def tupled[R, E, A, B](zio1: ZIO[R, E, A], zio2: ZIO[R, E, B]): ZIO[R, E, (A, B)] =
    mapN(zio1, zio2)((_, _))

  /**
   * Sequentially zips the specified effects. Specialized version of mapN.
   */
  def tupled[R, E, A, B, C](zio1: ZIO[R, E, A], zio2: ZIO[R, E, B], zio3: ZIO[R, E, C]): ZIO[R, E, (A, B, C)] =
    mapN(zio1, zio2, zio3)((_, _, _))

  /**
   * Sequentially zips the specified effects. Specialized version of mapN.
   */
  def tupled[R, E, A, B, C, D](
    zio1: ZIO[R, E, A],
    zio2: ZIO[R, E, B],
    zio3: ZIO[R, E, C],
    zio4: ZIO[R, E, D]
  ): ZIO[R, E, (A, B, C, D)] =
    mapN(zio1, zio2, zio3, zio4)((_, _, _, _))

  /**
   * Zips the specified effects in parallel. Specialized version of mapParN.
   */
  def tupledPar[R, E, A, B](zio1: ZIO[R, E, A], zio2: ZIO[R, E, B]): ZIO[R, E, (A, B)] =
    mapParN(zio1, zio2)((_, _))

  /**
   * Zips the specified effects in parallel. Specialized version of mapParN.
   */
  def tupledPar[R, E, A, B, C](zio1: ZIO[R, E, A], zio2: ZIO[R, E, B], zio3: ZIO[R, E, C]): ZIO[R, E, (A, B, C)] =
    mapParN(zio1, zio2, zio3)((_, _, _))

  /**
   * Zips the specified effects in parallel. Specialized version of mapParN.
   */
  def tupledPar[R, E, A, B, C, D](
    zio1: ZIO[R, E, A],
    zio2: ZIO[R, E, B],
    zio3: ZIO[R, E, C],
    zio4: ZIO[R, E, D]
  ): ZIO[R, E, (A, B, C, D)] =
    mapParN(zio1, zio2, zio3, zio4)((_, _, _, _))

  /**
   * Sequentially zips the specified effects using the specified combiner
   * function.
   */
  def mapN[R, E, A, B, C](zio1: ZIO[R, E, A], zio2: ZIO[R, E, B])(f: (A, B) => C): ZIO[R, E, C] =
    zio1.zipWith(zio2)(f)

  /**
   * Sequentially zips the specified effects using the specified combiner
   * function.
   */
  def mapN[R, E, A, B, C, D](zio1: ZIO[R, E, A], zio2: ZIO[R, E, B], zio3: ZIO[R, E, C])(
    f: (A, B, C) => D
  ): ZIO[R, E, D] =
    for {
      a <- zio1
      b <- zio2
      c <- zio3
    } yield f(a, b, c)

  /**
   * Sequentially zips the specified effects using the specified combiner
   * function.
   */
  def mapN[R, E, A, B, C, D, F](zio1: ZIO[R, E, A], zio2: ZIO[R, E, B], zio3: ZIO[R, E, C], zio4: ZIO[R, E, D])(
    f: (A, B, C, D) => F
  ): ZIO[R, E, F] =
    for {
      a <- zio1
      b <- zio2
      c <- zio3
      d <- zio4
    } yield f(a, b, c, d)

  /**
   * Returns an effect that executes the specified effects in parallel,
   * combining their results with the specified `f` function. If any effect
   * fails, then the other effects will be interrupted.
   */
  def mapParN[R, E, A, B, C](zio1: ZIO[R, E, A], zio2: ZIO[R, E, B])(f: (A, B) => C): ZIO[R, E, C] =
    zio1.zipWithPar(zio2)(f)

  /**
   * Returns an effect that executes the specified effects in parallel,
   * combining their results with the specified `f` function. If any effect
   * fails, then the other effects will be interrupted.
   */
  def mapParN[R, E, A, B, C, D](zio1: ZIO[R, E, A], zio2: ZIO[R, E, B], zio3: ZIO[R, E, C])(
    f: (A, B, C) => D
  ): ZIO[R, E, D] =
    (zio1 <&> zio2 <&> zio3).map(f.tupled)

  /**
   * Returns an effect that executes the specified effects in parallel,
   * combining their results with the specified `f` function. If any effect
   * fails, then the other effects will be interrupted.
   */
  def mapParN[R, E, A, B, C, D, F](
    zio1: ZIO[R, E, A],
    zio2: ZIO[R, E, B],
    zio3: ZIO[R, E, C],
    zio4: ZIO[R, E, D]
  )(f: (A, B, C, D) => F): ZIO[R, E, F] =
    (zio1 <&> zio2 <&> zio3 <&> zio4).map(f.tupled)

  /**
   * Returns a memoized version of the specified effectual function.
   */
  def memoize[R, E, A, B](f: A => ZIO[R, E, B]): UIO[A => ZIO[R, E, B]] =
    Ref.Synchronized.make(Map.empty[A, Promise[E, B]]).map { ref => a =>
      for {
        promise <- ref.modifyZIO { map =>
                     map.get(a) match {
                       case Some(promise) => ZIO.succeedNow((promise, map))
                       case None =>
                         for {
                           promise <- Promise.make[E, B]
                           _       <- f(a).intoPromise(promise).fork
                         } yield (promise, map + (a -> promise))
                     }
                   }
        b <- promise.await
      } yield b
    }

  /**
   * Merges an `Iterable[IO]` to a single IO, working sequentially.
   */
  def mergeAll[R, E, A, B](
    in: Iterable[ZIO[R, E, A]]
  )(zero: B)(f: (B, A) => B): ZIO[R, E, B] =
    in.foldLeft[ZIO[R, E, B]](succeedNow(zero))(_.zipWith(_)(f))

  /**
   * Merges an `Iterable[IO]` to a single IO, working in parallel.
   *
   * Due to the parallel nature of this combinator, `f` must be both:
   * - commutative: `f(a, b) == f(b, a)`
   * - associative: `f(a, f(b, c)) == f(f(a, b), c)`
   *
   * It's unsafe to execute side effects inside `f`, as `f` may be executed
   * more than once for some of `in` elements during effect execution.
   */
  def mergeAllPar[R, E, A, B](
    in: Iterable[ZIO[R, E, A]]
  )(zero: B)(f: (B, A) => B): ZIO[R, E, B] =
    Ref.make(zero).flatMap(acc => foreachParDiscard(in)(_.flatMap(a => acc.update(f(_, a)))) *> acc.get)

  /**
   * Merges an `Iterable[IO]` to a single IO, working in with up to `n` fibers in parallel.
   *
   * Due to the parallel nature of this combinator, `f` must be both:
   * - commutative: `f(a, b) == f(b, a)`
   * - associative: `f(a, f(b, c)) == f(f(a, b), c)`
   *
   * It's unsafe to execute side effects inside `f`, as `f` may be executed
   * more than once for some of `in` elements during effect execution.
   */
  def mergeAllParN[R, E, A, B](n: Int)(
    in: Iterable[ZIO[R, E, A]]
  )(zero: B)(f: (B, A) => B): ZIO[R, E, B] =
    Ref.make(zero).flatMap(acc => foreachParNDiscard(n)(in)(_.flatMap(a => acc.update(f(_, a)))) *> acc.get)

  /**
   * Returns an effect with the empty value.
   */
  lazy val none: UIO[Option[Nothing]] = succeedNow(None)

  /**
   * Lifts an Option into a IO.
   * If the option is empty it succeeds with Unit.
   * If the option is defined it fails with the content.
   */
  def noneOrFail[E](o: Option[E]): IO[E, Unit] =
    getOrFailUnit(o).flip

  /**
   * Lifts an Option into a IO.
   * If the option is empty it succeeds with Unit.
   * If the option is defined it fails with an error adapted with f.
   */
  def noneOrFailWith[E, O](o: Option[O])(f: O => E): IO[E, Unit] =
    getOrFailUnit(o).flip.mapError(f)

  /**
   * Feeds elements of type `A` to a function `f` that returns an effect.
   * Collects all successes and failures in a tupled fashion.
   */
  def partition[R, E, A, B](
    in: Iterable[A]
  )(f: A => ZIO[R, E, B])(implicit ev: CanFail[E]): ZIO[R, Nothing, (Iterable[E], Iterable[B])] =
    ZIO.foreach(in)(f(_).either).map(partitionMap(_)(ZIO.identityFn))

  /**
   * Feeds elements of type `A` to a function `f` that returns an effect.
   * Collects all successes and failures in parallel and returns the result as
   * a tuple.
   */
  def partitionPar[R, E, A, B](
    in: Iterable[A]
  )(f: A => ZIO[R, E, B])(implicit ev: CanFail[E]): ZIO[R, Nothing, (Iterable[E], Iterable[B])] =
    ZIO.foreachPar(in)(f(_).either).map(ZIO.partitionMap(_)(ZIO.identityFn))

  /**
   * Feeds elements of type `A` to a function `f` that returns an effect.
   * Collects all successes and failures in parallel and returns the result as
   * a tuple.
   *
   * Unlike [[partitionPar]], this method will use at most up to `n` fibers.
   */
  def partitionParN[R, E, A, B](
    n: Int
  )(in: Iterable[A])(f: A => ZIO[R, E, B])(implicit ev: CanFail[E]): ZIO[R, Nothing, (Iterable[E], Iterable[B])] =
    ZIO.foreachParN(n)(in)(f(_).either).map(ZIO.partitionMap(_)(ZIO.identityFn))

  /**
   * Given an environment `R`, returns a function that can supply the
   * environment to programs that require it, removing their need for any
   * specific environment.
   *
   * This is similar to dependency injection, and the `provide` function can be
   * thought of as `inject`.
   */
  def provide[R, E, A](r: => R): ZIO[R, E, A] => IO[E, A] =
    (zio: ZIO[R, E, A]) => new ZIO.Provide(r, zio)

  /**
   * Returns a effect that will never produce anything. The moral equivalent of
   * `while(true) {}`, only without the wasted CPU cycles. Fibers that suspended
   * running this effect are automatically garbage collected on the JVM,
   * because they cannot be reactivated.
   */
  lazy val never: UIO[Nothing] =
    async[Any, Nothing, Nothing](_ => ())

  /**
   * Races an `IO[E, A]` against zero or more other effects. Yields either the
   * first success or the last failure.
   */
  def raceAll[R, R1 <: R, E, A](
    zio: ZIO[R, E, A],
    ios: Iterable[ZIO[R1, E, A]]
  ): ZIO[R1, E, A] =
    zio.raceAll(ios)

  /**
   * Reduces an `Iterable[IO]` to a single `IO`, working sequentially.
   */
  def reduceAll[R, R1 <: R, E, A](a: ZIO[R, E, A], as: Iterable[ZIO[R1, E, A]])(
    f: (A, A) => A
  ): ZIO[R1, E, A] =
    as.foldLeft[ZIO[R1, E, A]](a)(_.zipWith(_)(f))

  /**
   * Reduces an `Iterable[IO]` to a single `IO`, working in parallel.
   */
  def reduceAllPar[R, R1 <: R, E, A](a: ZIO[R, E, A], as: Iterable[ZIO[R1, E, A]])(
    f: (A, A) => A
  ): ZIO[R1, E, A] = {
    def prepend[Z](z: Z, zs: Iterable[Z]): Iterable[Z] =
      new Iterable[Z] {
        override def iterator: Iterator[Z] = Iterator(z) ++ zs.iterator
      }

    val all = prepend(a, as)
    mergeAllPar(all)(Option.empty[A])((acc, elem) => Some(acc.fold(elem)(f(_, elem)))).map(_.get)
  }

  /**
   * Reduces an `Iterable[IO]` to a single `IO`, working in up to `n` fibers in parallel.
   */
  def reduceAllParN[R, R1 <: R, E, A](n: Int)(a: ZIO[R, E, A], as: Iterable[ZIO[R1, E, A]])(
    f: (A, A) => A
  ): ZIO[R1, E, A] = {
    def prepend[Z](z: Z, zs: Iterable[Z]): Iterable[Z] =
      new Iterable[Z] {
        override def iterator: Iterator[Z] = Iterator(z) ++ zs.iterator
      }

    val all = prepend(a, as)
    mergeAllParN(n)(all)(Option.empty[A])((acc, elem) => Some(acc.fold(elem)(f(_, elem)))).map(_.get)
  }

  /**
   * Replicates the given effect `n` times. If 0 or negative numbers are given,
   * an empty `Iterable` will be returned. This method is more efficient than
   * using `List.fill` or similar methods, because the returned `Iterable`
   * consumes only a small amount of heap regardless of `n`.
   */
  // TODO: Should we name this `ZIO.fill`? The doc references that method, and it would
  //   be nice to separate this from the other replicateZIO methods.
  def replicate[R, E, A](n: Int)(effect: ZIO[R, E, A]): Iterable[ZIO[R, E, A]] =
    new Iterable[ZIO[R, E, A]] {
      override def iterator: Iterator[ZIO[R, E, A]] = Iterator.range(0, n).map(_ => effect)
    }

  /**
   * Performs this effect the specified number of times and collects the
   * results.
   */
  @deprecated("use replicateZIO", "2.0.0")
  def replicateM[R, E, A](n: Int)(effect: ZIO[R, E, A]): ZIO[R, E, Iterable[A]] =
    replicateZIO(n)(effect)

  /**
   * Performs this effect the specified number of times, discarding the
   * results.
   */
  @deprecated("use replicateZIODiscard", "2.0.0")
  def replicateM_[R, E, A](n: Int)(effect: ZIO[R, E, A]): ZIO[R, E, Unit] =
    replicateZIODiscard(n)(effect)

  /**
   * Performs this effect the specified number of times and collects the
   * results.
   */
  def replicateZIO[R, E, A](n: Int)(effect: ZIO[R, E, A]): ZIO[R, E, Iterable[A]] =
    ZIO.collectAll(ZIO.replicate(n)(effect))

  /**
   * Performs this effect the specified number of times, discarding the
   * results.
   */
  def replicateZIODiscard[R, E, A](n: Int)(effect: ZIO[R, E, A]): ZIO[R, E, Unit] =
    ZIO.collectAllDiscard(ZIO.replicate(n)(effect))

  /**
   * Requires that the given `ZIO[R, E, Option[A]]` contain a value. If there is no
   * value, then the specified error will be raised.
   */
  @deprecated("use someOrFail", "2.0.0")
  def require[R, E, A](error: => E): ZIO[R, E, Option[A]] => ZIO[R, E, A] =
    (io: ZIO[R, E, Option[A]]) => io.flatMap(_.fold[ZIO[R, E, A]](fail[E](error))(succeedNow))

  /**
   * Acquires a resource, uses the resource, and then releases the resource.
   * However, unlike `acquireReleaseWith`, the separation of these phases
   * allows the acquisition to be interruptible.
   *
   * Useful for concurrent data structures and other cases where the
   * 'deallocator' can tell if the allocation succeeded or not just by
   * inspecting internal / external state.
   */
  def reserve[R, E, A, B](reservation: ZIO[R, E, Reservation[R, E, A]])(use: A => ZIO[R, E, B]): ZIO[R, E, B] =
    ZManaged.fromReservationZIO(reservation).use(use)

  /**
   *  Returns an effect with the value on the right part.
   */
  def right[B](b: => B): UIO[Either[Nothing, B]] =
    succeed(Right(b))

  /**
   * Returns an effect that accesses the runtime, which can be used to
   * (unsafely) execute tasks. This is useful for integration with legacy
   * code that must call back into ZIO code.
   */
  def runtime[R]: URIO[R, Runtime[R]] =
    for {
      environment <- environment[R]
      platform    <- suspendSucceedWith((p, _) => ZIO.succeedNow(p))
      executor    <- executor
    } yield Runtime(environment, platform.withExecutor(executor))

  /**
   * Passes the fiber's scope to the specified function, which creates an effect
   * that will be returned from this method.
   */
  def scopeWith[R, E, A](f: ZScope[Exit[Any, Any]] => ZIO[R, E, A]): ZIO[R, E, A] =
    descriptorWith(d => f(d.scope))

  /**
   * Sets a state in the environment to the specified value.
   */
  def setState[S: Tag](s: S): ZIO[Has[ZState[S]], Nothing, Unit] =
    ZIO.serviceWith(_.set(s))

  /**
   * Accesses the specified service in the environment of the effect.
   */
  def service[A: Tag]: URIO[Has[A], A] =
    ZIO.access(_.get[A])

  /**
   * Accesses the specified services in the environment of the effect.
   */
  def services[A: Tag, B: Tag]: URIO[Has[A] with Has[B], (A, B)] =
    ZIO.access(r => (r.get[A], r.get[B]))

  /**
   * Accesses the specified services in the environment of the effect.
   */
  def services[A: Tag, B: Tag, C: Tag]: URIO[Has[A] with Has[B] with Has[C], (A, B, C)] =
    ZIO.access(r => (r.get[A], r.get[B], r.get[C]))

  /**
   * Accesses the specified services in the environment of the effect.
   */
  def services[A: Tag, B: Tag, C: Tag, D: Tag]: URIO[Has[A] with Has[B] with Has[C] with Has[D], (A, B, C, D)] =
    ZIO.access(r => (r.get[A], r.get[B], r.get[C], r.get[D]))

  /**
   * Effectfully accesses the specified service in the environment of the effect.
   *
   * Especially useful for creating "accessor" methods on Services' companion objects.
   *
   * {{{
   * def foo(int: Int) = ZIO.serviceWith[Foo](_.foo(int))
   * }}}
   */
  def serviceWith[Service]: ServiceWithPartiallyApplied[Service] =
    new ServiceWithPartiallyApplied[Service]

  /**
   * Returns an effect that shifts execution to the specified executor. This
   * is useful to specify a default executor that effects sequenced after this
   * one will be run on if they are not shifted somewhere else. It can also be
   * used to implement higher level operators to manage where an effect is run
   * such as [[ZIO!.lock]] and [[ZIO!.on]].
   */
  def shift(executor: Executor): UIO[Unit] =
    new ZIO.Shift(executor)

  /**
   * Returns an effect that suspends for the specified duration. This method is
   * asynchronous, and does not actually block the fiber executing the effect.
   */
  def sleep(duration: => Duration): URIO[Has[Clock], Unit] =
    Clock.sleep(duration)

  /**
   *  Returns an effect with the optional value.
   */
  def some[A](a: => A): UIO[Option[A]] =
    succeed(Some(a))

  /**
   * Returns an effect that models success with the specified value.
   */
  def succeed[A](a: => A): UIO[A] =
    new ZIO.EffectTotal(() => a)

  /**
   * Returns a synchronous effect that does blocking and succeeds with the
   * specified value.
   */
  def succeedBlocking[A](a: => A): UIO[A] =
    blocking(ZIO.succeed(a))

  /**
   * Returns a lazily constructed effect, whose construction may itself require effects.
   * When no environment is required (i.e., when R == Any) it is conceptually equivalent to `flatten(effect(io))`.
   */
  def suspend[R, A](rio: => RIO[R, A]): RIO[R, A] =
    suspendSucceedWith { (platform, _) =>
      try rio
      catch {
        case t: Throwable if !platform.fatal(t) => throw new ZioError(Exit.fail(t))
      }
    }

  /**
   * Returns a lazily constructed effect, whose construction may itself require
   * effects. The effect must not throw any exceptions. When no environment is required (i.e., when R == Any)
   * it is conceptually equivalent to `flatten(succeed(zio))`. If you wonder if the effect throws exceptions,
   * do not use this method, use [[Task.suspend]] or [[ZIO.suspend]].
   */
  def suspendSucceed[R, E, A](zio: => ZIO[R, E, A]): ZIO[R, E, A] =
    new ZIO.Suspend(() => zio)

  /**
   * Returns a lazily constructed effect, whose construction may itself require effects.
   * The effect must not throw any exceptions. When no environment is required (i.e., when R == Any)
   * it is conceptually equivalent to `flatten(succeed(zio))`. If you wonder if the effect throws exceptions,
   * do not use this method, use [[Task.suspend]] or [[ZIO.suspend]].
   */
  def suspendSucceedWith[R, E, A](f: (Platform, Fiber.Id) => ZIO[R, E, A]): ZIO[R, E, A] =
    new ZIO.SuspendWith(f)

  /**
   * Returns a lazily constructed effect, whose construction may itself require effects.
   * When no environment is required (i.e., when R == Any) it is conceptually equivalent to `flatten(effect(io))`.
   */
  def suspendWith[R, A](f: (Platform, Fiber.Id) => RIO[R, A]): RIO[R, A] =
    suspendSucceedWith((platform, fiberId) =>
      try f(platform, fiberId)
      catch {
        case t: Throwable if !platform.fatal(t) => throw new ZioError(Exit.fail(t))
      }
    )

  /**
   * Capture ZIO trace at the current point
   */
  def trace: UIO[ZTrace] = ZIO.Trace

  /**
   * Prefix form of `ZIO#traced`.
   */
  def traced[R, E, A](zio: ZIO[R, E, A]): ZIO[R, E, A] =
    zio.traced

  /**
   * Transplants specified effects so that when those effects fork other
   * effects, the forked effects will be governed by the scope of the
   * fiber that executes this effect.
   *
   * This can be used to "graft" deep grandchildren onto a higher-level
   * scope, effectively extending their lifespans into the parent scope.
   */
  def transplant[R, E, A](f: Grafter => ZIO[R, E, A]): ZIO[R, E, A] =
    ZIO.forkScopeWith(scope => f(new Grafter(scope)))

  /**
   * An effect that succeeds with a unit value.
   */
  lazy val unit: UIO[Unit] = succeedNow(())

  /**
   * Prefix form of `ZIO#uninterruptible`.
   */
  def uninterruptible[R, E, A](zio: ZIO[R, E, A]): ZIO[R, E, A] =
    zio.uninterruptible

  /**
   * Makes the effect uninterruptible, but passes it a restore function that
   * can be used to restore the inherited interruptibility from whatever region
   * the effect is composed into.
   */
  def uninterruptibleMask[R, E, A](
    k: ZIO.InterruptStatusRestore => ZIO[R, E, A]
  ): ZIO[R, E, A] =
    checkInterruptible(flag => k(ZIO.InterruptStatusRestore(flag)).uninterruptible)

  /**
   * The moral equivalent of `if (!p) exp`
   */
  def unless[R, E](b: => Boolean)(zio: => ZIO[R, E, Any]): ZIO[R, E, Unit] =
    suspendSucceed(if (b) unit else zio.unit)

  /**
   * The moral equivalent of `if (!p) exp` when `p` has side-effects
   */
  @deprecated("use unlessZIO", "2.0.0")
  def unlessM[R, E](b: ZIO[R, E, Boolean]): ZIO.UnlessZIO[R, E] =
    unlessZIO(b)

  /**
   * The moral equivalent of `if (!p) exp` when `p` has side-effects
   */
  def unlessZIO[R, E](b: ZIO[R, E, Boolean]): ZIO.UnlessZIO[R, E] =
    new ZIO.UnlessZIO(b)

  /**
   * The inverse operation `IO.sandboxed`
   *
   * Terminates with exceptions on the `Left` side of the `Either` error, if it
   * exists. Otherwise extracts the contained `IO[E, A]`
   */
  def unsandbox[R, E, A](v: ZIO[R, Cause[E], A]): ZIO[R, E, A] =
    v.mapErrorCause(_.flatten)

  /**
   * Returns an effect indicating that execution is no longer required to be
   * performed on the current executor. The runtime may continue executing on
   * this executor for efficiency but will not automatically shift back to it
   * after completing an effect on another executor.
   */
  def unshift: UIO[Unit] =
    new ZIO.Shift(null)

  /**
   * Prefix form of `ZIO#untraced`.
   */
  def untraced[R, E, A](zio: ZIO[R, E, A]): ZIO[R, E, A] =
    zio.untraced

  /**
   * Updates a state in the environment with the specified function.
   */
  def updateState[S: Tag](f: S => S): ZIO[Has[ZState[S]], Nothing, Unit] =
    ZIO.serviceWith(_.update(f))

  /**
   * Feeds elements of type `A` to `f` and accumulates all errors in error
   * channel or successes in success channel.
   *
   * This combinator is lossy meaning that if there are errors all successes
   * will be lost. To retain all information please use [[partition]].
   */
  def validate[R, E, A, B, Collection[+Element] <: Iterable[Element]](in: Collection[A])(
    f: A => ZIO[R, E, B]
  )(implicit bf: BuildFrom[Collection[A], B, Collection[B]], ev: CanFail[E]): ZIO[R, ::[E], Collection[B]] =
    partition(in)(f).flatMap { case (es, bs) =>
      if (es.isEmpty) ZIO.succeedNow(bf.fromSpecific(in)(bs))
      else ZIO.fail(::(es.head, es.tail.toList))
    }

  /**
   * Feeds elements of type `A` to `f` and accumulates all errors in error
   * channel or successes in success channel.
   *
   * This combinator is lossy meaning that if there are errors all successes
   * will be lost. To retain all information please use [[partition]].
   */
  def validate[R, E, A, B](in: NonEmptyChunk[A])(
    f: A => ZIO[R, E, B]
  )(implicit ev: CanFail[E]): ZIO[R, ::[E], NonEmptyChunk[B]] =
    partition(in)(f).flatMap { case (es, bs) =>
      if (es.isEmpty) ZIO.succeedNow(NonEmptyChunk.nonEmpty(Chunk.fromIterable(bs)))
      else ZIO.fail(::(es.head, es.tail.toList))
    }

  /**
   * Feeds elements of type `A` to `f` and accumulates all errors, discarding
   * the successes.
   */
  @deprecated("use validateDiscard", "2.0.0")
  def validate_[R, E, A](in: Iterable[A])(f: A => ZIO[R, E, Any])(implicit ev: CanFail[E]): ZIO[R, ::[E], Unit] =
    validateDiscard(in)(f)

  /**
   * Feeds elements of type `A` to `f` and accumulates all errors, discarding
   * the successes.
   */
  def validateDiscard[R, E, A](in: Iterable[A])(f: A => ZIO[R, E, Any])(implicit ev: CanFail[E]): ZIO[R, ::[E], Unit] =
    partition(in)(f).flatMap { case (es, _) =>
      if (es.isEmpty) ZIO.unit
      else ZIO.fail(::(es.head, es.tail.toList))
    }

  /**
   * Feeds elements of type `A` to `f `and accumulates, in parallel, all errors
   * in error channel or successes in success channel.
   *
   * This combinator is lossy meaning that if there are errors all successes
   * will be lost. To retain all information please use [[partitionPar]].
   */
  def validatePar[R, E, A, B, Collection[+Element] <: Iterable[Element]](in: Collection[A])(
    f: A => ZIO[R, E, B]
  )(implicit bf: BuildFrom[Collection[A], B, Collection[B]], ev: CanFail[E]): ZIO[R, ::[E], Collection[B]] =
    partitionPar(in)(f).flatMap { case (es, bs) =>
      if (es.isEmpty) ZIO.succeedNow(bf.fromSpecific(in)(bs))
      else ZIO.fail(::(es.head, es.tail.toList))
    }

  /**
   * Feeds elements of type `A` to `f `and accumulates, in parallel, all errors
   * in error channel or successes in success channel.
   *
   * This combinator is lossy meaning that if there are errors all successes
   * will be lost. To retain all information please use [[partitionPar]].
   */
  def validatePar[R, E, A, B](in: NonEmptyChunk[A])(
    f: A => ZIO[R, E, B]
  )(implicit ev: CanFail[E]): ZIO[R, ::[E], NonEmptyChunk[B]] =
    partitionPar(in)(f).flatMap { case (es, bs) =>
      if (es.isEmpty) ZIO.succeedNow(NonEmptyChunk.nonEmpty(Chunk.fromIterable(bs)))
      else ZIO.fail(::(es.head, es.tail.toList))
    }

  /**
   * Feeds elements of type `A` to `f` in parallel and accumulates all errors,
   * discarding the successes.
   */
  @deprecated("use validateParDiscard", "2.0.0")
  def validatePar_[R, E, A](in: Iterable[A])(f: A => ZIO[R, E, Any])(implicit ev: CanFail[E]): ZIO[R, ::[E], Unit] =
    validateParDiscard(in)(f)

  /**
   * Feeds elements of type `A` to `f` in parallel and accumulates all errors,
   * discarding the successes.
   */
  def validateParDiscard[R, E, A](in: Iterable[A])(f: A => ZIO[R, E, Any])(implicit
    ev: CanFail[E]
  ): ZIO[R, ::[E], Unit] =
    partitionPar(in)(f).flatMap { case (es, _) =>
      if (es.isEmpty) ZIO.unit
      else ZIO.fail(::(es.head, es.tail.toList))
    }

  /**
   * Feeds elements of type `A` to `f` until it succeeds. Returns first success
   * or the accumulation of all errors.
   */
  def validateFirst[R, E, A, B, Collection[+Element] <: Iterable[Element]](in: Collection[A])(
    f: A => ZIO[R, E, B]
  )(implicit bf: BuildFrom[Collection[A], E, Collection[E]], ev: CanFail[E]): ZIO[R, Collection[E], B] =
    ZIO.foreach(in)(f(_).flip).flip

  /**
   * Feeds elements of type `A` to `f`, in parallel, until it succeeds. Returns
   * first success or the accumulation of all errors.
   *
   * In case of success all other running fibers are terminated.
   */
  def validateFirstPar[R, E, A, B, Collection[+Element] <: Iterable[Element]](in: Collection[A])(
    f: A => ZIO[R, E, B]
  )(implicit bf: BuildFrom[Collection[A], E, Collection[E]], ev: CanFail[E]): ZIO[R, Collection[E], B] =
    ZIO.foreachPar(in)(f(_).flip).flip

  /**
   * The moral equivalent of `if (p) exp`
   */
  def when[R, E](b: => Boolean)(zio: => ZIO[R, E, Any]): ZIO[R, E, Unit] =
    suspendSucceed(if (b) zio.unit else unit)

  /**
   * Runs an effect when the supplied `PartialFunction` matches for the given value, otherwise does nothing.
   */
  def whenCase[R, E, A](a: => A)(pf: PartialFunction[A, ZIO[R, E, Any]]): ZIO[R, E, Unit] =
    suspendSucceed(pf.applyOrElse(a, (_: A) => unit).unit)

  /**
   * Runs an effect when the supplied `PartialFunction` matches for the given effectful value, otherwise does nothing.
   */
  @deprecated("use whenCaseZIO", "2.0.0")
  def whenCaseM[R, E, A](a: ZIO[R, E, A])(pf: PartialFunction[A, ZIO[R, E, Any]]): ZIO[R, E, Unit] =
    whenCaseZIO(a)(pf)

  /**
   * Runs an effect when the supplied `PartialFunction` matches for the given effectful value, otherwise does nothing.
   */
  def whenCaseZIO[R, E, A](a: ZIO[R, E, A])(pf: PartialFunction[A, ZIO[R, E, Any]]): ZIO[R, E, Unit] =
    a.flatMap(whenCase(_)(pf))

  /**
   * The moral equivalent of `if (p) exp` when `p` has side-effects
   */
  @deprecated("use whenZIO", "2.0.0")
  def whenM[R, E](b: ZIO[R, E, Boolean]): ZIO.WhenZIO[R, E] =
    whenZIO(b)

  /**
   * The moral equivalent of `if (p) exp` when `p` has side-effects
   */
  def whenZIO[R, E](b: ZIO[R, E, Boolean]): ZIO.WhenZIO[R, E] =
    new ZIO.WhenZIO(b)

  /**
   * Locally installs a supervisor and an effect that succeeds with all the
   * children that have been forked in the returned effect.
   */
  def withChildren[R, E, A](get: UIO[Chunk[Fiber.Runtime[Any, Any]]] => ZIO[R, E, A]): ZIO[R, E, A] =
    Supervisor.track(true).flatMap { supervisor =>
      // Filter out the fiber id of whoever is calling this:
      get(supervisor.value.flatMap(children => ZIO.descriptor.map(d => children.filter(_.id != d.id))))
        .supervised(supervisor)
    }

  /**
   * Returns an effect that yields to the runtime system, starting on a fresh
   * stack. Manual use of this method can improve fairness, at the cost of
   * overhead.
   */
  lazy val yieldNow: UIO[Unit] = ZIO.Yield

  def apply[A](a: => A): Task[A] = attempt(a)

  private lazy val _IdentityFn: Any => Any = (a: Any) => a

  private[zio] def identityFn[A]: A => A = _IdentityFn.asInstanceOf[A => A]

  private[zio] def partitionMap[A, A1, A2](
    iterable: Iterable[A]
  )(f: A => Either[A1, A2]): (Iterable[A1], Iterable[A2]) =
    iterable.foldRight((List.empty[A1], List.empty[A2])) { case (a, (es, bs)) =>
      f(a).fold(
        e => (e :: es, bs),
        b => (es, b :: bs)
      )
    }

  private[zio] val unitFn: Any => Unit = (_: Any) => ()

  implicit final class ZIOAutoCloseableOps[R, E, A <: AutoCloseable](private val io: ZIO[R, E, A]) extends AnyVal {

    /**
     * Like `acquireReleaseWith`, safely wraps a use and release of a resource.
     * This resource will get automatically closed, because it implements `AutoCloseable`.
     */
    def acquireReleaseWithAuto[R1 <: R, E1 >: E, B](use: A => ZIO[R1, E1, B]): ZIO[R1, E1, B] =
      // TODO: Dotty doesn't infer this properly: io.bracket[R1, E1](a => UIO(a.close()))(use)
      acquireReleaseWith(io)(a => UIO(a.close()))(use)

    /**
     * Like `bracket`, safely wraps a use and release of a resource.
     * This resource will get automatically closed, because it implements `AutoCloseable`.
     */
    @deprecated("use acquireReleaseWithAuto", "2.0.0")
    def bracketAuto[R1 <: R, E1 >: E, B](use: A => ZIO[R1, E1, B]): ZIO[R1, E1, B] =
      acquireReleaseWithAuto(use)

    /**
     * Converts this ZIO value to a ZManaged value. See [[ZManaged.fromAutoCloseable]].
     */
    def toManagedAuto: ZManaged[R, E, A] =
      ZManaged.fromAutoCloseable(io)
  }

  implicit final class ZioRefineToOrDieOps[R, E <: Throwable, A](private val self: ZIO[R, E, A]) extends AnyVal {

    /**
     * Keeps some of the errors, and terminates the fiber with the rest.
     */
    def refineToOrDie[E1 <: E: ClassTag](implicit ev: CanFail[E]): ZIO[R, E1, A] =
      self.refineOrDie { case e: E1 => e }
  }

  final class ProvideSomeLayer[R0, -R, +E, +A](private val self: ZIO[R, E, A]) extends AnyVal {
    def apply[E1 >: E, R1](
      layer: ZLayer[R0, E1, R1]
    )(implicit ev1: R0 with R1 <:< R, ev2: Has.Union[R0, R1], tagged: Tag[R1]): ZIO[R0, E1, A] =
      self.provideLayer[E1, R0, R0 with R1](ZLayer.identity[R0] ++ layer)
  }

  final class UpdateService[-R, +E, +A, M](private val self: ZIO[R, E, A]) extends AnyVal {
    def apply[R1 <: R with Has[M]](f: M => M)(implicit ev: Has.IsHas[R1], tag: Tag[M]): ZIO[R1, E, A] =
      self.provideSome(ev.update(_, f))
  }

  @implicitNotFound(
    "Pattern guards are only supported when the error type is a supertype of NoSuchElementException. However, your effect has ${E} for the error type."
  )
  abstract class CanFilter[+E] {
    def apply(t: NoSuchElementException): E
  }

  object CanFilter {
    implicit def canFilter[E >: NoSuchElementException]: CanFilter[E] =
      new CanFilter[E] {
        def apply(t: NoSuchElementException): E = t
      }
  }

  implicit final class ZIOWithFilterOps[R, E, A](private val self: ZIO[R, E, A]) extends AnyVal {

    /**
     * Enables to check conditions in the value produced by ZIO
     * If the condition is not satisfied, it fails with NoSuchElementException
     * this provide the syntax sugar in for-comprehension:
     * for {
     *   (i, j) <- io1
     *   positive <- io2 if positive > 0
     *  } yield ()
     */
    def withFilter(predicate: A => Boolean)(implicit ev: CanFilter[E]): ZIO[R, E, A] =
      self.flatMap { a =>
        if (predicate(a)) ZIO.succeedNow(a)
        else ZIO.fail(ev(new NoSuchElementException("The value doesn't satisfy the predicate")))
      }
  }

  final class Grafter(private val scope: ZScope[Exit[Any, Any]]) extends AnyVal {
    def apply[R, E, A](zio: ZIO[R, E, A]): ZIO[R, E, A] =
      new ZIO.OverrideForkScope(zio, Some(scope))
  }

  final class InterruptStatusRestore private (private val flag: zio.InterruptStatus) extends AnyVal {
    def apply[R, E, A](zio: ZIO[R, E, A]): ZIO[R, E, A] =
      zio.interruptStatus(flag)

    /**
     * Returns a new effect that, if the parent region is uninterruptible, can
     * be interrupted in the background instantaneously. If the parent region
     * is interruptible, then the effect can be interrupted normally, in the
     * foreground.
     */
    def force[R, E, A](zio: ZIO[R, E, A]): ZIO[R, E, A] =
      if (flag == _root_.zio.InterruptStatus.Uninterruptible) zio.uninterruptible.disconnect.interruptible
      else zio.interruptStatus(flag)
  }
  object InterruptStatusRestore {
    val restoreInterruptible   = new InterruptStatusRestore(zio.InterruptStatus.Interruptible)
    val restoreUninterruptible = new InterruptStatusRestore(zio.InterruptStatus.Uninterruptible)

    def apply(flag: zio.InterruptStatus): InterruptStatusRestore =
      if (flag eq zio.InterruptStatus.Interruptible) restoreInterruptible else restoreUninterruptible
  }

  final class IfZIO[R, E](private val b: ZIO[R, E, Boolean]) extends AnyVal {
    def apply[R1 <: R, E1 >: E, A](onTrue: => ZIO[R1, E1, A], onFalse: => ZIO[R1, E1, A]): ZIO[R1, E1, A] =
      b.flatMap(b => if (b) onTrue else onFalse)
  }

  final class UnlessZIO[R, E](private val b: ZIO[R, E, Boolean]) extends AnyVal {
    def apply[R1 <: R, E1 >: E](zio: => ZIO[R1, E1, Any]): ZIO[R1, E1, Unit] =
      b.flatMap(b => if (b) unit else zio.unit)
  }

  final class WhenZIO[R, E](private val b: ZIO[R, E, Boolean]) extends AnyVal {
    def apply[R1 <: R, E1 >: E](zio: => ZIO[R1, E1, Any]): ZIO[R1, E1, Unit] =
      b.flatMap(b => if (b) zio.unit else unit)
  }

  final class TimeoutTo[-R, +E, +A, +B](self: ZIO[R, E, A], b: B) {
    def apply[B1 >: B](f: A => B1)(duration: Duration): ZIO[R with Has[Clock], E, B1] =
      (self map f) raceFirst (ZIO.sleep(duration).interruptible as b)
  }

  final class BracketAcquire_[-R, +E](private val acquire: ZIO[R, E, Any]) extends AnyVal {
    def apply[R1 <: R](
      release: URIO[R1, Any]
    ): BracketRelease_[R1, E] =
      new BracketRelease_(acquire, release)
  }
  final class BracketRelease_[-R, +E](acquire: ZIO[R, E, Any], release: URIO[R, Any]) {
    def apply[R1 <: R, E1 >: E, B](use: ZIO[R1, E1, B]): ZIO[R1, E1, B] =
      ZIO.acquireReleaseWith(acquire, (_: Any) => release, (_: Any) => use)
  }

  final class BracketAcquire[-R, +E, +A](private val acquire: ZIO[R, E, A]) extends AnyVal {
    def apply[R1](release: A => URIO[R1, Any]): BracketRelease[R with R1, E, A] =
      new BracketRelease[R with R1, E, A](acquire, release)
  }
  final class BracketRelease[-R, +E, +A](acquire: ZIO[R, E, A], release: A => URIO[R, Any]) {
    def apply[R1 <: R, E1 >: E, B](use: A => ZIO[R1, E1, B]): ZIO[R1, E1, B] =
      ZIO.acquireReleaseWith(acquire, release, use)
  }

  final class BracketExitAcquire[-R, +E, +A](private val acquire: ZIO[R, E, A]) extends AnyVal {
    def apply[R1 <: R, E1 >: E, B](
      release: (A, Exit[E1, B]) => URIO[R1, Any]
    ): BracketExitRelease[R1, E, E1, A, B] =
      new BracketExitRelease(acquire, release)
  }
  final class BracketExitRelease[-R, +E, E1, +A, B](
    acquire: ZIO[R, E, A],
    release: (A, Exit[E1, B]) => URIO[R, Any]
  ) {
    def apply[R1 <: R, E2 >: E <: E1, B1 <: B](use: A => ZIO[R1, E2, B1]): ZIO[R1, E2, B1] =
      ZIO.acquireReleaseExitWith(acquire, release, use)
  }

  final class AccessPartiallyApplied[R](private val dummy: Boolean = true) extends AnyVal {
    def apply[A](f: R => A): URIO[R, A] =
      new ZIO.Read(r => succeedNow(f(r)))
  }

  final class AccessZIOPartiallyApplied[R](private val dummy: Boolean = true) extends AnyVal {
    def apply[E, A](f: R => ZIO[R, E, A]): ZIO[R, E, A] =
      new ZIO.Read(f)
  }

  final class ServiceWithPartiallyApplied[Service](private val dummy: Boolean = true) extends AnyVal {
    def apply[E, A](f: Service => ZIO[Has[Service], E, A])(implicit tag: Tag[Service]): ZIO[Has[Service], E, A] =
      new ZIO.Read(r => f(r.get))
  }

  final class GetStateWithPartiallyApplied[S](private val dummy: Boolean = true) extends AnyVal {
    def apply[A](f: S => A)(implicit tag: Tag[S]): ZIO[Has[ZState[S]], Nothing, A] =
      ZIO.serviceWith(_.get.map(f))
  }

  @inline
  private def succeedLeft[E, A]: E => UIO[Either[E, A]] =
    _succeedLeft.asInstanceOf[E => UIO[Either[E, A]]]

  private val _succeedLeft: Any => IO[Any, Either[Any, Any]] =
    e2 => succeedNow[Either[Any, Any]](Left(e2))

  @inline
  private def succeedRight[E, A]: A => UIO[Either[E, A]] =
    _succeedRight.asInstanceOf[A => UIO[Either[E, A]]]

  private val _succeedRight: Any => IO[Any, Either[Any, Any]] =
    a => succeedNow[Either[Any, Any]](Right(a))

  final class ZipLeftFn[R, E, A, B](override val underlying: () => ZIO[R, E, A]) extends ZIOFn1[B, ZIO[R, E, B]] {
    def apply(a: B): ZIO[R, E, B] =
      underlying().as(a)
  }

  final class ZipRightFn[R, E, A, B](override val underlying: () => ZIO[R, E, B]) extends ZIOFn1[A, ZIO[R, E, B]] {
    def apply(a: A): ZIO[R, E, B] = {
      val _ = a
      underlying()
    }
  }

  final class TapFn[R, E, A](override val underlying: A => ZIO[R, E, Any]) extends ZIOFn1[A, ZIO[R, E, A]] {
    def apply(a: A): ZIO[R, E, A] =
      underlying(a).as(a)
  }

  final class MapFn[R, E, A, B](override val underlying: A => B) extends ZIOFn1[A, ZIO[R, E, B]] {
    def apply(a: A): ZIO[R, E, B] =
      new ZIO.Succeed(underlying(a))
  }

  final class ConstZIOFn[R, E, A, B](override val underlying: () => B) extends ZIOFn1[A, ZIO[R, E, B]] {
    def apply(a: A): ZIO[R, E, B] = {
      val _ = a
      new ZIO.Succeed(underlying())
    }
  }

  final class ForkScopeRestore(private val scope: ZScope[Exit[Any, Any]]) extends AnyVal {
    def apply[R, E, A](zio: ZIO[R, E, A]): ZIO[R, E, A] =
      zio.overrideForkScope(scope)
  }

  final class ConstFn[A, B](override val underlying: () => B) extends ZIOFn1[A, B] {
    def apply(a: A): B = {
      val _ = a
      underlying()
    }
  }

  final class BracketReleaseFn[R, E, A, B](override val underlying: A => URIO[R, Any])
      extends ZIOFn2[A, Exit[E, B], URIO[R, Any]] {
    override def apply(a: A, exit: Exit[E, B]): URIO[R, Any] = {
      val _ = exit
      underlying(a)
    }
  }

  final class SucceedFn[R, E, A](override val underlying: AnyRef) extends ZIOFn1[A, ZIO[R, E, A]] {
    def apply(a: A): ZIO[R, E, A] = new ZIO.Succeed(a)
  }

  final class MapErrorFn[R, E, E2, A](override val underlying: E => E2) extends ZIOFn1[Cause[E], ZIO[R, E2, Nothing]] {
    def apply(a: Cause[E]): ZIO[R, E2, Nothing] =
      ZIO.failCause(a.map(underlying))
  }

  final class MapErrorCauseFn[R, E, E2, A](override val underlying: Cause[E] => Cause[E2])
      extends ZIOFn1[Cause[E], ZIO[R, E2, Nothing]] {
    def apply(a: Cause[E]): ZIO[R, E2, Nothing] =
      ZIO.failCause(underlying(a))
  }

  final class FoldCauseZIOFailureFn[R, E, E2, A](override val underlying: E => ZIO[R, E2, A])
      extends ZIOFn1[Cause[E], ZIO[R, E2, A]] {
    def apply(c: Cause[E]): ZIO[R, E2, A] =
      c.failureOrCause.fold(underlying, ZIO.failCause(_))
  }

  final class FoldCauseZIOFailureTraceFn[R, E, E2, A](override val underlying: ((E, Option[ZTrace])) => ZIO[R, E2, A])
      extends ZIOFn1[Cause[E], ZIO[R, E2, A]] {
    def apply(c: Cause[E]): ZIO[R, E2, A] =
      c.failureTraceOrCause.fold(underlying, ZIO.failCause(_))
  }

  final class TapCauseRefailFn[R, E, E1 >: E, A](override val underlying: Cause[E] => ZIO[R, E1, Any])
      extends ZIOFn1[Cause[E], ZIO[R, E1, Nothing]] {
    def apply(c: Cause[E]): ZIO[R, E1, Nothing] =
      underlying(c) *> ZIO.failCause(c)
  }

  final class TapDefectRefailFn[R, E, E1 >: E](override val underlying: Cause[Nothing] => ZIO[R, E, Any])
      extends ZIOFn1[Cause[E], ZIO[R, E1, Nothing]] {
    def apply(c: Cause[E]): ZIO[R, E1, Nothing] =
      underlying(c.stripFailures) *> ZIO.failCause(c)
  }

  final class TapErrorRefailFn[R, E, E1 >: E, A](override val underlying: E => ZIO[R, E1, Any])
      extends ZIOFn1[Cause[E], ZIO[R, E1, Nothing]] {
    def apply(c: Cause[E]): ZIO[R, E1, Nothing] =
      c.failureOrCause.fold(underlying(_) *> ZIO.failCause(c), _ => ZIO.failCause(c))
  }

  final class TapErrorTraceRefailFn[R, E, E1 >: E, A](
    override val underlying: ((E, Option[ZTrace])) => ZIO[R, E1, Any]
  ) extends ZIOFn1[Cause[E], ZIO[R, E1, Nothing]] {
    def apply(c: Cause[E]): ZIO[R, E1, Nothing] =
      c.failureTraceOrCause.fold(underlying(_) *> ZIO.failCause(c), _ => ZIO.failCause(c))
  }

  /**
   * A `ZIOConstructor[Input]` knows how to construct a `ZIO` value from an
   * input of type `Input`. This allows the type of the `ZIO` value constructed
   * to depend on `Input`. The constructed `ZIO` value is guaranteed not to
   * require any services not included in `Environment` or to be able to fail
   * in any ways not described by `Error`.
   */
  sealed trait ZIOConstructor[-Environment, +Error, In] {

    /**
     * The environment type of the `ZIO` value
     */
    type OutEnvironment >: Environment

    /**
     * The error type of the `ZIO` value.
     */
    type OutError <: Error

    /**
     * The success type the `ZIO` value.
     */
    type OutSuccess

    /**
     * Constructs a `ZIO` value from the specified input.
     */
    def make(input: => In): ZIO[OutEnvironment, OutError, OutSuccess]
  }

  object ZIOConstructor extends ZIOConstructorLowPriority1 {

    /**
     * Constructs a `ZIO[Any, E, A]` from an `Either[Cause[E], A]`.
     */
    implicit def EitherCauseConstructor[E, A]: WithOut[Any, E, Either[Cause[E], A], Any, E, A] =
      new ZIOConstructor[Any, E, Either[Cause[E], A]] {
        type OutEnvironment = Any
        type OutError       = E
        type OutSuccess     = A
        def make(input: => Either[Cause[E], A]): ZIO[Any, E, A] =
          ZIO.fromEitherCause(input)
      }

    /**
     * Constructs a `ZIO[Any, E, A]` from an `Either[Cause[E], A]`.
     */
    implicit def EitherCauseLeftConstructor[E, A]: WithOut[Any, E, Left[Cause[E], A], Any, E, A] =
      new ZIOConstructor[Any, E, Left[Cause[E], A]] {
        type OutEnvironment = Any
        type OutError       = E
        type OutSuccess     = A
        def make(input: => Left[Cause[E], A]): ZIO[Any, E, A] =
          ZIO.fromEitherCause(input)
      }

    /**
     * Constructs a `ZIO[Any, E, A]` from an `Either[Cause[E], A]`.
     */
    implicit def EitherCauseRightConstructor[E, A]: WithOut[Any, E, Right[Cause[E], A], Any, E, A] =
      new ZIOConstructor[Any, E, Right[Cause[E], A]] {
        type OutEnvironment = Any
        type OutError       = E
        type OutSuccess     = A
        def make(input: => Right[Cause[E], A]): ZIO[Any, E, A] =
          ZIO.fromEitherCause(input)
      }

    /**
     * Constructs a `ZIO[Any, E, A]` from a `Fiber[E, A].`
     */
    implicit def FiberConstructor[E, A]: WithOut[Any, E, Fiber[E, A], Any, E, A] =
      new ZIOConstructor[Any, E, Fiber[E, A]] {
        type OutEnvironment = Any
        type OutError       = E
        type OutSuccess     = A
        def make(input: => Fiber[E, A]): ZIO[Any, E, A] =
          ZIO.fromFiber(input)
      }

    /**
     * Constructs a `ZIO[Any, E, A]` from a `Fiber[E, A].`
     */
    implicit def FiberRuntimeConstructor[E, A]: WithOut[Any, E, Fiber.Runtime[E, A], Any, E, A] =
      new ZIOConstructor[Any, E, Fiber.Runtime[E, A]] {
        type OutEnvironment = Any
        type OutError       = E
        type OutSuccess     = A
        def make(input: => Fiber.Runtime[E, A]): ZIO[Any, E, A] =
          ZIO.fromFiber(input)
      }

    /**
     * Constructs a `ZIO[Any, E, A]` from a `Fiber[E, A].`
     */
    implicit def FiberSyntheticConstructor[E, A]: WithOut[Any, E, Fiber.Synthetic[E, A], Any, E, A] =
      new ZIOConstructor[Any, E, Fiber.Synthetic[E, A]] {
        type OutEnvironment = Any
        type OutError       = E
        type OutSuccess     = A
        def make(input: => Fiber.Synthetic[E, A]): ZIO[Any, E, A] =
          ZIO.fromFiber(input)
      }

    /**
     * Constructs a `ZIO[R, E, A]` from a `ZIO[R, E, Fiber[E, A]]`.
     */
    implicit def FiberZIOConstructor[R, E1 <: E3, E2 <: E3, E3, A]: WithOut[R, E3, ZIO[R, E1, Fiber[E2, A]], R, E3, A] =
      new ZIOConstructor[R, E3, ZIO[R, E1, Fiber[E2, A]]] {
        type OutEnvironment = R
        type OutError       = E3
        type OutSuccess     = A
        def make(input: => ZIO[R, E1, Fiber[E2, A]]): ZIO[R, E3, A] =
          ZIO.fromFiberZIO(input)
      }

    /**
     * Constructs a `ZIO[R, E, A]` from a `ZIO[R, E, Fiber[E, A]]`.
     */
    implicit def FiberZIORuntimeConstructor[R, E1 <: E3, E2 <: E3, E3, A]
      : WithOut[R, E3, ZIO[R, E1, Fiber.Runtime[E2, A]], R, E3, A] =
      new ZIOConstructor[R, E3, ZIO[R, E1, Fiber.Runtime[E2, A]]] {
        type OutEnvironment = R
        type OutError       = E3
        type OutSuccess     = A
        def make(input: => ZIO[R, E1, Fiber.Runtime[E2, A]]): ZIO[R, E3, A] =
          ZIO.fromFiberZIO(input)
      }

    /**
     * Constructs a `ZIO[R, E, A]` from a `ZIO[R, E, Fiber[E, A]]`.
     */
    implicit def FiberZIOSyntheticConstructor[R, E1 <: E3, E2 <: E3, E3, A]
      : WithOut[R, E3, ZIO[R, E1, Fiber.Synthetic[E2, A]], R, E3, A] =
      new ZIOConstructor[R, E3, ZIO[R, E1, Fiber.Synthetic[E2, A]]] {
        type OutEnvironment = R
        type OutError       = E3
        type OutSuccess     = A
        def make(input: => ZIO[R, E1, Fiber.Synthetic[E2, A]]): ZIO[R, E3, A] =
          ZIO.fromFiberZIO(input)
      }

    /**
     * Constructs a `ZIO[R, E, A]` from a function `R => Either[E, A]`.
     */
    implicit def FunctionEitherConstructor[R, E, A, FunctionLike[In, Out] <: In => Out]
      : WithOut[R, E, FunctionLike[R, Either[E, A]], R, E, A] =
      new ZIOConstructor[R, E, FunctionLike[R, Either[E, A]]] {
        type OutEnvironment = R
        type OutError       = E
        type OutSuccess     = A
        def make(input: => FunctionLike[R, Either[E, A]]): ZIO[R, E, A] =
          ZIO.fromFunctionEither(input)
      }

    /**
     * Constructs a `ZIO[R, E, A]` from a function `R => Left[E, A]`.
     */
    implicit def FunctionEitherLeftConstructor[R, E, A, FunctionLike[In, Out] <: In => Out]
      : WithOut[R, E, FunctionLike[R, Left[E, A]], R, E, A] =
      new ZIOConstructor[R, E, FunctionLike[R, Left[E, A]]] {
        type OutEnvironment = R
        type OutError       = E
        type OutSuccess     = A
        def make(input: => FunctionLike[R, Left[E, A]]): ZIO[R, E, A] =
          ZIO.fromFunctionEither(input)
      }

    /**
     * Constructs a `ZIO[R, E, A]` from a function `R => Right[E, A]`.
     */
    implicit def FunctionEitherRightConstructor[R, E, A, FunctionLike[In, Out] <: In => Out]
      : WithOut[R, E, FunctionLike[R, Right[E, A]], R, E, A] =
      new ZIOConstructor[R, E, FunctionLike[R, Right[E, A]]] {
        type OutEnvironment = R
        type OutError       = E
        type OutSuccess     = A
        def make(input: => FunctionLike[R, Right[E, A]]): ZIO[R, E, A] =
          ZIO.fromFunctionEither(input)
      }

    /**
     * Constructs a `ZIO[R, E, A]` from a function `R => IO[E, A]`.
     */
    implicit def FunctionZIOConstructor[R, E, A, FunctionLike[In, Out] <: In => Out]
      : WithOut[R, E, FunctionLike[R, ZIO[Any, E, A]], R, E, A] =
      new ZIOConstructor[R, E, FunctionLike[R, ZIO[Any, E, A]]] {
        type OutEnvironment = R
        type OutError       = E
        type OutSuccess     = A
        def make(input: => FunctionLike[R, ZIO[Any, E, A]]): ZIO[R, E, A] =
          ZIO.fromFunctionZIO(input)
      }

    /**
     * Constructs a `ZIO[Any, Throwable, A]` from a `Future[A]`.
     */
    implicit def FutureConstructor[A, FutureLike[A] <: scala.concurrent.Future[A]]
      : WithOut[Any, Throwable, FutureLike[A], Any, Throwable, A] =
      new ZIOConstructor[Any, Throwable, FutureLike[A]] {
        type OutEnvironment = Any
        type OutError       = Throwable
        type OutSuccess     = A
        def make(input: => FutureLike[A]): ZIO[Any, Throwable, A] =
          ZIO.fromFuture(_ => input)
      }

    /**
     * Constructs a `ZIO[Any, Throwable, A]` from a function
     * `ExecutionContext => Future[A]`.
     */
    implicit def FutureExecutionContextConstructor[A, FutureLike[A] <: scala.concurrent.Future[A]]
      : WithOut[Any, Throwable, scala.concurrent.ExecutionContext => FutureLike[A], Any, Throwable, A] =
      new ZIOConstructor[Any, Throwable, scala.concurrent.ExecutionContext => FutureLike[A]] {
        type OutEnvironment = Any
        type OutError       = Throwable
        type OutSuccess     = A
        def make(input: => (scala.concurrent.ExecutionContext => FutureLike[A])): ZIO[Any, Throwable, A] =
          ZIO.fromFuture(input)
      }

    /**
     * Constructs a `ZIO[Any, Option[Nothing], A]` from an `Option[A]`.
     */
    implicit def OptionConstructor[A]: WithOut[Any, Option[Nothing], Option[A], Any, Option[Nothing], A] =
      new ZIOConstructor[Any, Option[Nothing], Option[A]] {
        type OutEnvironment = Any
        type OutError       = Option[Nothing]
        type OutSuccess     = A
        def make(input: => Option[A]): ZIO[Any, Option[Nothing], A] =
          ZIO.fromOption(input)
      }

    /**
     * Constructs a `ZIO[Any, Option[Nothing], Nothing]` from a `None`.
     */
    implicit val OptionNoneConstructor: WithOut[Any, Option[Nothing], None.type, Any, Option[Nothing], Nothing] =
      new ZIOConstructor[Any, Option[Nothing], None.type] {
        type OutEnvironment = Any
        type OutError       = Option[Nothing]
        type OutSuccess     = Nothing
        def make(input: => None.type): ZIO[Any, Option[Nothing], Nothing] =
          ZIO.fromOption(input)
      }

    /**
     * Constructs a `ZIO[Any, Option[Nothing], A]` from a `Some[A]`.
     */
    implicit def OptionSomeConstructor[A]: WithOut[Any, Option[Nothing], Some[A], Any, Option[Nothing], A] =
      new ZIOConstructor[Any, Option[Nothing], Some[A]] {
        type OutEnvironment = Any
        type OutError       = Option[Nothing]
        type OutSuccess     = A
        def make(input: => Some[A]): ZIO[Any, Option[Nothing], A] =
          ZIO.fromOption(input)
      }

    /**
     * Constructs a `ZIO[Any, Throwable, A]` from a `Promise[A]`
     */
    implicit def PromiseScalaConstructor[A, PromiseLike[A] <: scala.concurrent.Promise[A]]
      : WithOut[Any, Throwable, PromiseLike[A], Any, Throwable, A] =
      new ZIOConstructor[Any, Throwable, PromiseLike[A]] {
        type OutEnvironment = Any
        type OutError       = Throwable
        type OutSuccess     = A
        def make(input: => PromiseLike[A]): ZIO[Any, Throwable, A] =
          ZIO.fromPromiseScala(input)
      }

    /**
     * Constructs a `ZIO[Any, Throwable, A]` from a `Try[A]`.
     */
    implicit def TryConstructor[A]: WithOut[Any, Throwable, scala.util.Try[A], Any, Throwable, A] =
      new ZIOConstructor[Any, Throwable, scala.util.Try[A]] {
        type OutEnvironment = Any
        type OutError       = Throwable
        type OutSuccess     = A
        def make(input: => scala.util.Try[A]): ZIO[Any, Throwable, A] =
          ZIO.fromTry(input)
      }

    /**
     * Constructs a `ZIO[Any, Throwable, A]` from a `Failure[A]`.
     */
    implicit def TryFailureConstructor[A]: WithOut[Any, Throwable, scala.util.Failure[A], Any, Throwable, A] =
      new ZIOConstructor[Any, Throwable, scala.util.Failure[A]] {
        type OutEnvironment = Any
        type OutError       = Throwable
        type OutSuccess     = A
        def make(input: => scala.util.Failure[A]): ZIO[Any, Throwable, A] =
          ZIO.fromTry(input)
      }

    /**
     * Constructs a `ZIO[Any, Throwable, A]` from a `Success[A]`.
     */
    implicit def TrySuccessConstructor[A]: WithOut[Any, Throwable, scala.util.Success[A], Any, Throwable, A] =
      new ZIOConstructor[Any, Throwable, scala.util.Success[A]] {
        type OutEnvironment = Any
        type OutError       = Throwable
        type OutSuccess     = A
        def make(input: => scala.util.Success[A]): ZIO[Any, Throwable, A] =
          ZIO.fromTry(input)
      }
  }

  trait ZIOConstructorLowPriority1 extends ZIOConstructorLowPriority2 {

    /**
     * Constructs a `ZIO[Any, E, A]` from an `Either[E, A]`.
     */
    implicit def EitherConstructor[E, A]: WithOut[Any, E, Either[E, A], Any, E, A] =
      new ZIOConstructor[Any, E, Either[E, A]] {
        type OutEnvironment = Any
        type OutError       = E
        type OutSuccess     = A
        def make(input: => Either[E, A]): ZIO[Any, E, A] =
          ZIO.fromEither(input)
      }

    /**
     * Constructs a `ZIO[Any, E, A]]` from an `Either[E, A]`.
     */
    implicit def EitherLeftConstructor[E, A]: WithOut[Any, E, Left[E, A], Any, E, A] =
      new ZIOConstructor[Any, E, Left[E, A]] {
        type OutEnvironment = Any
        type OutError       = E
        type OutSuccess     = A
        def make(input: => Left[E, A]): ZIO[Any, E, A] =
          ZIO.fromEither(input)
      }

    /**
     * Constructs a `ZIO[Any, E, A]` from an `Either[E, A]`.
     */
    implicit def EitherRightConstructor[E, A]: WithOut[Any, E, Right[E, A], Any, E, A] =
      new ZIOConstructor[Any, E, Right[E, A]] {
        type OutEnvironment = Any
        type OutError       = E
        type OutSuccess     = A
        def make(input: => Right[E, A]): ZIO[Any, E, A] =
          ZIO.fromEither(input)
      }

    /**
     * Constructs a `ZIO[R, Throwable, A]` from a function `R => Future[A]`.
     */
    implicit def FunctionFutureConstructor[R, A, FunctionLike[In, Out] <: In => Out, FutureLike[
      A
    ] <: scala.concurrent.Future[A]]: WithOut[R, Throwable, FunctionLike[R, FutureLike[A]], R, Throwable, A] =
      new ZIOConstructor[R, Throwable, FunctionLike[R, FutureLike[A]]] {
        type OutEnvironment = R
        type OutError       = Throwable
        type OutSuccess     = A
        def make(input: => FunctionLike[R, FutureLike[A]]): ZIO[R, Throwable, A] =
          ZIO.fromFunctionFuture(input)
      }
  }

  trait ZIOConstructorLowPriority2 extends ZIOConstructorLowPriority3 {

    /**
     * Constructs a `ZIO[R, Nothing, A]` from a function `R => A`.
     */
    implicit def FunctionConstructor[R, A, FunctionLike[In, Out] <: In => Out]
      : WithOut[R, Nothing, FunctionLike[R, A], R, Nothing, A] =
      new ZIOConstructor[R, Nothing, FunctionLike[R, A]] {
        type OutEnvironment = R
        type OutError       = Nothing
        type OutSuccess     = A
        def make(input: => FunctionLike[R, A]): ZIO[R, Nothing, A] =
          ZIO.fromFunction(input)
      }
  }

  trait ZIOConstructorLowPriority3 extends ZIOConstructorLowPriority4 {

    /**
     * Constructs a `ZIO[Any, Throwable, A]` from an `A`.
     */
    implicit def AttemptConstructor[A]: WithOut[Any, Throwable, A, Any, Throwable, A] =
      new ZIOConstructor[Any, Throwable, A] {
        type OutEnvironment = Any
        type OutError       = Throwable
        type OutSuccess     = A
        def make(input: => A): ZIO[Any, Throwable, A] =
          ZIO.attempt(input)
      }
  }

  trait ZIOConstructorLowPriority4 {

    /**
     * The type of the `ZIOConstructor` with the type of the `ZIO` value.
     */
    type WithOut[Environment, Error, In, OutEnvironment0, OutError0, OutSuccess0] =
      ZIOConstructor[Environment, Error, In] {
        type OutEnvironment = OutEnvironment0; type OutError = OutError0; type OutSuccess = OutSuccess0
      }

    /**
     * Constructs a `ZIO[Any, Throwable, A]` from an `A`.
     */
    implicit def SucceedConstructor[A]: WithOut[Any, Nothing, A, Any, Nothing, A] =
      new ZIOConstructor[Any, Nothing, A] {
        type OutEnvironment = Any
        type OutError       = Nothing
        type OutSuccess     = A
        def make(input: => A): ZIO[Any, Nothing, A] =
          ZIO.succeed(input)
      }
  }

  private[zio] object Tags {
    final val FlatMap           = 0
    final val Succeed           = 1
    final val Fail              = 3
    final val Fold              = 4
    final val Ensuring          = 5
    final val EffectTotal       = 6
    final val EffectWith        = 7
    final val Suspend           = 8
    final val SuspendWith       = 9
    final val EffectAsync       = 10
    final val InterruptStatus   = 11
    final val CheckInterrupt    = 12
    final val Fork              = 13
    final val Descriptor        = 14
    final val Shift             = 15
    final val Yield             = 16
    final val Access            = 17
    final val Provide           = 18
    final val FiberRefNew       = 19
    final val FiberRefModify    = 20
    final val Trace             = 21
    final val TracingStatus     = 22
    final val CheckTracing      = 23
    final val RaceWith          = 24
    final val Supervise         = 25
    final val GetForkScope      = 26
    final val OverrideForkScope = 27
  }

  private[zio] final case class ZioError[E, A](exit: Exit[E, A]) extends Throwable with NoStackTrace

  private[zio] final class FlatMap[R, E, A0, A](val zio: ZIO[R, E, A0], val k: A0 => ZIO[R, E, A])
      extends ZIO[R, E, A] {
    override def tag = Tags.FlatMap
  }

  private[zio] final class Succeed[A](val value: A) extends UIO[A] {
    override def tag = Tags.Succeed
  }

  private[zio] final class EffectTotal[A](val effect: () => A) extends UIO[A] {
    override def tag = Tags.EffectTotal
  }

  private[zio] final class EffectWith[A](val effect: (Platform, Fiber.Id) => A) extends UIO[A] {
    override def tag = Tags.EffectWith
  }

  private[zio] final class Suspend[R, E, A](val make: () => ZIO[R, E, A]) extends ZIO[R, E, A] {
    override def tag = Tags.Suspend
  }

  private[zio] final class SuspendWith[R, E, A](val make: (Platform, Fiber.Id) => ZIO[R, E, A]) extends ZIO[R, E, A] {
    override def tag = Tags.SuspendWith
  }

  private[zio] final class EffectAsync[R, E, A](
    val register: (ZIO[R, E, A] => Unit) => Either[Canceler[R], ZIO[R, E, A]],
    val blockingOn: Fiber.Id
  ) extends ZIO[R, E, A] {
    override def tag = Tags.EffectAsync
  }

  private[zio] final class Fold[R, E, E2, A, B](
    val value: ZIO[R, E, A],
    val failure: Cause[E] => ZIO[R, E2, B],
    val success: A => ZIO[R, E2, B]
  ) extends ZIOFn1[A, ZIO[R, E2, B]]
      with ZIO[R, E2, B]
      with Function[A, ZIO[R, E2, B]] {

    override def tag = Tags.Fold

    override def underlying = success

    def apply(v: A): ZIO[R, E2, B] = success(v)
  }

  private[zio] final class Fork[R, E, A](
    val value: ZIO[R, E, A],
    val scope: Option[ZScope[Exit[Any, Any]]],
    val reportFailure: Option[Cause[Any] => Unit]
  ) extends URIO[R, Fiber.Runtime[E, A]] {
    override def tag = Tags.Fork
  }

  private[zio] final class InterruptStatus[R, E, A](val zio: ZIO[R, E, A], val flag: _root_.zio.InterruptStatus)
      extends ZIO[R, E, A] {
    override def tag = Tags.InterruptStatus
  }

  private[zio] final class CheckInterrupt[R, E, A](val k: zio.InterruptStatus => ZIO[R, E, A]) extends ZIO[R, E, A] {
    override def tag = Tags.CheckInterrupt
  }

  private[zio] final class Fail[E](val fill: (() => ZTrace) => Cause[E]) extends IO[E, Nothing] { self =>
    override def tag = Tags.Fail

    override def map[B](f: Nothing => B): IO[E, Nothing] =
      self

    override def flatMap[R1 <: Any, E1 >: E, B](k: Nothing => ZIO[R1, E1, B]): ZIO[R1, E1, Nothing] =
      self
  }

  private[zio] final class Descriptor[R, E, A](val k: Fiber.Descriptor => ZIO[R, E, A]) extends ZIO[R, E, A] {
    override def tag = Tags.Descriptor
  }

  private[zio] final class Shift(val executor: Executor) extends UIO[Unit] {
    override def tag = Tags.Shift
  }

  private[zio] object Yield extends UIO[Unit] {
    override def tag = Tags.Yield
  }

  private[zio] final class Read[R, E, A](val k: R => ZIO[R, E, A]) extends ZIO[R, E, A] {
    override def tag = Tags.Access
  }

  private[zio] final class Provide[R, E, A](val r: R, val zio: ZIO[R, E, A]) extends IO[E, A] {
    override def tag = Tags.Provide
  }

  private[zio] final class FiberRefNew[A](val initial: A, private[zio] val onFork: A => A, val onJoin: (A, A) => A)
      extends UIO[FiberRef.Runtime[A]] {
    override def tag = Tags.FiberRefNew
  }

  private[zio] final class FiberRefModify[A, B](val fiberRef: FiberRef.Runtime[A], val f: A => (B, A)) extends UIO[B] {
    override def tag = Tags.FiberRefModify
  }

  private[zio] object Trace extends UIO[ZTrace] {
    override def tag = Tags.Trace
  }

  private[zio] final class TracingStatus[R, E, A](val zio: ZIO[R, E, A], val flag: TracingS) extends ZIO[R, E, A] {
    override def tag = Tags.TracingStatus
  }

  private[zio] final class CheckTracing[R, E, A](val k: TracingS => ZIO[R, E, A]) extends ZIO[R, E, A] {
    override def tag = Tags.CheckTracing
  }

  private[zio] final class RaceWith[R, EL, ER, E, A, B, C](
    val left: ZIO[R, EL, A],
    val right: ZIO[R, ER, B],
    val leftWins: (Exit[EL, A], Fiber[ER, B]) => ZIO[R, E, C],
    val rightWins: (Exit[ER, B], Fiber[EL, A]) => ZIO[R, E, C],
    val scope: Option[ZScope[Exit[Any, Any]]]
  ) extends ZIO[R, E, C] {
    override def tag: Int = Tags.RaceWith
  }

  private[zio] final class Supervise[R, E, A](val zio: ZIO[R, E, A], val supervisor: Supervisor[Any])
      extends ZIO[R, E, A] {
    override def tag = Tags.Supervise
  }

  private[zio] final class GetForkScope[R, E, A](val f: ZScope[Exit[Any, Any]] => ZIO[R, E, A]) extends ZIO[R, E, A] {
    override def tag = Tags.GetForkScope
  }

  private[zio] final class OverrideForkScope[R, E, A](
    val zio: ZIO[R, E, A],
    val forkScope: Option[ZScope[Exit[Any, Any]]]
  ) extends ZIO[R, E, A] {
    override def tag = Tags.OverrideForkScope
  }

  private[zio] final class Ensuring[R, E, A](
    val zio: ZIO[R, E, A],
    val finalizer: ZIO[R, Nothing, Any]
  ) extends ZIO[R, E, A] {
    override def tag = Tags.Ensuring
  }

  private[zio] def succeedNow[A](a: A): UIO[A] = new ZIO.Succeed(a)
}<|MERGE_RESOLUTION|>--- conflicted
+++ resolved
@@ -655,7 +655,9 @@
    * will be invoked, whether or not this effect succeeds.
    */
   def ensuringChildren[R1 <: R](children: Chunk[Fiber.Runtime[Any, Any]] => ZIO[R1, Nothing, Any]): ZIO[R1, E, A] =
-    Supervisor.track(true).flatMap(supervisor => self.supervised(supervisor).ensuring(supervisor.value flatMap children))
+    Supervisor
+      .track(true)
+      .flatMap(supervisor => self.supervised(supervisor).ensuring(supervisor.value flatMap children))
 
   /**
    * Returns an effect that ignores errors and runs repeatedly until it eventually succeeds.
@@ -961,8 +963,8 @@
    */
   @deprecated("use some", "2.0.0")
   final def get[B](implicit
-                    ev1: E IsSubtypeOfError Nothing,
-                    ev2: A IsSubtypeOfOutput Option[B]
+    ev1: E IsSubtypeOfError Nothing,
+    ev2: A IsSubtypeOfOutput Option[B]
   ): ZIO[R, Option[Nothing], B] =
     ZIO.absolve(self.mapError(ev1)(CanFail).map(ev2(_).toRight(None)))
 
@@ -1075,7 +1077,6 @@
    */
   final def lockExecutionContext(ec: ExecutionContext): ZIO[R, E, A] =
     self.lock(Executor.fromExecutionContext(Int.MaxValue)(ec))
-
 
   /**
    * Returns an effect whose success is mapped by the specified `f` function.
@@ -3899,27 +3900,6 @@
     fiber.flatMap(_.join)
 
   /**
-<<<<<<< HEAD
-=======
-   * Lifts a function `R => A` into a `URIO[R, A]`.
-   */
-  def fromFunction[R, A](f: R => A): URIO[R, A] =
-    access(f)
-
-  /**
-   * Lifts a function `R => Either[E, A]` into a `ZIO[R, E, A]`.
-   */
-  def fromFunctionEither[R, E, A](f: R => Either[E, A]): ZIO[R, E, A] =
-    accessZIO(r => ZIO.fromEither(f(r)))
-
-  /**
-   * Lifts a function returning Future into an effect that requires the input to the function.
-   */
-  def fromFunctionFuture[R, A](f: R => scala.concurrent.Future[A]): RIO[R, A] =
-    fromFunction(f).flatMap(a => fromFuture(_ => a))
-
-  /**
->>>>>>> 52cf1211
    * Lifts an effectful function whose effect requires no environment into
    * an effect that requires the input to the function.
    */
@@ -5448,58 +5428,6 @@
       }
 
     /**
-     * Constructs a `ZIO[R, E, A]` from a function `R => Either[E, A]`.
-     */
-    implicit def FunctionEitherConstructor[R, E, A, FunctionLike[In, Out] <: In => Out]
-      : WithOut[R, E, FunctionLike[R, Either[E, A]], R, E, A] =
-      new ZIOConstructor[R, E, FunctionLike[R, Either[E, A]]] {
-        type OutEnvironment = R
-        type OutError       = E
-        type OutSuccess     = A
-        def make(input: => FunctionLike[R, Either[E, A]]): ZIO[R, E, A] =
-          ZIO.fromFunctionEither(input)
-      }
-
-    /**
-     * Constructs a `ZIO[R, E, A]` from a function `R => Left[E, A]`.
-     */
-    implicit def FunctionEitherLeftConstructor[R, E, A, FunctionLike[In, Out] <: In => Out]
-      : WithOut[R, E, FunctionLike[R, Left[E, A]], R, E, A] =
-      new ZIOConstructor[R, E, FunctionLike[R, Left[E, A]]] {
-        type OutEnvironment = R
-        type OutError       = E
-        type OutSuccess     = A
-        def make(input: => FunctionLike[R, Left[E, A]]): ZIO[R, E, A] =
-          ZIO.fromFunctionEither(input)
-      }
-
-    /**
-     * Constructs a `ZIO[R, E, A]` from a function `R => Right[E, A]`.
-     */
-    implicit def FunctionEitherRightConstructor[R, E, A, FunctionLike[In, Out] <: In => Out]
-      : WithOut[R, E, FunctionLike[R, Right[E, A]], R, E, A] =
-      new ZIOConstructor[R, E, FunctionLike[R, Right[E, A]]] {
-        type OutEnvironment = R
-        type OutError       = E
-        type OutSuccess     = A
-        def make(input: => FunctionLike[R, Right[E, A]]): ZIO[R, E, A] =
-          ZIO.fromFunctionEither(input)
-      }
-
-    /**
-     * Constructs a `ZIO[R, E, A]` from a function `R => IO[E, A]`.
-     */
-    implicit def FunctionZIOConstructor[R, E, A, FunctionLike[In, Out] <: In => Out]
-      : WithOut[R, E, FunctionLike[R, ZIO[Any, E, A]], R, E, A] =
-      new ZIOConstructor[R, E, FunctionLike[R, ZIO[Any, E, A]]] {
-        type OutEnvironment = R
-        type OutError       = E
-        type OutSuccess     = A
-        def make(input: => FunctionLike[R, ZIO[Any, E, A]]): ZIO[R, E, A] =
-          ZIO.fromFunctionZIO(input)
-      }
-
-    /**
      * Constructs a `ZIO[Any, Throwable, A]` from a `Future[A]`.
      */
     implicit def FutureConstructor[A, FutureLike[A] <: scala.concurrent.Future[A]]
@@ -5649,39 +5577,9 @@
         def make(input: => Right[E, A]): ZIO[Any, E, A] =
           ZIO.fromEither(input)
       }
-
-    /**
-     * Constructs a `ZIO[R, Throwable, A]` from a function `R => Future[A]`.
-     */
-    implicit def FunctionFutureConstructor[R, A, FunctionLike[In, Out] <: In => Out, FutureLike[
-      A
-    ] <: scala.concurrent.Future[A]]: WithOut[R, Throwable, FunctionLike[R, FutureLike[A]], R, Throwable, A] =
-      new ZIOConstructor[R, Throwable, FunctionLike[R, FutureLike[A]]] {
-        type OutEnvironment = R
-        type OutError       = Throwable
-        type OutSuccess     = A
-        def make(input: => FunctionLike[R, FutureLike[A]]): ZIO[R, Throwable, A] =
-          ZIO.fromFunctionFuture(input)
-      }
   }
 
   trait ZIOConstructorLowPriority2 extends ZIOConstructorLowPriority3 {
-
-    /**
-     * Constructs a `ZIO[R, Nothing, A]` from a function `R => A`.
-     */
-    implicit def FunctionConstructor[R, A, FunctionLike[In, Out] <: In => Out]
-      : WithOut[R, Nothing, FunctionLike[R, A], R, Nothing, A] =
-      new ZIOConstructor[R, Nothing, FunctionLike[R, A]] {
-        type OutEnvironment = R
-        type OutError       = Nothing
-        type OutSuccess     = A
-        def make(input: => FunctionLike[R, A]): ZIO[R, Nothing, A] =
-          ZIO.fromFunction(input)
-      }
-  }
-
-  trait ZIOConstructorLowPriority3 extends ZIOConstructorLowPriority4 {
 
     /**
      * Constructs a `ZIO[Any, Throwable, A]` from an `A`.
@@ -5696,7 +5594,7 @@
       }
   }
 
-  trait ZIOConstructorLowPriority4 {
+  trait ZIOConstructorLowPriority3 {
 
     /**
      * The type of the `ZIOConstructor` with the type of the `ZIO` value.
