/*
 * Copyright 2017-2021 John A. De Goes and the ZIO Contributors
 *
 * Licensed under the Apache License, Version 2.0 (the "License");
 * you may not use this file except in compliance with the License.
 * You may obtain a copy of the License at
 *
 *     http://www.apache.org/licenses/LICENSE-2.0
 *
 * Unless required by applicable law or agreed to in writing, software
 * distributed under the License is distributed on an "AS IS" BASIS,
 * WITHOUT WARRANTIES OR CONDITIONS OF ANY KIND, either express or implied.
 * See the License for the specific language governing permissions and
 * limitations under the License.
 */

package zio

import zio.internal.tracing.{ZIOFn, ZIOFn1, ZIOFn2}
import zio.internal.{Executor, Platform}
import zio.{TracingStatus => TracingS}

import java.io.IOException
import scala.annotation.implicitNotFound
import scala.collection.mutable.Builder
import scala.concurrent.ExecutionContext
import scala.reflect.ClassTag
import scala.util.control.NoStackTrace
import scala.util.{Failure, Success}

/**
 * A `ZIO[R, E, A]` value is an immutable value that lazily describes a
 * workflow or job. The workflow requires some environment `R`, and may fail
 * with an error of type `E`, or succeed with a value of type `A`.
 *
 * These lazy workflows, referred to as _effects_, can be informally thought
 * of as functions in the form:
 *
 * {{{
 * R => Either[E, A]
 * }}}
 *
 * ZIO effects model resourceful interaction with the outside world, including
 * synchronous, asynchronous, concurrent, and parallel interaction.
 *
 * ZIO effects use a fiber-based concurrency model, with built-in support for
 * scheduling, fine-grained interruption, structured concurrency, and high scalability.
 *
 * To run an effect, you need a `Runtime`, which is capable of executing effects.
 * Runtimes bundle a thread pool together with the environment that effects need.
 */
sealed trait ZIO[-R, +E, +A] extends Serializable with ZIOPlatformSpecific[R, E, A] with ZIOVersionSpecific[R, E, A] {
  self =>

  /**
   * Syntax for adding aspects.
   */
  final def @@[LowerR <: UpperR, UpperR <: R, LowerE >: E, UpperE >: LowerE, LowerA >: A, UpperA >: LowerA](
    aspect: => ZIOAspect[LowerR, UpperR, LowerE, UpperE, LowerA, UpperA]
  ): ZIO[UpperR, LowerE, LowerA] =
    ZIO.suspendSucceed(aspect(self))

  /**
   * A symbolic alias for `orDie`.
   */
  final def !(implicit ev1: E <:< Throwable, ev2: CanFail[E]): ZIO[R, Nothing, A] =
    self.orDie

  /**
   * Returns the logical conjunction of the `Boolean` value returned by this
   * effect and the `Boolean` value returned by the specified effect. This
   * operator has "short circuiting" behavior so if the value returned by this
   * effect is false the specified effect will not be evaluated.
   */
  final def &&[R1 <: R, E1 >: E](that: => ZIO[R1, E1, Boolean])(implicit ev: A <:< Boolean): ZIO[R1, E1, Boolean] =
    self.flatMap(a => if (ev(a)) that else ZIO.succeedNow(false))

  /**
   * Sequentially zips this effect with the specified effect, combining the
   * results into a tuple.
   */
  @deprecated("use zip", "2.0.0")
  final def &&&[R1 <: R, E1 >: E, B](that: => ZIO[R1, E1, B])(implicit
    zippable: Zippable[A, B]
  ): ZIO[R1, E1, zippable.Out] =
    self <*> that

  /**
   * Returns an effect that executes both this effect and the specified effect,
   * in parallel, returning result of provided effect. If either side fails,
   * then the other side will be interrupted.
   */
  final def &>[R1 <: R, E1 >: E, B](that: => ZIO[R1, E1, B]): ZIO[R1, E1, B] =
    self.zipWithPar(that)((_, b) => b)

  /**
   * A variant of `flatMap` that ignores the value produced by this effect.
   */
  final def *>[R1 <: R, E1 >: E, B](that: => ZIO[R1, E1, B]): ZIO[R1, E1, B] =
    self.flatMap(new ZIO.ZipRightFn(() => that))

  /**
   * Returns an effect that executes both this effect and the specified effect,
   * in parallel, this effect result returned. If either side fails,
   * then the other side will be interrupted.
   */
  final def <&[R1 <: R, E1 >: E, B](that: => ZIO[R1, E1, B]): ZIO[R1, E1, A] =
    self.zipWithPar(that)((a, _) => a)

  /**
   * Returns an effect that executes both this effect and the specified effect,
   * in parallel, combining their results into a tuple. If either side fails,
   * then the other side will be interrupted.
   */
  final def <&>[R1 <: R, E1 >: E, B](that: => ZIO[R1, E1, B])(implicit
    zippable: Zippable[A, B]
  ): ZIO[R1, E1, zippable.Out] =
    self.zipWithPar(that)((a, b) => zippable.zip(a, b))

  /**
   * Sequences the specified effect after this effect, but ignores the
   * value produced by the effect.
   */
  final def <*[R1 <: R, E1 >: E, B](that: => ZIO[R1, E1, B]): ZIO[R1, E1, A] =
    self.flatMap(new ZIO.ZipLeftFn(() => that))

  /**
   * Sequentially zips this effect with the specified effect, combining the
   * results into a tuple.
   */
  final def <*>[R1 <: R, E1 >: E, B](that: => ZIO[R1, E1, B])(implicit
    zippable: Zippable[A, B]
  ): ZIO[R1, E1, zippable.Out] =
    self zip that

  /**
   * A symbolic alias for `orElseEither`.
   */
  final def <+>[R1 <: R, E1, B](that: => ZIO[R1, E1, B])(implicit ev: CanFail[E]): ZIO[R1, E1, Either[A, B]] =
    self.orElseEither(that)

  /**
   * Operator alias for `orElse`.
   */
  final def <>[R1 <: R, E2, A1 >: A](that: => ZIO[R1, E2, A1])(implicit ev: CanFail[E]): ZIO[R1, E2, A1] =
    orElse(that)

  /**
   * A symbolic alias for `raceEither`.
   */
  final def <|>[R1 <: R, E1 >: E, B](that: => ZIO[R1, E1, B]): ZIO[R1, E1, Either[A, B]] =
    self.raceEither(that)

  /**
   * Alias for `flatMap`.
   *
   * {{{
   * val parsed = readFile("foo.txt") >>= parseFile
   * }}}
   */
  @deprecated("use flatMap", "2.0.0")
  final def >>=[R1 <: R, E1 >: E, B](k: A => ZIO[R1, E1, B]): ZIO[R1, E1, B] =
    flatMap(k)

  /**
   * Returns the logical negation of the `Boolean` value returned by this
   * effect.
   */
  final def unary_![R1 <: R, E1 >: E](implicit ev: A <:< Boolean): ZIO[R1, E1, Boolean] =
    self.map(a => !ev(a))

  /**
   * Returns the logical conjunction of the `Boolean` value returned by this
   * effect and the `Boolean` value returned by the specified effect. This
   * operator has "short circuiting" behavior so if the value returned by this
   * effect is true the specified effect will not be evaluated.
   */
  final def ||[R1 <: R, E1 >: E](that: => ZIO[R1, E1, Boolean])(implicit ev: A <:< Boolean): ZIO[R1, E1, Boolean] =
    self.flatMap(a => if (ev(a)) ZIO.succeedNow(true) else that)

  /**
   * Returns an effect that submerges the error case of an `Either` into the
   * `ZIO`. The inverse operation of `ZIO.either`.
   */
  final def absolve[E1 >: E, B](implicit ev: A IsSubtypeOfOutput Either[E1, B]): ZIO[R, E1, B] =
    ZIO.absolve(self.map(ev))

  /**
   * Attempts to convert defects into a failure, throwing away all information
   * about the cause of the failure.
   */
  final def absorb(implicit ev: E IsSubtypeOfError Throwable): RIO[R, A] =
    absorbWith(ev)

  /**
   * Attempts to convert defects into a failure, throwing away all information
   * about the cause of the failure.
   */
  final def absorbWith(f: E => Throwable): RIO[R, A] =
    self.sandbox
      .foldZIO(
        cause => ZIO.fail(cause.squashWith(f)),
        ZIO.succeedNow
      )

  /**
   * Shorthand for the uncurried version of `ZIO.acquireReleaseWith`.
   */
  final def acquireReleaseWith[R1 <: R, E1 >: E, B](
    release: A => URIO[R1, Any],
    use: A => ZIO[R1, E1, B]
  ): ZIO[R1, E1, B] =
    ZIO.acquireReleaseWith(self, release, use)

  /**
   * Shorthand for the curried version of `ZIO.acquireReleaseWith`.
   */
  final def acquireReleaseWith: ZIO.BracketAcquire[R, E, A] =
    ZIO.acquireReleaseWith(self)

  /**
   * A less powerful variant of `acquireReleaseWith` where the resource
   * acquired by this effect is not needed.
   */
  final def acquireRelease[R1 <: R, E1 >: E]: ZIO.BracketAcquire_[R1, E1] =
    new ZIO.BracketAcquire_(self)

  /**
   * Uncurried version. Doesn't offer curried syntax and has worse
   * type-inference characteristics, but it doesn't allocate intermediate
   * [[zio.ZIO.BracketAcquire_]] and [[zio.ZIO.BracketRelease_]] objects.
   */
  final def acquireRelease[R1 <: R, E1 >: E, B](
    release: => URIO[R1, Any],
    use: => ZIO[R1, E1, B]
  ): ZIO[R1, E1, B] =
    ZIO.acquireReleaseWith(self, (_: A) => release, (_: A) => use)

  /**
   * Shorthand for the uncurried version of `ZIO.acquireReleaseExitWith`.
   */
  final def acquireReleaseExitWith[R1 <: R, E1 >: E, B](
    release: (A, Exit[E1, B]) => URIO[R1, Any],
    use: A => ZIO[R1, E1, B]
  ): ZIO[R1, E1, B] =
    ZIO.acquireReleaseExitWith(self, release, use)

  /**
   * Shorthand for the curried version of `ZIO.acquireReleaseExitWith`.
   */
  final def acquireReleaseExitWith: ZIO.BracketExitAcquire[R, E, A] =
    ZIO.acquireReleaseExitWith(self)

  /**
   * Executes the release effect only if there was an error.
   */
  final def acquireReleaseOnErrorWith[R1 <: R, E1 >: E, B](
    release: A => URIO[R1, Any]
  )(use: A => ZIO[R1, E1, B]): ZIO[R1, E1, B] =
    ZIO.acquireReleaseExitWith(self)((a: A, eb: Exit[E1, B]) =>
      eb match {
        case Exit.Failure(_) => release(a)
        case _               => ZIO.unit
      }
    )(use)

  /**
   * Maps the success value of this effect to the specified constant value.
   */
  final def as[B](b: => B): ZIO[R, E, B] =
    self.flatMap(new ZIO.ConstZIOFn(() => b))

  /**
   * Maps the success value of this effect to a left value.
   */
  final def asLeft: ZIO[R, E, Either[A, Nothing]] =
    map(Left(_))

  /**
   * Maps the error value of this effect to a left value.
   */
  final def asLeftError: ZIO[R, Either[E, Nothing], A] =
    mapError(Left(_))

  /**
   * Maps the success value of this effect to a right value.
   */
  final def asRight: ZIO[R, E, Either[Nothing, A]] =
    map(Right(_))

  /**
   * Maps the error value of this effect to a right value.
   */
  final def asRightError: ZIO[R, Either[Nothing, E], A] =
    mapError(Right(_))

  /**
   * Maps the success value of this effect to a service.
   */
  @deprecated("use toLayer", "2.0.0")
  final def asService[A1 >: A: Tag]: ZIO[R, E, Has[A1]] =
    map(Has(_))

  /**
   * Maps the success value of this effect to an optional value.
   */
  final def asSome: ZIO[R, E, Option[A]] =
    map(Some(_))

  /**
   * Maps the error value of this effect to an optional value.
   */
  final def asSomeError: ZIO[R, Option[E], A] =
    mapError(Some(_))

  /**
   * Returns a new effect that will not succeed with its value before first
   * waiting for the end of all child fibers forked by the effect.
   */
  final def awaitAllChildren: ZIO[R, E, A] =
    ensuringChildren(Fiber.awaitAll(_))

  /**
   * Returns an effect whose failure and success channels have been mapped by
   * the specified pair of functions, `f` and `g`.
   */
  @deprecated("use mapBoth", "2.0.0")
  final def bimap[E2, B](f: E => E2, g: A => B)(implicit ev: CanFail[E]): ZIO[R, E2, B] =
    mapBoth(f, g)

  /**
   * Shorthand for the uncurried version of `ZIO.bracket`.
   */
  @deprecated("use acquireReleaseWith", "2.0.0")
  final def bracket[R1 <: R, E1 >: E, B](
    release: A => URIO[R1, Any],
    use: A => ZIO[R1, E1, B]
  ): ZIO[R1, E1, B] =
    acquireReleaseWith(release, use)

  /**
   * Shorthand for the curried version of `ZIO.bracket`.
   */
  @deprecated("use acquireReleaseWith", "2.0.0")
  final def bracket: ZIO.BracketAcquire[R, E, A] =
    acquireReleaseWith

  /**
   * A less powerful variant of `bracket` where the resource acquired by this
   * effect is not needed.
   */
  @deprecated("use acquireRelease", "2.0.0")
  final def bracket_[R1 <: R, E1 >: E]: ZIO.BracketAcquire_[R1, E1] =
    acquireRelease

  /**
   * Uncurried version. Doesn't offer curried syntax and has worse
   * type-inference characteristics, but it doesn't allocate intermediate
   * [[zio.ZIO.BracketAcquire_]] and [[zio.ZIO.BracketRelease_]] objects.
   */
  @deprecated("use acquireRelease", "2.0.0")
  final def bracket_[R1 <: R, E1 >: E, B](
    release: => URIO[R1, Any],
    use: => ZIO[R1, E1, B]
  ): ZIO[R1, E1, B] =
    acquireRelease(release, use)

  /**
   * Shorthand for the uncurried version of `ZIO.bracketExit`.
   */
  @deprecated("use acquireReleaseExitWith", "2.0.0")
  final def bracketExit[R1 <: R, E1 >: E, B](
    release: (A, Exit[E1, B]) => URIO[R1, Any],
    use: A => ZIO[R1, E1, B]
  ): ZIO[R1, E1, B] =
    acquireReleaseExitWith(release, use)

  /**
   * Shorthand for the curried version of `ZIO.bracketExit`.
   */
  @deprecated("use acquireReleaseExitWith", "2.0.0")
  final def bracketExit: ZIO.BracketExitAcquire[R, E, A] =
    acquireReleaseExitWith

  /**
   * Executes the release effect only if there was an error.
   */
  @deprecated("use acquireReleaseOnErrorWith", "2.0.0")
  final def bracketOnError[R1 <: R, E1 >: E, B](
    release: A => URIO[R1, Any]
  )(use: A => ZIO[R1, E1, B]): ZIO[R1, E1, B] =
    acquireReleaseOnErrorWith[R1, E1, B](release)(use)

  /**
   * Returns an effect that, if evaluated, will return the cached result of
   * this effect. Cached results will expire after `timeToLive` duration.
   */
  final def cached(timeToLive: => Duration): ZIO[R with Has[Clock], Nothing, IO[E, A]] =
    cachedInvalidate(timeToLive).map(_._1)

  /**
   * Returns an effect that, if evaluated, will return the cached result of
   * this effect. Cached results will expire after `timeToLive` duration. In
   * addition, returns an effect that can be used to invalidate the current
   * cached value before the `timeToLive` duration expires.
   */
  final def cachedInvalidate(timeToLive0: => Duration): ZIO[R with Has[Clock], Nothing, (IO[E, A], UIO[Unit])] =
    ZIO.suspendSucceed {
      val timeToLive = timeToLive0

      def compute(start: Long): ZIO[R with Has[Clock], Nothing, Option[(Long, Promise[E, A])]] =
        for {
          p <- Promise.make[E, A]
          _ <- self.intoPromise(p)
        } yield Some((start + timeToLive.toNanos, p))

      def get(cache: Ref.Synchronized[Option[(Long, Promise[E, A])]]): ZIO[R with Has[Clock], E, A] =
        ZIO.uninterruptibleMask { restore =>
          Clock.nanoTime.flatMap { time =>
            cache.updateSomeAndGetZIO {
              case None                              => compute(time)
              case Some((end, _)) if end - time <= 0 => compute(time)
            }.flatMap(a => restore(a.get._2.await))
          }
        }

      def invalidate(cache: Ref.Synchronized[Option[(Long, Promise[E, A])]]): UIO[Unit] =
        cache.set(None)

      for {
        r     <- ZIO.environment[R with Has[Clock]]
        cache <- Ref.Synchronized.make[Option[(Long, Promise[E, A])]](None)
      } yield (get(cache).provide(r), invalidate(cache))
    }

  /**
   * Recovers from all errors.
   *
   * {{{
   * openFile("config.json").catchAll(_ => IO.succeed(defaultConfig))
   * }}}
   */
  final def catchAll[R1 <: R, E2, A1 >: A](h: E => ZIO[R1, E2, A1])(implicit ev: CanFail[E]): ZIO[R1, E2, A1] =
    self.foldZIO[R1, E2, A1](h, new ZIO.SucceedFn(h))

  /**
   * A version of `catchAll` that gives you the (optional) trace of the error.
   */
  final def catchAllTrace[R1 <: R, E2, A1 >: A](
    h: ((E, Option[ZTrace])) => ZIO[R1, E2, A1]
  )(implicit ev: CanFail[E]): ZIO[R1, E2, A1] =
    self.foldTraceZIO[R1, E2, A1](h, new ZIO.SucceedFn(h))

  /**
   * Recovers from all errors with provided Cause.
   *
   * {{{
   * openFile("config.json").catchAllCause(_ => IO.succeed(defaultConfig))
   * }}}
   *
   * @see [[absorb]], [[sandbox]], [[mapErrorCause]] - other functions that can recover from defects
   */
  final def catchAllCause[R1 <: R, E2, A1 >: A](h: Cause[E] => ZIO[R1, E2, A1]): ZIO[R1, E2, A1] =
    self.foldCauseZIO[R1, E2, A1](h, new ZIO.SucceedFn(h))

  /**
   * Recovers from all defects with provided function.
   *
   * {{{
   * effect.catchSomeDefect(_ => backup())
   * }}}
   *
   * '''WARNING''': There is no sensible way to recover from defects. This
   * method should be used only at the boundary between ZIO and an external
   * system, to transmit information on a defect for diagnostic or explanatory
   * purposes.
   */
  final def catchAllDefect[R1 <: R, E1 >: E, A1 >: A](h: Throwable => ZIO[R1, E1, A1]): ZIO[R1, E1, A1] =
    catchSomeDefect { case t => h(t) }

  /**
   * Recovers from some or all of the error cases.
   *
   * {{{
   * openFile("data.json").catchSome {
   *   case _: FileNotFoundException => openFile("backup.json")
   * }
   * }}}
   */
  final def catchSome[R1 <: R, E1 >: E, A1 >: A](
    pf: PartialFunction[E, ZIO[R1, E1, A1]]
  )(implicit ev: CanFail[E]): ZIO[R1, E1, A1] = {
    def tryRescue(c: Cause[E]): ZIO[R1, E1, A1] =
      c.failureOrCause.fold(t => pf.applyOrElse(t, (_: E) => ZIO.failCause(c)), ZIO.failCause(_))

    self.foldCauseZIO[R1, E1, A1](ZIOFn(pf)(tryRescue), new ZIO.SucceedFn(pf))
  }

  /**
   * A version of `catchSome` that gives you the (optional) trace of the error.
   */
  final def catchSomeTrace[R1 <: R, E1 >: E, A1 >: A](
    pf: PartialFunction[(E, Option[ZTrace]), ZIO[R1, E1, A1]]
  )(implicit ev: CanFail[E]): ZIO[R1, E1, A1] = {
    def tryRescue(c: Cause[E]): ZIO[R1, E1, A1] =
      c.failureTraceOrCause.fold(t => pf.applyOrElse(t, (_: (E, Option[ZTrace])) => ZIO.failCause(c)), ZIO.failCause(_))

    self.foldCauseZIO[R1, E1, A1](ZIOFn(pf)(tryRescue), new ZIO.SucceedFn(pf))
  }

  /**
   * Recovers from some or all of the error cases with provided cause.
   *
   * {{{
   * openFile("data.json").catchSomeCause {
   *   case c if (c.interrupted) => openFile("backup.json")
   * }
   * }}}
   */
  final def catchSomeCause[R1 <: R, E1 >: E, A1 >: A](
    pf: PartialFunction[Cause[E], ZIO[R1, E1, A1]]
  ): ZIO[R1, E1, A1] = {
    def tryRescue(c: Cause[E]): ZIO[R1, E1, A1] =
      pf.applyOrElse(c, (_: Cause[E]) => ZIO.failCause(c))

    self.foldCauseZIO[R1, E1, A1](ZIOFn(pf)(tryRescue), new ZIO.SucceedFn(pf))
  }

  /**
   * Recovers from some or all of the defects with provided partial function.
   *
   * {{{
   * effect.catchSomeDefect {
   *   case _: SecurityException => backup()
   * }
   * }}}
   *
   * '''WARNING''': There is no sensible way to recover from defects. This
   * method should be used only at the boundary between ZIO and an external
   * system, to transmit information on a defect for diagnostic or explanatory
   * purposes.
   */
  final def catchSomeDefect[R1 <: R, E1 >: E, A1 >: A](
    pf: PartialFunction[Throwable, ZIO[R1, E1, A1]]
  ): ZIO[R1, E1, A1] =
    unrefineWith(pf)(ZIO.fail(_)).catchAll(identity)

  /**
   * Returns an effect that succeeds with the cause of failure of this effect,
   * or `Cause.empty` if the effect did succeed.
   */
  final def cause: URIO[R, Cause[E]] =
    self.foldCause(c => c, _ => Cause.empty)

  /**
   * Fail with `e` if the supplied `PartialFunction` does not match, otherwise
   * succeed with the returned value.
   */
  final def collect[E1 >: E, B](e: => E1)(pf: PartialFunction[A, B]): ZIO[R, E1, B] =
    collectZIO(e)(pf.andThen(ZIO.succeedNow(_)))

  /**
   * Fail with `e` if the supplied `PartialFunction` does not match, otherwise
   * continue with the returned value.
   */
  @deprecated("use collectZIO", "2.0.0")
  final def collectM[R1 <: R, E1 >: E, B](e: => E1)(pf: PartialFunction[A, ZIO[R1, E1, B]]): ZIO[R1, E1, B] =
    collectZIO(e)(pf)

  /**
   * Fail with `e` if the supplied `PartialFunction` does not match, otherwise
   * continue with the returned value.
   */
  final def collectZIO[R1 <: R, E1 >: E, B](e: => E1)(pf: PartialFunction[A, ZIO[R1, E1, B]]): ZIO[R1, E1, B] =
    self.flatMap(v => pf.applyOrElse[A, ZIO[R1, E1, B]](v, _ => ZIO.fail(e)))

  /**
   * Taps the effect, printing the result of calling `.toString` on the value
   */
  final def debug: ZIO[R, E, A] =
    self.tapBoth(
      error => UIO(println(s"<FAIL> $error")),
      value => UIO(println(value))
    )

  /**
   * Taps the effect, printing the result of calling `.toString` on the value.
   * Prefixes the output with the given message.
   */
  final def debug(prefix: => String): ZIO[R, E, A] =
    self.tapBoth(
      error => UIO(println(s"<FAIL> $prefix: $error")),
      value => UIO(println(s"$prefix: $value"))
    )

  /**
   * Returns an effect that is delayed from this effect by the specified
   * [[zio.Duration]].
   */
  final def delay(duration: => Duration): ZIO[R with Has[Clock], E, A] =
    Clock.sleep(duration) *> self

  /**
   * Returns an effect whose interruption will be disconnected from the
   * fiber's own interruption, being performed in the background without
   * slowing down the fiber's interruption.
   *
   * This method is useful to create "fast interrupting" effects. For
   * example, if you call this on an acquire release effect, then even if the
   * effect is "stuck" in acquire or release, its interruption will return
   * immediately, while the acquire / release are performed in the
   * background.
   *
   * See timeout and race for other applications.
   */
  final def disconnect: ZIO[R, E, A] =
    ZIO.uninterruptibleMask(restore =>
      for {
        id    <- ZIO.fiberId
        fiber <- restore(self).forkDaemon
        a     <- restore(fiber.join).onInterrupt(fiber.interruptAs(id).forkDaemon)
      } yield a
    )

  /**
   * Returns an effect whose failure and success have been lifted into an
   * `Either`.The resulting effect cannot fail, because the failure case has
   * been exposed as part of the `Either` success case.
   *
   * This method is useful for recovering from `ZIO` effects that may fail.
   *
   * The error parameter of the returned `ZIO` is `Nothing`, since it is
   * guaranteed the `ZIO` effect does not model failure.
   */
  final def either(implicit ev: CanFail[E]): URIO[R, Either[E, A]] =
    self.foldZIO(ZIO.succeedLeft, ZIO.succeedRight)

  /**
   * Returns an effect that, if this effect _starts_ execution, then the
   * specified `finalizer` is guaranteed to begin execution, whether this effect
   * succeeds, fails, or is interrupted.
   *
   * For use cases that need access to the effect's result, see [[ZIO#onExit]].
   *
   * Finalizers offer very powerful guarantees, but they are low-level, and
   * should generally not be used for releasing resources. For higher-level
   * logic built on `ensuring`, see `ZIO#acquireReleaseWith`.
   */
  final def ensuring[R1 <: R](finalizer: => URIO[R1, Any]): ZIO[R1, E, A] =
    new ZIO.Ensuring(self, () => finalizer)

  /**
   * Acts on the children of this fiber (collected into a single fiber),
   * guaranteeing the specified callback will be invoked, whether or not
   * this effect succeeds.
   */
  final def ensuringChild[R1 <: R](f: Fiber[Any, Iterable[Any]] => ZIO[R1, Nothing, Any]): ZIO[R1, E, A] =
    ensuringChildren(children => f(Fiber.collectAll(children)))

  /**
   * Acts on the children of this fiber, guaranteeing the specified callback
   * will be invoked, whether or not this effect succeeds.
   */
  def ensuringChildren[R1 <: R](children: Chunk[Fiber.Runtime[Any, Any]] => ZIO[R1, Nothing, Any]): ZIO[R1, E, A] =
    Supervisor
      .track(true)
      .flatMap(supervisor => self.supervised(supervisor).ensuring(supervisor.value.flatMap(children)))

  /**
   * Returns an effect that ignores errors and runs repeatedly until it eventually succeeds.
   */
  final def eventually(implicit ev: CanFail[E]): URIO[R, A] =
    self <> ZIO.yieldNow *> eventually

  /**
   * Returns an effect that semantically runs the effect on a fiber,
   * producing an [[zio.Exit]] for the completion value of the fiber.
   */
  final def exit: URIO[R, Exit[E, A]] =
    new ZIO.Fold[R, E, Nothing, A, Exit[E, A]](
      self,
      cause => ZIO.succeedNow(Exit.failCause(cause)),
      success => ZIO.succeedNow(Exit.succeed(success))
    )

  /**
   * Maps this effect to the default exit codes.
   */
  final def exitCode: URIO[R with Has[Console], ExitCode] =
    self.foldCauseZIO(
      cause => Console.printLineError(cause.prettyPrint).ignore as ExitCode.failure,
      _ => ZIO.succeedNow(ExitCode.success)
    )

  /**
   * Dies with specified `Throwable` if the predicate fails.
   */
  final def filterOrDie(p: A => Boolean)(t: => Throwable): ZIO[R, E, A] =
    self.filterOrElse(p)(ZIO.die(t))

  /**
   * Dies with a [[java.lang.RuntimeException]] having the specified text message
   * if the predicate fails.
   */
  final def filterOrDieMessage(p: A => Boolean)(message: => String): ZIO[R, E, A] =
    self.filterOrElse(p)(ZIO.dieMessage(message))

  /**
   * Supplies `zio` if the predicate fails.
   */
  final def filterOrElse[R1 <: R, E1 >: E, A1 >: A](p: A => Boolean)(zio: => ZIO[R1, E1, A1]): ZIO[R1, E1, A1] =
    filterOrElseWith[R1, E1, A1](p)(_ => zio)

  /**
   * Supplies `zio` if the predicate fails.
   */
  @deprecated("use filterOrElse", "2.0.0")
  final def filterOrElse_[R1 <: R, E1 >: E, A1 >: A](p: A => Boolean)(zio: => ZIO[R1, E1, A1]): ZIO[R1, E1, A1] =
    filterOrElse[R1, E1, A1](p)(zio)

  /**
   * Applies `f` if the predicate fails.
   */
  final def filterOrElseWith[R1 <: R, E1 >: E, A1 >: A](p: A => Boolean)(f: A => ZIO[R1, E1, A1]): ZIO[R1, E1, A1] =
    self.flatMap {
      case v if !p(v) => f(v)
      case v          => ZIO.succeedNow(v)
    }

  /**
   * Fails with `e` if the predicate fails.
   */
  final def filterOrFail[E1 >: E](p: A => Boolean)(e: => E1): ZIO[R, E1, A] =
    filterOrElse[R, E1, A](p)(ZIO.fail(e))

  /**
   * Returns an effect that runs this effect and in case of failure,
   * runs each of the specified effects in order until one of them succeeds.
   */
  final def firstSuccessOf[R1 <: R, E1 >: E, A1 >: A](rest: => Iterable[ZIO[R1, E1, A1]]): ZIO[R1, E1, A1] =
    ZIO.firstSuccessOf(self, rest)

  /**
   * Returns an effect that models the execution of this effect, followed by
   * the passing of its value to the specified continuation function `k`,
   * followed by the effect that it returns.
   *
   * {{{
   * val parsed = readFile("foo.txt").flatMap(file => parseFile(file))
   * }}}
   */
  def flatMap[R1 <: R, E1 >: E, B](k: A => ZIO[R1, E1, B]): ZIO[R1, E1, B] =
    new ZIO.FlatMap(self, k)

  /**
   * Creates a composite effect that represents this effect followed by another
   * one that may depend on the error produced by this one.
   *
   * {{{
   * val parsed = readFile("foo.txt").flatMapError(error => logErrorToFile(error))
   * }}}
   */
  final def flatMapError[R1 <: R, E2](f: E => URIO[R1, E2])(implicit ev: CanFail[E]): ZIO[R1, E2, A] =
    flipWith(_ flatMap f)

  /**
   * Returns an effect that performs the outer effect first, followed by the
   * inner effect, yielding the value of the inner effect.
   *
   * This method can be used to "flatten" nested effects.
   */
  final def flatten[R1 <: R, E1 >: E, B](implicit ev1: A IsSubtypeOfOutput ZIO[R1, E1, B]): ZIO[R1, E1, B] =
    self.flatMap(a => ev1(a))

  /**
   * Returns an effect that swaps the error/success cases. This allows you to
   * use all methods on the error channel, possibly before flipping back.
   */
  final def flip: ZIO[R, A, E] =
    self.foldZIO(ZIO.succeedNow, ZIO.fail(_))

  /**
   *  Swaps the error/value parameters, applies the function `f` and flips the parameters back
   */
  final def flipWith[R1, A1, E1](f: ZIO[R, A, E] => ZIO[R1, A1, E1]): ZIO[R1, E1, A1] =
    f(self.flip).flip

  /**
   * Folds over the failure value or the success value to yield an effect that
   * does not fail, but succeeds with the value returned by the left or right
   * function passed to `fold`.
   */
  final def fold[B](failure: E => B, success: A => B)(implicit ev: CanFail[E]): URIO[R, B] =
    foldZIO(new ZIO.MapFn(failure), new ZIO.MapFn(success))

  /**
   * A more powerful version of `fold` that allows recovering from any kind of failure except interruptions.
   */
  final def foldCause[B](failure: Cause[E] => B, success: A => B): URIO[R, B] =
    foldCauseZIO(new ZIO.MapFn(failure), new ZIO.MapFn(success))

  /**
   * A more powerful version of `fold` that allows recovering from any kind of failure except interruptions.
   */
  @deprecated("use foldCauseZIO", "2.0.0")
  final def foldCauseM[R1 <: R, E2, B](
    failure: Cause[E] => ZIO[R1, E2, B],
    success: A => ZIO[R1, E2, B]
  ): ZIO[R1, E2, B] =
    foldCauseZIO(failure, success)

  /**
   * A more powerful version of `foldZIO` that allows recovering from any kind of failure except interruptions.
   */
  final def foldCauseZIO[R1 <: R, E2, B](
    failure: Cause[E] => ZIO[R1, E2, B],
    success: A => ZIO[R1, E2, B]
  ): ZIO[R1, E2, B] =
    new ZIO.Fold(self, failure, success)

  /**
   * Recovers from errors by accepting one effect to execute for the case of an
   * error, and one effect to execute for the case of success.
   *
   * This method has better performance than `either` since no intermediate
   * value is allocated and does not require subsequent calls to `flatMap` to
   * define the next effect.
   *
   * The error parameter of the returned `IO` may be chosen arbitrarily, since
   * it will depend on the `IO`s returned by the given continuations.
   */
  @deprecated("use foldZIO", "2.0.0")
  final def foldM[R1 <: R, E2, B](failure: E => ZIO[R1, E2, B], success: A => ZIO[R1, E2, B])(implicit
    ev: CanFail[E]
  ): ZIO[R1, E2, B] =
    foldZIO(failure, success)

  /**
   * A version of `foldM` that gives you the (optional) trace of the error.
   */
  @deprecated("use foldTraceZIO", "2.0.0")
  final def foldTraceM[R1 <: R, E2, B](
    failure: ((E, Option[ZTrace])) => ZIO[R1, E2, B],
    success: A => ZIO[R1, E2, B]
  )(implicit
    ev: CanFail[E]
  ): ZIO[R1, E2, B] =
    foldTraceZIO(failure, success)

  /**
   * A version of `foldZIO` that gives you the (optional) trace of the error.
   */
  final def foldTraceZIO[R1 <: R, E2, B](
    failure: ((E, Option[ZTrace])) => ZIO[R1, E2, B],
    success: A => ZIO[R1, E2, B]
  )(implicit
    ev: CanFail[E]
  ): ZIO[R1, E2, B] =
    foldCauseZIO(new ZIO.FoldCauseZIOFailureTraceFn(failure), success)

  /**
   * Recovers from errors by accepting one effect to execute for the case of an
   * error, and one effect to execute for the case of success.
   *
   * This method has better performance than `either` since no intermediate
   * value is allocated and does not require subsequent calls to `flatMap` to
   * define the next effect.
   *
   * The error parameter of the returned `IO` may be chosen arbitrarily, since
   * it will depend on the `IO`s returned by the given continuations.
   */
  final def foldZIO[R1 <: R, E2, B](failure: E => ZIO[R1, E2, B], success: A => ZIO[R1, E2, B])(implicit
    ev: CanFail[E]
  ): ZIO[R1, E2, B] =
    foldCauseZIO(new ZIO.FoldCauseZIOFailureFn(failure), success)

  /**
   * Repeats this effect forever (until the first error). For more sophisticated
   * schedules, see the `repeat` method.
   */
  final def forever: ZIO[R, E, Nothing] =
    self *> ZIO.yieldNow *> forever

  /**
   * Returns an effect that forks this effect into its own separate fiber,
   * returning the fiber immediately, without waiting for it to begin executing
   * the effect.
   *
   * You can use the `fork` method whenever you want to execute an effect in a
   * new fiber, concurrently and without "blocking" the fiber executing other
   * effects. Using fibers can be tricky, so instead of using this method
   * directly, consider other higher-level methods, such as `raceWith`,
   * `zipPar`, and so forth.
   *
   * The fiber returned by this method has methods interrupt the fiber and to
   * wait for it to finish executing the effect. See [[zio.Fiber]] for more
   * information.
   *
   * Whenever you use this method to launch a new fiber, the new fiber is
   * attached to the parent fiber's scope. This means when the parent fiber
   * terminates, the child fiber will be terminated as well, ensuring that no
   * fibers leak. This behavior is called "auto supervision", and if this
   * behavior is not desired, you may use the [[forkDaemon]] or [[forkIn]]
   * methods.
   *
   * {{{
   * for {
   *   fiber <- subtask.fork
   *   // Do stuff...
   *   a <- fiber.join
   * } yield a
   * }}}
   */
  final def fork: URIO[R, Fiber.Runtime[E, A]] =
    new ZIO.Fork(self, () => None, None)

  final def forkIn(scope: => ZScope[Exit[Any, Any]]): URIO[R, Fiber.Runtime[E, A]] =
    new ZIO.Fork(self, () => Some(scope), None)

  /**
   * Forks the effect into a new independent fiber, with the specified name.
   */
  final def forkAs(name: => String): URIO[R, Fiber.Runtime[E, A]] =
    ZIO.uninterruptibleMask(restore => (Fiber.fiberName.set(Some(name)) *> restore(self)).fork)

  /**
   * Forks the effect into a new fiber attached to the global scope. Because the
   * new fiber is attached to the global scope, when the fiber executing the
   * returned effect terminates, the forked fiber will continue running.
   */
  final def forkDaemon: URIO[R, Fiber.Runtime[E, A]] =
    forkIn(ZScope.global)

  /**
   * Forks an effect that will be executed without unhandled failures being
   * reported. This is useful for implementing combinators that handle failures
   * themselves.
   */
  final def forkInternal: ZIO[R, Nothing, Fiber.Runtime[E, A]] =
    new ZIO.Fork(self, () => None, Some(_ => ()))

  /**
   * Forks the fiber in a [[ZManaged]]. Using the [[ZManaged]] value will
   * execute the effect in the fiber, while ensuring its interruption when
   * the effect supplied to [[ZManaged#use]] completes.
   */
  final def forkManaged: ZManaged[R, Nothing, Fiber.Runtime[E, A]] =
    self.toManaged.fork

  /**
   * Forks an effect that will be executed on the specified `ExecutionContext`.
   */
  final def forkOn(
<<<<<<< HEAD
    ec: => ExecutionContext
  ): ZIO[R, E, Fiber.Runtime[E, A]] =
    self.lockExecutionContext(ec).fork
=======
    ec: ExecutionContext
  ): ZIO[R, E, Fiber.Runtime[E, A]] = self.onExecutionContext(ec).fork
>>>>>>> a1e60310

  /**
   * Like fork but handles an error with the provided handler.
   */
  final def forkWithErrorHandler(handler: E => UIO[Unit]): URIO[R, Fiber.Runtime[E, A]] =
    onError(new ZIO.FoldCauseZIOFailureFn(handler)).fork

  /**
   * Unwraps the optional error, defaulting to the provided value.
   */
  final def flattenErrorOption[E1, E2 <: E1](default: => E2)(implicit
    ev: E IsSubtypeOfError Option[E1]
  ): ZIO[R, E1, A] =
    self.mapError(e => ev(e).getOrElse(default))

  /**
   * Unwraps the optional success of this effect, but can fail with an None value.
   */
  @deprecated("use some", "2.0.0")
  final def get[B](implicit
    ev1: E IsSubtypeOfError Nothing,
    ev2: A IsSubtypeOfOutput Option[B]
  ): ZIO[R, Option[Nothing], B] =
    ZIO.absolve(self.mapError(ev1)(CanFail).map(ev2(_).toRight(None)))

  /**
   * Returns a successful effect with the head of the list if the list is
   * non-empty or fails with the error `None` if the list is empty.
   */
  final def head[B](implicit ev: A IsSubtypeOfOutput List[B]): ZIO[R, Option[E], B] =
    self.foldZIO(
      e => ZIO.fail(Some(e)),
      a => ev(a).headOption.fold[ZIO[R, Option[E], B]](ZIO.fail(None))(ZIO.succeedNow)
    )

  /**
   * Returns a new effect that ignores the success or failure of this effect.
   */
  final def ignore: URIO[R, Unit] =
    self.fold(ZIO.unitFn, ZIO.unitFn)

  /**
   * Returns a new effect whose scope will be extended by the specified scope.
   * This means any finalizers associated with the effect will not be executed
   * until the specified scope is closed.
   */
  final def in(scope: => ZScope[Any]): ZIO[R, E, A] =
    ZIO.uninterruptibleMask { restore =>
      restore(self).forkDaemon.flatMap { fiber =>
        scope.extend(fiber.scope) *> restore(fiber.join).onInterrupt(ids =>
          ids.headOption.fold(fiber.interrupt)(id => fiber.interruptAs(id))
        )
      }
    }

  /**
   * Returns a new effect that will not succeed with its value before first
   * interrupting all child fibers forked by the effect.
   */
  final def interruptAllChildren: ZIO[R, E, A] =
    ensuringChildren(Fiber.interruptAll(_))

  /**
   * Returns a new effect that performs the same operations as this effect, but
   * interruptibly, even if composed inside of an uninterruptible region.
   *
   * Note that effects are interruptible by default, so this function only has
   * meaning if used within an uninterruptible region.
   *
   * WARNING: This operator "punches holes" into effects, allowing them to be
   * interrupted in unexpected places. Do not use this operator unless you know
   * exactly what you are doing. Instead, you should use [[ZIO.uninterruptibleMask]].
   */
  final def interruptible: ZIO[R, E, A] =
    interruptStatus(InterruptStatus.Interruptible)

  /**
   * Switches the interrupt status for this effect. If `true` is used, then the
   * effect becomes interruptible (the default), while if `false` is used, then
   * the effect becomes uninterruptible. These changes are compositional, so
   * they only affect regions of the effect.
   */
  final def interruptStatus(flag: => InterruptStatus): ZIO[R, E, A] =
    new ZIO.InterruptStatus(self, () => flag)

  /**
   * Returns an effect that keeps or breaks a promise based on the result of
   * this effect. Synchronizes interruption, so if this effect is interrupted,
   * the specified promise will be interrupted, too.
   */
  final def intoPromise[E1 >: E, A1 >: A](p: => Promise[E1, A1]): URIO[R, Boolean] =
    ZIO.uninterruptibleMask(restore => restore(self).exit.flatMap(p.done(_)))

  /**
   * Returns whether this effect is a failure.
   */
  final def isFailure: URIO[R, Boolean] =
    fold(_ => true, _ => false)

  /**
   * Returns whether this effect is a success.
   */
  final def isSuccess: URIO[R, Boolean] =
    fold(_ => false, _ => true)

  /**
   * "Zooms in" on the value in the `Left` side of an `Either`, moving the
   * possibility that the value is a `Right` to the error channel.
   */
  final def left[B, C](implicit ev: A IsSubtypeOfOutput Either[B, C]): ZIO[R, Either[E, C], B] =
    self.foldZIO(
      e => ZIO.fail(Left(e)),
      a => ev(a).fold(b => ZIO.succeedNow(b), c => ZIO.fail(Right(c)))
    )

  /**
   * Returns an effect which is guaranteed to be executed on the specified
   * executor. The specified effect will always run on the specified executor,
   * even in the presence of asynchronous boundaries.
   *
   * This is useful when an effect must be executed somewhere, for example:
   * on a UI thread, inside a client library's thread pool, inside a blocking
   * thread pool, inside a low-latency thread pool, or elsewhere.
   *
   * The `lock` function composes with the innermost `lock` taking priority.
   * Use of this method does not alter the execution semantics of other effects
   * composed with this one, making it easy to compositionally reason about
   * where effects are running.
   */
<<<<<<< HEAD
  final def lock(executor: => Executor): ZIO[R, E, A] =
    ZIO.lock(executor)(self)
=======
  @deprecated("use onExecutor", "2.0.0")
  final def lock(executor: Executor): ZIO[R, E, A] =
    onExecutor(executor)
>>>>>>> a1e60310

  /**
   * Executes the effect on the specified `ExecutionContext` and then shifts back
   * to the default one.
   */
<<<<<<< HEAD
  final def lockExecutionContext(ec: => ExecutionContext): ZIO[R, E, A] =
    self.lock(Executor.fromExecutionContext(Int.MaxValue)(ec))
=======
  @deprecated("use onExecutionContext", "2.0.0")
  final def lockExecutionContext(ec: ExecutionContext): ZIO[R, E, A] =
    onExecutionContext(ec)
>>>>>>> a1e60310

  /**
   * Returns an effect whose success is mapped by the specified `f` function.
   */
  def map[B](f: A => B): ZIO[R, E, B] =
    new ZIO.FlatMap(self, new ZIO.MapFn(f))

  /**
   * Returns an effect whose success is mapped by the specified side effecting
   * `f` function, translating any thrown exceptions into typed failed effects.
   */
  final def mapAttempt[B](f: A => B)(implicit ev: E IsSubtypeOfError Throwable): RIO[R, B] =
    foldZIO(e => ZIO.fail(ev(e)), a => ZIO.attempt(f(a)))

  /**
   * Returns an effect whose failure and success channels have been mapped by
   * the specified pair of functions, `f` and `g`.
   */
  final def mapBoth[E2, B](f: E => E2, g: A => B)(implicit ev: CanFail[E]): ZIO[R, E2, B] =
    foldZIO(e => ZIO.fail(f(e)), a => ZIO.succeedNow(g(a)))

  /**
   * Returns an effect whose success is mapped by the specified side effecting
   * `f` function, translating any thrown exceptions into typed failed effects.
   */
  @deprecated("use mapAttempt", "2.0.0")
  final def mapEffect[B](f: A => B)(implicit ev: E IsSubtypeOfError Throwable): RIO[R, B] =
    mapAttempt(f)

  /**
   * Returns an effect with its error channel mapped using the specified
   * function. This can be used to lift a "smaller" error into a "larger"
   * error.
   */
  final def mapError[E2](f: E => E2)(implicit ev: CanFail[E]): ZIO[R, E2, A] =
    self.foldCauseZIO(new ZIO.MapErrorFn(f), new ZIO.SucceedFn(f))

  /**
   * Returns an effect with its full cause of failure mapped using the
   * specified function. This can be used to transform errors while
   * preserving the original structure of `Cause`.
   *
   * @see [[absorb]], [[sandbox]], [[catchAllCause]] - other functions for dealing with defects
   */
  final def mapErrorCause[E2](h: Cause[E] => Cause[E2]): ZIO[R, E2, A] =
    self.foldCauseZIO(new ZIO.MapErrorCauseFn(h), new ZIO.SucceedFn(h))

  /**
   * Returns an effect that, if evaluated, will return the lazily computed result
   * of this effect.
   */
  final def memoize: UIO[ZIO[R, E, A]] =
    for {
      promise  <- Promise.make[E, A]
      complete <- self.intoPromise(promise).once
    } yield complete *> promise.await

  /**
   * Returns a new effect where the error channel has been merged into the
   * success channel to their common combined type.
   */
  final def merge[A1 >: A](implicit ev1: E IsSubtypeOfError A1, ev2: CanFail[E]): URIO[R, A1] =
    self.foldZIO(e => ZIO.succeedNow(ev1(e)), ZIO.succeedNow)

  /**
   * Returns a new effect where boolean value of this effect is negated.
   */
  final def negate(implicit ev: A IsSubtypeOfOutput Boolean): ZIO[R, E, Boolean] =
    map(result => !ev(result))

  /**
   * Requires the option produced by this value to be `None`.
   */
  final def none[B](implicit ev: A IsSubtypeOfOutput Option[B]): ZIO[R, Option[E], Unit] =
    self.foldZIO(
      e => ZIO.fail(Some(e)),
      a => ev(a).fold[ZIO[R, Option[E], Unit]](ZIO.succeedNow(()))(_ => ZIO.fail(None))
    )

  /**
   * Executes the effect on the specified `ExecutionContext` and then shifts back
   * to the default one.
   */
  @deprecated("use lockExecutionContext", "2.0.0")
<<<<<<< HEAD
  final def on(ec: => ExecutionContext): ZIO[R, E, A] =
    self.lockExecutionContext(ec)
=======
  final def on(ec: ExecutionContext): ZIO[R, E, A] =
    self.onExecutionContext(ec)
>>>>>>> a1e60310

  /**
   * Returns an effect that will be executed at most once, even if it is
   * evaluated multiple times.
   */
  final def once: UIO[ZIO[R, E, Unit]] =
    Ref.make(true).map(ref => self.whenZIO(ref.getAndSet(false)))

  /**
   * Runs the specified effect if this effect fails, providing the error to the
   * effect if it exists. The provided effect will not be interrupted.
   */
  final def onError[R1 <: R](cleanup: Cause[E] => URIO[R1, Any]): ZIO[R1, E, A] =
    onExit {
      case Exit.Success(_)     => UIO.unit
      case Exit.Failure(cause) => cleanup(cause)
    }

  /**
   * Returns an effect which is guaranteed to be executed on the specified
   * executor. The specified effect will always run on the specified executor,
   * even in the presence of asynchronous boundaries.
   *
   * This is useful when an effect must be executed somewhere, for example:
   * on a UI thread, inside a client library's thread pool, inside a blocking
   * thread pool, inside a low-latency thread pool, or elsewhere.
   *
   * The `onExecutor` function composes with the innermost `onExecutor` taking
   * priority. Use of this method does not alter the execution semantics of
   * other effects composed with this one, making it easy to compositionally
   * reason about where effects are running.
   */
  final def onExecutor(executor: Executor): ZIO[R, E, A] =
    ZIO.onExecutor(executor)(self)

  /**
   * Executes the effect on the specified `ExecutionContext` and then shifts back
   * to the default one.
   */
  final def onExecutionContext(ec: ExecutionContext): ZIO[R, E, A] =
    self.onExecutor(Executor.fromExecutionContext(Int.MaxValue)(ec))

  /**
   * Ensures that a cleanup functions runs, whether this effect succeeds,
   * fails, or is interrupted.
   */
  final def onExit[R1 <: R](cleanup: Exit[E, A] => URIO[R1, Any]): ZIO[R1, E, A] =
    ZIO.acquireReleaseExitWith(ZIO.unit)((_, exit: Exit[E, A]) => cleanup(exit))(_ => self)

  /**
   * Runs the specified effect if this effect is interrupted.
   */
  final def onInterrupt[R1 <: R](cleanup: => URIO[R1, Any]): ZIO[R1, E, A] =
    onInterrupt(_ => cleanup)

  /**
   * Calls the specified function, and runs the effect it returns, if this
   * effect is interrupted.
   */
  final def onInterrupt[R1 <: R](cleanup: Set[Fiber.Id] => URIO[R1, Any]): ZIO[R1, E, A] =
    ZIO.uninterruptibleMask { restore =>
      restore(self).foldCauseZIO(
        cause => if (cause.isInterrupted) cleanup(cause.interruptors) *> ZIO.failCause(cause) else ZIO.failCause(cause),
        a => ZIO.succeedNow(a)
      )
    }

  /**
   * Runs this effect on the specified platform, restoring the old platform
   * when it completes execution.
   */
  final def onPlatform(platform: => Platform): ZIO[R, E, A] =
    ZIO.onPlatform(platform)(self)

  /**
   * Runs the specified effect if this effect is terminated, either because of
   * a defect or because of interruption.
   */
  final def onTermination[R1 <: R](cleanup: Cause[Nothing] => URIO[R1, Any]): ZIO[R1, E, A] =
    ZIO.acquireReleaseExitWith(ZIO.unit)((_, eb: Exit[E, A]) =>
      eb match {
        case Exit.Failure(cause) => cause.failureOrCause.fold(_ => ZIO.unit, cleanup)
        case _                   => ZIO.unit
      }
    )(_ => self)

  /**
   * Executes this effect, skipping the error but returning optionally the success.
   */
  final def option(implicit ev: CanFail[E]): URIO[R, Option[A]] =
    self.foldZIO(_ => IO.succeedNow(None), a => IO.succeedNow(Some(a)))

  /**
   * Converts an option on errors into an option on values.
   */
  @deprecated("use unoption", "2.0.0")
  final def optional[E1](implicit ev: E IsSubtypeOfError Option[E1]): ZIO[R, E1, Option[A]] =
    self.foldZIO(
      e => ev(e).fold[ZIO[R, E1, Option[A]]](ZIO.succeedNow(Option.empty[A]))(ZIO.fail(_)),
      a => ZIO.succeedNow(Some(a))
    )

  /**
   * Translates effect failure into death of the fiber, making all failures unchecked and
   * not a part of the type of the effect.
   */
  final def orDie(implicit ev1: E IsSubtypeOfError Throwable, ev2: CanFail[E]): URIO[R, A] =
    orDieWith(ev1)

  /**
   * Keeps none of the errors, and terminates the fiber with them, using
   * the specified function to convert the `E` into a `Throwable`.
   */
  final def orDieWith(f: E => Throwable)(implicit ev: CanFail[E]): URIO[R, A] =
    self.foldZIO(e => ZIO.die(f(e)), ZIO.succeedNow)

  /**
   * Unearth the unchecked failure of the effect. (opposite of `orDie`)
   * {{{
   *  val f0: Task[Unit] = ZIO.fail(new Exception("failing")).unit
   *  val f1: UIO[Unit]  = f0.orDie
   *  val f2: Task[Unit] = f1.resurrect
   * }}}
   */
  final def resurrect(implicit ev1: E IsSubtypeOfError Throwable): RIO[R, A] =
    self.unrefineWith({ case e => e })(ev1)

  /**
   * Executes this effect and returns its value, if it succeeds, but
   * otherwise executes the specified effect.
   */
  final def orElse[R1 <: R, E2, A1 >: A](that: => ZIO[R1, E2, A1])(implicit ev: CanFail[E]): ZIO[R1, E2, A1] =
    tryOrElse(that, new ZIO.SucceedFn(() => that))

  /**
   * Returns an effect that will produce the value of this effect, unless it
   * fails, in which case, it will produce the value of the specified effect.
   */
  final def orElseEither[R1 <: R, E2, B](that: => ZIO[R1, E2, B])(implicit ev: CanFail[E]): ZIO[R1, E2, Either[A, B]] =
    tryOrElse(that.map(Right(_)), ZIO.succeedLeft)

  /**
   * Executes this effect and returns its value, if it succeeds, but
   * otherwise fails with the specified error.
   */
  final def orElseFail[E1](e1: => E1)(implicit ev: CanFail[E]): ZIO[R, E1, A] =
    orElse(ZIO.fail(e1))

  /**
   * Returns an effect that will produce the value of this effect, unless it
   * fails with the `None` value, in which case it will produce the value of
   * the specified effect.
   */
  final def orElseOptional[R1 <: R, E1, A1 >: A](
    that: => ZIO[R1, Option[E1], A1]
  )(implicit ev: E IsSubtypeOfError Option[E1]): ZIO[R1, Option[E1], A1] =
    catchAll(ev(_).fold(that)(e => ZIO.fail(Some(e))))

  /**
   * Executes this effect and returns its value, if it succeeds, but
   * otherwise succeeds with the specified value.
   */
  final def orElseSucceed[A1 >: A](a1: => A1)(implicit ev: CanFail[E]): URIO[R, A1] =
    orElse(ZIO.succeedNow(a1))

  /**
   * Returns a new effect that will utilize the specified scope to supervise
   * any fibers forked within the original effect.
   */
  final def overrideForkScope(scope: => ZScope[Exit[Any, Any]]): ZIO[R, E, A] =
    new ZIO.OverrideForkScope(self, () => Some(scope))

  /**
   * Exposes all parallel errors in a single call
   */
  final def parallelErrors[E1 >: E]: ZIO[R, ::[E1], A] =
    self.foldCauseZIO(
      cause =>
        cause.failures match {
          case Nil            => ZIO.failCause(cause.asInstanceOf[Cause[Nothing]])
          case ::(head, tail) => ZIO.fail(::(head, tail))
        },
      ZIO.succeedNow
    )

  /**
   * Provides the `ZIO` effect with its required environment, which eliminates
   * its dependency on `R`.
   */
  final def provide(r: => R)(implicit ev: NeedsEnv[R]): IO[E, A] =
    ZIO.provide(r)(self)

  /**
   * Provides the part of the environment that is not part of the `ZEnv`,
   * leaving an effect that only depends on the `ZEnv`.
   *
   * {{{
   * val zio: ZIO[ZEnv with Logging, Nothing, Unit] = ???
   *
   * val loggingLayer: ZLayer[Any, Nothing, Logging] = ???
   *
   * val zio2 = zio.provideCustomLayer(loggingLayer)
   * }}}
   */
  final def provideCustomLayer[E1 >: E, R1](
    layer: => ZLayer[ZEnv, E1, R1]
  )(implicit ev1: ZEnv with R1 <:< R, ev2: Has.Union[ZEnv, R1], tagged: Tag[R1]): ZIO[ZEnv, E1, A] =
    provideSomeLayer[ZEnv](layer)

  /**
   * Provides a layer to the ZIO effect, which translates it to another level.
   */
  final def provideLayer[E1 >: E, R0, R1](layer: => ZLayer[R0, E1, R1])(implicit ev: R1 <:< R): ZIO[R0, E1, A] =
    ZIO.suspendSucceed(layer.build.map(ev).use(r => self.provide(r)))

  /**
   * Provides some of the environment required to run this effect when the
   * environment is not a subtype of `Has[_]`. This is useful primarily for
   * implementing operators that are polymorphic in the environment type. When
   * your environment is a subtype of `Has[_]` use [[zio.ZIO.injectSome]]
   */
  final def provideSome[R0](f: R0 => R)(implicit ev: NeedsEnv[R]): ZIO[R0, E, A] =
    ZIO.accessZIO(r0 => self.provide(f(r0)))

  /**
   * Splits the environment into two parts, providing one part using the
   * specified layer and leaving the remainder `R0`.
   *
   * {{{
   * val zio: ZIO[Has[Clock] with Has[Random], Nothing, Unit] = ???
   *
   * val clockLayer: ZLayer[Any, Nothing, Has[Clock]] = ???
   *
   * val zio2 = zio.provideSomeLayer[Has[Random]](clockLayer)
   * }}}
   */
  final def provideSomeLayer[R0]: ZIO.ProvideSomeLayer[R0, R, E, A] =
    new ZIO.ProvideSomeLayer[R0, R, E, A](self)

  /**
   * Returns a new effect that will utilize the default scope (fiber scope) to
   * supervise any fibers forked within the original effect.
   */
  final def resetForkScope: ZIO[R, E, A] =
    new ZIO.OverrideForkScope(self, () => None)

  /**
   * Returns an effect that races this effect with the specified effect,
   * returning the first successful `A` from the faster side. If one effect
   * succeeds, the other will be interrupted. If neither succeeds, then the
   * effect will fail with some error.
   *
   * WARNING: The raced effect will safely interrupt the "loser", but will not
   * resume until the loser has been cleanly terminated. If early return is
   * desired, then instead of performing `l race r`, perform
   * `l.disconnect race r.disconnect`, which disconnects left and right
   * interruption signals, allowing a fast return, with interruption performed
   * in the background.
   *
   * Note that if the `race` is embedded into an uninterruptible region, then
   * because the loser cannot be interrupted, it will be allowed to continue
   * executing in the background, without delaying the return of the race.
   */
  final def race[R1 <: R, E1 >: E, A1 >: A](that: => ZIO[R1, E1, A1]): ZIO[R1, E1, A1] =
    ZIO.descriptorWith { descriptor =>
      val parentFiberId = descriptor.id
      def maybeDisconnect[R, E, A](zio: ZIO[R, E, A]): ZIO[R, E, A] =
        ZIO.uninterruptibleMask(interruptible => interruptible.force(zio))
      (maybeDisconnect(self) raceWith maybeDisconnect(that))(
        (exit, right) =>
          exit.foldZIO[Any, E1, A1](
            cause => right.join mapErrorCause (cause && _),
            a => (right interruptAs parentFiberId) as a
          ),
        (exit, left) =>
          exit.foldZIO[Any, E1, A1](
            cause => left.join mapErrorCause (_ && cause),
            a => (left interruptAs parentFiberId) as a
          )
      )
    }.refailWithTrace

  /**
   * Returns an effect that races this effect with all the specified effects,
   * yielding the value of the first effect to succeed with a value.
   * Losers of the race will be interrupted immediately
   */
  final def raceAll[R1 <: R, E1 >: E, A1 >: A](ios: => Iterable[ZIO[R1, E1, A1]]): ZIO[R1, E1, A1] = {
    def arbiter[E1, A1](
      fibers: List[Fiber[E1, A1]],
      winner: Fiber[E1, A1],
      promise: Promise[E1, (A1, Fiber[E1, A1])],
      fails: Ref[Int]
    )(res: Exit[E1, A1]): URIO[R1, Any] =
      res.foldZIO[R1, Nothing, Unit](
        e => ZIO.flatten(fails.modify((c: Int) => (if (c == 0) promise.failCause(e).unit else ZIO.unit) -> (c - 1))),
        a =>
          promise
            .succeed(a -> winner)
            .flatMap(set =>
              if (set) fibers.foldLeft(IO.unit)((io, f) => if (f eq winner) io else io <* f.interrupt)
              else ZIO.unit
            )
      )

    (for {
      done  <- Promise.make[E1, (A1, Fiber[E1, A1])]
      fails <- Ref.make[Int](ios.size)
      c <- ZIO.uninterruptibleMask { restore =>
             for {
               head <- ZIO.interruptible(self).fork
               tail <- ZIO.foreach(ios)(io => ZIO.interruptible(io).fork)
               fs    = head :: tail.toList
               _ <- fs.foldLeft[ZIO[R1, E1, Any]](ZIO.unit) { case (io, f) =>
                      io *> f.await.flatMap(arbiter(fs, f, done, fails)).fork
                    }

               inheritRefs = { (res: (A1, Fiber[E1, A1])) => res._2.inheritRefs.as(res._1) }

               c <- restore(done.await.flatMap(inheritRefs))
                      .onInterrupt(fs.foldLeft(IO.unit)((io, f) => io <* f.interrupt))
             } yield c
           }
    } yield c).refailWithTrace
  }

  /**
   * Returns an effect that races this effect with the specified effect,
   * yielding the first result to complete, whether by success or failure. If
   * neither effect completes, then the composed effect will not complete.
   *
   * WARNING: The raced effect will safely interrupt the "loser", but will not
   * resume until the loser has been cleanly terminated. If early return is
   * desired, then instead of performing `l raceFirst r`, perform
   * `l.disconnect raceFirst r.disconnect`, which disconnects left and right
   * interrupt signal, allowing a fast return, with interruption performed
   * in the background.
   */
  final def raceFirst[R1 <: R, E1 >: E, A1 >: A](that: => ZIO[R1, E1, A1]): ZIO[R1, E1, A1] =
    (self.exit race that.exit).flatMap(ZIO.done(_)).refailWithTrace

  /**
   * Returns an effect that races this effect with the specified effect,
   * yielding the first result to succeed. If neither effect succeeds, then the
   * composed effect will fail with some error.
   *
   * WARNING: The raced effect will safely interrupt the "loser", but will not
   * resume until the loser has been cleanly terminated. If early return is
   * desired, then instead of performing `l raceEither r`, perform
   * `l.disconnect raceEither r.disconnect`, which disconnects left and right
   * interrupt signal, allowing the earliest possible return.
   */
  final def raceEither[R1 <: R, E1 >: E, B](that: => ZIO[R1, E1, B]): ZIO[R1, E1, Either[A, B]] =
    self.map(Left(_)) race that.map(Right(_))

  /**
   * Returns an effect that races this effect with the specified effect, calling
   * the specified finisher as soon as one result or the other has been computed.
   */
  final def raceWith[R1 <: R, E1, E2, B, C](that: => ZIO[R1, E1, B])(
    leftDone: (Exit[E, A], Fiber[E1, B]) => ZIO[R1, E2, C],
    rightDone: (Exit[E1, B], Fiber[E, A]) => ZIO[R1, E2, C],
    scope: => Option[ZScope[Exit[Any, Any]]] = None
  ): ZIO[R1, E2, C] =
    new ZIO.RaceWith[R1, E, E1, E2, A, B, C](
      () => self,
      () => that,
      (exit, fiber) => leftDone(exit, fiber),
      (exit, fiber) => rightDone(exit, fiber),
      () => scope
    )

  /**
   * Attach a wrapping trace pointing to this location in case of error.
   *
   * Useful when joining fibers to make the resulting trace mention
   * the `join` point, otherwise only the traces of joined fibers are
   * included.
   *
   * {{{
   *   for {
   *     badFiber <- UIO(1 / 0).fork
   *     _ <- badFiber.join.refailWithTrace
   *   } yield ()
   * }}}
   */
  final def refailWithTrace: ZIO[R, E, A] =
    foldCauseZIO(c => ZIO.failCauseWith(trace => Cause.traced(c, trace())), ZIO.succeedNow)

  /**
   * Keeps some of the errors, and terminates the fiber with the rest
   */
  final def refineOrDie[E1](
    pf: PartialFunction[E, E1]
  )(implicit ev1: E IsSubtypeOfError Throwable, ev2: CanFail[E]): ZIO[R, E1, A] =
    refineOrDieWith(pf)(ev1)

  /**
   * Keeps some of the errors, and terminates the fiber with the rest, using
   * the specified function to convert the `E` into a `Throwable`.
   */
  final def refineOrDieWith[E1](pf: PartialFunction[E, E1])(f: E => Throwable)(implicit ev: CanFail[E]): ZIO[R, E1, A] =
    self catchAll (err => (pf lift err).fold[ZIO[R, E1, A]](ZIO.die(f(err)))(ZIO.fail(_)))

  /**
   * Fail with the returned value if the `PartialFunction` matches, otherwise
   * continue with our held value.
   */
  final def reject[E1 >: E](pf: PartialFunction[A, E1]): ZIO[R, E1, A] =
    rejectZIO(pf.andThen(ZIO.fail(_)))

  /**
   * Continue with the returned computation if the `PartialFunction` matches,
   * translating the successful match into a failure, otherwise continue with
   * our held value.
   */
  @deprecated("use rejectZIO", "2.0.0")
  final def rejectM[R1 <: R, E1 >: E](pf: PartialFunction[A, ZIO[R1, E1, E1]]): ZIO[R1, E1, A] =
    rejectZIO(pf)

  /**
   * Continue with the returned computation if the `PartialFunction` matches,
   * translating the successful match into a failure, otherwise continue with
   * our held value.
   */
  final def rejectZIO[R1 <: R, E1 >: E](pf: PartialFunction[A, ZIO[R1, E1, E1]]): ZIO[R1, E1, A] =
    self.flatMap { v =>
      pf.andThen[ZIO[R1, E1, A]](_.flatMap(ZIO.fail(_)))
        .applyOrElse[A, ZIO[R1, E1, A]](v, ZIO.succeedNow)
    }

  /**
   * Returns a new effect that repeats this effect according to the specified
   * schedule or until the first failure. Scheduled recurrences are in addition
   * to the first execution, so that `io.repeat(Schedule.once)` yields an
   * effect that executes `io`, and then if that succeeds, executes `io` an
   * additional time.
   */
  final def repeat[R1 <: R, B](schedule: => Schedule[R1, A, B]): ZIO[R1 with Has[Clock], E, B] =
    repeatOrElse[R1, E, B](schedule, (e, _) => ZIO.fail(e))

  /**
   * Repeats this effect the specified number of times.
   */
  final def repeatN(n: => Int): ZIO[R, E, A] =
    ZIO.suspendSucceed {

      def loop(n: Int): ZIO[R, E, A] =
        self.flatMap(a => if (n <= 0) ZIO.succeedNow(a) else ZIO.yieldNow *> loop(n - 1))

      loop(n)
    }

  /**
   * Returns a new effect that repeats this effect according to the specified
   * schedule or until the first failure, at which point, the failure value
   * and schedule output are passed to the specified handler.
   *
   * Scheduled recurrences are in addition to the first execution, so that
   * `io.repeat(Schedule.once)` yields an effect that executes `io`, and then
   * if that succeeds, executes `io` an additional time.
   */
  final def repeatOrElse[R1 <: R, E2, B](
    schedule: => Schedule[R1, A, B],
    orElse: (E, Option[B]) => ZIO[R1, E2, B]
  ): ZIO[R1 with Has[Clock], E2, B] =
    repeatOrElseEither[R1, B, E2, B](schedule, orElse).map(_.merge)

  /**
   * Returns a new effect that repeats this effect according to the specified
   * schedule or until the first failure, at which point, the failure value
   * and schedule output are passed to the specified handler.
   *
   * Scheduled recurrences are in addition to the first execution, so that
   * `io.repeat(Schedule.once)` yields an effect that executes `io`, and then
   * if that succeeds, executes `io` an additional time.
   */
  final def repeatOrElseEither[R1 <: R, B, E2, C](
    schedule: => Schedule[R1, A, B],
    orElse: (E, Option[B]) => ZIO[R1, E2, C]
  ): ZIO[R1 with Has[Clock], E2, Either[C, B]] =
    Clock.repeatOrElseEither(self)(schedule, orElse)

  /**
   * Repeats this effect until its value satisfies the specified predicate
   * or until the first failure.
   */
  final def repeatUntil(f: A => Boolean): ZIO[R, E, A] =
    repeatUntilZIO(a => ZIO.succeed(f(a)))

  /**
   * Repeats this effect until its value is equal to the specified value
   * or until the first failure.
   */
  final def repeatUntilEquals[A1 >: A](a: => A1): ZIO[R, E, A1] =
    repeatUntil(_ == a)

  /**
   * Repeats this effect until its value satisfies the specified effectful predicate
   * or until the first failure.
   */
  @deprecated("use repeatUntilZIO", "2.0.0")
  final def repeatUntilM[R1 <: R](f: A => URIO[R1, Boolean]): ZIO[R1, E, A] =
    repeatUntilZIO(f)

  /**
   * Repeats this effect until its value satisfies the specified effectful predicate
   * or until the first failure.
   */
  final def repeatUntilZIO[R1 <: R](f: A => URIO[R1, Boolean]): ZIO[R1, E, A] =
    self.flatMap(a => f(a).flatMap(b => if (b) ZIO.succeedNow(a) else ZIO.yieldNow *> repeatUntilZIO(f)))

  /**
   * Repeats this effect while its value satisfies the specified predicate
   * or until the first failure.
   */
  final def repeatWhile(f: A => Boolean): ZIO[R, E, A] =
    repeatWhileZIO(a => ZIO.succeed(f(a)))

  /**
   * Repeats this effect for as long as its value is equal to the specified value
   * or until the first failure.
   */
  final def repeatWhileEquals[A1 >: A](a: => A1): ZIO[R, E, A1] =
    repeatWhile(_ == a)

  /**
   * Repeats this effect while its value satisfies the specified effectful predicate
   * or until the first failure.
   */
  @deprecated("use repeatWhileZIO", "2.0.0")
  final def repeatWhileM[R1 <: R](f: A => URIO[R1, Boolean]): ZIO[R1, E, A] =
    repeatWhileZIO(f)

  /**
   * Repeats this effect while its value satisfies the specified effectful predicate
   * or until the first failure.
   */
  final def repeatWhileZIO[R1 <: R](f: A => URIO[R1, Boolean]): ZIO[R1, E, A] =
    repeatUntilZIO(e => f(e).map(!_))

  /**
   * Performs this effect the specified number of times and collects the
   * results.
   */
  @deprecated("use replicateZIO", "2.0.0")
  final def replicateM(n: => Int): ZIO[R, E, Iterable[A]] =
    replicateZIO(n)

  /**
   * Performs this effect the specified number of times, discarding the
   * results.
   */
  @deprecated("use replicateZIODiscard", "2.0.0")
  final def replicateM_(n: => Int): ZIO[R, E, Unit] =
    replicateZIODiscard(n)

  /**
   * Performs this effect the specified number of times and collects the
   * results.
   */
  final def replicateZIO(n: => Int): ZIO[R, E, Iterable[A]] =
    ZIO.replicateZIO(n)(self)

  /**
   * Performs this effect the specified number of times, discarding the
   * results.
   */
  final def replicateZIODiscard(n: => Int): ZIO[R, E, Unit] =
    ZIO.replicateZIODiscard(n)(self)

  /**
   * Retries with the specified retry policy.
   * Retries are done following the failure of the original `io` (up to a fixed maximum with
   * `once` or `recurs` for example), so that that `io.retry(Schedule.once)` means
   * "execute `io` and in case of failure, try again once".
   */
  final def retry[R1 <: R, S](policy: => Schedule[R1, E, S])(implicit ev: CanFail[E]): ZIO[R1 with Has[Clock], E, A] =
    Clock.retry(self)(policy)

  /**
   * Retries this effect the specified number of times.
   */
  final def retryN(n: => Int)(implicit ev: CanFail[E]): ZIO[R, E, A] =
    ZIO.suspendSucceed {

      def loop(n: Int): ZIO[R, E, A] =
        self.catchAll(e => if (n <= 0) ZIO.fail(e) else ZIO.yieldNow *> loop(n - 1))

      loop(n)
    }

  /**
   * Retries with the specified schedule, until it fails, and then both the
   * value produced by the schedule together with the last error are passed to
   * the recovery function.
   */
  final def retryOrElse[R1 <: R, A1 >: A, S, E1](
    policy: => Schedule[R1, E, S],
    orElse: (E, S) => ZIO[R1, E1, A1]
  )(implicit ev: CanFail[E]): ZIO[R1 with Has[Clock], E1, A1] =
    Clock.retryOrElse[R, R1, E, E1, A, A1, S](self)(policy, orElse)

  /**
   * Returns an effect that retries this effect with the specified schedule when it fails, until
   * the schedule is done, then both the value produced by the schedule together with the last
   * error are passed to the specified recovery function.
   */
  final def retryOrElseEither[R1 <: R, Out, E1, B](
    schedule: => Schedule[R1, E, Out],
    orElse: (E, Out) => ZIO[R1, E1, B]
  )(implicit ev: CanFail[E]): ZIO[R1 with Has[Clock], E1, Either[B, A]] =
    Clock.retryOrElseEither(self)(schedule, orElse)

  /**
   * Retries this effect until its error satisfies the specified predicate.
   */
  final def retryUntil(f: E => Boolean)(implicit ev: CanFail[E]): ZIO[R, E, A] =
    retryUntilZIO(e => ZIO.succeed(f(e)))

  /**
   * Retries this effect until its error is equal to the specified error.
   */
  final def retryUntilEquals[E1 >: E](e: => E1)(implicit ev: CanFail[E1]): ZIO[R, E1, A] =
    retryUntil(_ == e)

  /**
   * Retries this effect until its error satisfies the specified effectful predicate.
   */
  @deprecated("use retryUntilZIO", "2.0.0")
  final def retryUntilM[R1 <: R](f: E => URIO[R1, Boolean])(implicit ev: CanFail[E]): ZIO[R1, E, A] =
    retryUntilZIO(f)

  /**
   * Retries this effect until its error satisfies the specified effectful predicate.
   */
  final def retryUntilZIO[R1 <: R](f: E => URIO[R1, Boolean])(implicit ev: CanFail[E]): ZIO[R1, E, A] =
    self.catchAll(e => f(e).flatMap(b => if (b) ZIO.fail(e) else ZIO.yieldNow *> retryUntilZIO(f)))

  /**
   * Retries this effect while its error satisfies the specified predicate.
   */
  final def retryWhile(f: E => Boolean)(implicit ev: CanFail[E]): ZIO[R, E, A] =
    retryWhileZIO(e => ZIO.succeed(f(e)))

  /**
   * Retries this effect for as long as its error is equal to the specified error.
   */
  final def retryWhileEquals[E1 >: E](e: => E1)(implicit ev: CanFail[E1]): ZIO[R, E1, A] =
    retryWhile(_ == e)

  /**
   * Retries this effect while its error satisfies the specified effectful predicate.
   */
  @deprecated("use retryWhileZIO", "2.0.0")
  final def retryWhileM[R1 <: R](f: E => URIO[R1, Boolean])(implicit ev: CanFail[E]): ZIO[R1, E, A] =
    retryWhileZIO(f)

  /**
   * Retries this effect while its error satisfies the specified effectful predicate.
   */
  final def retryWhileZIO[R1 <: R](f: E => URIO[R1, Boolean])(implicit ev: CanFail[E]): ZIO[R1, E, A] =
    retryUntilZIO(e => f(e).map(!_))

  /**
   * "Zooms in" on the value in the `Right` side of an `Either`, moving the
   * possibility that the value is a `Left` to the error channel.
   */
  final def right[B, C](implicit ev: A IsSubtypeOfOutput Either[B, C]): ZIO[R, Either[B, E], C] =
    self.foldZIO(
      e => ZIO.fail(Right(e)),
      a => ev(a).fold(b => ZIO.fail(Left(b)), c => ZIO.succeedNow(c))
    )

  /**
   * Returns an effect that semantically runs the effect on a fiber,
   * producing an [[zio.Exit]] for the completion value of the fiber.
   */
  @deprecated("use exit", "2.0.0")
  final def run: URIO[R, Exit[E, A]] =
    exit

  /**
   * Exposes the full cause of failure of this effect.
   *
   * {{{
   * final case class DomainError()
   *
   * val veryBadIO: IO[DomainError, Unit] =
   *   IO.succeed(5 / 0) *> IO.fail(DomainError())
   *
   * val caught: IO[DomainError, Unit] =
   *   veryBadIO.sandbox.mapError(_.untraced).catchAll {
   *     case Cause.Die(_: ArithmeticException) =>
   *       // Caught defect: divided by zero!
   *       IO.unit
   *     case Cause.Fail(_) =>
   *       // Caught error: DomainError!
   *       IO.unit
   *     case cause =>
   *       // Caught unknown defects, shouldn't recover!
   *       IO.failCause(cause)
   *   }
   * }}}
   */
  final def sandbox: ZIO[R, Cause[E], A] =
    foldCauseZIO(ZIO.fail(_), ZIO.succeedNow)

  /**
   * Runs this effect according to the specified schedule.
   *
   * See [[scheduleFrom]] for a variant that allows the schedule's decision to
   * depend on the result of this effect.
   */
  final def schedule[R1 <: R, B](schedule: => Schedule[R1, Any, B]): ZIO[R1 with Has[Clock], E, B] =
    Clock.schedule(self)(schedule)

  /**
   * Runs this effect according to the specified schedule starting from the
   * specified input value.
   */
  final def scheduleFrom[R1 <: R, A1 >: A, B](a: => A1)(
    schedule: => Schedule[R1, A1, B]
  ): ZIO[R1 with Has[Clock], E, B] =
    Clock.scheduleFrom[R, R1, E, A, A1, B](self)(a)(schedule)

  /**
   * Converts an option on values into an option on errors.
   */
  final def some[B](implicit ev: A IsSubtypeOfOutput Option[B]): ZIO[R, Option[E], B] =
    self.foldZIO(
      e => ZIO.fail(Some(e)),
      a => ev(a).fold[ZIO[R, Option[E], B]](ZIO.fail(Option.empty[E]))(ZIO.succeedNow)
    )

  /**
   * Extracts the optional value, or returns the given 'default'.
   */
  final def someOrElse[B](default: => B)(implicit ev: A IsSubtypeOfOutput Option[B]): ZIO[R, E, B] =
    map(a => ev(a).getOrElse(default))

  /**
   * Extracts the optional value, or executes the effect 'default'.
   */
  @deprecated("use someOrElseZIO", "2.0.0")
  final def someOrElseM[B, R1 <: R, E1 >: E](
    default: => ZIO[R1, E1, B]
  )(implicit ev: A IsSubtypeOfOutput Option[B]): ZIO[R1, E1, B] =
    someOrElseZIO(default)

  /**
   * Extracts the optional value, or executes the effect 'default'.
   */
  final def someOrElseZIO[B, R1 <: R, E1 >: E](
    default: => ZIO[R1, E1, B]
  )(implicit ev: A IsSubtypeOfOutput Option[B]): ZIO[R1, E1, B] =
    self.flatMap(ev(_) match {
      case Some(value) => ZIO.succeedNow(value)
      case None        => default
    })

  /**
   * Extracts the optional value, or fails with the given error 'e'.
   */
  final def someOrFail[B, E1 >: E](e: => E1)(implicit ev: A IsSubtypeOfOutput Option[B]): ZIO[R, E1, B] =
    self.flatMap(ev(_) match {
      case Some(value) => ZIO.succeedNow(value)
      case None        => ZIO.fail(e)
    })

  /**
   * Extracts the optional value, or fails with a [[java.util.NoSuchElementException]]
   */
  final def someOrFailException[B, E1 >: E](implicit
    ev: A IsSubtypeOfOutput Option[B],
    ev2: NoSuchElementException <:< E1
  ): ZIO[R, E1, B] =
    self.foldZIO(
      e => ZIO.fail(e),
      ev(_) match {
        case Some(value) => ZIO.succeedNow(value)
        case None        => ZIO.fail(ev2(new NoSuchElementException("None.get")))
      }
    )

  /**
   * Companion helper to `sandbox`. Allows recovery, and partial recovery, from
   * errors and defects alike, as in:
   *
   * {{{
   * case class DomainError()
   *
   * val veryBadIO: IO[DomainError, Unit] =
   *   IO.succeed(5 / 0) *> IO.fail(DomainError())
   *
   * val caught: IO[DomainError, Unit] =
   *   veryBadIO.sandboxWith(_.catchSome {
   *     case Cause.Die(_: ArithmeticException)=>
   *       // Caught defect: divided by zero!
   *       IO.succeed(0)
   *   })
   * }}}
   *
   * Using `sandboxWith` with `catchSome` is better than using
   * `io.sandbox.catchAll` with a partial match, because in
   * the latter, if the match fails, the original defects will
   * be lost and replaced by a `MatchError`
   */
  final def sandboxWith[R1 <: R, E2, B](f: ZIO[R1, Cause[E], A] => ZIO[R1, Cause[E2], B]): ZIO[R1, E2, B] =
    ZIO.unsandbox(f(self.sandbox))

  /**
   * Summarizes a effect by computing some value before and after execution, and
   * then combining the values to produce a summary, together with the result of
   * execution.
   */
  final def summarized[R1 <: R, E1 >: E, B, C](summary0: => ZIO[R1, E1, B])(f: (B, B) => C): ZIO[R1, E1, (C, A)] =
    ZIO.suspendSucceed {
      val summary = summary0

      for {
        start <- summary
        value <- self
        end   <- summary
      } yield (f(start, end), value)
    }

  /**
   * Returns an effect with the behavior of this one, but where all child
   * fibers forked in the effect are reported to the specified supervisor.
   */
  final def supervised(supervisor: => Supervisor[Any]): ZIO[R, E, A] =
    new ZIO.Supervise(self, () => supervisor)

  /**
   * An integer that identifies the term in the `ZIO` sum type to which this
   * instance belongs (e.g. `IO.Tags.Succeed`).
   */
  def tag: Int

  /**
   * Returns an effect that effectfully "peeks" at the success of this effect.
   *
   * {{{
   * readFile("data.json").tap(printLine)
   * }}}
   */
  final def tap[R1 <: R, E1 >: E](f: A => ZIO[R1, E1, Any]): ZIO[R1, E1, A] =
    self.flatMap(new ZIO.TapFn(f))

  /**
   * Returns an effect that effectfully "peeks" at the failure or success of
   * this effect.
   * {{{
   * readFile("data.json").tapBoth(logError(_), logData(_))
   * }}}
   */
  final def tapBoth[R1 <: R, E1 >: E](f: E => ZIO[R1, E1, Any], g: A => ZIO[R1, E1, Any])(implicit
    ev: CanFail[E]
  ): ZIO[R1, E1, A] =
    self.foldCauseZIO(new ZIO.TapErrorRefailFn(f), new ZIO.TapFn(g))

  /**
   * Returns an effect that effectually "peeks" at the cause of the failure of
   * this effect.
   * {{{
   * readFile("data.json").tapCause(logCause(_))
   * }}}
   */
  @deprecated("use tapErrorCause", "2.0.0")
  final def tapCause[R1 <: R, E1 >: E](f: Cause[E] => ZIO[R1, E1, Any]): ZIO[R1, E1, A] =
    tapErrorCause(f)

  /**
   * Returns an effect that effectually "peeks" at the defect of this effect.
   */
  final def tapDefect[R1 <: R, E1 >: E](f: Cause[Nothing] => ZIO[R1, E1, Any]): ZIO[R1, E1, A] =
    self.foldCauseZIO(new ZIO.TapDefectRefailFn(f), ZIO.succeedNow)

  /**
   * Returns an effect that effectfully "peeks" at the result of this effect.
   * {{{
   * readFile("data.json").tapEither(result => log(result.fold("Error: " + _, "Success: " + _)))
   * }}}
   */
  final def tapEither[R1 <: R, E1 >: E](f: Either[E, A] => ZIO[R1, E1, Any])(implicit
    ev: CanFail[E]
  ): ZIO[R1, E1, A] =
    self.foldCauseZIO(new ZIO.TapErrorRefailFn(e => f(Left(e))), new ZIO.TapFn(a => f(Right(a))))

  /**
   * Returns an effect that effectfully "peeks" at the failure of this effect.
   * {{{
   * readFile("data.json").tapError(logError(_))
   * }}}
   */
  final def tapError[R1 <: R, E1 >: E](f: E => ZIO[R1, E1, Any])(implicit ev: CanFail[E]): ZIO[R1, E1, A] =
    self.foldCauseZIO(new ZIO.TapErrorRefailFn(f), ZIO.succeedNow)

  /**
   * Returns an effect that effectually "peeks" at the cause of the failure of
   * this effect.
   * {{{
   * readFile("data.json").tapErrorCause(logCause(_))
   * }}}
   */
  final def tapErrorCause[R1 <: R, E1 >: E](f: Cause[E] => ZIO[R1, E1, Any]): ZIO[R1, E1, A] =
    self.foldCauseZIO(new ZIO.TapErrorCauseRefailFn(f), ZIO.succeedNow)

  /**
   * A version of `tapError` that gives you the (optional) trace of the error.
   */
  final def tapErrorTrace[R1 <: R, E1 >: E](
    f: ((E, Option[ZTrace])) => ZIO[R1, E1, Any]
  )(implicit ev: CanFail[E]): ZIO[R1, E1, A] =
    self.foldCauseZIO(new ZIO.TapErrorTraceRefailFn(f), ZIO.succeedNow)

  /**
   * Returns an effect that effectfully "peeks" at the success of this effect.
   * If the partial function isn't defined at the input, the result is equivalent to the original effect.
   *
   * {{{
   * readFile("data.json").tapSome {
   *   case content if content.nonEmpty => putStrLn(content)
   * }
   * }}}
   */
  final def tapSome[R1 <: R, E1 >: E](f: PartialFunction[A, ZIO[R1, E1, Any]]): ZIO[R1, E1, A] =
    self.tap(f.applyOrElse(_, (_: A) => ZIO.unit))

  /**
   * Returns a new effect that executes this one and times the execution.
   */
  final def timed: ZIO[R with Has[Clock], E, (Duration, A)] =
    timedWith(Clock.nanoTime)

  /**
   * A more powerful variation of `timed` that allows specifying the Clock.
   */
  final def timedWith[R1 <: R, E1 >: E](nanoTime: => ZIO[R1, E1, Long]): ZIO[R1, E1, (Duration, A)] =
    summarized(nanoTime)((start, end) => Duration.fromNanos(end - start))

  /**
   * Returns an effect that will timeout this effect, returning `None` if the
   * timeout elapses before the effect has produced a value; and returning
   * `Some` of the produced value otherwise.
   *
   * If the timeout elapses without producing a value, the running effect
   * will be safely interrupted.
   *
   * WARNING: The effect returned by this method will not itself return until
   * the underlying effect is actually interrupted. This leads to more
   * predictable resource utilization. If early return is desired, then
   * instead of using `effect.timeout(d)`, use `effect.disconnect.timeout(d)`,
   * which first disconnects the effect's interruption signal before performing
   * the timeout, resulting in earliest possible return, before an underlying
   * effect has been successfully interrupted.
   */
  final def timeout(d: => Duration): ZIO[R with Has[Clock], E, Option[A]] = timeoutTo(None)(Some(_))(d)

  /**
   * The same as [[timeout]], but instead of producing a `None` in the event
   * of timeout, it will produce the specified error.
   */
  final def timeoutFail[E1 >: E](e: => E1)(d: => Duration): ZIO[R with Has[Clock], E1, A] =
    ZIO.flatten(timeoutTo(ZIO.fail(e))(ZIO.succeedNow)(d))

  /**
   * The same as [[timeout]], but instead of producing a `None` in the event
   * of timeout, it will produce the specified failure.
   */
  final def timeoutFailCause[E1 >: E](cause: => Cause[E1])(d: => Duration): ZIO[R with Has[Clock], E1, A] =
    ZIO.flatten(timeoutTo(ZIO.failCause(cause))(ZIO.succeedNow)(d))

  /**
   * The same as [[timeout]], but instead of producing a `None` in the event
   * of timeout, it will produce the specified failure.
   */
  @deprecated("use timeoutFailCause", "2.0.0")
  final def timeoutHalt[E1 >: E](cause: => Cause[E1])(d: => Duration): ZIO[R with Has[Clock], E1, A] =
    timeoutFailCause(cause)(d)

  /**
   * Returns an effect that will timeout this effect, returning either the
   * default value if the timeout elapses before the effect has produced a
   * value; and or returning the result of applying the function `f` to the
   * success value of the effect.
   *
   * If the timeout elapses without producing a value, the running effect
   * will be safely interrupted
   *
   * {{{
   * IO.succeed(1).timeoutTo(None)(Some(_))(1.second)
   * }}}
   */
  final def timeoutTo[B](b: => B): ZIO.TimeoutTo[R, E, A, B] =
    new ZIO.TimeoutTo(self, () => b)

  /**
   * Returns an effect that keeps or breaks a promise based on the result of
   * this effect. Synchronizes interruption, so if this effect is interrupted,
   * the specified promise will be interrupted, too.
   */
  @deprecated("use intoPromise", "2.0.0")
  final def to[E1 >: E, A1 >: A](p: => Promise[E1, A1]): URIO[R, Boolean] =
    intoPromise(p)

  /**
   * Converts the effect into a [[scala.concurrent.Future]].
   */
  final def toFuture(implicit ev2: E IsSubtypeOfError Throwable): URIO[R, CancelableFuture[A]] =
    self toFutureWith ev2

  /**
   * Converts the effect into a [[scala.concurrent.Future]].
   */
  final def toFutureWith(f: E => Throwable): URIO[R, CancelableFuture[A]] =
    self.fork.flatMap(_.toFutureWith(f))

  /**
   * Constructs a layer from this effect.
   */
  final def toLayer[A1 >: A](implicit ev: Tag[A1]): ZLayer[R, E, Has[A1]] =
    ZLayer.fromZIO(self)

  /**
   * Constructs a layer from this effect, which must return one or more
   * services.
   */
  final def toLayerMany[A1 >: A](implicit ev: Tag[A1]): ZLayer[R, E, A1] =
    ZLayer.fromZIOMany(self)

  /**
   * Converts this ZIO to [[zio.ZManaged]] with no release action. It will be
   * performed interruptibly.
   */
  final def toManaged: ZManaged[R, E, A] =
    ZManaged.fromZIO(self)

  /**
   * Converts this ZIO to [[zio.Managed]]. This ZIO and the provided release
   * action will be performed uninterruptibly.
   */
  final def toManagedWith[R1 <: R](release: A => URIO[R1, Any]): ZManaged[R1, E, A] =
    ZManaged.acquireReleaseWith(self)(release)

  /**
   * Converts this ZIO to [[zio.ZManaged]] with no release action. It will be
   * performed interruptibly.
   */
  @deprecated("use toManaged", "2.0.0")
  final def toManaged_ : ZManaged[R, E, A] =
    self.toManaged

  /**
   * Enables ZIO tracing for this effect. Because this is the default, this
   * operation only has an additional meaning if the effect is located within
   * an `untraced` section, or the current fiber has been spawned by a parent
   * inside an `untraced` section.
   */
  final def traced: ZIO[R, E, A] =
    tracingStatus(TracingStatus.Traced)

  /**
   * Toggles ZIO tracing support for this effect. If `true` is used, then the
   * effect will accumulate traces, while if `false` is used, then tracing
   * is disabled. These changes are compositional, so they only affect regions
   * of the effect.
   */
  final def tracingStatus(flag: => TracingStatus): ZIO[R, E, A] =
    new ZIO.TracingStatus(self, () => flag)

  /**
   * When this effect succeeds with a cause, then this method returns a new
   * effect that either fails with the cause that this effect succeeded with,
   * or succeeds with unit, depending on whether the cause is empty.
   *
   * This operation is the opposite of [[cause]].
   */
  final def uncause[E1 >: E](implicit ev: A IsSubtypeOfOutput Cause[E1]): ZIO[R, E1, Unit] =
    self.flatMap { a =>
      val cause = ev(a)

      if (cause.isEmpty) ZIO.unit
      else ZIO.failCause(cause)
    }

  /**
   * Performs this effect uninterruptibly. This will prevent the effect from
   * being terminated externally, but the effect may fail for internal reasons
   * (e.g. an uncaught error) or terminate due to defect.
   *
   * Uninterruptible effects may recover from all failure causes (including
   * interruption of an inner effect that has been made interruptible).
   */
  final def uninterruptible: ZIO[R, E, A] =
    interruptStatus(InterruptStatus.Uninterruptible)

  /**
   * Returns the effect resulting from mapping the success of this effect to unit.
   */
  final def unit: ZIO[R, E, Unit] =
    as(())

  /**
   * Converts a `ZIO[R, Either[E, B], A]` into a `ZIO[R, E, Either[A, B]]`. The
   * inverse of `left`.
   */
  final def unleft[E1, B](implicit ev: E IsSubtypeOfError Either[E1, B]): ZIO[R, E1, Either[A, B]] =
    self.foldZIO(
      e => ev(e).fold(e1 => ZIO.fail(e1), b => ZIO.succeedNow(Right(b))),
      a => ZIO.succeedNow(Left(a))
    )

  /**
   * The moral equivalent of `if (!p) exp`
   */
  final def unless(b: => Boolean): ZIO[R, E, Unit] =
    ZIO.unless(b)(self)

  /**
   * The moral equivalent of `if (!p) exp` when `p` has side-effects
   */
  @deprecated("use unlessZIO", "2.0.0")
  final def unlessM[R1 <: R, E1 >: E](b: => ZIO[R1, E1, Boolean]): ZIO[R1, E1, Unit] =
    unlessZIO(b)

  /**
   * The moral equivalent of `if (!p) exp` when `p` has side-effects
   */
  final def unlessZIO[R1 <: R, E1 >: E](b: => ZIO[R1, E1, Boolean]): ZIO[R1, E1, Unit] =
    ZIO.unlessZIO(b)(self)

  /**
   * Converts an option on errors into an option on values.
   */
  final def unoption[E1](implicit ev: E IsSubtypeOfError Option[E1]): ZIO[R, E1, Option[A]] =
    self.foldZIO(
      e => ev(e).fold[ZIO[R, E1, Option[A]]](ZIO.succeedNow(Option.empty[A]))(ZIO.fail(_)),
      a => ZIO.succeedNow(Some(a))
    )

  /**
   * Takes some fiber failures and converts them into errors.
   */
  final def unrefine[E1 >: E](pf: PartialFunction[Throwable, E1]): ZIO[R, E1, A] =
    unrefineWith(pf)(identity)

  /**
   * Takes some fiber failures and converts them into errors.
   */
  final def unrefineTo[E1 >: E: ClassTag]: ZIO[R, E1, A] =
    unrefine { case e: E1 => e }

  /**
   * Takes some fiber failures and converts them into errors, using the
   * specified function to convert the `E` into an `E1`.
   */
  final def unrefineWith[E1](pf: PartialFunction[Throwable, E1])(f: E => E1): ZIO[R, E1, A] =
    catchAllCause { cause =>
      cause.find {
        case Cause.Die(t) if pf.isDefinedAt(t) => pf(t)
      }.fold(ZIO.failCause(cause.map(f)))(ZIO.fail(_))
    }

  /**
   * Converts a `ZIO[R, Either[B, E], A]` into a `ZIO[R, E, Either[B, A]]`. The
   * inverse of `right`.
   */
  final def unright[E1, B](implicit ev: E IsSubtypeOfError Either[B, E1]): ZIO[R, E1, Either[B, A]] =
    self.foldZIO(
      e => ev(e).fold(b => ZIO.succeedNow(Left(b)), e1 => ZIO.fail(e1)),
      a => ZIO.succeedNow(Right(a))
    )

  /**
   * Updates a service in the environment of this effect.
   */
  final def updateService[M] =
    new ZIO.UpdateService[R, E, A, M](self)

  /**
   * Updates a service at the specified key in the environment of this effect.
   */
  final def updateServiceAt[Service]: ZIO.UpdateServiceAt[R, E, A, Service] =
    new ZIO.UpdateServiceAt[R, E, A, Service](self)

  /**
   * The inverse operation to `sandbox`. Submerges the full cause of failure.
   */
  final def unsandbox[E1](implicit ev: E IsSubtypeOfError Cause[E1]): ZIO[R, E1, A] =
    ZIO.unsandbox(self.mapError(ev))

  /**
   * Disables ZIO tracing facilities for the duration of the effect.
   *
   * Note: ZIO tracing is cached, as such after the first iteration
   * it has a negligible effect on performance of hot-spots (Additional
   * hash map lookup per flatMap). As such, using `untraced` sections
   * is not guaranteed to result in a noticeable performance increase.
   */
  final def untraced: ZIO[R, E, A] =
    tracingStatus(TracingStatus.Untraced)

  /**
   * Sequentially zips the this result with the specified result. Combines both
   * `Cause[E1]` when both effects fail.
   */
  final def validate[R1 <: R, E1 >: E, B](that: => ZIO[R1, E1, B]): ZIO[R1, E1, (A, B)] =
    validateWith(that)((_, _))

  /**
   * Returns an effect that executes both this effect and the specified effect,
   * in parallel. Combines both Cause[E1]` when both effects fail.
   */
  final def validatePar[R1 <: R, E1 >: E, B](that: => ZIO[R1, E1, B]): ZIO[R1, E1, (A, B)] =
    validateWithPar(that)((_, _))

  /**
   * Sequentially zips this effect with the specified effect using the
   * specified combiner function. Combines the causes in case both effect fail.
   */
  final def validateWith[R1 <: R, E1 >: E, B, C](that: => ZIO[R1, E1, B])(f: (A, B) => C): ZIO[R1, E1, C] =
    self.exit.zipWith(that.exit)(_.zipWith(_)(f, _ ++ _)).flatMap(ZIO.done(_))

  /**
   * Returns an effect that executes both this effect and the specified effect,
   * in parallel, combining their results with the specified `f` function. If
   * both sides fail, then the cause will be combined.
   */
  final def validateWithPar[R1 <: R, E1 >: E, B, C](that: => ZIO[R1, E1, B])(f: (A, B) => C): ZIO[R1, E1, C] =
    self.exit.zipWithPar(that.exit)(_.zipWith(_)(f, _ && _)).flatMap(ZIO.done(_))

  /**
   * The moral equivalent of `if (p) exp`
   */
  final def when(b: => Boolean): ZIO[R, E, Unit] =
    ZIO.when(b)(self)

  /**
   * The moral equivalent of `if (p) exp` when `p` has side-effects
   */
  @deprecated("use whenZIO", "2.0.0")
  final def whenM[R1 <: R, E1 >: E](
    b: => ZIO[R1, E1, Boolean]
  ): ZIO[R1, E1, Unit] =
    whenZIO(b)

  /**
   * The moral equivalent of `if (p) exp` when `p` has side-effects
   */
  final def whenZIO[R1 <: R, E1 >: E](
    b: => ZIO[R1, E1, Boolean]
  ): ZIO[R1, E1, Unit] =
    ZIO.whenZIO(b)(self)

  /**
   * A named alias for `&&&` or `<*>`.
   */
  final def zip[R1 <: R, E1 >: E, B](that: => ZIO[R1, E1, B])(implicit
    zippable: Zippable[A, B]
  ): ZIO[R1, E1, zippable.Out] =
    self.zipWith(that)((a, b) => zippable.zip(a, b))

  /**
   * A named alias for `<*`.
   */
  final def zipLeft[R1 <: R, E1 >: E, B](that: => ZIO[R1, E1, B]): ZIO[R1, E1, A] =
    self <* that

  /**
   * A named alias for `<&>`.
   */
  final def zipPar[R1 <: R, E1 >: E, B](that: => ZIO[R1, E1, B])(implicit
    zippable: Zippable[A, B]
  ): ZIO[R1, E1, zippable.Out] =
    self <&> that

  /**
   * A named alias for `<&`.
   */
  final def zipParLeft[R1 <: R, E1 >: E, B](that: => ZIO[R1, E1, B]): ZIO[R1, E1, A] =
    self <& that

  /**
   * A named alias for `&>`.
   */
  final def zipParRight[R1 <: R, E1 >: E, B](that: => ZIO[R1, E1, B]): ZIO[R1, E1, B] =
    self &> that

  /**
   * A named alias for `*>`.
   */
  final def zipRight[R1 <: R, E1 >: E, B](that: => ZIO[R1, E1, B]): ZIO[R1, E1, B] =
    self *> that

  /**
   * Sequentially zips this effect with the specified effect using the
   * specified combiner function.
   */
  final def zipWith[R1 <: R, E1 >: E, B, C](that: => ZIO[R1, E1, B])(f: (A, B) => C): ZIO[R1, E1, C] =
    self.flatMap(a => that.map(ZIOFn(f)(b => f(a, b))))

  /**
   * Returns an effect that executes both this effect and the specified effect,
   * in parallel, combining their results with the specified `f` function. If
   * either side fails, then the other side will be interrupted.
   */
  final def zipWithPar[R1 <: R, E1 >: E, B, C](
    that: => ZIO[R1, E1, B]
  )(f: (A, B) => C): ZIO[R1, E1, C] = {
    def coordinate[A, B](
      fiberId: Fiber.Id,
      f: (A, B) => C,
      leftWinner: Boolean
    )(winner: Exit[E1, A], loser: Fiber[E1, B]): ZIO[R1, E1, C] =
      winner match {
        case Exit.Success(a) => loser.inheritRefs *> loser.join.map(f(a, _))
        case Exit.Failure(cause) =>
          loser.interruptAs(fiberId).flatMap {
            case Exit.Success(_) => ZIO.failCause(cause)
            case Exit.Failure(loserCause) =>
              if (leftWinner) ZIO.failCause(cause && loserCause)
              else ZIO.failCause(loserCause && cause)
          }
      }

    val g = (b: B, a: A) => f(a, b)

    ZIO.transplant { graft =>
      ZIO.descriptorWith { d =>
        (graft(self) raceWith graft(that))(coordinate(d.id, f, true), coordinate(d.id, g, false))
      }
    }
  }

  private[this] final def tryOrElse[R1 <: R, E2, B](
    that: => ZIO[R1, E2, B],
    success: A => ZIO[R1, E2, B]
  ): ZIO[R1, E2, B] =
    new ZIO.Fold[R1, E, E2, A, B](
      self,
      ZIOFn(() => that) { cause =>
        cause.keepDefects match {
          case None    => that
          case Some(c) => ZIO.failCause(c)
        }
      },
      success
    )
}

object ZIO extends ZIOCompanionPlatformSpecific {

  /**
   * Submerges the error case of an `Either` into the `ZIO`. The inverse
   * operation of `IO.either`.
   */
  def absolve[R, E, A](v: => ZIO[R, E, Either[E, A]]): ZIO[R, E, A] =
    suspendSucceed(v).flatMap(fromEither(_))

  /**
   * Accesses the environment of the effect.
   * {{{
   * val portNumber = effect.access(_.config.portNumber)
   * }}}
   */
  def access[R]: ZIO.AccessPartiallyApplied[R] =
    new ZIO.AccessPartiallyApplied[R]

  /**
   * Effectfully accesses the environment of the effect.
   */
  @deprecated("use accessZIO", "2.0.0")
  def accessM[R]: ZIO.AccessZIOPartiallyApplied[R] =
    accessZIO

  /**
   * Effectfully accesses the environment of the effect.
   */
  def accessZIO[R]: ZIO.AccessZIOPartiallyApplied[R] =
    new ZIO.AccessZIOPartiallyApplied[R]

  /**
   * When this effect represents acquisition of a resource (for example,
   * opening a file, launching a thread, etc.), `acquireReleaseWith` can be
   * used to ensure the acquisition is not interrupted and the resource is
   * always released.
   *
   * The function does two things:
   *
   * 1. Ensures this effect, which acquires the resource, will not be
   * interrupted. Of course, acquisition may fail for internal reasons (an
   * uncaught exception).
   * 2. Ensures the `release` effect will not be interrupted, and will be
   * executed so long as this effect successfully acquires the resource.
   *
   * In between acquisition and release of the resource, the `use` effect is
   * executed.
   *
   * If the `release` effect fails, then the entire effect will fail even
   * if the `use` effect succeeds. If this fail-fast behavior is not desired,
   * errors produced by the `release` effect can be caught and ignored.
   *
   * {{{
   * openFile("data.json").acquireReleaseWith(closeFile) { file =>
   *   for {
   *     header <- readHeader(file)
   *     ...
   *   } yield result
   * }
   * }}}
   */
  def acquireReleaseWith[R, E, A](acquire: => ZIO[R, E, A]): ZIO.BracketAcquire[R, E, A] =
    new ZIO.BracketAcquire[R, E, A](() => acquire)

  /**
   * Uncurried version. Doesn't offer curried syntax and have worse type-inference
   * characteristics, but guarantees no extra allocations of intermediate
   * [[zio.ZIO.BracketAcquire]] and [[zio.ZIO.BracketRelease]] objects.
   */
  def acquireReleaseWith[R, E, A, B](
    acquire: => ZIO[R, E, A],
    release: A => URIO[R, Any],
    use: A => ZIO[R, E, B]
  ): ZIO[R, E, B] =
    acquireReleaseExitWith(acquire, new ZIO.BracketReleaseFn(release): (A, Exit[E, B]) => URIO[R, Any], use)

  /**
   * Acquires a resource, uses the resource, and then releases the resource.
   * Neither the acquisition nor the release will be interrupted, and the
   * resource is guaranteed to be released, so long as the `acquire` effect
   * succeeds. If `use` fails, then after release, the returned effect will fail
   * with the same error.
   */
  def acquireReleaseExitWith[R, E, A](acquire: => ZIO[R, E, A]): ZIO.BracketExitAcquire[R, E, A] =
    new ZIO.BracketExitAcquire(() => acquire)

  /**
   * Uncurried version. Doesn't offer curried syntax and has worse type-inference
   * characteristics, but guarantees no extra allocations of intermediate
   * [[zio.ZIO.BracketExitAcquire]] and [[zio.ZIO.BracketExitRelease]] objects.
   */
  def acquireReleaseExitWith[R, E, A, B](
    acquire: => ZIO[R, E, A],
    release: (A, Exit[E, B]) => URIO[R, Any],
    use: A => ZIO[R, E, B]
  ): ZIO[R, E, B] =
    ZIO.uninterruptibleMask[R, E, B](restore =>
      acquire.flatMap(ZIOFn(traceAs = use) { a =>
        ZIO
          .suspendSucceed(restore(use(a)))
          .exit
          .flatMap(ZIOFn(traceAs = release) { e =>
            ZIO
              .suspendSucceed(release(a, e))
              .foldCauseZIO(
                cause2 => ZIO.failCause(e.fold(_ ++ cause2, _ => cause2)),
                _ => ZIO.done(e)
              )
          })
      })
    )

  /**
   * Makes an explicit check to see if the fiber has been interrupted, and if
   * so, performs self-interruption
   */
  def allowInterrupt: UIO[Unit] =
    descriptorWith(d => if (d.interrupters.nonEmpty) interrupt else ZIO.unit)

  /**
   * Imports an asynchronous side-effect into a pure `ZIO` value. See
   * `asyncMaybe` for the more expressive variant of this function that
   * can return a value synchronously.
   *
   * The callback function `ZIO[R, E, A] => Any` must be called at most once.
   *
   * The list of fibers, that may complete the async callback, is used to
   * provide better diagnostics.
   */
  def async[R, E, A](
    register: (ZIO[R, E, A] => Unit) => Any,
    blockingOn: => Fiber.Id = Fiber.Id.None
  ): ZIO[R, E, A] =
    asyncMaybe(
      ZIOFn(register) { (callback: ZIO[R, E, A] => Unit) =>
        register(callback)

        None
      },
      blockingOn
    )

  /**
   * Imports an asynchronous side-effect into a ZIO effect. The side-effect
   * has the option of returning the value synchronously, which is useful in
   * cases where it cannot be determined if the effect is synchronous or
   * asynchronous until the side-effect is actually executed. The effect also
   * has the option of returning a canceler, which will be used by the runtime
   * to cancel the asynchronous effect if the fiber executing the effect is
   * interrupted.
   *
   * If the register function returns a value synchronously, then the callback
   * function `ZIO[R, E, A] => Any` must not be called. Otherwise the callback
   * function must be called at most once.
   *
   * The list of fibers, that may complete the async callback, is used to
   * provide better diagnostics.
   */
  def asyncInterrupt[R, E, A](
    register: (ZIO[R, E, A] => Unit) => Either[Canceler[R], ZIO[R, E, A]],
    blockingOn: => Fiber.Id = Fiber.Id.None
  ): ZIO[R, E, A] =
    new EffectAsync(register, () => blockingOn)

  /**
   * Imports an asynchronous effect into a pure `ZIO` value. This formulation is
   * necessary when the effect is itself expressed in terms of `ZIO`.
   */
  def asyncZIO[R, E, A](
    register: (ZIO[R, E, A] => Unit) => ZIO[R, E, Any]
  ): ZIO[R, E, A] =
    for {
      p <- Promise.make[E, A]
      r <- ZIO.runtime[R]
      a <- ZIO.uninterruptibleMask { restore =>
             val f = register(k => r.unsafeRunAsync(k.intoPromise(p)))

             restore(f.catchAllCause(p.failCause)).fork *> restore(p.await)
           }
    } yield a

  /**
   * Imports an asynchronous effect into a pure `ZIO` value, possibly returning
   * the value synchronously.
   *
   * If the register function returns a value synchronously, then the callback
   * function `ZIO[R, E, A] => Any` must not be called. Otherwise the callback
   * function must be called at most once.
   *
   * The list of fibers, that may complete the async callback, is used to
   * provide better diagnostics.
   */
  def asyncMaybe[R, E, A](
    register: (ZIO[R, E, A] => Unit) => Option[ZIO[R, E, A]],
    blockingOn: => Fiber.Id = Fiber.Id.None
  ): ZIO[R, E, A] =
    asyncInterrupt(
      register(_) match {
        case None      => Left(ZIO.unit)
        case Some(now) => Right(now)
      },
      blockingOn
    )

  /**
   * Imports a synchronous side-effect into a pure `ZIO` value, translating any
   * thrown exceptions into typed failed effects creating with `ZIO.fail`.
   *
   * {{{
   * def printLine(line: String): Task[Unit] = Task.attempt(println(line))
   * }}}
   */
  def attempt[A](effect: => A): Task[A] =
    effectTotalWith { (platform, _) =>
      try effect
      catch {
        case t: Throwable if !platform.fatal(t) => throw new ZioError(Exit.fail(t))
      }
    }

  /**
   * Imports a synchronous effect that does blocking IO into a pure value.
   */
  def attemptBlocking[A](effect: => A): Task[A] =
    blocking(ZIO.attempt(effect))

  /**
   * Imports a synchronous effect that does blocking IO into a pure value,
   * with a custom cancel effect.
   *
   * If the returned `ZIO` is interrupted, the blocked thread running the
   * synchronous effect will be interrupted via the cancel effect.
   */
  def attemptBlockingCancelable[A](effect: => A)(cancel: => UIO[Unit]): Task[A] =
    blocking(ZIO.attempt(effect)).fork.flatMap(_.join).onInterrupt(cancel)

  /**
   * Imports a synchronous effect that does blocking IO into a pure value,
   * refining the error type to `[[java.io.IOException]]`.
   */
  def attemptBlockingIO[A](effect: => A): IO[IOException, A] =
    attemptBlocking(effect).refineToOrDie[IOException]

  /**
   * Imports a synchronous effect that does blocking IO into a pure value.
   *
   * If the returned `ZIO` is interrupted, the blocked thread running the
   * synchronous effect will be interrupted via `Thread.interrupt`.
   *
   * Note that this adds significant overhead. For performance sensitive
   * applications consider using `attemptBlocking` or
   * `attemptBlockingCancelable`.
   */
  def attemptBlockingInterrupt[A](effect: => A): Task[A] =
    // Reference user's lambda for the tracer
    ZIOFn.recordTrace(() => effect) {
      ZIO.suspendSucceed {
        import java.util.concurrent.atomic.AtomicReference
        import java.util.concurrent.locks.ReentrantLock

        import zio.internal.OneShot

        val lock   = new ReentrantLock()
        val thread = new AtomicReference[Option[Thread]](None)
        val begin  = OneShot.make[Unit]
        val end    = OneShot.make[Unit]

        def withMutex[B](b: => B): B =
          try {
            lock.lock(); b
          } finally lock.unlock()

        val interruptThread: UIO[Unit] =
          ZIO.succeed {
            begin.get()

            var looping = true
            var n       = 0L
            val base    = 2L
            while (looping) {
              withMutex(thread.get match {
                case None         => looping = false; ()
                case Some(thread) => thread.interrupt()
              })

              if (looping) {
                n += 1
                Thread.sleep(math.min(50, base * n))
              }
            }

            end.get()
          }

        blocking(
          ZIO.uninterruptibleMask(restore =>
            for {
              fiber <- ZIO.suspend {
                         val current = Some(Thread.currentThread)

                         withMutex(thread.set(current))

                         begin.set(())

                         try {
                           val a = effect

                           ZIO.succeedNow(a)
                         } catch {
                           case _: InterruptedException =>
                             Thread.interrupted // Clear interrupt status
                             ZIO.interrupt
                           case t: Throwable =>
                             ZIO.fail(t)
                         } finally {
                           withMutex { thread.set(None); end.set(()) }
                         }
                       }.forkDaemon
              a <- restore(fiber.join.refailWithTrace).ensuring(interruptThread)
            } yield a
          )
        )
      }
    }

  /**
   * Locks the specified effect to the blocking thread pool.
   */
<<<<<<< HEAD
  def blocking[R, E, A](zio: => ZIO[R, E, A]): ZIO[R, E, A] =
    ZIO.blockingExecutor.flatMap(zio.lock(_))
=======
  def blocking[R, E, A](zio: ZIO[R, E, A]): ZIO[R, E, A] =
    ZIO.blockingExecutor.flatMap(zio.onExecutor)
>>>>>>> a1e60310

  /**
   * Retrieves the executor for all blocking tasks.
   */
  def blockingExecutor: UIO[Executor] =
    ZIO.suspendSucceedWith((platform, _) => ZIO.succeedNow(platform.blockingExecutor))

  /**
   * When this effect represents acquisition of a resource (for example,
   * opening a file, launching a thread, etc.), `bracket` can be used to ensure
   * the acquisition is not interrupted and the resource is always released.
   *
   * The function does two things:
   *
   * 1. Ensures this effect, which acquires the resource, will not be
   * interrupted. Of course, acquisition may fail for internal reasons (an
   * uncaught exception).
   * 2. Ensures the `release` effect will not be interrupted, and will be
   * executed so long as this effect successfully acquires the resource.
   *
   * In between acquisition and release of the resource, the `use` effect is
   * executed.
   *
   * If the `release` effect fails, then the entire effect will fail even
   * if the `use` effect succeeds. If this fail-fast behavior is not desired,
   * errors produced by the `release` effect can be caught and ignored.
   *
   * {{{
   * openFile("data.json").bracket(closeFile) { file =>
   *   for {
   *     header <- readHeader(file)
   *     ...
   *   } yield result
   * }
   * }}}
   */
  @deprecated("use acquireReleaseWith", "2.0.0")
  def bracket[R, E, A](acquire: => ZIO[R, E, A]): ZIO.BracketAcquire[R, E, A] =
    acquireReleaseWith(acquire)

  /**
   * Uncurried version. Doesn't offer curried syntax and have worse type-inference
   * characteristics, but guarantees no extra allocations of intermediate
   * [[zio.ZIO.BracketAcquire]] and [[zio.ZIO.BracketRelease]] objects.
   */
  @deprecated("use acquireReleaseWith", "2.0.0")
  def bracket[R, E, A, B](
    acquire: => ZIO[R, E, A],
    release: A => URIO[R, Any],
    use: A => ZIO[R, E, B]
  ): ZIO[R, E, B] =
    acquireReleaseWith(acquire, release, use)

  /**
   * Acquires a resource, uses the resource, and then releases the resource.
   * Neither the acquisition nor the release will be interrupted, and the
   * resource is guaranteed to be released, so long as the `acquire` effect
   * succeeds. If `use` fails, then after release, the returned effect will fail
   * with the same error.
   */
  @deprecated("use acquireReleaseExitWith", "2.0.0")
  def bracketExit[R, E, A](acquire: => ZIO[R, E, A]): ZIO.BracketExitAcquire[R, E, A] =
    acquireReleaseExitWith(acquire)

  /**
   * Uncurried version. Doesn't offer curried syntax and has worse type-inference
   * characteristics, but guarantees no extra allocations of intermediate
   * [[zio.ZIO.BracketExitAcquire]] and [[zio.ZIO.BracketExitRelease]] objects.
   */
  @deprecated("use acquireReleaseExitWith", "2.0.0")
  def bracketExit[R, E, A, B](
    acquire: => ZIO[R, E, A],
    release: (A, Exit[E, B]) => URIO[R, Any],
    use: A => ZIO[R, E, B]
  ): ZIO[R, E, B] =
    acquireReleaseExitWith(acquire, release, use)

  /**
   * Checks the interrupt status, and produces the effect returned by the
   * specified callback.
   */
  def checkInterruptible[R, E, A](f: zio.InterruptStatus => ZIO[R, E, A]): ZIO[R, E, A] =
    new ZIO.CheckInterrupt(f)

  /**
   * Checks the ZIO Tracing status, and produces the effect returned by the
   * specified callback.
   */
  def checkTraced[R, E, A](f: TracingS => ZIO[R, E, A]): ZIO[R, E, A] =
    new ZIO.CheckTracing(f)

  /**
   * Evaluate each effect in the structure from left to right, collecting the
   * the successful values and discarding the empty cases. For a parallel version, see `collectPar`.
   */
  def collect[R, E, A, B, Collection[+Element] <: Iterable[Element]](
    in: Collection[A]
  )(f: A => ZIO[R, Option[E], B])(implicit bf: BuildFrom[Collection[A], B, Collection[B]]): ZIO[R, E, Collection[B]] =
    foreach[R, E, A, Option[B], Iterable](in)(a => f(a).unoption).map(_.flatten).map(bf.fromSpecific(in))

  /**
   * Evaluate each effect in the structure from left to right, collecting the
   * the successful values and discarding the empty cases. For a parallel version, see `collectPar`.
   */
  def collect[R, E, Key, Key2, Value, Value2](
    map: Map[Key, Value]
  )(f: (Key, Value) => ZIO[R, Option[E], (Key2, Value2)]): ZIO[R, E, Map[Key2, Value2]] =
    foreach[R, E, (Key, Value), Option[(Key2, Value2)], Iterable](map)(f.tupled(_).unoption).map(_.flatten.toMap)

  /**
   * Evaluate each effect in the structure from left to right, and collect the
   * results. For a parallel version, see `collectAllPar`.
   */
  def collectAll[R, E, A, Collection[+Element] <: Iterable[Element]](
    in: Collection[ZIO[R, E, A]]
  )(implicit bf: BuildFrom[Collection[ZIO[R, E, A]], A, Collection[A]]): ZIO[R, E, Collection[A]] =
    foreach(in)(ZIO.identityFn)

  /**
   * Evaluate each effect in the structure from left to right, and collect the
   * results. For a parallel version, see `collectAllPar`.
   */
  def collectAll[R, E, A](in: Set[ZIO[R, E, A]]): ZIO[R, E, Set[A]] =
    foreach(in)(ZIO.identityFn)

  /**
   * Evaluate each effect in the structure from left to right, and collect the
   * results. For a parallel version, see `collectAllPar`.
   */
  def collectAll[R, E, A: ClassTag](in: Array[ZIO[R, E, A]]): ZIO[R, E, Array[A]] =
    foreach(in)(ZIO.identityFn)

  /**
   * Evaluate effect if present, and return its result as `Option[A]`.
   */
  def collectAll[R, E, A](in: Option[ZIO[R, E, A]]): ZIO[R, E, Option[A]] =
    foreach(in)(ZIO.identityFn)

  /**
   * Evaluate each effect in the structure from left to right, and collect the
   * results. For a parallel version, see `collectAllPar`.
   */
  def collectAll[R, E, A](in: NonEmptyChunk[ZIO[R, E, A]]): ZIO[R, E, NonEmptyChunk[A]] =
    foreach(in)(ZIO.identityFn)

  /**
   * Evaluate each effect in the structure from left to right, and discard the
   * results. For a parallel version, see `collectAllPar_`.
   */
  @deprecated("use collectAllDiscard", "2.0.0")
  def collectAll_[R, E, A](in: => Iterable[ZIO[R, E, A]]): ZIO[R, E, Unit] =
    collectAllDiscard(in)

  /**
   * Evaluate each effect in the structure from left to right, and discard the
   * results. For a parallel version, see `collectAllParDiscard`.
   */
  def collectAllDiscard[R, E, A](in: => Iterable[ZIO[R, E, A]]): ZIO[R, E, Unit] =
    foreachDiscard(in)(ZIO.identityFn)

  /**
   * Evaluate each effect in the structure in parallel, and collect the
   * results. For a sequential version, see `collectAll`.
   */
  def collectAllPar[R, E, A, Collection[+Element] <: Iterable[Element]](
    as: Collection[ZIO[R, E, A]]
  )(implicit bf: BuildFrom[Collection[ZIO[R, E, A]], A, Collection[A]]): ZIO[R, E, Collection[A]] =
    foreachPar(as)(ZIO.identityFn)

  /**
   * Evaluate each effect in the structure in parallel, and collect the
   * results. For a sequential version, see `collectAll`.
   */
  def collectAllPar[R, E, A](as: Set[ZIO[R, E, A]]): ZIO[R, E, Set[A]] =
    foreachPar(as)(ZIO.identityFn)

  /**
   * Evaluate each effect in the structure in parallel, and collect the
   * results. For a sequential version, see `collectAll`.
   */
  def collectAllPar[R, E, A: ClassTag](as: Array[ZIO[R, E, A]]): ZIO[R, E, Array[A]] =
    foreachPar(as)(ZIO.identityFn)

  /**
   * Evaluate each effect in the structure in parallel, and collect the
   * results. For a sequential version, see `collectAll`.
   */
  def collectAllPar[R, E, A](as: NonEmptyChunk[ZIO[R, E, A]]): ZIO[R, E, NonEmptyChunk[A]] =
    foreachPar(as)(ZIO.identityFn)

  /**
   * Evaluate each effect in the structure in parallel, and discard the
   * results. For a sequential version, see `collectAll_`.
   */
  @deprecated("use collectAllParDiscard", "2.0.0")
  def collectAllPar_[R, E, A](as: => Iterable[ZIO[R, E, A]]): ZIO[R, E, Unit] =
    collectAllParDiscard(as)

  /**
   * Evaluate each effect in the structure in parallel, and discard the
   * results. For a sequential version, see `collectAllDiscard`.
   */
  def collectAllParDiscard[R, E, A](as: => Iterable[ZIO[R, E, A]]): ZIO[R, E, Unit] =
    foreachParDiscard(as)(ZIO.identityFn)

  /**
   * Evaluate each effect in the structure in parallel, and collect the
   * results. For a sequential version, see `collectAll`.
   *
   * Unlike `collectAllPar`, this method will use at most `n` fibers.
   */
  def collectAllParN[R, E, A, Collection[+Element] <: Iterable[Element]](n: => Int)(
    as: Collection[ZIO[R, E, A]]
  )(implicit bf: BuildFrom[Collection[ZIO[R, E, A]], A, Collection[A]]): ZIO[R, E, Collection[A]] =
    foreachParN(n)(as)(ZIO.identityFn)

  /**
   * Evaluate each effect in the structure in parallel, and discard the
   * results. For a sequential version, see `collectAll_`.
   *
   * Unlike `collectAllPar_`, this method will use at most `n` fibers.
   */
  @deprecated("use collectAllParNDiscard", "2.0.0")
  def collectAllParN_[R, E, A](n: => Int)(as: => Iterable[ZIO[R, E, A]]): ZIO[R, E, Unit] =
    collectAllParNDiscard(n)(as)

  /**
   * Evaluate each effect in the structure in parallel, and discard the
   * results. For a sequential version, see `collectAllDiscard`.
   *
   * Unlike `collectAllParDiscard`, this method will use at most `n` fibers.
   */
  def collectAllParNDiscard[R, E, A](n: => Int)(as: => Iterable[ZIO[R, E, A]]): ZIO[R, E, Unit] =
    foreachParNDiscard(n)(as)(ZIO.identityFn)

  /**
   * Evaluate and run each effect in the structure and collect discarding failed ones.
   */
  def collectAllSuccesses[R, E, A, Collection[+Element] <: Iterable[Element]](
    in: Collection[ZIO[R, E, A]]
  )(implicit bf: BuildFrom[Collection[ZIO[R, E, A]], A, Collection[A]]): URIO[R, Collection[A]] =
    collectAllWith(in.map(_.exit)) { case zio.Exit.Success(a) => a }.map(bf.fromSpecific(in))

  /**
   * Evaluate and run each effect in the structure in parallel, and collect discarding failed ones.
   */
  def collectAllSuccessesPar[R, E, A, Collection[+Element] <: Iterable[Element]](
    in: Collection[ZIO[R, E, A]]
  )(implicit bf: BuildFrom[Collection[ZIO[R, E, A]], A, Collection[A]]): URIO[R, Collection[A]] =
    collectAllWithPar(in.map(_.exit)) { case zio.Exit.Success(a) => a }.map(bf.fromSpecific(in))

  /**
   * Evaluate and run each effect in the structure in parallel, and collect discarding failed ones.
   *
   * Unlike `collectAllSuccessesPar`, this method will use at most up to `n` fibers.
   */
  def collectAllSuccessesParN[R, E, A, Collection[+Element] <: Iterable[Element]](n: => Int)(
    in: Collection[ZIO[R, E, A]]
  )(implicit bf: BuildFrom[Collection[ZIO[R, E, A]], A, Collection[A]]): URIO[R, Collection[A]] =
    collectAllWithParN(n)(in.map(_.exit)) { case zio.Exit.Success(a) => a }.map(bf.fromSpecific(in))

  /**
   * Evaluate each effect in the structure with `collectAll`, and collect
   * the results with given partial function.
   */
  def collectAllWith[R, E, A, B, Collection[+Element] <: Iterable[Element]](in: Collection[ZIO[R, E, A]])(
    f: PartialFunction[A, B]
  )(implicit bf: BuildFrom[Collection[ZIO[R, E, A]], B, Collection[B]]): ZIO[R, E, Collection[B]] =
    ZIO.collectAll[R, E, A, Iterable](in).map(_.collect(f)).map(bf.fromSpecific(in))

  /**
   * Evaluate each effect in the structure with `collectAllPar`, and collect
   * the results with given partial function.
   */
  def collectAllWithPar[R, E, A, U, Collection[+Element] <: Iterable[Element]](in: Collection[ZIO[R, E, A]])(
    f: PartialFunction[A, U]
  )(implicit bf: BuildFrom[Collection[ZIO[R, E, A]], U, Collection[U]]): ZIO[R, E, Collection[U]] =
    ZIO.collectAllPar[R, E, A, Iterable](in).map(_.collect(f)).map(bf.fromSpecific(in))

  /**
   * Evaluate each effect in the structure with `collectAllPar`, and collect
   * the results with given partial function.
   *
   * Unlike `collectAllWithPar`, this method will use at most up to `n` fibers.
   */
  def collectAllWithParN[R, E, A, B, Collection[+Element] <: Iterable[Element]](n: => Int)(
    in: Collection[ZIO[R, E, A]]
  )(
    f: PartialFunction[A, B]
  )(implicit bf: BuildFrom[Collection[ZIO[R, E, A]], B, Collection[B]]): ZIO[R, E, Collection[B]] =
    ZIO.collectAllParN[R, E, A, Iterable](n)(in).map(_.collect(f)).map(bf.fromSpecific(in))

  /**
   * Collects the first element of the `Iterable[A]` for which the effectual
   * function `f` returns `Some`.
   */
  def collectFirst[R, E, A, B](as: => Iterable[A])(f: A => ZIO[R, E, Option[B]]): ZIO[R, E, Option[B]] =
    succeed(as.iterator).flatMap { iterator =>
      def loop: ZIO[R, E, Option[B]] =
        if (iterator.hasNext) f(iterator.next()).flatMap(_.fold(loop)(some(_)))
        else none
      loop
    }

  /**
   * Evaluate each effect in the structure in parallel, collecting the
   * the successful values and discarding the empty cases.
   */
  def collectPar[R, E, A, B, Collection[+Element] <: Iterable[Element]](
    in: Collection[A]
  )(f: A => ZIO[R, Option[E], B])(implicit bf: BuildFrom[Collection[A], B, Collection[B]]): ZIO[R, E, Collection[B]] =
    foreachPar[R, E, A, Option[B], Iterable](in)(a => f(a).unoption).map(_.flatten).map(bf.fromSpecific(in))

  /**
   * Evaluate each effect in the structure from left to right, collecting the
   * the successful values and discarding the empty cases. For a parallel version, see `collectPar`.
   */
  def collectPar[R, E, Key, Key2, Value, Value2](
    map: Map[Key, Value]
  )(f: (Key, Value) => ZIO[R, Option[E], (Key2, Value2)]): ZIO[R, E, Map[Key2, Value2]] =
    foreachPar[R, E, (Key, Value), Option[(Key2, Value2)], Iterable](map)(f.tupled(_).unoption).map(_.flatten.toMap)

  /**
   * Evaluate each effect in the structure in parallel, collecting the
   * the successful values and discarding the empty cases.
   *
   * Unlike `collectPar`, this method will use at most up to `n` fibers.
   */
  def collectParN[R, E, A, B, Collection[+Element] <: Iterable[Element]](n: => Int)(
    in: Collection[A]
  )(f: A => ZIO[R, Option[E], B])(implicit bf: BuildFrom[Collection[A], B, Collection[B]]): ZIO[R, E, Collection[B]] =
    foreachParN[R, E, A, Option[B], Iterable](n)(in)(a => f(a).unoption).map(_.flatten).map(bf.fromSpecific(in))

  /**
   * Similar to Either.cond, evaluate the predicate,
   * return the given A as success if predicate returns true, and the given E as error otherwise
   *
   * For effectful conditionals, see [[ZIO.ifZIO]]
   */
  def cond[E, A](predicate: => Boolean, result: => A, error: => E): IO[E, A] =
    ZIO.suspendSucceed(if (predicate) ZIO.succeedNow(result) else ZIO.fail(error))

  /**
   * Prints the specified message to the console for debugging purposes.
   */
  def debug(value: => Any): UIO[Unit] =
    ZIO.succeed(println(value))

  /**
   * Returns information about the current fiber, such as its identity.
   */
  def descriptor: UIO[Fiber.Descriptor] =
    descriptorWith(succeedNow)

  /**
   * Constructs an effect based on information about the current fiber, such as
   * its identity.
   */
  def descriptorWith[R, E, A](f: Fiber.Descriptor => ZIO[R, E, A]): ZIO[R, E, A] =
    new ZIO.Descriptor(f)

  /**
   * Returns an effect that dies with the specified `Throwable`.
   * This method can be used for terminating a fiber because a defect has been
   * detected in the code.
   */
  def die(t: => Throwable): UIO[Nothing] =
    failCauseWith(trace => Cause.Traced(Cause.Die(t), trace()))

  /**
   * Returns an effect that dies with a [[java.lang.RuntimeException]] having the
   * specified text message. This method can be used for terminating a fiber
   * because a defect has been detected in the code.
   */
  def dieMessage(message: => String): UIO[Nothing] =
    die(new RuntimeException(message))

  /**
   * Returns an effect from a [[zio.Exit]] value.
   */
  def done[E, A](r: => Exit[E, A]): IO[E, A] =
    ZIO.suspendSucceed {
      r match {
        case Exit.Success(b)     => succeedNow(b)
        case Exit.Failure(cause) => failCause(cause)
      }
    }

  /**
   * Imports a synchronous side-effect into a pure `ZIO` value, translating any
   * thrown exceptions into typed failed effects creating with `ZIO.fail`.
   *
   * {{{
   * def printLine(line: String): Task[Unit] = Task.effect(println(line))
   * }}}
   */
  @deprecated("use attempt", "2.0.0")
  def effect[A](effect: => A): Task[A] =
    attempt(effect)

  /**
   * Imports an asynchronous side-effect into a pure `ZIO` value. See
   * `effectAsyncMaybe` for the more expressive variant of this function that
   * can return a value synchronously.
   *
   * The callback function `ZIO[R, E, A] => Any` must be called at most once.
   *
   * The list of fibers, that may complete the async callback, is used to
   * provide better diagnostics.
   */
  @deprecated("use async", "2.0.0")
  def effectAsync[R, E, A](
    register: (ZIO[R, E, A] => Unit) => Any,
    blockingOn: => Fiber.Id = null
  ): ZIO[R, E, A] =
    async(register, blockingOn)

  /**
   * Imports an asynchronous side-effect into a ZIO effect. The side-effect
   * has the option of returning the value synchronously, which is useful in
   * cases where it cannot be determined if the effect is synchronous or
   * asynchronous until the side-effect is actually executed. The effect also
   * has the option of returning a canceler, which will be used by the runtime
   * to cancel the asynchronous effect if the fiber executing the effect is
   * interrupted.
   *
   * If the register function returns a value synchronously, then the callback
   * function `ZIO[R, E, A] => Any` must not be called. Otherwise the callback
   * function must be called at most once.
   *
   * The list of fibers, that may complete the async callback, is used to
   * provide better diagnostics.
   */
  @deprecated("use asyncInterrupt", "2.0.0")
  def effectAsyncInterrupt[R, E, A](
    register: (ZIO[R, E, A] => Unit) => Either[Canceler[R], ZIO[R, E, A]],
    blockingOn: => Fiber.Id = Fiber.Id.None
  ): ZIO[R, E, A] =
    asyncInterrupt(register, blockingOn)

  /**
   * Imports an asynchronous effect into a pure `ZIO` value. This formulation is
   * necessary when the effect is itself expressed in terms of `ZIO`.
   */
  @deprecated("use asyncZIO", "2.0.0")
  def effectAsyncM[R, E, A](
    register: (ZIO[R, E, A] => Unit) => ZIO[R, E, Any]
  ): ZIO[R, E, A] =
    asyncZIO(register)

  /**
   * Imports an asynchronous effect into a pure `ZIO` value, possibly returning
   * the value synchronously.
   *
   * If the register function returns a value synchronously, then the callback
   * function `ZIO[R, E, A] => Any` must not be called. Otherwise the callback
   * function must be called at most once.
   *
   * The list of fibers, that may complete the async callback, is used to
   * provide better diagnostics.
   */
  @deprecated("use asyncMaybe", "2.0.0")
  def effectAsyncMaybe[R, E, A](
    register: (ZIO[R, E, A] => Unit) => Option[ZIO[R, E, A]],
    blockingOn: => Fiber.Id = Fiber.Id.None
  ): ZIO[R, E, A] =
    asyncMaybe(register, blockingOn)

  /**
   * Imports a synchronous effect that does blocking IO into a pure value.
   */
  @deprecated("use attemptBlocking", "2.0.0")
  def effectBlocking[A](effect: => A): Task[A] =
    blocking(ZIO.attempt(effect))

  /**
   * Imports a synchronous effect that does blocking IO into a pure value,
   * with a custom cancel effect.
   *
   * If the returned `ZIO` is interrupted, the blocked thread running the
   * synchronous effect will be interrupted via the cancel effect.
   */
  @deprecated("use attemptBlockingCancelable", "2.0.0")
  def effectBlockingCancelable[A](effect: => A)(cancel: => UIO[Unit]): Task[A] =
    attemptBlockingCancelable(effect)(cancel)

  /**
   * Imports a synchronous effect that does blocking IO into a pure value,
   * refining the error type to `[[java.io.IOException]]`.
   */
  @deprecated("use attemptBlockingIO", "2.0.0")
  def effectBlockingIO[A](effect: => A): IO[IOException, A] =
    attemptBlockingIO(effect)

  /**
   * Imports a synchronous effect that does blocking IO into a pure value.
   *
   * If the returned `ZIO` is interrupted, the blocked thread running the
   * synchronous effect will be interrupted via `Thread.interrupt`.
   *
   * Note that this adds significant overhead. For performance sensitive
   * applications consider using `effectBlocking` or
   * `effectBlockingCancel`.
   */
  @deprecated("use attemptBlockingInterrupt", "2.0.0")
  def effectBlockingInterrupt[A](effect: => A): Task[A] =
    attemptBlockingInterrupt(effect)

  /**
   * Returns a lazily constructed effect, whose construction may itself require effects.
   * When no environment is required (i.e., when R == Any) it is conceptually equivalent to `flatten(effect(io))`.
   */
  @deprecated("use suspend", "2.0.0")
  def effectSuspend[R, A](rio: => RIO[R, A]): RIO[R, A] =
    suspend(rio)

  /**
   * Returns a lazily constructed effect, whose construction may itself require
   * effects. The effect must not throw any exceptions. When no environment is required (i.e., when R == Any)
   * it is conceptually equivalent to `flatten(effectTotal(zio))`. If you wonder if the effect throws exceptions,
   * do not use this method, use [[Task.effectSuspend]] or [[ZIO.effectSuspend]].
   */
  @deprecated("use suspendSucceed", "2.0.0")
  def effectSuspendTotal[R, E, A](zio: => ZIO[R, E, A]): ZIO[R, E, A] =
    suspendSucceed(zio)

  /**
   * Returns a lazily constructed effect, whose construction may itself require effects.
   * The effect must not throw any exceptions. When no environment is required (i.e., when R == Any)
   * it is conceptually equivalent to `flatten(effectTotal(zio))`. If you wonder if the effect throws exceptions,
   * do not use this method, use [[Task.effectSuspend]] or [[ZIO.effectSuspend]].
   */
  @deprecated("use suspendSucceedWith", "2.0.0")
  def effectSuspendTotalWith[R, E, A](f: (Platform, Fiber.Id) => ZIO[R, E, A]): ZIO[R, E, A] =
    suspendSucceedWith(f)

  /**
   * Returns a lazily constructed effect, whose construction may itself require effects.
   * When no environment is required (i.e., when R == Any) it is conceptually equivalent to `flatten(effect(io))`.
   */
  @deprecated("use suspendWith", "2.0.0")
  def effectSuspendWith[R, A](f: (Platform, Fiber.Id) => RIO[R, A]): RIO[R, A] =
    suspendWith(f)

  /**
   * Captures a synchronous computation into a lazy effect, which can be
   * executed later and repeatedly. The synchronous computation must not throw
   * any exceptions. If you are unsure, then don't use this method, use
   * [[Task.effect]], [[IO.effect]], or [[ZIO.effect]].
   *
   * {{{
   * val nanoTime: UIO[Long] = IO.succeed(System.nanoTime())
   * }}}
   */
  @deprecated("use succeed", "2.0.0")
  def effectTotal[A](effect: => A): UIO[A] =
    succeed(effect)

  /**
   * The same as [[ZIO.effectTotal]], but also provides access to the
   * underlying Platform and fiber id.
   */
  def effectTotalWith[A](effect: (Platform, Fiber.Id) => A): UIO[A] =
    new ZIO.EffectWith(effect)

  /**
   * Accesses the whole environment of the effect.
   */
  def environment[R]: URIO[R, R] =
    access(r => r)

  /**
   * Retrieves the executor for this effect.
   */
  def executor: UIO[Executor] =
    ZIO.descriptorWith(descriptor => ZIO.succeedNow(descriptor.executor))

  /**
   * Determines whether any element of the `Iterable[A]` satisfies the
   * effectual predicate `f`.
   */
  def exists[R, E, A](as: => Iterable[A])(f: A => ZIO[R, E, Boolean]): ZIO[R, E, Boolean] =
    succeed(as.iterator).flatMap { iterator =>
      def loop: ZIO[R, E, Boolean] =
        if (iterator.hasNext) f(iterator.next()).flatMap(b => if (b) succeedNow(b) else loop)
        else succeedNow(false)
      loop
    }

  /**
   * Returns an effect that models failure with the specified error.
   * The moral equivalent of `throw` for pure code.
   */
  def fail[E](error: => E): IO[E, Nothing] =
    failCauseWith(trace => Cause.Traced(Cause.Fail(error), trace()))

  /**
   * Returns an effect that models failure with the specified `Cause`.
   */
  def failCause[E](cause: => Cause[E]): IO[E, Nothing] =
    new ZIO.Fail(_ => cause)

  /**
   * Returns an effect that models failure with the specified `Cause`.
   *
   * This version takes in a lazily-evaluated trace that can be attached to the `Cause`
   * via `Cause.Traced`.
   */
  def failCauseWith[E](function: (() => ZTrace) => Cause[E]): IO[E, Nothing] =
    new ZIO.Fail(function)

  /**
   * Returns the `Fiber.Id` of the fiber executing the effect that calls this method.
   */
  val fiberId: UIO[Fiber.Id] =
    ZIO.descriptor.map(_.id)

  /**
   * Filters the collection using the specified effectual predicate.
   */
  def filter[R, E, A, Collection[+Element] <: Iterable[Element]](
    as: Collection[A]
  )(f: A => ZIO[R, E, Boolean])(implicit bf: BuildFrom[Collection[A], A, Collection[A]]): ZIO[R, E, Collection[A]] =
    as.foldLeft[ZIO[R, E, Builder[A, Collection[A]]]](ZIO.succeed(bf.newBuilder(as))) { (zio, a) =>
      zio.zipWith(f(a))((as, p) => if (p) as += a else as)
    }.map(_.result())

  /**
   * Filters the Set[A] using the specified effectual predicate.
   */
  def filter[R, E, A](as: Set[A])(f: A => ZIO[R, E, Boolean]): ZIO[R, E, Set[A]] =
    filter[R, E, A, Iterable](as)(f).map(_.toSet)

  /**
   * Filters the collection in parallel using the specified effectual
   * predicate.
   *
   * See [[[zio.ZIO.filter[R,E,A,Collection*]]] for a sequential version.
   */
  def filterPar[R, E, A, Collection[+Element] <: Iterable[Element]](
    as: Collection[A]
  )(f: A => ZIO[R, E, Boolean])(implicit bf: BuildFrom[Collection[A], A, Collection[A]]): ZIO[R, E, Collection[A]] =
    ZIO
      .foreachPar[R, E, A, Option[A], Iterable](as)(a => f(a).map(if (_) Some(a) else None))
      .map(_.flatten)
      .map(bf.fromSpecific(as))

  /**
   * Filters the Set[A] in parallel using the specified effectual predicate.
   *
   * See [[[zio.ZIO.filter[R,E,A,Collection*]]] for a sequential version.
   */
  def filterPar[R, E, A](as: Set[A])(f: A => ZIO[R, E, Boolean]): ZIO[R, E, Set[A]] =
    filterPar[R, E, A, Iterable](as)(f).map(_.toSet)

  /**
   * Filters the collection using the specified effectual predicate, removing
   * all elements that satisfy the predicate.
   */
  def filterNot[R, E, A, Collection[+Element] <: Iterable[Element]](
    as: Collection[A]
  )(f: A => ZIO[R, E, Boolean])(implicit bf: BuildFrom[Collection[A], A, Collection[A]]): ZIO[R, E, Collection[A]] =
    filter(as)(f(_).map(!_))

  /**
   * Filters the Set[A] using the specified effectual predicate, removing
   * all elements that satisfy the predicate.
   */
  def filterNot[R, E, A](as: Set[A])(f: A => ZIO[R, E, Boolean]): ZIO[R, E, Set[A]] =
    filterNot[R, E, A, Iterable](as)(f).map(_.toSet)

  /**
   * Filters the collection in parallel using the specified effectual
   * predicate, emoving all elements that satisfy the predicate.
   *
   * See [[[zio.ZIO.filterNot[R,E,A,Collection*]]] for a sequential version.
   */
  def filterNotPar[R, E, A, Collection[+Element] <: Iterable[Element]](
    as: Collection[A]
  )(f: A => ZIO[R, E, Boolean])(implicit bf: BuildFrom[Collection[A], A, Collection[A]]): ZIO[R, E, Collection[A]] =
    filterPar(as)(f(_).map(!_))

  /**
   * Filters the Set[A] in parallel using the specified effectual predicate,
   * removing all elements that satisfy the predicate.
   *
   * See [[[zio.ZIO.filterNot[R,E,A](as:Set*]]] for a sequential version.
   */
  def filterNotPar[R, E, A](as: Set[A])(f: A => ZIO[R, E, Boolean]): ZIO[R, E, Set[A]] =
    filterNotPar[R, E, A, Iterable](as)(f).map(_.toSet)

  /**
   * Returns an effect that runs the first effect and in case of failure,
   * runs each of the specified effects in order until one of them succeeds.
   */
  def firstSuccessOf[R, R1 <: R, E, A](
    zio: => ZIO[R, E, A],
    rest: => Iterable[ZIO[R1, E, A]]
  ): ZIO[R1, E, A] =
    ZIO.suspendSucceed(rest.foldLeft[ZIO[R1, E, A]](zio)(_ orElse _).refailWithTrace)

  /**
   * Returns an effect that first executes the outer effect, and then executes
   * the inner effect, returning the value from the inner effect, and effectively
   * flattening a nested effect.
   */
  def flatten[R, E, A](zio: => ZIO[R, E, ZIO[R, E, A]]): ZIO[R, E, A] =
    ZIO.suspendSucceed(zio.flatMap(ZIO.identityFn))

  /**
   * Folds an Iterable[A] using an effectual function f, working sequentially from left to right.
   */
  def foldLeft[R, E, S, A](
    in: => Iterable[A]
  )(zero: => S)(f: (S, A) => ZIO[R, E, S]): ZIO[R, E, S] =
    ZIO.suspendSucceed(in.foldLeft[ZIO[R, E, S]](IO.succeedNow(zero))((acc, el) => acc.flatMap(f(_, el))))

  /**
   * Folds an Iterable[A] using an effectual function f, working sequentially from right to left.
   */
  def foldRight[R, E, S, A](
    in: => Iterable[A]
  )(zero: => S)(f: (A, S) => ZIO[R, E, S]): ZIO[R, E, S] =
    ZIO.suspendSucceed(in.foldRight(IO.succeedNow(zero): ZIO[R, E, S])((el, acc) => acc.flatMap(f(el, _))))

  /**
   * Determines whether all elements of the `Iterable[A]` satisfy the effectual
   * predicate `f`.
   */
  def forall[R, E, A](as: => Iterable[A])(f: A => ZIO[R, E, Boolean]): ZIO[R, E, Boolean] =
    succeed(as.iterator).flatMap { iterator =>
      def loop: ZIO[R, E, Boolean] =
        if (iterator.hasNext) f(iterator.next()).flatMap(b => if (b) loop else succeedNow(b))
        else succeedNow(true)
      loop
    }

  /**
   * Applies the function `f` to each element of the `Collection[A]` and
   * returns the results in a new `Collection[B]`.
   *
   * For a parallel version of this method, see `foreachPar`.
   * If you do not need the results, see `foreach_` for a more efficient implementation.
   */
  def foreach[R, E, A, B, Collection[+Element] <: Iterable[Element]](in: Collection[A])(
    f: A => ZIO[R, E, B]
  )(implicit bf: BuildFrom[Collection[A], B, Collection[B]]): ZIO[R, E, Collection[B]] =
    ZIO.suspendSucceed {
      val iterator = in.iterator
      val builder  = bf.newBuilder(in)

      lazy val recurse: B => ZIO[R, E, Collection[B]] = { b =>
        builder += b
        loop()
      }

      def loop(): ZIO[R, E, Collection[B]] =
        if (iterator.hasNext) f(iterator.next()).flatMap(recurse)
        else ZIO.succeedNow(builder.result())

      loop()
    }

  /**
   * Applies the function `f` to each element of the `Set[A]` and
   * returns the results in a new `Set[B]`.
   *
   * For a parallel version of this method, see `foreachPar`.
   * If you do not need the results, see `foreachDiscard` for a more efficient
   * implementation.
   */
  final def foreach[R, E, A, B](in: Set[A])(f: A => ZIO[R, E, B]): ZIO[R, E, Set[B]] =
    foreach[R, E, A, B, Iterable](in)(f).map(_.toSet)

  /**
   * Applies the function `f` to each element of the `Array[A]` and
   * returns the results in a new `Array[B]`.
   *
   * For a parallel version of this method, see `foreachPar`.
   * If you do not need the results, see `foreachDiscard` for a more efficient
   * implementation.
   */
  final def foreach[R, E, A, B: ClassTag](in: Array[A])(f: A => ZIO[R, E, B]): ZIO[R, E, Array[B]] =
    foreach[R, E, A, B, Iterable](in)(f).map(_.toArray)

  /**
   * Applies the function `f` to each element of the `Map[Key, Value]` and
   * returns the results in a new `Map[Key2, Value2]`.
   *
   * For a parallel version of this method, see `foreachPar`. If you do not
   * need the results, see `foreachDiscard` for a more efficient
   * implementation.
   */
  def foreach[R, E, Key, Key2, Value, Value2](
    map: Map[Key, Value]
  )(f: (Key, Value) => ZIO[R, E, (Key2, Value2)]): ZIO[R, E, Map[Key2, Value2]] =
    foreach[R, E, (Key, Value), (Key2, Value2), Iterable](map)(f.tupled).map(_.toMap)

  /**
   * Applies the function `f` if the argument is non-empty and
   * returns the results in a new `Option[B]`.
   */
  final def foreach[R, E, A, B](in: Option[A])(f: A => ZIO[R, E, B]): ZIO[R, E, Option[B]] =
    in.fold[ZIO[R, E, Option[B]]](none)(f(_).map(Some(_)))

  /**
   * Applies the function `f` to each element of the `NonEmptyChunk[A]` and
   * returns the results in a new `NonEmptyChunk[B]`.
   *
   * For a parallel version of this method, see `foreachPar`.
   * If you do not need the results, see `foreachDiscard` for a more efficient
   * implementation.
   */
  final def foreach[R, E, A, B](in: NonEmptyChunk[A])(f: A => ZIO[R, E, B]): ZIO[R, E, NonEmptyChunk[B]] =
    in.mapZIO(f)

  /**
   * Applies the function `f` to each element of the `Iterable[A]` and runs
   * produced effects sequentially.
   *
   * Equivalent to `foreach(as)(f).unit`, but without the cost of building
   * the list of results.
   */
  @deprecated("use foreachDiscard", "2.0.0")
  def foreach_[R, E, A](as: => Iterable[A])(f: A => ZIO[R, E, Any]): ZIO[R, E, Unit] =
    foreachDiscard(as)(f)

  /**
   * Applies the function `f` to each element of the `Iterable[A]` and runs
   * produced effects sequentially.
   *
   * Equivalent to `foreach(as)(f).unit`, but without the cost of building
   * the list of results.
   */
  def foreachDiscard[R, E, A](as: => Iterable[A])(f: A => ZIO[R, E, Any]): ZIO[R, E, Unit] =
    ZIO.succeed(as.iterator).flatMap { i =>
      lazy val recurse: Any => ZIO[R, E, Unit] = _ => loop()

      def loop(): ZIO[R, E, Unit] =
        if (i.hasNext) f(i.next()).flatMap(recurse)
        else ZIO.unit

      loop()
    }

  /**
   * Applies the function `f` to each element of the `Collection[A]` and returns
   * the result in a new `Collection[B]` using the specified execution strategy.
   */
  final def foreachExec[R, E, A, B, Collection[+Element] <: Iterable[Element]](as: Collection[A])(
    exec: => ExecutionStrategy
  )(f: A => ZIO[R, E, B])(implicit bf: BuildFrom[Collection[A], B, Collection[B]]): ZIO[R, E, Collection[B]] =
    ZIO.suspendSucceed {
      exec match {
        case ExecutionStrategy.Parallel     => ZIO.foreachPar(as)(f)
        case ExecutionStrategy.ParallelN(n) => ZIO.foreachParN(n)(as)(f)
        case ExecutionStrategy.Sequential   => ZIO.foreach(as)(f)
      }
    }

  /**
   * Applies the function `f` to each element of the `Collection[A]` in parallel,
   * and returns the results in a new `Collection[B]`.
   *
   * For a sequential version of this method, see `foreach`.
   */
  def foreachPar[R, E, A, B, Collection[+Element] <: Iterable[Element]](
    as: Collection[A]
  )(f: A => ZIO[R, E, B])(implicit bf: BuildFrom[Collection[A], B, Collection[B]]): ZIO[R, E, Collection[B]] =
    ZIO.suspendSucceed {
      val array = Array.ofDim[AnyRef](as.size)
      val zioFunction: ZIOFn1[(A, Int), ZIO[R, E, Any]] =
        ZIOFn(f) { case (a, i) =>
          f(a).flatMap(b => succeedNow(array(i) = b.asInstanceOf[AnyRef]))
        }
      foreachParDiscard(as.zipWithIndex)(zioFunction) *>
        succeedNow(bf.fromSpecific(as)(array.asInstanceOf[Array[B]]))
    }

  /**
   * Applies the function `f` to each element of the `Set[A]` in parallel,
   * and returns the results in a new `Set[B]`.
   *
   * For a sequential version of this method, see `foreach`.
   */
  final def foreachPar[R, E, A, B](as: Set[A])(fn: A => ZIO[R, E, B]): ZIO[R, E, Set[B]] =
    foreachPar[R, E, A, B, Iterable](as)(fn).map(_.toSet)

  /**
   * Applies the function `f` to each element of the `Array[A]` in parallel,
   * and returns the results in a new `Array[B]`.
   *
   * For a sequential version of this method, see `foreach`.
   */
  final def foreachPar[R, E, A, B: ClassTag](as: Array[A])(f: A => ZIO[R, E, B]): ZIO[R, E, Array[B]] =
    foreachPar[R, E, A, B, Iterable](as)(f).map(_.toArray)

  /**
   * Applies the function `f` to each element of the `Map[Key, Value]` in
   * parallel and returns the results in a new `Map[Key2, Value2]`.
   *
   * For a sequential version of this method, see `foreach`.
   */
  def foreachPar[R, E, Key, Key2, Value, Value2](
    map: Map[Key, Value]
  )(f: (Key, Value) => ZIO[R, E, (Key2, Value2)]): ZIO[R, E, Map[Key2, Value2]] =
    foreachPar[R, E, (Key, Value), (Key2, Value2), Iterable](map)(f.tupled).map(_.toMap)

  /**
   * Applies the function `f` to each element of the `NonEmptyChunk[A]` in parallel,
   * and returns the results in a new `NonEmptyChunk[B]`.
   *
   * For a sequential version of this method, see `foreach`.
   */
  final def foreachPar[R, E, A, B](as: NonEmptyChunk[A])(fn: A => ZIO[R, E, B]): ZIO[R, E, NonEmptyChunk[B]] =
    as.mapZIOPar(fn)

  /**
   * Applies the function `f` to each element of the `Iterable[A]` and runs
   * produced effects in parallel, discarding the results.
   *
   * For a sequential version of this method, see `foreach_`.
   *
   * Optimized to avoid keeping full tree of effects, so that method could be
   * able to handle large input sequences.
   * Behaves almost like this code:
   *
   * {{{
   * as.foldLeft(ZIO.unit) { (acc, a) => acc.zipParLeft(f(a)) }
   * }}}
   *
   * Additionally, interrupts all effects on any failure.
   */
  @deprecated("use foreachParDiscard", "2.0.0")
  def foreachPar_[R, E, A](as: => Iterable[A])(f: A => ZIO[R, E, Any]): ZIO[R, E, Unit] =
    foreachParDiscard(as)(f)

  /**
   * Applies the function `f` to each element of the `Iterable[A]` and runs
   * produced effects in parallel, discarding the results.
   *
   * For a sequential version of this method, see `foreachDiscard`.
   *
   * Optimized to avoid keeping full tree of effects, so that method could be
   * able to handle large input sequences.
   * Behaves almost like this code:
   *
   * {{{
   * as.foldLeft(ZIO.unit) { (acc, a) => acc.zipParLeft(f(a)) }
   * }}}
   *
   * Additionally, interrupts all effects on any failure.
   */
  def foreachParDiscard[R, E, A](as0: => Iterable[A])(f: A => ZIO[R, E, Any]): ZIO[R, E, Unit] =
    ZIO.suspendSucceed {
      val as = as0
      if (as.isEmpty) ZIO.unit
      else {
        val size = as.size
        ZIO.uninterruptibleMask { restore =>
          val promise = Promise.unsafeMake[Unit, Unit](Fiber.Id.None)
          val ref     = new java.util.concurrent.atomic.AtomicInteger(0)
          ZIO.transplant { graft =>
            ZIO.foreach(as) { a =>
              graft {
                restore(ZIO.suspendSucceed(f(a))).foldCauseZIO(
                  cause => promise.fail(()) *> ZIO.failCause(cause),
                  _ =>
                    if (ref.incrementAndGet == size) {
                      promise.unsafeDone(ZIO.unit)
                      ZIO.unit
                    } else {
                      ZIO.unit
                    }
                )
              }.forkDaemon
            }
          }.flatMap { fibers =>
            restore(promise.await).foldCauseZIO(
              cause =>
                ZIO
                  .foreachPar(fibers)(_.interrupt)
                  .flatMap(Exit.collectAllPar(_) match {
                    case Some(Exit.Failure(causes)) => ZIO.failCause(cause.stripFailures && causes)
                    case _                          => ZIO.failCause(cause.stripFailures)
                  }),
              _ => ZIO.foreachDiscard(fibers)(_.inheritRefs)
            )
          }
        }
      }
    }

  /**
   * Applies the function `f` to each element of the `Collection[A]` in parallel,
   * and returns the results in a new `Collection[B]`.
   *
   * Unlike `foreachPar`, this method will use at most up to `n` fibers.
   */
  def foreachParN[R, E, A, B, Collection[+Element] <: Iterable[Element]](n0: => Int)(
    as: Collection[A]
  )(fn: A => ZIO[R, E, B])(implicit bf: BuildFrom[Collection[A], B, Collection[B]]): ZIO[R, E, Collection[B]] =
    ZIO.suspendSucceed {
      val n = n0
      if (n < 1) ZIO.dieMessage(s"Unexpected nonpositive value `$n` passed to foreachParN.")
      else {
        val size = as.size
        if (size == 0) ZIO.succeedNow(bf.newBuilder(as).result())
        else {

          def worker(queue: Queue[(A, Int)], array: Array[AnyRef]): ZIO[R, E, Unit] =
            queue.poll.flatMap {
              case Some((a, n)) =>
                fn(a).tap(b => ZIO.succeed(array(n) = b.asInstanceOf[AnyRef])) *> worker(queue, array)
              case None => ZIO.unit
            }

          for {
            array <- ZIO.succeed(Array.ofDim[AnyRef](size))
            queue <- Queue.bounded[(A, Int)](size)
            _     <- queue.offerAll(as.zipWithIndex)
            _     <- ZIO.collectAllParDiscard(ZIO.replicate(n)(worker(queue, array)))
          } yield bf.fromSpecific(as)(array.asInstanceOf[Array[B]])
        }.refailWithTrace
      }
    }

  /**
   * Applies the function `f` to each element of the `Iterable[A]` and runs
   * produced effects in parallel, discarding the results.
   *
   * Unlike `foreachPar_`, this method will use at most up to `n` fibers.
   */
  @deprecated("use foreachParNDiscard", "2.0.0")
  def foreachParN_[R, E, A](n: => Int)(as: => Iterable[A])(f: A => ZIO[R, E, Any]): ZIO[R, E, Unit] =
    foreachParNDiscard(n)(as)(f)

  /**
   * Applies the function `f` to each element of the `Iterable[A]` and runs
   * produced effects in parallel, discarding the results.
   *
   * Unlike `foreachParDiscard`, this method will use at most up to `n` fibers.
   */
  def foreachParNDiscard[R, E, A](n: => Int)(as0: => Iterable[A])(f: A => ZIO[R, E, Any]): ZIO[R, E, Unit] =
    ZIO.suspendSucceed {
      val as   = as0
      val size = as.size
      if (size == 0) ZIO.unit
      else {

        def worker(queue: Queue[A]): ZIO[R, E, Unit] =
          queue.poll.flatMap {
            case Some(a) => f(a) *> worker(queue)
            case None    => ZIO.unit
          }

        for {
          queue <- Queue.bounded[A](size)
          _     <- queue.offerAll(as)
          _     <- ZIO.collectAllParDiscard(ZIO.replicate(n)(worker(queue)))
        } yield ()
      }.refailWithTrace
    }

  /**
   * Returns an effect that forks all of the specified values, and returns a
   * composite fiber that produces a list of their results, in order.
   */
  def forkAll[R, E, A, Collection[+Element] <: Iterable[Element]](
    as: Collection[ZIO[R, E, A]]
  )(implicit bf: BuildFrom[Collection[ZIO[R, E, A]], A, Collection[A]]): URIO[R, Fiber[E, Collection[A]]] =
    ZIO
      .foreach[R, Nothing, ZIO[R, E, A], Fiber[E, A], Iterable](as)(_.fork)
      .map(Fiber.collectAll[E, A, Iterable](_).map(bf.fromSpecific(as)))

  /**
   * Returns an effect that forks all of the specified values, and returns a
   * composite fiber that produces unit. This version is faster than [[forkAll]]
   * in cases where the results of the forked fibers are not needed.
   */
  @deprecated("use forkAllDiscard", "2.0.0")
  def forkAll_[R, E, A](as: => Iterable[ZIO[R, E, A]]): URIO[R, Unit] =
    forkAllDiscard(as)

  /**
   * Returns an effect that forks all of the specified values, and returns a
   * composite fiber that produces unit. This version is faster than [[forkAll]]
   * in cases where the results of the forked fibers are not needed.
   */
  def forkAllDiscard[R, E, A](as: => Iterable[ZIO[R, E, A]]): URIO[R, Unit] =
    ZIO.suspendSucceed(as.foldRight[URIO[R, Unit]](ZIO.unit)(_.fork *> _))

  /**
   * Constructs a `ZIO` value of the appropriate type for the specified input.
   */
  def from[Input](input: => Input)(implicit
    constructor: ZIOConstructor[Nothing, Any, Input]
  ): ZIO[constructor.OutEnvironment, constructor.OutError, constructor.OutSuccess] =
    constructor.make(input)

  /**
   * Lifts an `Either` into a `ZIO` value.
   */
  def fromEither[E, A](v: => Either[E, A]): IO[E, A] =
    succeed(v).flatMap(_.fold(fail(_), succeedNow))

  /**
   * Lifts an `Either` into a `ZIO` value.
   */
  def fromEitherCause[E, A](v: => Either[Cause[E], A]): IO[E, A] =
    succeed(v).flatMap(_.fold(failCause(_), succeedNow))

  /**
   * Creates a `ZIO` value that represents the exit value of the specified
   * fiber.
   */
  def fromFiber[E, A](fiber: => Fiber[E, A]): IO[E, A] =
    succeed(fiber).flatMap(_.join)

  /**
   * Creates a `ZIO` value that represents the exit value of the specified
   * fiber.
   */
  @deprecated("use fromFiberZIO", "2.0.0")
  def fromFiberM[E, A](fiber: IO[E, Fiber[E, A]]): IO[E, A] =
    fromFiberZIO(fiber)

  /**
   * Creates a `ZIO` value that represents the exit value of the specified
   * fiber.
   */
  def fromFiberZIO[R, E, A](fiber: => ZIO[R, E, Fiber[E, A]]): ZIO[R, E, A] =
    ZIO.suspendSucceed(fiber.flatMap(_.join))

  /**
   * Lifts a function `R => A` into a `URIO[R, A]`.
   */
  @deprecated("use access", "2.0.0")
  def fromFunction[R, A](f: R => A): URIO[R, A] =
    access(f)

  /**
   * Lifts an effectful function whose effect requires no environment into
   * an effect that requires the input to the function.
   */
  @deprecated("use accessZIO", "2.0.0")
  def fromFunctionM[R, E, A](f: R => IO[E, A]): ZIO[R, E, A] =
    accessZIO(f)

  /**
   * Imports a function that creates a [[scala.concurrent.Future]] from an
   * [[scala.concurrent.ExecutionContext]] into a `ZIO`.
   */
  def fromFuture[A](make: ExecutionContext => scala.concurrent.Future[A]): Task[A] =
    Task.descriptorWith { d =>
      val ec = d.executor.asExecutionContext
      ZIO.attempt(make(ec)).flatMap { f =>
        val canceler: UIO[Unit] = f match {
          case cancelable: CancelableFuture[A] =>
            UIO.suspendSucceed(if (f.isCompleted) ZIO.unit else ZIO.fromFuture(_ => cancelable.cancel()).ignore)
          case _ => ZIO.unit
        }

        f.value
          .fold(
            Task.asyncInterrupt { (k: Task[A] => Unit) =>
              f.onComplete {
                case Success(a) => k(Task.succeedNow(a))
                case Failure(t) => k(Task.fail(t))
              }(ec)

              Left(canceler)
            }
          )(Task.fromTry(_))
      }
    }

  /**
   * Imports a [[scala.concurrent.Promise]] we generate a future from promise,
   * and we pass to [fromFuture] to transform into Task[A]
   */
  def fromPromiseScala[A](promise: => scala.concurrent.Promise[A]): Task[A] =
    ZIO.fromFuture(_ => promise.future)

  /**
   * Imports a function that creates a [[scala.concurrent.Future]] from an
   * [[scala.concurrent.ExecutionContext]] into a `ZIO`. The provided
   * `ExecutionContext` will interrupt the `Future` between asynchronous
   * operations such as `map` and `flatMap` if this effect is interrupted. Note
   * that no attempt will be made to interrupt a `Future` blocking on a
   * synchronous operation and that the `Future` must be created using the
   * provided `ExecutionContext`.
   */
  def fromFutureInterrupt[A](make: ExecutionContext => scala.concurrent.Future[A]): Task[A] =
    Task.descriptorWith { d =>
      val ec          = d.executor.asExecutionContext
      val interrupted = new java.util.concurrent.atomic.AtomicBoolean(false)
      val latch       = scala.concurrent.Promise[Unit]()
      val interruptibleEC = new scala.concurrent.ExecutionContext {
        def execute(runnable: Runnable): Unit =
          if (!interrupted.get) ec.execute(runnable)
          else {
            val _ = latch.success(())
          }
        def reportFailure(cause: Throwable): Unit =
          ec.reportFailure(cause)
      }
      attempt(make(interruptibleEC)).flatMap { f =>
        f.value
          .fold(
            Task.async { (cb: Task[A] => Any) =>
              f.onComplete {
                case Success(a) => latch.success(()); cb(Task.succeedNow(a))
                case Failure(t) => latch.success(()); cb(Task.fail(t))
              }(interruptibleEC)
            }
          )(Task.fromTry(_))
      }.onInterrupt(
        Task.succeed(interrupted.set(true)) *> Task.fromFuture(_ => latch.future).orDie
      )
    }

  /**
   * Lifts an `Option` into a `ZIO` but preserves the error as an option in the error channel, making it easier to compose
   * in some scenarios.
   */
  def fromOption[A](v: => Option[A]): IO[Option[Nothing], A] =
    succeed(v).flatMap(_.fold[IO[Option[Nothing], A]](fail(None))(succeedNow))

  /**
   * Lifts a `Try` into a `ZIO`.
   */
  def fromTry[A](value: => scala.util.Try[A]): Task[A] =
    attempt(value).flatMap {
      case scala.util.Success(v) => ZIO.succeedNow(v)
      case scala.util.Failure(t) => ZIO.fail(t)
    }

  /**
   * Retrieves the scope that will be used to supervise forked effects.
   */
  def forkScope: UIO[ZScope[Exit[Any, Any]]] =
    new ZIO.GetForkScope(ZIO.succeed(_))

  /**
   * Captures the fork scope, before overriding it with the specified new
   * scope, passing a function that allows restoring the fork scope to
   * what it was originally.
   */
  def forkScopeMask[R, E, A](newScope: => ZScope[Exit[Any, Any]])(f: ForkScopeRestore => ZIO[R, E, A]): ZIO[R, E, A] =
    ZIO.forkScopeWith(scope => f(new ForkScopeRestore(scope)).overrideForkScope(newScope))

  /**
   * Retrieves the scope that will be used to supervise forked effects.
   */
  def forkScopeWith[R, E, A](f: ZScope[Exit[Any, Any]] => ZIO[R, E, A]): ZIO[R, E, A] =
    new ZIO.GetForkScope(f)

  /**
   * Lifts an Option into a ZIO, if the option is not defined it fails with NoSuchElementException.
   */
  final def getOrFail[A](v: => Option[A]): Task[A] =
    getOrFailWith(new NoSuchElementException("None.get"))(v)

  /**
   * Lifts an Option into a IO, if the option is not defined it fails with Unit.
   */
  final def getOrFailUnit[A](v: => Option[A]): IO[Unit, A] =
    getOrFailWith(())(v)

  /**
   * Lifts an Option into a ZIO. If the option is not defined, fail with the `e` value.
   */
  final def getOrFailWith[E, A](e: => E)(v: => Option[A]): IO[E, A] =
    suspendSucceed(v match {
      case None    => IO.fail(e)
      case Some(v) => ZIO.succeedNow(v)
    })

  /**
   * Gets a state from the environment.
   */
  def getState[S: Tag]: ZIO[Has[ZState[S]], Nothing, S] =
    ZIO.serviceWith(_.get)

  /**
   * Gets a state from the environment and uses it to run the specified
   * function.
   */
  def getStateWith[S]: ZIO.GetStateWithPartiallyApplied[S] =
    new ZIO.GetStateWithPartiallyApplied[S]

  /**
   * Returns an effect that models failure with the specified `Cause`.
   */
  @deprecated("use failCause", "2.0.0")
  def halt[E](cause: => Cause[E]): IO[E, Nothing] =
    failCause(cause)

  /**
   * Returns an effect that models failure with the specified `Cause`.
   *
   * This version takes in a lazily-evaluated trace that can be attached to the `Cause`
   * via `Cause.Traced`.
   */
  @deprecated("use failCauseWith", "2.0.0")
  def haltWith[E](function: (() => ZTrace) => Cause[E]): IO[E, Nothing] =
    failCauseWith(function)

  /**
   * Runs `onTrue` if the result of `b` is `true` and `onFalse` otherwise.
   */
  @deprecated("use ifZIO", "2.0.0")
  def ifM[R, E](b: => ZIO[R, E, Boolean]): ZIO.IfZIO[R, E] =
    ifZIO(b)

  /**
   * Runs `onTrue` if the result of `b` is `true` and `onFalse` otherwise.
   */
  def ifZIO[R, E](b: => ZIO[R, E, Boolean]): ZIO.IfZIO[R, E] =
    new ZIO.IfZIO(() => b)

  /**
   * Like [[never]], but fibers that running this effect won't be garbage
   * collected unless interrupted.
   */
  val infinity: URIO[Has[Clock], Nothing] =
    ZIO.sleep(Duration.fromNanos(Long.MaxValue)) *> ZIO.never

  /**
   * Returns an effect that is interrupted as if by the fiber calling this
   * method.
   */
  lazy val interrupt: UIO[Nothing] =
    ZIO.fiberId.flatMap(fiberId => interruptAs(fiberId))

  /**
   * Returns an effect that is interrupted as if by the specified fiber.
   */
  def interruptAs(fiberId: => Fiber.Id): UIO[Nothing] =
    failCauseWith(trace => Cause.Traced(Cause.interrupt(fiberId), trace()))

  /**
   * Prefix form of `ZIO#interruptible`.
   */
  def interruptible[R, E, A](zio: => ZIO[R, E, A]): ZIO[R, E, A] =
    zio.interruptible

  /**
   * Makes the effect interruptible, but passes it a restore function that
   * can be used to restore the inherited interruptibility from whatever region
   * the effect is composed into.
   */
  def interruptibleMask[R, E, A](
    k: ZIO.InterruptStatusRestore => ZIO[R, E, A]
  ): ZIO[R, E, A] =
    checkInterruptible(flag => k(ZIO.InterruptStatusRestore(flag)).interruptible)

  /**
   * Iterates with the specified effectual function. The moral equivalent of:
   *
   * {{{
   * var s = initial
   *
   * while (cont(s)) {
   *   s = body(s)
   * }
   *
   * s
   * }}}
   */
  def iterate[R, E, S](initial: => S)(cont: S => Boolean)(body: S => ZIO[R, E, S]): ZIO[R, E, S] =
    ZIO.suspendSucceed {

      def loop(initial: S): ZIO[R, E, S] =
        if (cont(initial)) body(initial).flatMap(loop)
        else ZIO.succeedNow(initial)

      loop(initial)
    }

  /**
   *  Returns an effect with the value on the left part.
   */
  def left[A](a: => A): UIO[Either[A, Nothing]] =
    succeed(Left(a))

  /**
   * Returns an effect that will execute the specified effect fully on the
   * provided executor, before returning to the default executor. See
   * [[ZIO!.lock]].
   */
<<<<<<< HEAD
  def lock[R, E, A](executor: => Executor)(zio: => ZIO[R, E, A]): ZIO[R, E, A] =
    ZIO.descriptorWith { descriptor =>
      if (descriptor.isLocked) ZIO.shift(executor).acquireRelease(ZIO.shift(descriptor.executor), zio)
      else ZIO.shift(executor).acquireRelease(ZIO.unshift, zio)
    }
=======
  @deprecated("use onExecutor", "2.0.0")
  def lock[R, E, A](executor: => Executor)(zio: ZIO[R, E, A]): ZIO[R, E, A] =
    onExecutor(executor)(zio)
>>>>>>> a1e60310

  /**
   * Loops with the specified effectual function, collecting the results into a
   * list. The moral equivalent of:
   *
   * {{{
   * var s  = initial
   * var as = List.empty[A]
   *
   * while (cont(s)) {
   *   as = body(s) :: as
   *   s  = inc(s)
   * }
   *
   * as.reverse
   * }}}
   */
  def loop[R, E, A, S](initial: => S)(cont: S => Boolean, inc: S => S)(body: S => ZIO[R, E, A]): ZIO[R, E, List[A]] =
    ZIO.suspendSucceed {

      def loop(initial: S): ZIO[R, E, List[A]] =
        if (cont(initial))
          body(initial).flatMap(a => loop(inc(initial)).map(as => a :: as))
        else
          ZIO.succeedNow(List.empty[A])

      loop(initial)
    }

  /**
   * Loops with the specified effectual function purely for its effects. The
   * moral equivalent of:
   *
   * {{{
   * var s = initial
   *
   * while (cont(s)) {
   *   body(s)
   *   s = inc(s)
   * }
   * }}}
   */
  @deprecated("use loopDiscard", "2.0.0")
  def loop_[R, E, S](initial: => S)(cont: S => Boolean, inc: S => S)(body: S => ZIO[R, E, Any]): ZIO[R, E, Unit] =
    loopDiscard(initial)(cont, inc)(body)

  /**
   * Loops with the specified effectual function purely for its effects. The
   * moral equivalent of:
   *
   * {{{
   * var s = initial
   *
   * while (cont(s)) {
   *   body(s)
   *   s = inc(s)
   * }
   * }}}
   */
  def loopDiscard[R, E, S](initial: => S)(cont: S => Boolean, inc: S => S)(body: S => ZIO[R, E, Any]): ZIO[R, E, Unit] =
    ZIO.suspendSucceed {

      def loop(initial: S): ZIO[R, E, Unit] =
        if (cont(initial)) body(initial) *> loop(inc(initial))
        else ZIO.unit

      loop(initial)
    }

  /**
   * Returns a new effect where boolean value of this effect is negated.
   */
  def not[R, E](effect: => ZIO[R, E, Boolean]): ZIO[R, E, Boolean] =
    ZIO.suspendSucceed(effect.negate)

  /**
   * Sequentially zips the specified effects. Specialized version of mapN.
   */
  @deprecated("use zip", "2.0.0")
  def tupled[R, E, A, B](zio1: => ZIO[R, E, A], zio2: => ZIO[R, E, B]): ZIO[R, E, (A, B)] =
    mapN(zio1, zio2)((_, _))

  /**
   * Sequentially zips the specified effects. Specialized version of mapN.
   */
  @deprecated("use zip", "2.0.0")
  def tupled[R, E, A, B, C](zio1: => ZIO[R, E, A], zio2: => ZIO[R, E, B], zio3: => ZIO[R, E, C]): ZIO[R, E, (A, B, C)] =
    mapN(zio1, zio2, zio3)((_, _, _))

  /**
   * Sequentially zips the specified effects. Specialized version of mapN.
   */
  @deprecated("use zip", "2.0.0")
  def tupled[R, E, A, B, C, D](
    zio1: => ZIO[R, E, A],
    zio2: => ZIO[R, E, B],
    zio3: => ZIO[R, E, C],
    zio4: => ZIO[R, E, D]
  ): ZIO[R, E, (A, B, C, D)] =
    mapN(zio1, zio2, zio3, zio4)((_, _, _, _))

  /**
   * Zips the specified effects in parallel. Specialized version of mapParN.
   */
  @deprecated("use zipPar", "2.0.0")
  def tupledPar[R, E, A, B](zio1: => ZIO[R, E, A], zio2: => ZIO[R, E, B]): ZIO[R, E, (A, B)] =
    mapParN(zio1, zio2)((_, _))

  /**
   * Zips the specified effects in parallel. Specialized version of mapParN.
   */
  @deprecated("use zipPar", "2.0.0")
  def tupledPar[R, E, A, B, C](
    zio1: => ZIO[R, E, A],
    zio2: => ZIO[R, E, B],
    zio3: => ZIO[R, E, C]
  ): ZIO[R, E, (A, B, C)] =
    mapParN(zio1, zio2, zio3)((_, _, _))

  /**
   * Zips the specified effects in parallel. Specialized version of mapParN.
   */
  @deprecated("use zipPar", "2.0.0")
  def tupledPar[R, E, A, B, C, D](
    zio1: => ZIO[R, E, A],
    zio2: => ZIO[R, E, B],
    zio3: => ZIO[R, E, C],
    zio4: => ZIO[R, E, D]
  ): ZIO[R, E, (A, B, C, D)] =
    mapParN(zio1, zio2, zio3, zio4)((_, _, _, _))

  /**
   * Logs the specified message at the current log level.
   */
  def log(message: => String): UIO[Unit] = new Logged(() => message)

  /**
   * Logs the specified message at the debug log level.
   */
  def logDebug(message: => String): UIO[Unit] = new Logged(() => message, someDebug)

  /**
   * Logs the specified message at the error log level.
   */
  def logError(message: => String): UIO[Unit] = new Logged(() => message, someError)

  /**
   * Logs the specified message at the fatal log level.
   */
  def logFatal(message: => String): UIO[Unit] = new Logged(() => message, someFatal)

  /**
   * Logs the specified message at the informational log level.
   */
  def logInfo(message: => String): UIO[Unit] = new Logged(() => message, someInfo)

  def logLevel(level: LogLevel): LogLevel = level

  /**
   * Adjusts the label for the current logging span.
   * {{{
   * ZIO.logSpan("parsing") { parseRequest(req) }
   * }}}
   */
  def logSpan(label: => String): LogSpan = new LogSpan(() => label)

  /**
   * Logs the specified message at the warning log level.
   */
  def logWarning(message: => String): UIO[Unit] = new Logged(() => message, someWarning)

  /**
   * Sequentially zips the specified effects using the specified combiner
   * function.
   */
  @deprecated("use zip", "2.0.0")
  def mapN[R, E, A, B, C](zio1: => ZIO[R, E, A], zio2: => ZIO[R, E, B])(f: (A, B) => C): ZIO[R, E, C] =
    ZIO.suspendSucceed(zio1.zipWith(zio2)(f))

  /**
   * Sequentially zips the specified effects using the specified combiner
   * function.
   */
  @deprecated("use zip", "2.0.0")
  def mapN[R, E, A, B, C, D](zio1: => ZIO[R, E, A], zio2: => ZIO[R, E, B], zio3: => ZIO[R, E, C])(
    f: (A, B, C) => D
  ): ZIO[R, E, D] =
    ZIO.suspendSucceed {
      for {
        a <- zio1
        b <- zio2
        c <- zio3
      } yield f(a, b, c)
    }

  /**
   * Sequentially zips the specified effects using the specified combiner
   * function.
   */
  @deprecated("use zip", "2.0.0")
  def mapN[R, E, A, B, C, D, F](
    zio1: => ZIO[R, E, A],
    zio2: => ZIO[R, E, B],
    zio3: => ZIO[R, E, C],
    zio4: => ZIO[R, E, D]
  )(
    f: (A, B, C, D) => F
  ): ZIO[R, E, F] =
    ZIO.suspendSucceed {
      for {
        a <- zio1
        b <- zio2
        c <- zio3
        d <- zio4
      } yield f(a, b, c, d)
    }

  /**
   * Returns an effect that executes the specified effects in parallel,
   * combining their results with the specified `f` function. If any effect
   * fails, then the other effects will be interrupted.
   */
  @deprecated("use zipPar", "2.0.0")
  def mapParN[R, E, A, B, C](zio1: => ZIO[R, E, A], zio2: => ZIO[R, E, B])(f: (A, B) => C): ZIO[R, E, C] =
    ZIO.suspendSucceed(zio1.zipWithPar(zio2)(f))

  /**
   * Returns an effect that executes the specified effects in parallel,
   * combining their results with the specified `f` function. If any effect
   * fails, then the other effects will be interrupted.
   */
  @deprecated("use zipPar", "2.0.0")
  def mapParN[R, E, A, B, C, D](zio1: => ZIO[R, E, A], zio2: => ZIO[R, E, B], zio3: => ZIO[R, E, C])(
    f: (A, B, C) => D
  ): ZIO[R, E, D] =
    ZIO.suspendSucceed((zio1 <&> zio2 <&> zio3).map(f.tupled))

  /**
   * Returns an effect that executes the specified effects in parallel,
   * combining their results with the specified `f` function. If any effect
   * fails, then the other effects will be interrupted.
   */
  @deprecated("use zipPar", "2.0.0")
  def mapParN[R, E, A, B, C, D, F](
    zio1: => ZIO[R, E, A],
    zio2: => ZIO[R, E, B],
    zio3: => ZIO[R, E, C],
    zio4: => ZIO[R, E, D]
  )(f: (A, B, C, D) => F): ZIO[R, E, F] =
    ZIO.suspendSucceed((zio1 <&> zio2 <&> zio3 <&> zio4).map(f.tupled))

  /**
   * Returns a memoized version of the specified effectual function.
   */
  def memoize[R, E, A, B](f: A => ZIO[R, E, B]): UIO[A => ZIO[R, E, B]] =
    Ref.Synchronized.make(Map.empty[A, Promise[E, B]]).map { ref => a =>
      for {
        promise <- ref.modifyZIO { map =>
                     map.get(a) match {
                       case Some(promise) => ZIO.succeedNow((promise, map))
                       case None =>
                         for {
                           promise <- Promise.make[E, B]
                           _       <- f(a).intoPromise(promise).fork
                         } yield (promise, map + (a -> promise))
                     }
                   }
        b <- promise.await
      } yield b
    }

  /**
   * Merges an `Iterable[IO]` to a single IO, working sequentially.
   */
  def mergeAll[R, E, A, B](
    in: => Iterable[ZIO[R, E, A]]
  )(zero: => B)(f: (B, A) => B): ZIO[R, E, B] =
    ZIO.suspendSucceed(in.foldLeft[ZIO[R, E, B]](succeedNow(zero))(_.zipWith(_)(f)))

  /**
   * Merges an `Iterable[IO]` to a single IO, working in parallel.
   *
   * Due to the parallel nature of this combinator, `f` must be both:
   * - commutative: `f(a, b) == f(b, a)`
   * - associative: `f(a, f(b, c)) == f(f(a, b), c)`
   *
   * It's unsafe to execute side effects inside `f`, as `f` may be executed
   * more than once for some of `in` elements during effect execution.
   */
  def mergeAllPar[R, E, A, B](
    in: => Iterable[ZIO[R, E, A]]
  )(zero: => B)(f: (B, A) => B): ZIO[R, E, B] =
    Ref.make(zero).flatMap(acc => foreachParDiscard(in)(_.flatMap(a => acc.update(f(_, a)))) *> acc.get)

  /**
   * Merges an `Iterable[IO]` to a single IO, working in with up to `n` fibers in parallel.
   *
   * Due to the parallel nature of this combinator, `f` must be both:
   * - commutative: `f(a, b) == f(b, a)`
   * - associative: `f(a, f(b, c)) == f(f(a, b), c)`
   *
   * It's unsafe to execute side effects inside `f`, as `f` may be executed
   * more than once for some of `in` elements during effect execution.
   */
  def mergeAllParN[R, E, A, B](n: => Int)(
    in: => Iterable[ZIO[R, E, A]]
  )(zero: => B)(f: (B, A) => B): ZIO[R, E, B] =
    Ref.make(zero).flatMap(acc => foreachParNDiscard(n)(in)(_.flatMap(a => acc.update(f(_, a)))) *> acc.get)

  /**
   * Returns an effect with the empty value.
   */
  lazy val none: UIO[Option[Nothing]] = succeedNow(None)

  /**
   * Lifts an Option into a IO.
   * If the option is empty it succeeds with Unit.
   * If the option is defined it fails with the content.
   */
  def noneOrFail[E](o: => Option[E]): IO[E, Unit] =
    getOrFailUnit(o).flip

  /**
   * Lifts an Option into a IO.
   * If the option is empty it succeeds with Unit.
   * If the option is defined it fails with an error adapted with f.
   */
  def noneOrFailWith[E, O](o: => Option[O])(f: O => E): IO[E, Unit] =
    getOrFailUnit(o).flip.mapError(f)

  /**
   * Returns an effect that will execute the specified effect fully on the
   * provided executor, before returning to the default executor. See
   * [[ZIO!.onExecutor]].
   */
  def onExecutor[R, E, A](executor: => Executor)(zio: ZIO[R, E, A]): ZIO[R, E, A] =
    ZIO.descriptorWith { descriptor =>
      if (descriptor.isLocked) ZIO.shift(executor).acquireRelease(ZIO.shift(descriptor.executor), zio)
      else ZIO.shift(executor).acquireRelease(ZIO.unshift, zio)
    }

  /**
   * Feeds elements of type `A` to a function `f` that returns an effect.
   * Collects all successes and failures in a tupled fashion.
   */
  def partition[R, E, A, B](
    in: => Iterable[A]
  )(f: A => ZIO[R, E, B])(implicit ev: CanFail[E]): ZIO[R, Nothing, (Iterable[E], Iterable[B])] =
    ZIO.suspendSucceed(ZIO.foreach(in)(f(_).either).map(partitionMap(_)(ZIO.identityFn)))

  /**
   * Feeds elements of type `A` to a function `f` that returns an effect.
   * Collects all successes and failures in parallel and returns the result as
   * a tuple.
   */
  def partitionPar[R, E, A, B](
    in: => Iterable[A]
  )(f: A => ZIO[R, E, B])(implicit ev: CanFail[E]): ZIO[R, Nothing, (Iterable[E], Iterable[B])] =
    ZIO.suspendSucceed(ZIO.foreachPar(in)(f(_).either).map(ZIO.partitionMap(_)(ZIO.identityFn)))

  /**
   * Feeds elements of type `A` to a function `f` that returns an effect.
   * Collects all successes and failures in parallel and returns the result as
   * a tuple.
   *
   * Unlike [[partitionPar]], this method will use at most up to `n` fibers.
   */
  def partitionParN[R, E, A, B](
    n: => Int
  )(in: => Iterable[A])(f: A => ZIO[R, E, B])(implicit ev: CanFail[E]): ZIO[R, Nothing, (Iterable[E], Iterable[B])] =
    ZIO.suspendSucceed(ZIO.foreachParN(n)(in)(f(_).either).map(ZIO.partitionMap(_)(ZIO.identityFn)))

  /**
   * Retrieves the platform that this effect is running on.
   */
  val platform: UIO[Platform] =
    ZIO.suspendSucceedWith((platform, _) => ZIO.succeedNow(platform))

  /**
   * Given an environment `R`, returns a function that can supply the
   * environment to programs that require it, removing their need for any
   * specific environment.
   *
   * This is similar to dependency injection, and the `provide` function can be
   * thought of as `inject`.
   */
  def provide[R, E, A](r: => R): ZIO[R, E, A] => IO[E, A] =
    (zio: ZIO[R, E, A]) => new ZIO.Provide(() => r, zio)

  /**
   * Returns a effect that will never produce anything. The moral equivalent of
   * `while(true) {}`, only without the wasted CPU cycles. Fibers that suspended
   * running this effect are automatically garbage collected on the JVM,
   * because they cannot be reactivated.
   */
  lazy val never: UIO[Nothing] =
    async[Any, Nothing, Nothing](_ => ())

  /**
   * Runs the specified effect on the specified platform, restoring the old
   * platform when it completes execution.
   */
  def onPlatform[R, E, A](platform: => Platform)(zio: => ZIO[R, E, A]): ZIO[R, E, A] =
    ZIO.platform.flatMap { currentPlatform =>
      ZIO.setPlatform(platform).acquireRelease(ZIO.setPlatform(currentPlatform), zio)
    }

  /**
   * Races an `IO[E, A]` against zero or more other effects. Yields either the
   * first success or the last failure.
   */
  def raceAll[R, R1 <: R, E, A](
    zio: => ZIO[R, E, A],
    ios: => Iterable[ZIO[R1, E, A]]
  ): ZIO[R1, E, A] =
    ZIO.suspendSucceed(zio.raceAll(ios))

  /**
   * Reduces an `Iterable[IO]` to a single `IO`, working sequentially.
   */
  def reduceAll[R, R1 <: R, E, A](a: => ZIO[R, E, A], as: => Iterable[ZIO[R1, E, A]])(
    f: (A, A) => A
  ): ZIO[R1, E, A] =
    ZIO.suspendSucceed(as.foldLeft[ZIO[R1, E, A]](a)(_.zipWith(_)(f)))

  /**
   * Reduces an `Iterable[IO]` to a single `IO`, working in parallel.
   */
  def reduceAllPar[R, R1 <: R, E, A](a0: => ZIO[R, E, A], as0: => Iterable[ZIO[R1, E, A]])(
    f: (A, A) => A
  ): ZIO[R1, E, A] =
    ZIO.suspendSucceed {
      val a  = a0
      val as = as0

      def prepend[Z](z: Z, zs: Iterable[Z]): Iterable[Z] =
        new Iterable[Z] {
          override def iterator: Iterator[Z] = Iterator(z) ++ zs.iterator
        }

      val all = prepend(a, as)
      mergeAllPar(all)(Option.empty[A])((acc, elem) => Some(acc.fold(elem)(f(_, elem)))).map(_.get)
    }

  /**
   * Reduces an `Iterable[IO]` to a single `IO`, working in up to `n` fibers in parallel.
   */
  def reduceAllParN[R, R1 <: R, E, A](n: => Int)(a0: => ZIO[R, E, A], as0: => Iterable[ZIO[R1, E, A]])(
    f: (A, A) => A
  ): ZIO[R1, E, A] =
    ZIO.suspendSucceed {
      val a  = a0
      val as = as0

      def prepend[Z](z: => Z, zs: => Iterable[Z]): Iterable[Z] =
        new Iterable[Z] {
          override def iterator: Iterator[Z] = Iterator(z) ++ zs.iterator
        }

      val all = prepend(a, as)
      mergeAllParN(n)(all)(Option.empty[A])((acc, elem) => Some(acc.fold(elem)(f(_, elem)))).map(_.get)
    }

  /**
   * Replicates the given effect `n` times. If 0 or negative numbers are given,
   * an empty `Iterable` will be returned. This method is more efficient than
   * using `List.fill` or similar methods, because the returned `Iterable`
   * consumes only a small amount of heap regardless of `n`.
   */
  def replicate[R, E, A](n: Int)(effect: ZIO[R, E, A]): Iterable[ZIO[R, E, A]] =
    new Iterable[ZIO[R, E, A]] {
      override def iterator: Iterator[ZIO[R, E, A]] = Iterator.range(0, n).map(_ => effect)
    }

  /**
   * Performs this effect the specified number of times and collects the
   * results.
   */
  @deprecated("use replicateZIO", "2.0.0")
  def replicateM[R, E, A](n: => Int)(effect: => ZIO[R, E, A]): ZIO[R, E, Iterable[A]] =
    replicateZIO(n)(effect)

  /**
   * Performs this effect the specified number of times, discarding the
   * results.
   */
  @deprecated("use replicateZIODiscard", "2.0.0")
  def replicateM_[R, E, A](n: => Int)(effect: => ZIO[R, E, A]): ZIO[R, E, Unit] =
    replicateZIODiscard(n)(effect)

  /**
   * Performs this effect the specified number of times and collects the
   * results.
   */
  def replicateZIO[R, E, A](n: => Int)(effect: => ZIO[R, E, A]): ZIO[R, E, Iterable[A]] =
    ZIO.suspendSucceed(ZIO.collectAll(ZIO.replicate(n)(effect)))

  /**
   * Performs this effect the specified number of times, discarding the
   * results.
   */
  def replicateZIODiscard[R, E, A](n: => Int)(effect: => ZIO[R, E, A]): ZIO[R, E, Unit] =
    ZIO.collectAllDiscard(ZIO.replicate(n)(effect))

  /**
   * Requires that the given `ZIO[R, E, Option[A]]` contain a value. If there is no
   * value, then the specified error will be raised.
   */
  @deprecated("use someOrFail", "2.0.0")
  def require[R, E, A](error: => E): ZIO[R, E, Option[A]] => ZIO[R, E, A] =
    (io: ZIO[R, E, Option[A]]) => io.flatMap(_.fold[ZIO[R, E, A]](fail[E](error))(succeedNow))

  /**
   * Acquires a resource, uses the resource, and then releases the resource.
   * However, unlike `acquireReleaseWith`, the separation of these phases
   * allows the acquisition to be interruptible.
   *
   * Useful for concurrent data structures and other cases where the
   * 'deallocator' can tell if the allocation succeeded or not just by
   * inspecting internal / external state.
   */
  def reserve[R, E, A, B](reservation: => ZIO[R, E, Reservation[R, E, A]])(use: A => ZIO[R, E, B]): ZIO[R, E, B] =
    ZManaged.fromReservationZIO(reservation).use(use)

  /**
   *  Returns an effect with the value on the right part.
   */
  def right[B](b: => B): UIO[Either[Nothing, B]] =
    succeed(Right(b))

  /**
   * Returns an effect that accesses the runtime, which can be used to
   * (unsafely) execute tasks. This is useful for integration with legacy
   * code that must call back into ZIO code.
   */
  def runtime[R]: URIO[R, Runtime[R]] =
    for {
      environment <- environment[R]
      platform    <- suspendSucceedWith((p, _) => ZIO.succeedNow(p))
      executor    <- executor
    } yield Runtime(environment, platform.copy(executor = executor))

  /**
   * Passes the fiber's scope to the specified function, which creates an effect
   * that will be returned from this method.
   */
  def scopeWith[R, E, A](f: ZScope[Exit[Any, Any]] => ZIO[R, E, A]): ZIO[R, E, A] =
    descriptorWith(d => f(d.scope))

  /**
   * Sets a state in the environment to the specified value.
   */
  def setState[S: Tag](s: => S): ZIO[Has[ZState[S]], Nothing, Unit] =
    ZIO.serviceWith(_.set(s))

  /**
   * Sets the platform to the specified value.
   */
  def setPlatform(platform: => Platform): UIO[Unit] =
    new ZIO.SetPlatform(() => platform)

  /**
   * Accesses the specified service in the environment of the effect.
   */
  def service[A: Tag]: URIO[Has[A], A] =
    ZIO.access(_.get[A])

  /**
   * Accesses the service corresponding to the specified key in the
   * environment.
   */
  def serviceAt[Service]: ServiceAtPartiallyApplied[Service] =
    new ServiceAtPartiallyApplied[Service]

  /**
   * Accesses the specified services in the environment of the effect.
   */
  @deprecated("use service", "2.0.0")
  def services[A: Tag, B: Tag]: URIO[Has[A] with Has[B], (A, B)] =
    ZIO.access(r => (r.get[A], r.get[B]))

  /**
   * Accesses the specified services in the environment of the effect.
   */
  @deprecated("use service", "2.0.0")
  def services[A: Tag, B: Tag, C: Tag]: URIO[Has[A] with Has[B] with Has[C], (A, B, C)] =
    ZIO.access(r => (r.get[A], r.get[B], r.get[C]))

  /**
   * Accesses the specified services in the environment of the effect.
   */
  @deprecated("use service", "2.0.0")
  def services[A: Tag, B: Tag, C: Tag, D: Tag]: URIO[Has[A] with Has[B] with Has[C] with Has[D], (A, B, C, D)] =
    ZIO.access(r => (r.get[A], r.get[B], r.get[C], r.get[D]))

  /**
   * Effectfully accesses the specified service in the environment of the effect.
   *
   * Especially useful for creating "accessor" methods on Services' companion objects.
   *
   * {{{
   * def foo(int: Int) = ZIO.serviceWith[Foo](_.foo(int))
   * }}}
   */
  def serviceWith[Service]: ServiceWithPartiallyApplied[Service] =
    new ServiceWithPartiallyApplied[Service]

  /**
   * Returns an effect that shifts execution to the specified executor. This
   * is useful to specify a default executor that effects sequenced after this
   * one will be run on if they are not shifted somewhere else. It can also be
   * used to implement higher level operators to manage where an effect is run
   * such as [[ZIO!.onExecutor]] and [[ZIO!.onExecutionContext]].
   */
  def shift(executor: => Executor): UIO[Unit] =
    new ZIO.Shift(() => executor)

  /**
   * Returns an effect that suspends for the specified duration. This method is
   * asynchronous, and does not actually block the fiber executing the effect.
   */
  def sleep(duration: => Duration): URIO[Has[Clock], Unit] =
    Clock.sleep(duration)

  /**
   *  Returns an effect with the optional value.
   */
  def some[A](a: => A): UIO[Option[A]] =
    succeed(Some(a))

  /**
   * Returns an effect that models success with the specified value.
   */
  def succeed[A](a: => A): UIO[A] =
    new ZIO.EffectTotal(() => a)

  /**
   * Returns a synchronous effect that does blocking and succeeds with the
   * specified value.
   */
  def succeedBlocking[A](a: => A): UIO[A] =
    blocking(ZIO.succeedNow(a))

  /**
   * Returns a lazily constructed effect, whose construction may itself require effects.
   * When no environment is required (i.e., when R == Any) it is conceptually equivalent to `flatten(effect(io))`.
   */
  def suspend[R, A](rio: => RIO[R, A]): RIO[R, A] =
    suspendSucceedWith { (platform, _) =>
      try rio
      catch {
        case t: Throwable if !platform.fatal(t) => throw new ZioError(Exit.fail(t))
      }
    }

  /**
   * Returns a lazily constructed effect, whose construction may itself require
   * effects. The effect must not throw any exceptions. When no environment is required (i.e., when R == Any)
   * it is conceptually equivalent to `flatten(succeed(zio))`. If you wonder if the effect throws exceptions,
   * do not use this method, use [[Task.suspend]] or [[ZIO.suspend]].
   */
  def suspendSucceed[R, E, A](zio: => ZIO[R, E, A]): ZIO[R, E, A] =
    new ZIO.Suspend(() => zio)

  /**
   * Returns a lazily constructed effect, whose construction may itself require effects.
   * The effect must not throw any exceptions. When no environment is required (i.e., when R == Any)
   * it is conceptually equivalent to `flatten(succeed(zio))`. If you wonder if the effect throws exceptions,
   * do not use this method, use [[Task.suspend]] or [[ZIO.suspend]].
   */
  def suspendSucceedWith[R, E, A](f: (Platform, Fiber.Id) => ZIO[R, E, A]): ZIO[R, E, A] =
    new ZIO.SuspendWith(f)

  /**
   * Returns a lazily constructed effect, whose construction may itself require effects.
   * When no environment is required (i.e., when R == Any) it is conceptually equivalent to `flatten(effect(io))`.
   */
  def suspendWith[R, A](f: (Platform, Fiber.Id) => RIO[R, A]): RIO[R, A] =
    suspendSucceedWith((platform, fiberId) =>
      try f(platform, fiberId)
      catch {
        case t: Throwable if !platform.fatal(t) => throw new ZioError(Exit.fail(t))
      }
    )

  /**
   * Capture ZIO trace at the current point
   */
  def trace: UIO[ZTrace] =
    ZIO.Trace

  /**
   * Prefix form of `ZIO#traced`.
   */
  def traced[R, E, A](zio: => ZIO[R, E, A]): ZIO[R, E, A] =
    zio.traced

  /**
   * Transplants specified effects so that when those effects fork other
   * effects, the forked effects will be governed by the scope of the
   * fiber that executes this effect.
   *
   * This can be used to "graft" deep grandchildren onto a higher-level
   * scope, effectively extending their lifespans into the parent scope.
   */
  def transplant[R, E, A](f: Grafter => ZIO[R, E, A]): ZIO[R, E, A] =
    ZIO.forkScopeWith(scope => f(new Grafter(scope)))

  /**
   * An effect that succeeds with a unit value.
   */
  lazy val unit: UIO[Unit] =
    succeedNow(())

  /**
   * Prefix form of `ZIO#uninterruptible`.
   */
  def uninterruptible[R, E, A](zio: => ZIO[R, E, A]): ZIO[R, E, A] =
    ZIO.suspendSucceed(zio.uninterruptible)

  /**
   * Makes the effect uninterruptible, but passes it a restore function that
   * can be used to restore the inherited interruptibility from whatever region
   * the effect is composed into.
   */
  def uninterruptibleMask[R, E, A](
    k: ZIO.InterruptStatusRestore => ZIO[R, E, A]
  ): ZIO[R, E, A] =
    checkInterruptible(flag => k(ZIO.InterruptStatusRestore(flag)).uninterruptible)

  /**
   * The moral equivalent of `if (!p) exp`
   */
  def unless[R, E](b: => Boolean)(zio: => ZIO[R, E, Any]): ZIO[R, E, Unit] =
    suspendSucceed(if (b) unit else zio.unit)

  /**
   * The moral equivalent of `if (!p) exp` when `p` has side-effects
   */
  @deprecated("use unlessZIO", "2.0.0")
  def unlessM[R, E](b: => ZIO[R, E, Boolean]): ZIO.UnlessZIO[R, E] =
    unlessZIO(b)

  /**
   * The moral equivalent of `if (!p) exp` when `p` has side-effects
   */
  def unlessZIO[R, E](b: => ZIO[R, E, Boolean]): ZIO.UnlessZIO[R, E] =
    new ZIO.UnlessZIO(() => b)

  /**
   * The inverse operation `IO.sandboxed`
   *
   * Terminates with exceptions on the `Left` side of the `Either` error, if it
   * exists. Otherwise extracts the contained `IO[E, A]`
   */
  def unsandbox[R, E, A](v: => ZIO[R, Cause[E], A]): ZIO[R, E, A] =
    ZIO.suspendSucceed(v.mapErrorCause(_.flatten))

  /**
   * Returns an effect indicating that execution is no longer required to be
   * performed on the current executor. The runtime may continue executing on
   * this executor for efficiency but will not automatically shift back to it
   * after completing an effect on another executor.
   */
  def unshift: UIO[Unit] =
    new ZIO.Shift(() => null)

  /**
   * Prefix form of `ZIO#untraced`.
   */
  def untraced[R, E, A](zio: => ZIO[R, E, A]): ZIO[R, E, A] =
    ZIO.suspendSucceed(zio.untraced)

  /**
   * Updates a state in the environment with the specified function.
   */
  def updateState[S: Tag](f: S => S): ZIO[Has[ZState[S]], Nothing, Unit] =
    ZIO.serviceWith(_.update(f))

  /**
   * Feeds elements of type `A` to `f` and accumulates all errors in error
   * channel or successes in success channel.
   *
   * This combinator is lossy meaning that if there are errors all successes
   * will be lost. To retain all information please use [[partition]].
   */
  def validate[R, E, A, B, Collection[+Element] <: Iterable[Element]](in: Collection[A])(
    f: A => ZIO[R, E, B]
  )(implicit bf: BuildFrom[Collection[A], B, Collection[B]], ev: CanFail[E]): ZIO[R, ::[E], Collection[B]] =
    partition(in)(f).flatMap { case (es, bs) =>
      if (es.isEmpty) ZIO.succeedNow(bf.fromSpecific(in)(bs))
      else ZIO.fail(::(es.head, es.tail.toList))
    }

  /**
   * Feeds elements of type `A` to `f` and accumulates all errors in error
   * channel or successes in success channel.
   *
   * This combinator is lossy meaning that if there are errors all successes
   * will be lost. To retain all information please use [[partition]].
   */
  def validate[R, E, A, B](in: NonEmptyChunk[A])(
    f: A => ZIO[R, E, B]
  )(implicit ev: CanFail[E]): ZIO[R, ::[E], NonEmptyChunk[B]] =
    partition(in)(f).flatMap { case (es, bs) =>
      if (es.isEmpty) ZIO.succeedNow(NonEmptyChunk.nonEmpty(Chunk.fromIterable(bs)))
      else ZIO.fail(::(es.head, es.tail.toList))
    }

  /**
   * Feeds elements of type `A` to `f` and accumulates all errors, discarding
   * the successes.
   */
  @deprecated("use validateDiscard", "2.0.0")
  def validate_[R, E, A](in: => Iterable[A])(f: A => ZIO[R, E, Any])(implicit ev: CanFail[E]): ZIO[R, ::[E], Unit] =
    validateDiscard(in)(f)

  /**
   * Feeds elements of type `A` to `f` and accumulates all errors, discarding
   * the successes.
   */
  def validateDiscard[R, E, A](in: => Iterable[A])(f: A => ZIO[R, E, Any])(implicit
    ev: CanFail[E]
  ): ZIO[R, ::[E], Unit] =
    partition(in)(f).flatMap { case (es, _) =>
      if (es.isEmpty) ZIO.unit
      else ZIO.fail(::(es.head, es.tail.toList))
    }

  /**
   * Feeds elements of type `A` to `f `and accumulates, in parallel, all errors
   * in error channel or successes in success channel.
   *
   * This combinator is lossy meaning that if there are errors all successes
   * will be lost. To retain all information please use [[partitionPar]].
   */
  def validatePar[R, E, A, B, Collection[+Element] <: Iterable[Element]](in: Collection[A])(
    f: A => ZIO[R, E, B]
  )(implicit bf: BuildFrom[Collection[A], B, Collection[B]], ev: CanFail[E]): ZIO[R, ::[E], Collection[B]] =
    partitionPar(in)(f).flatMap { case (es, bs) =>
      if (es.isEmpty) ZIO.succeedNow(bf.fromSpecific(in)(bs))
      else ZIO.fail(::(es.head, es.tail.toList))
    }

  /**
   * Feeds elements of type `A` to `f `and accumulates, in parallel, all errors
   * in error channel or successes in success channel.
   *
   * This combinator is lossy meaning that if there are errors all successes
   * will be lost. To retain all information please use [[partitionPar]].
   */
  def validatePar[R, E, A, B](in: NonEmptyChunk[A])(
    f: A => ZIO[R, E, B]
  )(implicit ev: CanFail[E]): ZIO[R, ::[E], NonEmptyChunk[B]] =
    partitionPar(in)(f).flatMap { case (es, bs) =>
      if (es.isEmpty) ZIO.succeedNow(NonEmptyChunk.nonEmpty(Chunk.fromIterable(bs)))
      else ZIO.fail(::(es.head, es.tail.toList))
    }

  /**
   * Feeds elements of type `A` to `f` in parallel and accumulates all errors,
   * discarding the successes.
   */
  @deprecated("use validateParDiscard", "2.0.0")
  def validatePar_[R, E, A](in: => Iterable[A])(f: A => ZIO[R, E, Any])(implicit ev: CanFail[E]): ZIO[R, ::[E], Unit] =
    validateParDiscard(in)(f)

  /**
   * Feeds elements of type `A` to `f` in parallel and accumulates all errors,
   * discarding the successes.
   */
  def validateParDiscard[R, E, A](in: => Iterable[A])(f: A => ZIO[R, E, Any])(implicit
    ev: CanFail[E]
  ): ZIO[R, ::[E], Unit] =
    partitionPar(in)(f).flatMap { case (es, _) =>
      if (es.isEmpty) ZIO.unit
      else ZIO.fail(::(es.head, es.tail.toList))
    }

  /**
   * Feeds elements of type `A` to `f` until it succeeds. Returns first success
   * or the accumulation of all errors.
   */
  def validateFirst[R, E, A, B, Collection[+Element] <: Iterable[Element]](in: Collection[A])(
    f: A => ZIO[R, E, B]
  )(implicit bf: BuildFrom[Collection[A], E, Collection[E]], ev: CanFail[E]): ZIO[R, Collection[E], B] =
    ZIO.foreach(in)(f(_).flip).flip

  /**
   * Feeds elements of type `A` to `f`, in parallel, until it succeeds. Returns
   * first success or the accumulation of all errors.
   *
   * In case of success all other running fibers are terminated.
   */
  def validateFirstPar[R, E, A, B, Collection[+Element] <: Iterable[Element]](in: Collection[A])(
    f: A => ZIO[R, E, B]
  )(implicit bf: BuildFrom[Collection[A], E, Collection[E]], ev: CanFail[E]): ZIO[R, Collection[E], B] =
    ZIO.foreachPar(in)(f(_).flip).flip

  /**
   * The moral equivalent of `if (p) exp`
   */
  def when[R, E](b: => Boolean)(zio: => ZIO[R, E, Any]): ZIO[R, E, Unit] =
    suspendSucceed(if (b) zio.unit else unit)

  /**
   * Runs an effect when the supplied `PartialFunction` matches for the given value, otherwise does nothing.
   */
  def whenCase[R, E, A](a: => A)(pf: PartialFunction[A, ZIO[R, E, Any]]): ZIO[R, E, Unit] =
    suspendSucceed(pf.applyOrElse(a, (_: A) => unit).unit)

  /**
   * Runs an effect when the supplied `PartialFunction` matches for the given effectful value, otherwise does nothing.
   */
  @deprecated("use whenCaseZIO", "2.0.0")
  def whenCaseM[R, E, A](a: => ZIO[R, E, A])(pf: PartialFunction[A, ZIO[R, E, Any]]): ZIO[R, E, Unit] =
    whenCaseZIO(a)(pf)

  /**
   * Runs an effect when the supplied `PartialFunction` matches for the given effectful value, otherwise does nothing.
   */
  def whenCaseZIO[R, E, A](a: => ZIO[R, E, A])(pf: PartialFunction[A, ZIO[R, E, Any]]): ZIO[R, E, Unit] =
    ZIO.suspendSucceed(a.flatMap(whenCase(_)(pf)))

  /**
   * The moral equivalent of `if (p) exp` when `p` has side-effects
   */
  @deprecated("use whenZIO", "2.0.0")
  def whenM[R, E](b: => ZIO[R, E, Boolean]): ZIO.WhenZIO[R, E] =
    whenZIO(b)

  /**
   * The moral equivalent of `if (p) exp` when `p` has side-effects
   */
  def whenZIO[R, E](b: => ZIO[R, E, Boolean]): ZIO.WhenZIO[R, E] =
    new ZIO.WhenZIO(() => b)

  /**
   * Locally installs a supervisor and an effect that succeeds with all the
   * children that have been forked in the returned effect.
   */
  def withChildren[R, E, A](get: UIO[Chunk[Fiber.Runtime[Any, Any]]] => ZIO[R, E, A]): ZIO[R, E, A] =
    Supervisor.track(true).flatMap { supervisor =>
      // Filter out the fiber id of whoever is calling this:
      get(supervisor.value.flatMap(children => ZIO.descriptor.map(d => children.filter(_.id != d.id))))
        .supervised(supervisor)
    }

  /**
   * Returns an effect that yields to the runtime system, starting on a fresh
   * stack. Manual use of this method can improve fairness, at the cost of
   * overhead.
   */
  lazy val yieldNow: UIO[Unit] = ZIO.Yield

  def apply[A](a: => A): Task[A] = attempt(a)

  private lazy val _IdentityFn: Any => Any = (a: Any) => a

  private[zio] def identityFn[A]: A => A = _IdentityFn.asInstanceOf[A => A]

  private[zio] def partitionMap[A, A1, A2](
    iterable: Iterable[A]
  )(f: A => Either[A1, A2]): (Iterable[A1], Iterable[A2]) =
    iterable.foldRight((List.empty[A1], List.empty[A2])) { case (a, (es, bs)) =>
      f(a).fold(
        e => (e :: es, bs),
        b => (es, b :: bs)
      )
    }

  private[zio] val unitFn: Any => Unit = (_: Any) => ()

  implicit final class ZIOAutoCloseableOps[R, E, A <: AutoCloseable](private val io: ZIO[R, E, A]) extends AnyVal {

    /**
     * Like `acquireReleaseWith`, safely wraps a use and release of a resource.
     * This resource will get automatically closed, because it implements `AutoCloseable`.
     */
    def acquireReleaseWithAuto[R1 <: R, E1 >: E, B](use: A => ZIO[R1, E1, B]): ZIO[R1, E1, B] =
      // TODO: Dotty doesn't infer this properly: io.bracket[R1, E1](a => UIO(a.close()))(use)
      acquireReleaseWith(io)(a => UIO(a.close()))(use)

    /**
     * Like `bracket`, safely wraps a use and release of a resource.
     * This resource will get automatically closed, because it implements `AutoCloseable`.
     */
    @deprecated("use acquireReleaseWithAuto", "2.0.0")
    def bracketAuto[R1 <: R, E1 >: E, B](use: A => ZIO[R1, E1, B]): ZIO[R1, E1, B] =
      acquireReleaseWithAuto(use)

    /**
     * Converts this ZIO value to a ZManaged value. See [[ZManaged.fromAutoCloseable]].
     */
    def toManagedAuto: ZManaged[R, E, A] =
      ZManaged.fromAutoCloseable(io)
  }

  implicit final class ZioRefineToOrDieOps[R, E <: Throwable, A](private val self: ZIO[R, E, A]) extends AnyVal {

    /**
     * Keeps some of the errors, and terminates the fiber with the rest.
     */
    def refineToOrDie[E1 <: E: ClassTag](implicit ev: CanFail[E]): ZIO[R, E1, A] =
      self.refineOrDie { case e: E1 => e }
  }

  final class ProvideSomeLayer[R0, -R, +E, +A](private val self: ZIO[R, E, A]) extends AnyVal {
    def apply[E1 >: E, R1](
      layer: => ZLayer[R0, E1, R1]
    )(implicit ev1: R0 with R1 <:< R, ev2: Has.Union[R0, R1], tagged: Tag[R1]): ZIO[R0, E1, A] =
      self.provideLayer[E1, R0, R0 with R1](ZLayer.environment[R0] ++ layer)
  }

  final class UpdateService[-R, +E, +A, M](private val self: ZIO[R, E, A]) extends AnyVal {
    def apply[R1 <: R with Has[M]](f: M => M)(implicit ev: Has.IsHas[R1], tag: Tag[M]): ZIO[R1, E, A] =
      self.provideSome(ev.update(_, f))
  }

  final class UpdateServiceAt[-R, +E, +A, Service](private val self: ZIO[R, E, A]) extends AnyVal {
    def apply[R1 <: R with HasMany[Key, Service], Key](key: Key)(
      f: Service => Service
    )(implicit ev: Has.IsHas[R1], tag: Tag[Map[Key, Service]]): ZIO[R1, E, A] =
      self.provideSome(ev.updateAt(_, key, f))
  }

  @implicitNotFound(
    "Pattern guards are only supported when the error type is a supertype of NoSuchElementException. However, your effect has ${E} for the error type."
  )
  abstract class CanFilter[+E] {
    def apply(t: NoSuchElementException): E
  }

  object CanFilter {
    implicit def canFilter[E >: NoSuchElementException]: CanFilter[E] =
      new CanFilter[E] {
        def apply(t: NoSuchElementException): E = t
      }
  }

  implicit final class ZIOWithFilterOps[R, E, A](private val self: ZIO[R, E, A]) extends AnyVal {

    /**
     * Enables to check conditions in the value produced by ZIO
     * If the condition is not satisfied, it fails with NoSuchElementException
     * this provide the syntax sugar in for-comprehension:
     * for {
     *   (i, j) <- io1
     *   positive <- io2 if positive > 0
     *  } yield ()
     */
    def withFilter(predicate: A => Boolean)(implicit ev: CanFilter[E]): ZIO[R, E, A] =
      self.flatMap { a =>
        if (predicate(a)) ZIO.succeedNow(a)
        else ZIO.fail(ev(new NoSuchElementException("The value doesn't satisfy the predicate")))
      }
  }

  final class Grafter(private val scope: ZScope[Exit[Any, Any]]) extends AnyVal {
    def apply[R, E, A](zio: => ZIO[R, E, A]): ZIO[R, E, A] =
      new ZIO.OverrideForkScope(zio, () => Some(scope))
  }

  final class InterruptStatusRestore private (private val flag: zio.InterruptStatus) extends AnyVal {
    def apply[R, E, A](zio: => ZIO[R, E, A]): ZIO[R, E, A] =
      zio.interruptStatus(flag)

    /**
     * Returns a new effect that, if the parent region is uninterruptible, can
     * be interrupted in the background instantaneously. If the parent region
     * is interruptible, then the effect can be interrupted normally, in the
     * foreground.
     */
    def force[R, E, A](zio: => ZIO[R, E, A]): ZIO[R, E, A] =
      if (flag == _root_.zio.InterruptStatus.Uninterruptible) zio.uninterruptible.disconnect.interruptible
      else zio.interruptStatus(flag)
  }
  object InterruptStatusRestore {
    val restoreInterruptible   = new InterruptStatusRestore(zio.InterruptStatus.Interruptible)
    val restoreUninterruptible = new InterruptStatusRestore(zio.InterruptStatus.Uninterruptible)

    def apply(flag: zio.InterruptStatus): InterruptStatusRestore =
      if (flag eq zio.InterruptStatus.Interruptible) restoreInterruptible else restoreUninterruptible
  }

  final class IfZIO[R, E](private val b: () => ZIO[R, E, Boolean]) extends AnyVal {
    def apply[R1 <: R, E1 >: E, A](onTrue: => ZIO[R1, E1, A], onFalse: => ZIO[R1, E1, A]): ZIO[R1, E1, A] =
      ZIO.suspendSucceed(b().flatMap(b => if (b) onTrue else onFalse))
  }

  final class UnlessZIO[R, E](private val b: () => ZIO[R, E, Boolean]) extends AnyVal {
    def apply[R1 <: R, E1 >: E](zio: => ZIO[R1, E1, Any]): ZIO[R1, E1, Unit] =
      ZIO.suspendSucceed(b().flatMap(b => if (b) unit else zio.unit))
  }

  final class WhenZIO[R, E](private val b: () => ZIO[R, E, Boolean]) extends AnyVal {
    def apply[R1 <: R, E1 >: E](zio: => ZIO[R1, E1, Any]): ZIO[R1, E1, Unit] =
      ZIO.suspendSucceed(b()).flatMap(b => if (b) zio.unit else unit)
  }

  final class TimeoutTo[-R, +E, +A, +B](self: ZIO[R, E, A], b: () => B) {
    def apply[B1 >: B](f: A => B1)(duration: => Duration): ZIO[R with Has[Clock], E, B1] =
      (self map f) raceFirst (ZIO.sleep(duration).interruptible as b())
  }

  final class BracketAcquire_[-R, +E](private val acquire: ZIO[R, E, Any]) extends AnyVal {
    def apply[R1 <: R](
      release: => URIO[R1, Any]
    ): BracketRelease_[R1, E] =
      new BracketRelease_(acquire, release)
  }
  final class BracketRelease_[-R, +E](acquire: ZIO[R, E, Any], release: URIO[R, Any]) {
    def apply[R1 <: R, E1 >: E, B](use: => ZIO[R1, E1, B]): ZIO[R1, E1, B] =
      ZIO.acquireReleaseWith(acquire, (_: Any) => release, (_: Any) => use)
  }

  final class BracketAcquire[-R, +E, +A](private val acquire: () => ZIO[R, E, A]) extends AnyVal {
    def apply[R1](release: A => URIO[R1, Any]): BracketRelease[R with R1, E, A] =
      new BracketRelease[R with R1, E, A](acquire, release)
  }
  final class BracketRelease[-R, +E, +A](acquire: () => ZIO[R, E, A], release: A => URIO[R, Any]) {
    def apply[R1 <: R, E1 >: E, B](use: A => ZIO[R1, E1, B]): ZIO[R1, E1, B] =
      ZIO.acquireReleaseWith(acquire(), release, use)
  }

  final class BracketExitAcquire[-R, +E, +A](private val acquire: () => ZIO[R, E, A]) extends AnyVal {
    def apply[R1 <: R, E1 >: E, B](
      release: (A, Exit[E1, B]) => URIO[R1, Any]
    ): BracketExitRelease[R1, E, E1, A, B] =
      new BracketExitRelease(acquire, release)
  }
  final class BracketExitRelease[-R, +E, E1, +A, B](
    acquire: () => ZIO[R, E, A],
    release: (A, Exit[E1, B]) => URIO[R, Any]
  ) {
    def apply[R1 <: R, E2 >: E <: E1, B1 <: B](use: A => ZIO[R1, E2, B1]): ZIO[R1, E2, B1] =
      ZIO.acquireReleaseExitWith(acquire(), release, use)
  }

  final class AccessPartiallyApplied[R](private val dummy: Boolean = true) extends AnyVal {
    def apply[A](f: R => A): URIO[R, A] =
      new ZIO.Read(r => succeedNow(f(r)))
  }

  final class AccessZIOPartiallyApplied[R](private val dummy: Boolean = true) extends AnyVal {
    def apply[E, A](f: R => ZIO[R, E, A]): ZIO[R, E, A] =
      new ZIO.Read(f)
  }

  final class ServiceAtPartiallyApplied[Service](private val dummy: Boolean = true) extends AnyVal {
    def apply[Key](
      key: Key
    )(implicit tag: Tag[Map[Key, Service]]): URIO[HasMany[Key, Service], Option[Service]] =
      ZIO.access(_.getAt(key))
  }

  final class ServiceWithPartiallyApplied[Service](private val dummy: Boolean = true) extends AnyVal {
    def apply[E, A](f: Service => ZIO[Has[Service], E, A])(implicit tag: Tag[Service]): ZIO[Has[Service], E, A] =
      new ZIO.Read(r => f(r.get))
  }

  final class GetStateWithPartiallyApplied[S](private val dummy: Boolean = true) extends AnyVal {
    def apply[A](f: S => A)(implicit tag: Tag[S]): ZIO[Has[ZState[S]], Nothing, A] =
      ZIO.serviceWith(_.get.map(f))
  }

  final class LogSpan(val label: () => String) extends AnyVal {
    import zio.{LogSpan => ZioLogSpan}

    def apply[R, E, A](zio: ZIO[R, E, A]): ZIO[R, E, A] =
      FiberRef.currentLogSpan.get.flatMap { stack =>
        val instant = java.lang.System.currentTimeMillis()
        val logSpan = ZioLogSpan(label(), instant)

        FiberRef.currentLogSpan.locally(logSpan :: stack)(zio)
      }
  }

  @inline
  private def succeedLeft[E, A]: E => UIO[Either[E, A]] =
    _succeedLeft.asInstanceOf[E => UIO[Either[E, A]]]

  private val _succeedLeft: Any => IO[Any, Either[Any, Any]] =
    e2 => succeedNow[Either[Any, Any]](Left(e2))

  @inline
  private def succeedRight[E, A]: A => UIO[Either[E, A]] =
    _succeedRight.asInstanceOf[A => UIO[Either[E, A]]]

  private val _succeedRight: Any => IO[Any, Either[Any, Any]] =
    a => succeedNow[Either[Any, Any]](Right(a))

  final class ZipLeftFn[R, E, A, B](override val underlying: () => ZIO[R, E, A]) extends ZIOFn1[B, ZIO[R, E, B]] {
    def apply(a: B): ZIO[R, E, B] =
      underlying().as(a)
  }

  final class ZipRightFn[R, E, A, B](override val underlying: () => ZIO[R, E, B]) extends ZIOFn1[A, ZIO[R, E, B]] {
    def apply(a: A): ZIO[R, E, B] = {
      val _ = a
      underlying()
    }
  }

  final class TapFn[R, E, A](override val underlying: A => ZIO[R, E, Any]) extends ZIOFn1[A, ZIO[R, E, A]] {
    def apply(a: A): ZIO[R, E, A] =
      underlying(a).as(a)
  }

  final class MapFn[R, E, A, B](override val underlying: A => B) extends ZIOFn1[A, ZIO[R, E, B]] {
    def apply(a: A): ZIO[R, E, B] =
      new ZIO.Succeed(underlying(a))
  }

  final class ConstZIOFn[R, E, A, B](override val underlying: () => B) extends ZIOFn1[A, ZIO[R, E, B]] {
    def apply(a: A): ZIO[R, E, B] = {
      val _ = a
      new ZIO.Succeed(underlying())
    }
  }

  final class ForkScopeRestore(private val scope: ZScope[Exit[Any, Any]]) extends AnyVal {
    def apply[R, E, A](zio: ZIO[R, E, A]): ZIO[R, E, A] =
      zio.overrideForkScope(scope)
  }

  final class ConstFn[A, B](override val underlying: () => B) extends ZIOFn1[A, B] {
    def apply(a: A): B = {
      val _ = a
      underlying()
    }
  }

  final class BracketReleaseFn[R, E, A, B](override val underlying: A => URIO[R, Any])
      extends ZIOFn2[A, Exit[E, B], URIO[R, Any]] {
    override def apply(a: A, exit: Exit[E, B]): URIO[R, Any] = {
      val _ = exit
      underlying(a)
    }
  }

  final class SucceedFn[R, E, A](override val underlying: AnyRef) extends ZIOFn1[A, ZIO[R, E, A]] {
    def apply(a: A): ZIO[R, E, A] = new ZIO.Succeed(a)
  }

  final class MapErrorFn[R, E, E2, A](override val underlying: E => E2) extends ZIOFn1[Cause[E], ZIO[R, E2, Nothing]] {
    def apply(a: Cause[E]): ZIO[R, E2, Nothing] =
      ZIO.failCause(a.map(underlying))
  }

  final class MapErrorCauseFn[R, E, E2, A](override val underlying: Cause[E] => Cause[E2])
      extends ZIOFn1[Cause[E], ZIO[R, E2, Nothing]] {
    def apply(a: Cause[E]): ZIO[R, E2, Nothing] =
      ZIO.failCause(underlying(a))
  }

  final class FoldCauseZIOFailureFn[R, E, E2, A](override val underlying: E => ZIO[R, E2, A])
      extends ZIOFn1[Cause[E], ZIO[R, E2, A]] {
    def apply(c: Cause[E]): ZIO[R, E2, A] =
      c.failureOrCause.fold(underlying, ZIO.failCause(_))
  }

  final class FoldCauseZIOFailureTraceFn[R, E, E2, A](override val underlying: ((E, Option[ZTrace])) => ZIO[R, E2, A])
      extends ZIOFn1[Cause[E], ZIO[R, E2, A]] {
    def apply(c: Cause[E]): ZIO[R, E2, A] =
      c.failureTraceOrCause.fold(underlying, ZIO.failCause(_))
  }

  final class TapErrorCauseRefailFn[R, E, E1 >: E, A](override val underlying: Cause[E] => ZIO[R, E1, Any])
      extends ZIOFn1[Cause[E], ZIO[R, E1, Nothing]] {
    def apply(c: Cause[E]): ZIO[R, E1, Nothing] =
      underlying(c) *> ZIO.failCause(c)
  }

  final class TapDefectRefailFn[R, E, E1 >: E](override val underlying: Cause[Nothing] => ZIO[R, E, Any])
      extends ZIOFn1[Cause[E], ZIO[R, E1, Nothing]] {
    def apply(c: Cause[E]): ZIO[R, E1, Nothing] =
      underlying(c.stripFailures) *> ZIO.failCause(c)
  }

  final class TapErrorRefailFn[R, E, E1 >: E, A](override val underlying: E => ZIO[R, E1, Any])
      extends ZIOFn1[Cause[E], ZIO[R, E1, Nothing]] {
    def apply(c: Cause[E]): ZIO[R, E1, Nothing] =
      c.failureOrCause.fold(underlying(_) *> ZIO.failCause(c), _ => ZIO.failCause(c))
  }

  final class TapErrorTraceRefailFn[R, E, E1 >: E, A](
    override val underlying: ((E, Option[ZTrace])) => ZIO[R, E1, Any]
  ) extends ZIOFn1[Cause[E], ZIO[R, E1, Nothing]] {
    def apply(c: Cause[E]): ZIO[R, E1, Nothing] =
      c.failureTraceOrCause.fold(underlying(_) *> ZIO.failCause(c), _ => ZIO.failCause(c))
  }

  /**
   * A `ZIOConstructor[Input]` knows how to construct a `ZIO` value from an
   * input of type `Input`. This allows the type of the `ZIO` value constructed
   * to depend on `Input`. The constructed `ZIO` value is guaranteed not to
   * require any services not included in `Environment` or to be able to fail
   * in any ways not described by `Error`.
   */
  sealed trait ZIOConstructor[-Environment, +Error, In] {

    /**
     * The environment type of the `ZIO` value
     */
    type OutEnvironment >: Environment

    /**
     * The error type of the `ZIO` value.
     */
    type OutError <: Error

    /**
     * The success type the `ZIO` value.
     */
    type OutSuccess

    /**
     * Constructs a `ZIO` value from the specified input.
     */
    def make(input: => In): ZIO[OutEnvironment, OutError, OutSuccess]
  }

  object ZIOConstructor extends ZIOConstructorLowPriority1 {

    /**
     * Constructs a `ZIO[Any, E, A]` from an `Either[Cause[E], A]`.
     */
    implicit def EitherCauseConstructor[E, A]: WithOut[Any, E, Either[Cause[E], A], Any, E, A] =
      new ZIOConstructor[Any, E, Either[Cause[E], A]] {
        type OutEnvironment = Any
        type OutError       = E
        type OutSuccess     = A
        def make(input: => Either[Cause[E], A]): ZIO[Any, E, A] =
          ZIO.fromEitherCause(input)
      }

    /**
     * Constructs a `ZIO[Any, E, A]` from an `Either[Cause[E], A]`.
     */
    implicit def EitherCauseLeftConstructor[E, A]: WithOut[Any, E, Left[Cause[E], A], Any, E, A] =
      new ZIOConstructor[Any, E, Left[Cause[E], A]] {
        type OutEnvironment = Any
        type OutError       = E
        type OutSuccess     = A
        def make(input: => Left[Cause[E], A]): ZIO[Any, E, A] =
          ZIO.fromEitherCause(input)
      }

    /**
     * Constructs a `ZIO[Any, E, A]` from an `Either[Cause[E], A]`.
     */
    implicit def EitherCauseRightConstructor[E, A]: WithOut[Any, E, Right[Cause[E], A], Any, E, A] =
      new ZIOConstructor[Any, E, Right[Cause[E], A]] {
        type OutEnvironment = Any
        type OutError       = E
        type OutSuccess     = A
        def make(input: => Right[Cause[E], A]): ZIO[Any, E, A] =
          ZIO.fromEitherCause(input)
      }

    /**
     * Constructs a `ZIO[Any, E, A]` from a `Fiber[E, A].`
     */
    implicit def FiberConstructor[E, A]: WithOut[Any, E, Fiber[E, A], Any, E, A] =
      new ZIOConstructor[Any, E, Fiber[E, A]] {
        type OutEnvironment = Any
        type OutError       = E
        type OutSuccess     = A
        def make(input: => Fiber[E, A]): ZIO[Any, E, A] =
          ZIO.fromFiber(input)
      }

    /**
     * Constructs a `ZIO[Any, E, A]` from a `Fiber[E, A].`
     */
    implicit def FiberRuntimeConstructor[E, A]: WithOut[Any, E, Fiber.Runtime[E, A], Any, E, A] =
      new ZIOConstructor[Any, E, Fiber.Runtime[E, A]] {
        type OutEnvironment = Any
        type OutError       = E
        type OutSuccess     = A
        def make(input: => Fiber.Runtime[E, A]): ZIO[Any, E, A] =
          ZIO.fromFiber(input)
      }

    /**
     * Constructs a `ZIO[Any, E, A]` from a `Fiber[E, A].`
     */
    implicit def FiberSyntheticConstructor[E, A]: WithOut[Any, E, Fiber.Synthetic[E, A], Any, E, A] =
      new ZIOConstructor[Any, E, Fiber.Synthetic[E, A]] {
        type OutEnvironment = Any
        type OutError       = E
        type OutSuccess     = A
        def make(input: => Fiber.Synthetic[E, A]): ZIO[Any, E, A] =
          ZIO.fromFiber(input)
      }

    /**
     * Constructs a `ZIO[R, E, A]` from a `ZIO[R, E, Fiber[E, A]]`.
     */
    implicit def FiberZIOConstructor[R, E1 <: E3, E2 <: E3, E3, A]: WithOut[R, E3, ZIO[R, E1, Fiber[E2, A]], R, E3, A] =
      new ZIOConstructor[R, E3, ZIO[R, E1, Fiber[E2, A]]] {
        type OutEnvironment = R
        type OutError       = E3
        type OutSuccess     = A
        def make(input: => ZIO[R, E1, Fiber[E2, A]]): ZIO[R, E3, A] =
          ZIO.fromFiberZIO(input)
      }

    /**
     * Constructs a `ZIO[R, E, A]` from a `ZIO[R, E, Fiber[E, A]]`.
     */
    implicit def FiberZIORuntimeConstructor[R, E1 <: E3, E2 <: E3, E3, A]
      : WithOut[R, E3, ZIO[R, E1, Fiber.Runtime[E2, A]], R, E3, A] =
      new ZIOConstructor[R, E3, ZIO[R, E1, Fiber.Runtime[E2, A]]] {
        type OutEnvironment = R
        type OutError       = E3
        type OutSuccess     = A
        def make(input: => ZIO[R, E1, Fiber.Runtime[E2, A]]): ZIO[R, E3, A] =
          ZIO.fromFiberZIO(input)
      }

    /**
     * Constructs a `ZIO[R, E, A]` from a `ZIO[R, E, Fiber[E, A]]`.
     */
    implicit def FiberZIOSyntheticConstructor[R, E1 <: E3, E2 <: E3, E3, A]
      : WithOut[R, E3, ZIO[R, E1, Fiber.Synthetic[E2, A]], R, E3, A] =
      new ZIOConstructor[R, E3, ZIO[R, E1, Fiber.Synthetic[E2, A]]] {
        type OutEnvironment = R
        type OutError       = E3
        type OutSuccess     = A
        def make(input: => ZIO[R, E1, Fiber.Synthetic[E2, A]]): ZIO[R, E3, A] =
          ZIO.fromFiberZIO(input)
      }

    /**
     * Constructs a `ZIO[Any, Throwable, A]` from a `Future[A]`.
     */
    implicit def FutureConstructor[A, FutureLike[A] <: scala.concurrent.Future[A]]
      : WithOut[Any, Throwable, FutureLike[A], Any, Throwable, A] =
      new ZIOConstructor[Any, Throwable, FutureLike[A]] {
        type OutEnvironment = Any
        type OutError       = Throwable
        type OutSuccess     = A
        def make(input: => FutureLike[A]): ZIO[Any, Throwable, A] =
          ZIO.fromFuture(_ => input)
      }

    /**
     * Constructs a `ZIO[Any, Throwable, A]` from a function
     * `ExecutionContext => Future[A]`.
     */
    implicit def FutureExecutionContextConstructor[A, FutureLike[A] <: scala.concurrent.Future[A]]
      : WithOut[Any, Throwable, scala.concurrent.ExecutionContext => FutureLike[A], Any, Throwable, A] =
      new ZIOConstructor[Any, Throwable, scala.concurrent.ExecutionContext => FutureLike[A]] {
        type OutEnvironment = Any
        type OutError       = Throwable
        type OutSuccess     = A
        def make(input: => (scala.concurrent.ExecutionContext => FutureLike[A])): ZIO[Any, Throwable, A] =
          ZIO.fromFuture(input)
      }

    /**
     * Constructs a `ZIO[Any, Option[Nothing], A]` from an `Option[A]`.
     */
    implicit def OptionConstructor[A]: WithOut[Any, Option[Nothing], Option[A], Any, Option[Nothing], A] =
      new ZIOConstructor[Any, Option[Nothing], Option[A]] {
        type OutEnvironment = Any
        type OutError       = Option[Nothing]
        type OutSuccess     = A
        def make(input: => Option[A]): ZIO[Any, Option[Nothing], A] =
          ZIO.fromOption(input)
      }

    /**
     * Constructs a `ZIO[Any, Option[Nothing], Nothing]` from a `None`.
     */
    implicit val OptionNoneConstructor: WithOut[Any, Option[Nothing], None.type, Any, Option[Nothing], Nothing] =
      new ZIOConstructor[Any, Option[Nothing], None.type] {
        type OutEnvironment = Any
        type OutError       = Option[Nothing]
        type OutSuccess     = Nothing
        def make(input: => None.type): ZIO[Any, Option[Nothing], Nothing] =
          ZIO.fromOption(input)
      }

    /**
     * Constructs a `ZIO[Any, Option[Nothing], A]` from a `Some[A]`.
     */
    implicit def OptionSomeConstructor[A]: WithOut[Any, Option[Nothing], Some[A], Any, Option[Nothing], A] =
      new ZIOConstructor[Any, Option[Nothing], Some[A]] {
        type OutEnvironment = Any
        type OutError       = Option[Nothing]
        type OutSuccess     = A
        def make(input: => Some[A]): ZIO[Any, Option[Nothing], A] =
          ZIO.fromOption(input)
      }

    /**
     * Constructs a `ZIO[Any, Throwable, A]` from a `Promise[A]`
     */
    implicit def PromiseScalaConstructor[A, PromiseLike[A] <: scala.concurrent.Promise[A]]
      : WithOut[Any, Throwable, PromiseLike[A], Any, Throwable, A] =
      new ZIOConstructor[Any, Throwable, PromiseLike[A]] {
        type OutEnvironment = Any
        type OutError       = Throwable
        type OutSuccess     = A
        def make(input: => PromiseLike[A]): ZIO[Any, Throwable, A] =
          ZIO.fromPromiseScala(input)
      }

    /**
     * Constructs a `ZIO[Any, Throwable, A]` from a `Try[A]`.
     */
    implicit def TryConstructor[A]: WithOut[Any, Throwable, scala.util.Try[A], Any, Throwable, A] =
      new ZIOConstructor[Any, Throwable, scala.util.Try[A]] {
        type OutEnvironment = Any
        type OutError       = Throwable
        type OutSuccess     = A
        def make(input: => scala.util.Try[A]): ZIO[Any, Throwable, A] =
          ZIO.fromTry(input)
      }

    /**
     * Constructs a `ZIO[Any, Throwable, A]` from a `Failure[A]`.
     */
    implicit def TryFailureConstructor[A]: WithOut[Any, Throwable, scala.util.Failure[A], Any, Throwable, A] =
      new ZIOConstructor[Any, Throwable, scala.util.Failure[A]] {
        type OutEnvironment = Any
        type OutError       = Throwable
        type OutSuccess     = A
        def make(input: => scala.util.Failure[A]): ZIO[Any, Throwable, A] =
          ZIO.fromTry(input)
      }

    /**
     * Constructs a `ZIO[Any, Throwable, A]` from a `Success[A]`.
     */
    implicit def TrySuccessConstructor[A]: WithOut[Any, Throwable, scala.util.Success[A], Any, Throwable, A] =
      new ZIOConstructor[Any, Throwable, scala.util.Success[A]] {
        type OutEnvironment = Any
        type OutError       = Throwable
        type OutSuccess     = A
        def make(input: => scala.util.Success[A]): ZIO[Any, Throwable, A] =
          ZIO.fromTry(input)
      }
  }

  trait ZIOConstructorLowPriority1 extends ZIOConstructorLowPriority2 {

    /**
     * Constructs a `ZIO[Any, E, A]` from an `Either[E, A]`.
     */
    implicit def EitherConstructor[E, A]: WithOut[Any, E, Either[E, A], Any, E, A] =
      new ZIOConstructor[Any, E, Either[E, A]] {
        type OutEnvironment = Any
        type OutError       = E
        type OutSuccess     = A
        def make(input: => Either[E, A]): ZIO[Any, E, A] =
          ZIO.fromEither(input)
      }

    /**
     * Constructs a `ZIO[Any, E, A]]` from an `Either[E, A]`.
     */
    implicit def EitherLeftConstructor[E, A]: WithOut[Any, E, Left[E, A], Any, E, A] =
      new ZIOConstructor[Any, E, Left[E, A]] {
        type OutEnvironment = Any
        type OutError       = E
        type OutSuccess     = A
        def make(input: => Left[E, A]): ZIO[Any, E, A] =
          ZIO.fromEither(input)
      }

    /**
     * Constructs a `ZIO[Any, E, A]` from an `Either[E, A]`.
     */
    implicit def EitherRightConstructor[E, A]: WithOut[Any, E, Right[E, A], Any, E, A] =
      new ZIOConstructor[Any, E, Right[E, A]] {
        type OutEnvironment = Any
        type OutError       = E
        type OutSuccess     = A
        def make(input: => Right[E, A]): ZIO[Any, E, A] =
          ZIO.fromEither(input)
      }
  }

  trait ZIOConstructorLowPriority2 extends ZIOConstructorLowPriority3 {

    /**
     * Constructs a `ZIO[Any, Throwable, A]` from an `A`.
     */
    implicit def AttemptConstructor[A]: WithOut[Any, Throwable, A, Any, Throwable, A] =
      new ZIOConstructor[Any, Throwable, A] {
        type OutEnvironment = Any
        type OutError       = Throwable
        type OutSuccess     = A
        def make(input: => A): ZIO[Any, Throwable, A] =
          ZIO.attempt(input)
      }
  }

  trait ZIOConstructorLowPriority3 {

    /**
     * The type of the `ZIOConstructor` with the type of the `ZIO` value.
     */
    type WithOut[Environment, Error, In, OutEnvironment0, OutError0, OutSuccess0] =
      ZIOConstructor[Environment, Error, In] {
        type OutEnvironment = OutEnvironment0; type OutError = OutError0; type OutSuccess = OutSuccess0
      }

    /**
     * Constructs a `ZIO[Any, Throwable, A]` from an `A`.
     */
    implicit def SucceedConstructor[A]: WithOut[Any, Nothing, A, Any, Nothing, A] =
      new ZIOConstructor[Any, Nothing, A] {
        type OutEnvironment = Any
        type OutError       = Nothing
        type OutSuccess     = A
        def make(input: => A): ZIO[Any, Nothing, A] =
          ZIO.succeed(input)
      }
  }

  private[zio] object Tags {
    final val FlatMap           = 0
    final val Succeed           = 1
    final val Fail              = 3
    final val Fold              = 4
    final val Ensuring          = 5
    final val EffectTotal       = 6
    final val EffectWith        = 7
    final val Suspend           = 8
    final val SuspendWith       = 9
    final val EffectAsync       = 10
    final val InterruptStatus   = 11
    final val CheckInterrupt    = 12
    final val Fork              = 13
    final val Descriptor        = 14
    final val Shift             = 15
    final val Yield             = 16
    final val Access            = 17
    final val Provide           = 18
    final val FiberRefNew       = 19
    final val FiberRefModify    = 20
    final val Trace             = 21
    final val TracingStatus     = 22
    final val CheckTracing      = 23
    final val RaceWith          = 24
    final val Supervise         = 25
    final val GetForkScope      = 26
    final val OverrideForkScope = 27
    final val Logged            = 28
    final val FiberRefGetAll    = 29
    final val FiberRefLocally   = 30
    final val FiberRefDelete    = 31
    final val SetPlatform       = 32
  }

  private[zio] final case class ZioError[E, A](exit: Exit[E, A]) extends Throwable with NoStackTrace

  private[zio] final class FlatMap[R, E, A0, A](val zio: ZIO[R, E, A0], val k: A0 => ZIO[R, E, A])
      extends ZIO[R, E, A] {
    override def tag = Tags.FlatMap
  }

  private[zio] final class Succeed[A](val value: A) extends UIO[A] {
    override def tag = Tags.Succeed
  }

  private[zio] final class EffectTotal[A](val effect: () => A) extends UIO[A] {
    override def tag = Tags.EffectTotal
  }

  private[zio] final class EffectWith[A](val effect: (Platform, Fiber.Id) => A) extends UIO[A] {
    override def tag = Tags.EffectWith
  }

  private[zio] final class Suspend[R, E, A](val make: () => ZIO[R, E, A]) extends ZIO[R, E, A] {
    override def tag = Tags.Suspend
  }

  private[zio] final class SuspendWith[R, E, A](val make: (Platform, Fiber.Id) => ZIO[R, E, A]) extends ZIO[R, E, A] {
    override def tag = Tags.SuspendWith
  }

  private[zio] final class EffectAsync[R, E, A](
    val register: (ZIO[R, E, A] => Unit) => Either[Canceler[R], ZIO[R, E, A]],
    val blockingOn: () => Fiber.Id
  ) extends ZIO[R, E, A] {
    override def tag = Tags.EffectAsync
  }

  private[zio] final class Fold[R, E, E2, A, B](
    val value: ZIO[R, E, A],
    val failure: Cause[E] => ZIO[R, E2, B],
    val success: A => ZIO[R, E2, B]
  ) extends ZIOFn1[A, ZIO[R, E2, B]]
      with ZIO[R, E2, B]
      with Function[A, ZIO[R, E2, B]] {

    override def tag = Tags.Fold

    override def underlying = success

    def apply(v: A): ZIO[R, E2, B] = success(v)
  }

  private[zio] final class Fork[R, E, A](
    val value: ZIO[R, E, A],
    val scope: () => Option[ZScope[Exit[Any, Any]]],
    val reportFailure: Option[Cause[Any] => Unit]
  ) extends URIO[R, Fiber.Runtime[E, A]] {
    override def tag = Tags.Fork
  }

  private[zio] final class InterruptStatus[R, E, A](val zio: ZIO[R, E, A], val flag: () => _root_.zio.InterruptStatus)
      extends ZIO[R, E, A] {
    override def tag = Tags.InterruptStatus
  }

  private[zio] final class CheckInterrupt[R, E, A](val k: zio.InterruptStatus => ZIO[R, E, A]) extends ZIO[R, E, A] {
    override def tag = Tags.CheckInterrupt
  }

  private[zio] final class Fail[E](val fill: (() => ZTrace) => Cause[E]) extends IO[E, Nothing] { self =>
    override def tag = Tags.Fail

    override def map[B](f: Nothing => B): IO[E, Nothing] =
      self

    override def flatMap[R1 <: Any, E1 >: E, B](k: Nothing => ZIO[R1, E1, B]): ZIO[R1, E1, Nothing] =
      self
  }

  private[zio] final class Descriptor[R, E, A](val k: Fiber.Descriptor => ZIO[R, E, A]) extends ZIO[R, E, A] {
    override def tag = Tags.Descriptor
  }

  private[zio] final class Shift(val executor: () => Executor) extends UIO[Unit] {
    override def tag = Tags.Shift
  }

  private[zio] object Yield extends UIO[Unit] {
    override def tag = Tags.Yield
  }

  private[zio] final class Read[R, E, A](val k: R => ZIO[R, E, A]) extends ZIO[R, E, A] {
    override def tag = Tags.Access
  }

  private[zio] final class Provide[R, E, A](val r: () => R, val zio: ZIO[R, E, A]) extends IO[E, A] {
    override def tag = Tags.Provide
  }

  private[zio] final class FiberRefGetAll[R, E, A](val make: Map[ZFiberRef.Runtime[_], Any] => ZIO[R, E, A])
      extends ZIO[R, E, A] {
    override def tag = Tags.FiberRefGetAll
  }

  private[zio] final class FiberRefModify[A, B](val fiberRef: FiberRef.Runtime[A], val f: A => (B, A)) extends UIO[B] {
    override def tag = Tags.FiberRefModify
  }

  private[zio] final class FiberRefLocally[V, R, E, A](
    val localValue: V,
    val fiberRef: FiberRef.Runtime[V],
    val zio: ZIO[R, E, A]
  ) extends ZIO[R, E, A] {
    override def tag = Tags.FiberRefLocally
  }

  private[zio] final class FiberRefDelete(
    val fiberRef: FiberRef.Runtime[_]
  ) extends UIO[Unit] {
    override def tag = Tags.FiberRefDelete
  }

  private[zio] object Trace extends UIO[ZTrace] {
    override def tag = Tags.Trace
  }

  private[zio] final class TracingStatus[R, E, A](val zio: ZIO[R, E, A], val flag: () => TracingS)
      extends ZIO[R, E, A] {
    override def tag = Tags.TracingStatus
  }

  private[zio] final class CheckTracing[R, E, A](val k: TracingS => ZIO[R, E, A]) extends ZIO[R, E, A] {
    override def tag = Tags.CheckTracing
  }

  private[zio] final class RaceWith[R, EL, ER, E, A, B, C](
    val left: () => ZIO[R, EL, A],
    val right: () => ZIO[R, ER, B],
    val leftWins: (Exit[EL, A], Fiber[ER, B]) => ZIO[R, E, C],
    val rightWins: (Exit[ER, B], Fiber[EL, A]) => ZIO[R, E, C],
    val scope: () => Option[ZScope[Exit[Any, Any]]]
  ) extends ZIO[R, E, C] {
    override def tag: Int = Tags.RaceWith
  }

  private[zio] final class Supervise[R, E, A](val zio: ZIO[R, E, A], val supervisor: () => Supervisor[Any])
      extends ZIO[R, E, A] {
    override def tag = Tags.Supervise
  }

  private[zio] final class GetForkScope[R, E, A](val f: ZScope[Exit[Any, Any]] => ZIO[R, E, A]) extends ZIO[R, E, A] {
    override def tag = Tags.GetForkScope
  }

  private[zio] final class OverrideForkScope[R, E, A](
    val zio: ZIO[R, E, A],
    val forkScope: () => Option[ZScope[Exit[Any, Any]]]
  ) extends ZIO[R, E, A] {
    override def tag = Tags.OverrideForkScope
  }

  private[zio] final class Ensuring[R, E, A](
    val zio: ZIO[R, E, A],
    val finalizer: () => ZIO[R, Nothing, Any]
  ) extends ZIO[R, E, A] {
    override def tag = Tags.Ensuring
  }

  private[zio] final class Logged(
    val message: () => String,
    val overrideLogLevel: Option[LogLevel] = None,
    val overrideRef1: FiberRef.Runtime[_] = null,
    val overrideValue1: AnyRef = null
  ) extends ZIO[Any, Nothing, Unit] {
    override def tag = Tags.Logged
  }

  private[zio] final class SetPlatform(val platform: () => Platform) extends UIO[Unit] {
    override def tag = Tags.SetPlatform
  }

  private[zio] val someFatal   = Some(LogLevel.Fatal)
  private[zio] val someError   = Some(LogLevel.Error)
  private[zio] val someWarning = Some(LogLevel.Warning)
  private[zio] val someInfo    = Some(LogLevel.Info)
  private[zio] val someDebug   = Some(LogLevel.Debug)

  private[zio] def succeedNow[A](a: A): UIO[A] = new ZIO.Succeed(a)
}<|MERGE_RESOLUTION|>--- conflicted
+++ resolved
@@ -950,15 +950,8 @@
   /**
    * Forks an effect that will be executed on the specified `ExecutionContext`.
    */
-  final def forkOn(
-<<<<<<< HEAD
-    ec: => ExecutionContext
-  ): ZIO[R, E, Fiber.Runtime[E, A]] =
-    self.lockExecutionContext(ec).fork
-=======
-    ec: ExecutionContext
-  ): ZIO[R, E, Fiber.Runtime[E, A]] = self.onExecutionContext(ec).fork
->>>>>>> a1e60310
+  final def forkOn(ec: => ExecutionContext): ZIO[R, E, Fiber.Runtime[E, A]] =
+    self.onExecutionContext(ec).fork
 
   /**
    * Like fork but handles an error with the provided handler.
@@ -1088,27 +1081,17 @@
    * composed with this one, making it easy to compositionally reason about
    * where effects are running.
    */
-<<<<<<< HEAD
+  @deprecated("use onExecutor", "2.0.0")
   final def lock(executor: => Executor): ZIO[R, E, A] =
-    ZIO.lock(executor)(self)
-=======
-  @deprecated("use onExecutor", "2.0.0")
-  final def lock(executor: Executor): ZIO[R, E, A] =
     onExecutor(executor)
->>>>>>> a1e60310
 
   /**
    * Executes the effect on the specified `ExecutionContext` and then shifts back
    * to the default one.
    */
-<<<<<<< HEAD
+  @deprecated("use onExecutionContext", "2.0.0")
   final def lockExecutionContext(ec: => ExecutionContext): ZIO[R, E, A] =
-    self.lock(Executor.fromExecutionContext(Int.MaxValue)(ec))
-=======
-  @deprecated("use onExecutionContext", "2.0.0")
-  final def lockExecutionContext(ec: ExecutionContext): ZIO[R, E, A] =
     onExecutionContext(ec)
->>>>>>> a1e60310
 
   /**
    * Returns an effect whose success is mapped by the specified `f` function.
@@ -1193,13 +1176,8 @@
    * to the default one.
    */
   @deprecated("use lockExecutionContext", "2.0.0")
-<<<<<<< HEAD
   final def on(ec: => ExecutionContext): ZIO[R, E, A] =
-    self.lockExecutionContext(ec)
-=======
-  final def on(ec: ExecutionContext): ZIO[R, E, A] =
     self.onExecutionContext(ec)
->>>>>>> a1e60310
 
   /**
    * Returns an effect that will be executed at most once, even if it is
@@ -1232,14 +1210,14 @@
    * other effects composed with this one, making it easy to compositionally
    * reason about where effects are running.
    */
-  final def onExecutor(executor: Executor): ZIO[R, E, A] =
+  final def onExecutor(executor: => Executor): ZIO[R, E, A] =
     ZIO.onExecutor(executor)(self)
 
   /**
    * Executes the effect on the specified `ExecutionContext` and then shifts back
    * to the default one.
    */
-  final def onExecutionContext(ec: ExecutionContext): ZIO[R, E, A] =
+  final def onExecutionContext(ec: => ExecutionContext): ZIO[R, E, A] =
     self.onExecutor(Executor.fromExecutionContext(Int.MaxValue)(ec))
 
   /**
@@ -2880,13 +2858,8 @@
   /**
    * Locks the specified effect to the blocking thread pool.
    */
-<<<<<<< HEAD
   def blocking[R, E, A](zio: => ZIO[R, E, A]): ZIO[R, E, A] =
-    ZIO.blockingExecutor.flatMap(zio.lock(_))
-=======
-  def blocking[R, E, A](zio: ZIO[R, E, A]): ZIO[R, E, A] =
-    ZIO.blockingExecutor.flatMap(zio.onExecutor)
->>>>>>> a1e60310
+    ZIO.blockingExecutor.flatMap(zio.onExecutor(_))
 
   /**
    * Retrieves the executor for all blocking tasks.
@@ -4279,17 +4252,9 @@
    * provided executor, before returning to the default executor. See
    * [[ZIO!.lock]].
    */
-<<<<<<< HEAD
+  @deprecated("use onExecutor", "2.0.0")
   def lock[R, E, A](executor: => Executor)(zio: => ZIO[R, E, A]): ZIO[R, E, A] =
-    ZIO.descriptorWith { descriptor =>
-      if (descriptor.isLocked) ZIO.shift(executor).acquireRelease(ZIO.shift(descriptor.executor), zio)
-      else ZIO.shift(executor).acquireRelease(ZIO.unshift, zio)
-    }
-=======
-  @deprecated("use onExecutor", "2.0.0")
-  def lock[R, E, A](executor: => Executor)(zio: ZIO[R, E, A]): ZIO[R, E, A] =
     onExecutor(executor)(zio)
->>>>>>> a1e60310
 
   /**
    * Loops with the specified effectual function, collecting the results into a
@@ -5310,7 +5275,7 @@
   }
 
   final class UpdateServiceAt[-R, +E, +A, Service](private val self: ZIO[R, E, A]) extends AnyVal {
-    def apply[R1 <: R with HasMany[Key, Service], Key](key: Key)(
+    def apply[R1 <: R with HasMany[Key, Service], Key](key: => Key)(
       f: Service => Service
     )(implicit ev: Has.IsHas[R1], tag: Tag[Map[Key, Service]]): ZIO[R1, E, A] =
       self.provideSome(ev.updateAt(_, key, f))
@@ -5441,7 +5406,7 @@
 
   final class ServiceAtPartiallyApplied[Service](private val dummy: Boolean = true) extends AnyVal {
     def apply[Key](
-      key: Key
+      key: => Key
     )(implicit tag: Tag[Map[Key, Service]]): URIO[HasMany[Key, Service], Option[Service]] =
       ZIO.access(_.getAt(key))
   }
