--- conflicted
+++ resolved
@@ -2051,18 +2051,6 @@
     scheduleFrom(())(schedule)
 
   /**
-<<<<<<< HEAD
-   * Runs this effect according to the specified schedule in a new fiber
-   * attached to the global scope
-   */
-  final def scheduleBackground[R1 <: R, B](schedule: => Schedule[R1, Any, B])(implicit
-    trace: ZTraceElement
-  ): ZIO[R1 with Scope, E, Fiber.Runtime[Any, B]] =
-    ZIO.acquireRelease(ZIO.interruptible(self.schedule(schedule)).forkDaemon)(_.interrupt)
-
-  /**
-=======
->>>>>>> 2b9ee3d8
    * Runs this effect according to the specified schedule starting from the
    * specified input value.
    */
@@ -2086,7 +2074,7 @@
    */
   final def scheduleFork[R1 <: R, B](schedule: => Schedule[R1, Any, B])(implicit
     trace: ZTraceElement
-  ): ZIO[R1 with Clock with Scope, E, Fiber.Runtime[Any, B]] =
+  ): ZIO[R1 with Scope, E, Fiber.Runtime[Any, B]] =
     self.schedule(schedule).forkScoped
 
   /**
