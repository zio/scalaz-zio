/*
 * Copyright 2017-2021 John A. De Goes and the ZIO Contributors
 *
 * Licensed under the Apache License, Version 2.0 (the "License");
 * you may not use this file except in compliance with the License.
 * You may obtain a copy of the License at
 *
 *     http://www.apache.org/licenses/LICENSE-2.0
 *
 * Unless required by applicable law or agreed to in writing, software
 * distributed under the License is distributed on an "AS IS" BASIS,
 * WITHOUT WARRANTIES OR CONDITIONS OF ANY KIND, either express or implied.
 * See the License for the specific language governing permissions and
 * limitations under the License.
 */

package zio

import zio.internal.{Executor, Platform}

import java.io.IOException
import scala.concurrent.ExecutionContext
import scala.reflect.ClassTag

object IO {

  /**
   * @see See [[zio.ZIO.absolve]]
   */
  def absolve[E, A](v: IO[E, Either[E, A]]): IO[E, A] =
    ZIO.absolve(v)

  /**
   * @see See acquireReleaseWith [[zio.ZIO]]
   */
  def acquireReleaseWith[E, A](acquire: IO[E, A]): BracketAcquire[E, A] =
    new BracketAcquire(acquire)

  /**
   * @see See acquireReleaseWith [[zio.ZIO]]
   */
  def acquireReleaseWith[E, A, B](acquire: IO[E, A], release: A => UIO[Any], use: A => IO[E, B]): IO[E, B] =
    ZIO.acquireReleaseWith(acquire, release, use)

  /**
   * @see See acquireReleaseExitWith [[zio.ZIO]]
   */
  def acquireReleaseExitWith[E, A](acquire: IO[E, A]): ZIO.BracketExitAcquire[Any, E, A] =
    ZIO.acquireReleaseExitWith(acquire)

  /**
   * @see See acquireReleaseExitWith [[zio.ZIO]]
   */
  def acquireReleaseExitWith[E, A, B](
    acquire: IO[E, A],
    release: (A, Exit[E, B]) => UIO[Any],
    use: A => IO[E, B]
  ): IO[E, B] =
    ZIO.acquireReleaseExitWith(acquire, release, use)

  /**
   * @see See [[zio.ZIO.allowInterrupt]]
   */
  def allowInterrupt: UIO[Unit] =
    ZIO.allowInterrupt

  /**
   * @see See [[zio.ZIO.apply]]
   */
  def apply[A](a: => A): Task[A] = ZIO.apply(a)

  /**
   * @see See [[zio.ZIO.async]]
   */
  def async[E, A](register: (IO[E, A] => Unit) => Any, blockingOn: Fiber.Id = Fiber.Id.None): IO[E, A] =
    ZIO.async(register, blockingOn)

  /**
   * @see See [[zio.ZIO.asyncInterrupt]]
   */
  def asyncInterrupt[E, A](
    register: (IO[E, A] => Unit) => Either[Canceler[Any], IO[E, A]],
    blockingOn: Fiber.Id = Fiber.Id.None
  ): IO[E, A] =
    ZIO.asyncInterrupt(register, blockingOn)

  /**
   * @see See [[zio.ZIO.asyncZIO]]
   */
  def asyncZIO[E, A](register: (IO[E, A] => Unit) => IO[E, Any]): IO[E, A] =
    ZIO.asyncZIO(register)

  /**
   * @see See [[zio.ZIO.asyncMaybe]]
   */
  def asyncMaybe[E, A](
    register: (IO[E, A] => Unit) => Option[IO[E, A]],
    blockingOn: Fiber.Id = Fiber.Id.None
  ): IO[E, A] =
    ZIO.asyncMaybe(register, blockingOn)

  /**
   * @see See [[zio.ZIO.attempt]]
   */
  def attempt[A](effect: => A): Task[A] =
    ZIO.attempt(effect)

  /**
   * @see See [[zio.ZIO.attemptBlocking]]
   */
  def attemptBlocking[A](effect: => A): Task[A] =
    ZIO.attemptBlocking(effect)

  /**
   * @see See [[zio.ZIO.attemptBlockingCancelable]]
   */
  def attemptBlockingCancelable[A](effect: => A)(cancel: UIO[Unit]): Task[A] =
    ZIO.attemptBlockingCancelable(effect)(cancel)

  /**
   * @see See [[zio.ZIO.attemptBlockingIO]]
   */
  def attemptBlockingIO[A](effect: => A): IO[IOException, A] =
    ZIO.attemptBlockingIO(effect)

  /**
   * @see See [[zio.ZIO.attemptBlockingInterrupt]]
   */
  def attemptBlockingInterrupt[A](effect: => A): Task[A] =
    ZIO.attemptBlockingInterrupt(effect)

  /**
   * @see See [[zio.ZIO.blocking]]
   */
  def blocking[E, A](zio: IO[E, A]): IO[E, A] =
    ZIO.blocking(zio)

  /**
   * @see See [[zio.ZIO.blockingExecutor]]
   */
  def blockingExecutor: UIO[Executor] =
    ZIO.blockingExecutor

  /**
   * @see See bracket [[zio.ZIO]]
   */
  @deprecated("use acquireReleaseWith", "2.0.0")
  def bracket[E, A](acquire: IO[E, A]): BracketAcquire[E, A] =
    acquireReleaseWith(acquire)

  /**
   * @see See bracket [[zio.ZIO]]
   */
  @deprecated("use acquireReleaseWith", "2.0.0")
  def bracket[E, A, B](acquire: IO[E, A], release: A => UIO[Any], use: A => IO[E, B]): IO[E, B] =
    ZIO.bracket(acquire, release, use)

  /**
   * @see See bracketExit [[zio.ZIO]]
   */
  @deprecated("use acquireReleaseExitWith", "2.0.0")
  def bracketExit[E, A](acquire: IO[E, A]): ZIO.BracketExitAcquire[Any, E, A] =
    ZIO.bracketExit(acquire)

  /**
   * @see See bracketExit [[zio.ZIO]]
   */
  @deprecated("use acquireReleaseExitWith", "2.0.0")
  def bracketExit[E, A, B](
    acquire: IO[E, A],
    release: (A, Exit[E, B]) => UIO[Any],
    use: A => IO[E, B]
  ): IO[E, B] =
    ZIO.bracketExit(acquire, release, use)

  /**
   * @see See [[zio.ZIO.checkInterruptible]]
   */
  def checkInterruptible[E, A](f: InterruptStatus => IO[E, A]): IO[E, A] =
    ZIO.checkInterruptible(f)

  /**
   * @see See [[zio.ZIO.checkTraced]]
   */
  def checkTraced[E, A](f: TracingStatus => IO[E, A]): IO[E, A] =
    ZIO.checkTraced(f)

  /**
   * @see See [[zio.ZIO.collect]]
   */
  def collect[E, A, B, Collection[+Element] <: Iterable[Element]](
    in: Collection[A]
  )(f: A => IO[Option[E], B])(implicit bf: BuildFrom[Collection[A], B, Collection[B]]): IO[E, Collection[B]] =
    ZIO.collect(in)(f)

  /**
   * @see See [[[zio.ZIO.collectAll[R,E,A,Collection[+Element]<:Iterable[Element]]*]]]
   */
  def collectAll[E, A, Collection[+Element] <: Iterable[Element]](
    in: Collection[IO[E, A]]
  )(implicit bf: BuildFrom[Collection[IO[E, A]], A, Collection[A]]): IO[E, Collection[A]] =
    ZIO.collectAll(in)

  /**
   * @see See [[[zio.ZIO.collectAll[R,E,A](in:Set*]]]
   */
  def collectAll[E, A](in: Set[IO[E, A]]): IO[E, Set[A]] =
    ZIO.collectAll(in)

  /**
   * @see See [[[zio.ZIO.collectAll[R,E,A](in:Array*]]]
   */
  def collectAll[E, A: ClassTag](in: Array[IO[E, A]]): IO[E, Array[A]] =
    ZIO.collectAll(in)

  /**
   * @see See [[[zio.ZIO.collectAll[R,E,A](in:zio\.NonEmptyChunk*]]]
   */
  def collectAll[E, A](in: NonEmptyChunk[IO[E, A]]): IO[E, NonEmptyChunk[A]] =
    ZIO.collectAll(in)

  /**
   * @see See [[[zio.ZIO.collectAll_[R,E,A](in:Iterable*]]]
   */
  @deprecated("use collectAllDiscard", "2.0.0")
  def collectAll_[E, A](in: Iterable[IO[E, A]]): IO[E, Unit] =
    ZIO.collectAll_(in)

  /**
   * @see See [[[zio.ZIO.collectAllDiscard[R,E,A](in:Iterable*]]]
   */
  def collectAllDiscard[E, A](in: Iterable[IO[E, A]]): IO[E, Unit] =
    ZIO.collectAllDiscard(in)

  /**
   * @see See [[[zio.ZIO.collectAllPar[R,E,A,Collection[+Element]<:Iterable[Element]]*]]]
   */
  def collectAllPar[E, A, Collection[+Element] <: Iterable[Element]](
    as: Collection[IO[E, A]]
  )(implicit bf: BuildFrom[Collection[IO[E, A]], A, Collection[A]]): IO[E, Collection[A]] =
    ZIO.collectAllPar(as)

  /**
   * @see See [[[zio.ZIO.collectAllPar[R,E,A](as:Set*]]]
   */
  def collectAllPar[E, A](as: Set[IO[E, A]]): IO[E, Set[A]] =
    ZIO.collectAllPar(as)

  /**
   * @see See [[[zio.ZIO.collectAllPar[R,E,A](as:Array*]]]
   */
  def collectAllPar[E, A: ClassTag](as: Array[IO[E, A]]): IO[E, Array[A]] =
    ZIO.collectAllPar(as)

  /**
   * @see See [[[zio.ZIO.collectAllPar[R,E,A](as:zio\.NonEmptyChunk*]]]
   */
  def collectAllPar[E, A](as: NonEmptyChunk[IO[E, A]]): IO[E, NonEmptyChunk[A]] =
    ZIO.collectAllPar(as)

  /**
   * @see See [[[zio.ZIO.collectAllPar_[R,E,A](as:Iterable*]]]
   */
  @deprecated("use collectAllParDiscard", "2.0.0")
  def collectAllPar_[E, A](in: Iterable[IO[E, A]]): IO[E, Unit] =
    ZIO.collectAllPar_(in)

  /**
   * @see See [[[zio.ZIO.collectAllParDiscard[R,E,A](as:Iterable*]]]
   */
  def collectAllParDiscard[E, A](in: Iterable[IO[E, A]]): IO[E, Unit] =
    ZIO.collectAllParDiscard(in)

  /**
   * @see See [[zio.ZIO.collectAllParN]]
   */
  def collectAllParN[E, A, Collection[+Element] <: Iterable[Element]](
    n: Int
  )(as: Collection[IO[E, A]])(implicit bf: BuildFrom[Collection[IO[E, A]], A, Collection[A]]): IO[E, Collection[A]] =
    ZIO.collectAllParN(n)(as)

  /**
   * @see See [[zio.ZIO.collectAllParN_]]
   */
  @deprecated("use collectAllParNDiscard", "2.0.0")
  def collectAllParN_[E, A](n: Int)(as: Iterable[IO[E, A]]): IO[E, Unit] =
    ZIO.collectAllParN_(n)(as)

  /**
   * @see See [[zio.ZIO.collectAllParNDiscard]]
   */
  def collectAllParNDiscard[E, A](n: Int)(as: Iterable[IO[E, A]]): IO[E, Unit] =
    ZIO.collectAllParNDiscard(n)(as)

  /**
   * @see See [[zio.ZIO.collectAllSuccesses]]
   */
  def collectAllSuccesses[E, A, Collection[+Element] <: Iterable[Element]](
    in: Collection[IO[E, A]]
  )(implicit bf: BuildFrom[Collection[IO[E, A]], A, Collection[A]]): UIO[Collection[A]] =
    ZIO.collectAllSuccesses(in)

  /**
   * @see See [[zio.ZIO.collectAllSuccessesPar]]
   */
  def collectAllSuccessesPar[E, A, Collection[+Element] <: Iterable[Element]](
    as: Collection[IO[E, A]]
  )(implicit bf: BuildFrom[Collection[IO[E, A]], A, Collection[A]]): UIO[Collection[A]] =
    ZIO.collectAllSuccessesPar(as)

  /**
   * @see See [[zio.ZIO.collectAllSuccessesParN]]
   */
  def collectAllSuccessesParN[E, A, Collection[+Element] <: Iterable[Element]](
    n: Int
  )(as: Collection[IO[E, A]])(implicit bf: BuildFrom[Collection[IO[E, A]], A, Collection[A]]): UIO[Collection[A]] =
    ZIO.collectAllSuccessesParN(n)(as)

  /**
   * @see See [[zio.ZIO.collectAllWith]]
   */
  def collectAllWith[E, A, B, Collection[+Element] <: Iterable[Element]](
    in: Collection[IO[E, A]]
  )(f: PartialFunction[A, B])(implicit bf: BuildFrom[Collection[IO[E, A]], B, Collection[B]]): IO[E, Collection[B]] =
    ZIO.collectAllWith(in)(f)

  /**
   * @see See [[zio.ZIO.collectAllWithPar]]
   */
  def collectAllWithPar[E, A, B, Collection[+Element] <: Iterable[Element]](
    as: Collection[IO[E, A]]
  )(f: PartialFunction[A, B])(implicit bf: BuildFrom[Collection[IO[E, A]], B, Collection[B]]): IO[E, Collection[B]] =
    ZIO.collectAllWithPar(as)(f)

  /**
   * @see See [[zio.ZIO.collectAllWithParN]]
   */
  def collectAllWithParN[E, A, B, Collection[+Element] <: Iterable[Element]](n: Int)(
    as: Collection[IO[E, A]]
  )(f: PartialFunction[A, B])(implicit bf: BuildFrom[Collection[IO[E, A]], B, Collection[B]]): IO[E, Collection[B]] =
    ZIO.collectAllWithParN(n)(as)(f)

  /**
   * @see See [[zio.ZIO.collectFirst]]
   */
  def collectFirst[E, A, B](as: Iterable[A])(f: A => IO[E, Option[B]]): IO[E, Option[B]] =
    ZIO.collectFirst(as)(f)

  /**
   * @see See [[zio.ZIO.collectPar]]
   */
  def collectPar[E, A, B, Collection[+Element] <: Iterable[Element]](
    in: Collection[A]
  )(f: A => IO[Option[E], B])(implicit bf: BuildFrom[Collection[A], B, Collection[B]]): IO[E, Collection[B]] =
    ZIO.collectPar(in)(f)

  /**
   * @see See [[zio.ZIO.collectParN]]
   */
  def collectParN[E, A, B, Collection[+Element] <: Iterable[Element]](n: Int)(
    in: Collection[A]
  )(f: A => IO[Option[E], B])(implicit bf: BuildFrom[Collection[A], B, Collection[B]]): IO[E, Collection[B]] =
    ZIO.collectParN(n)(in)(f)

  /**
   * @see See [[zio.ZIO.cond]]
   */
  def cond[E, A](predicate: Boolean, result: => A, error: => E): IO[E, A] =
    ZIO.cond(predicate, result, error)

  /**
   * @see See [[zio.ZIO.debug]]
   */
  def debug(value: Any): UIO[Unit] =
    ZIO.debug(value)

  /**
   * @see See [[zio.ZIO.descriptor]]
   */
  def descriptor: UIO[Fiber.Descriptor] = ZIO.descriptor

  /**
   * @see See [[zio.ZIO.descriptorWith]]
   */
  def descriptorWith[E, A](f: Fiber.Descriptor => IO[E, A]): IO[E, A] =
    ZIO.descriptorWith(f)

  /**
   * @see See [[zio.ZIO.die]]
   */
  def die(t: => Throwable): UIO[Nothing] = ZIO.die(t)

  /**
   * @see See [[zio.ZIO.dieMessage]]
   */
  def dieMessage(message: => String): UIO[Nothing] = ZIO.dieMessage(message)

  /**
   * @see See [[zio.ZIO.done]]
   */
  def done[E, A](r: => Exit[E, A]): IO[E, A] = ZIO.done(r)

  /**
   * @see See [[zio.ZIO.effect]]
   */
  @deprecated("use attempt", "2.0.0")
  def effect[A](effect: => A): Task[A] =
    ZIO.effect(effect)

  /**
   * @see See [[zio.ZIO.effectAsync]]
   */
  @deprecated("use async", "2.0.0")
  def effectAsync[E, A](register: (IO[E, A] => Unit) => Any, blockingOn: Fiber.Id = Fiber.Id.None): IO[E, A] =
    ZIO.effectAsync(register, blockingOn)

  /**
   * @see See [[zio.ZIO.effectAsyncInterrupt]]
   */
  @deprecated("use asyncInterrupt", "2.0.0")
  def effectAsyncInterrupt[E, A](
    register: (IO[E, A] => Unit) => Either[Canceler[Any], IO[E, A]],
    blockingOn: Fiber.Id = Fiber.Id.None
  ): IO[E, A] =
    ZIO.effectAsyncInterrupt(register, blockingOn)

  /**
   * @see See [[zio.ZIO.effectAsyncM]]
   */
  @deprecated("use asyncZIO", "2.0.0")
  def effectAsyncM[E, A](register: (IO[E, A] => Unit) => IO[E, Any]): IO[E, A] =
    ZIO.effectAsyncM(register)

  /**
   * @see See [[zio.ZIO.effectAsyncMaybe]]
   */
  @deprecated("use asyncMaybe", "2.0.0")
  def effectAsyncMaybe[E, A](
    register: (IO[E, A] => Unit) => Option[IO[E, A]],
    blockingOn: Fiber.Id = Fiber.Id.None
  ): IO[E, A] =
    ZIO.effectAsyncMaybe(register, blockingOn)

  /**
   * @see See [[zio.ZIO.effectBlocking]]
   */
  @deprecated("use attemptBlocking", "2.0.0")
  def effectBlocking[A](effect: => A): Task[A] =
    ZIO.effectBlocking(effect)

  /**
   * @see See [[zio.ZIO.effectBlockingCancelable]]
   */
  @deprecated("use attemptBlockingCancelable", "2.0.0")
  def effectBlockingCancelable[A](effect: => A)(cancel: UIO[Unit]): Task[A] =
    ZIO.effectBlockingCancelable(effect)(cancel)

  /**
   * @see See [[zio.ZIO.effectBlockingIO]]
   */
  @deprecated("use attemptBlockingIO", "2.0.0")
  def effectBlockingIO[A](effect: => A): IO[IOException, A] =
    ZIO.effectBlockingIO(effect)

  /**
   * @see See [[zio.ZIO.effectBlockingInterrupt]]
   */
  @deprecated("use attemptBlockingInterrupt", "2.0.0")
  def effectBlockingInterrupt[A](effect: => A): Task[A] =
    ZIO.effectBlockingInterrupt(effect)

  /**
   * @see [[zio.ZIO.effectSuspend]]
   */
  @deprecated("use suspend", "2.0.0")
  def effectSuspend[A](io: => IO[Throwable, A]): IO[Throwable, A] =
    ZIO.effectSuspend(io)

  /**
   * @see [[zio.ZIO.effectSuspendWith]]
   */
  @deprecated("use suspendWith", "2.0.0")
  def effectSuspendWith[A](p: (Platform, Fiber.Id) => IO[Throwable, A]): IO[Throwable, A] =
    ZIO.effectSuspendWith(p)

  /**
   * @see See [[zio.ZIO.effectSuspendTotal]]
   */
  @deprecated("use suspendSucceed", "2.0.0")
  def effectSuspendTotal[E, A](io: => IO[E, A]): IO[E, A] =
    ZIO.effectSuspendTotal(io)

  /**
   * @see See [[zio.ZIO.effectSuspendTotalWith]]
   */
  @deprecated("use suspendSucceedWith", "2.0.0")
  def effectSuspendTotalWith[E, A](p: (Platform, Fiber.Id) => IO[E, A]): IO[E, A] =
    ZIO.effectSuspendTotalWith(p)

  /**
   * @see See [[zio.ZIO.effectTotal]]
   */
  @deprecated("use succeed", "2.0.0")
  def effectTotal[A](effect: => A): UIO[A] =
    ZIO.effectTotal(effect)

  /**
   * @see See [[zio.ZIO.executor]]
   */
  def executor: UIO[Executor] =
    ZIO.executor

  /**
   * @see See [[zio.ZIO.exists]]
   */
  def exists[E, A](as: Iterable[A])(f: A => IO[E, Boolean]): IO[E, Boolean] =
    ZIO.exists(as)(f)

  /**
   * @see See [[zio.ZIO.fail]]
   */
  def fail[E](error: => E): IO[E, Nothing] = ZIO.fail(error)

  /**
   * @see See [[zio.ZIO.failCause]]
   */
  def failCause[E](cause: => Cause[E]): IO[E, Nothing] =
    ZIO.failCause(cause)

  /**
   * @see See [[zio.ZIO.failCauseWith]]
   */
  def failCauseWith[E](function: (() => ZTrace) => Cause[E]): IO[E, Nothing] =
    ZIO.failCauseWith(function)

  /**
   * @see [[zio.ZIO.fiberId]]
   */
  val fiberId: UIO[Fiber.Id] = ZIO.fiberId

  /**
   * @see [[zio.ZIO.filter[R,E,A,Collection*]]
   */
  def filter[E, A, Collection[+Element] <: Iterable[Element]](
    as: Collection[A]
  )(f: A => IO[E, Boolean])(implicit bf: BuildFrom[Collection[A], A, Collection[A]]): IO[E, Collection[A]] =
    ZIO.filter(as)(f)

  /**
   * @see [[[zio.ZIO.filter[R,E,A](as:Set*]]]
   */
  def filter[E, A](as: Set[A])(f: A => IO[E, Boolean]): IO[E, Set[A]] =
    ZIO.filter(as)(f)

  /**
   * @see [[zio.ZIO.filterPar[R,E,A,Collection*]]
   */
  def filterPar[E, A, Collection[+Element] <: Iterable[Element]](
    as: Collection[A]
  )(f: A => IO[E, Boolean])(implicit bf: BuildFrom[Collection[A], A, Collection[A]]): IO[E, Collection[A]] =
    ZIO.filterPar(as)(f)

  /**
   * @see [[[zio.ZIO.filterPar[R,E,A](as:Set*]]]
   */
  def filterPar[E, A](as: Set[A])(f: A => IO[E, Boolean]): IO[E, Set[A]] =
    ZIO.filterPar(as)(f)

  /**
   * @see [[zio.ZIO.filterNot[R,E,A,Collection*]]
   */
  def filterNot[E, A, Collection[+Element] <: Iterable[Element]](
    as: Collection[A]
  )(f: A => IO[E, Boolean])(implicit bf: BuildFrom[Collection[A], A, Collection[A]]): IO[E, Collection[A]] =
    ZIO.filterNot(as)(f)

  /**
   * @see [[[zio.ZIO.filterNot[R,E,A](as:Set*]]]
   */
  def filterNot[E, A](as: Set[A])(f: A => IO[E, Boolean]): IO[E, Set[A]] =
    ZIO.filterNot(as)(f)

  /**
   * @see [[zio.ZIO.filterNotPar[R,E,A,Collection*]]
   */
  def filterNotPar[E, A, Collection[+Element] <: Iterable[Element]](
    as: Collection[A]
  )(f: A => IO[E, Boolean])(implicit bf: BuildFrom[Collection[A], A, Collection[A]]): IO[E, Collection[A]] =
    ZIO.filterNotPar(as)(f)

  /**
   * @see [[[zio.ZIO.filterNotPar[R,E,A](as:Set*]]]
   */
  def filterNotPar[E, A](as: Set[A])(f: A => IO[E, Boolean]): IO[E, Set[A]] =
    ZIO.filterNotPar(as)(f)

  /**
   * @see See [[zio.ZIO.firstSuccessOf]]
   */
  def firstSuccessOf[E, A](
    io: IO[E, A],
    rest: Iterable[IO[E, A]]
  ): IO[E, A] = ZIO.firstSuccessOf(io, rest)

  /**
   * @see See [[zio.ZIO.flatten]]
   */
  def flatten[E, A](io: IO[E, IO[E, A]]): IO[E, A] =
    ZIO.flatten(io)

  /**
   * @see See [[zio.ZIO.foldLeft]]
   */
  def foldLeft[E, S, A](in: Iterable[A])(zero: S)(f: (S, A) => IO[E, S]): IO[E, S] =
    ZIO.foldLeft(in)(zero)(f)

  /**
   * @see See [[zio.ZIO.foldRight]]
   */
  def foldRight[E, S, A](in: Iterable[A])(zero: S)(f: (A, S) => IO[E, S]): IO[E, S] =
    ZIO.foldRight(in)(zero)(f)

  /**
   * @see See [[zio.ZIO.forall]]
   */
  def forall[E, A](as: Iterable[A])(f: A => IO[E, Boolean]): IO[E, Boolean] =
    ZIO.forall(as)(f)

  /**
   * @see See [[[zio.ZIO.foreach[R,E,A,B,Collection[+Element]<:Iterable[Element]]*]]]
   */
  def foreach[E, A, B, Collection[+Element] <: Iterable[Element]](
    in: Collection[A]
  )(f: A => IO[E, B])(implicit bf: BuildFrom[Collection[A], B, Collection[B]]): IO[E, Collection[B]] =
    ZIO.foreach(in)(f)

  /**
   * @see See [[[zio.ZIO.foreach[R,E,A,B](in:Set*]]]
   */
  def foreach[E, A, B](in: Set[A])(f: A => IO[E, B]): IO[E, Set[B]] =
    ZIO.foreach(in)(f)

  /**
   * @see See [[[zio.ZIO.foreach[R,E,A,B](in:Array*]]]
   */
  def foreach[E, A, B: ClassTag](in: Array[A])(f: A => IO[E, B]): IO[E, Array[B]] =
    ZIO.foreach(in)(f)

  /**
   * @see See [[[zio.ZIO.foreach[R,E,Key,Key2,Value,Value2](map:Map*]]]
   */
  def foreach[E, Key, Key2, Value, Value2](
    map: Map[Key, Value]
  )(f: (Key, Value) => IO[E, (Key2, Value2)]): IO[E, Map[Key2, Value2]] =
    ZIO.foreach(map)(f)

  /**
   * @see See [[zio.ZIO.foreach[R,E,A,B](in:Option*]]]
   */
  def foreach[E, A, B](in: Option[A])(f: A => IO[E, B]): IO[E, Option[B]] =
    ZIO.foreach(in)(f)

  /**
   * @see See [[[zio.ZIO.foreach[R,E,A,B](in:zio\.NonEmptyChunk*]]]
   */
  def foreach[E, A, B](in: NonEmptyChunk[A])(f: A => IO[E, B]): IO[E, NonEmptyChunk[B]] =
    ZIO.foreach(in)(f)

  /**
   * @see See [[zio.ZIO.foreachExec]]
   */
  final def foreachExec[E, A, B, Collection[+Element] <: Iterable[Element]](as: Collection[A])(
    exec: ExecutionStrategy
  )(f: A => IO[E, B])(implicit bf: BuildFrom[Collection[A], B, Collection[B]]): IO[E, Collection[B]] =
    ZIO.foreachExec(as)(exec)(f)

  /**
   * @see See [[[zio.ZIO.foreachPar[R,E,A,B,Collection[+Element]<:Iterable[Element]]*]]]
   */
  def foreachPar[E, A, B, Collection[+Element] <: Iterable[Element]](
    as: Collection[A]
  )(fn: A => IO[E, B])(implicit bf: BuildFrom[Collection[A], B, Collection[B]]): IO[E, Collection[B]] =
    ZIO.foreachPar(as)(fn)

  /**
   * @see See [[[zio.ZIO.foreachPar[R,E,A,B](as:Set*]]]
   */
  def foreachPar[E, A, B](as: Set[A])(fn: A => IO[E, B]): IO[E, Set[B]] =
    ZIO.foreachPar(as)(fn)

  /**
   * @see See [[[zio.ZIO.foreachPar[R,E,A,B](as:Array*]]]
   */
  def foreachPar[E, A, B: ClassTag](as: Array[A])(fn: A => IO[E, B]): IO[E, Array[B]] =
    ZIO.foreachPar(as)(fn)

  /**
   * @see See [[[zio.ZIO.foreachPar[R,E,Key,Key2,Value,Value2](map:Map*]]]
   */
  def foreachPar[E, Key, Key2, Value, Value2](
    map: Map[Key, Value]
  )(f: (Key, Value) => IO[E, (Key2, Value2)]): IO[E, Map[Key2, Value2]] =
    ZIO.foreachPar(map)(f)

  /**
   * @see See [[[zio.ZIO.foreachPar[R,E,A,B](as:zio\.NonEmptyChunk*]]]
   */
  def foreachPar[E, A, B](as: NonEmptyChunk[A])(fn: A => IO[E, B]): IO[E, NonEmptyChunk[B]] =
    ZIO.foreachPar(as)(fn)

  /**
   * @see See [[zio.ZIO.foreachParN]]
   */
  def foreachParN[E, A, B, Collection[+Element] <: Iterable[Element]](n: Int)(
    as: Collection[A]
  )(fn: A => IO[E, B])(implicit bf: BuildFrom[Collection[A], B, Collection[B]]): IO[E, Collection[B]] =
    ZIO.foreachParN(n)(as)(fn)

  /**
   * @see See [[[zio.ZIO.foreach_[R,E,A](as:Iterable*]]]
   */
  @deprecated("use foreachDiscard", "2.0.0")
  def foreach_[E, A](as: Iterable[A])(f: A => IO[E, Any]): IO[E, Unit] =
    ZIO.foreach_(as)(f)

  /**
   * @see See [[[zio.ZIO.foreachDiscard[R,E,A](as:Iterable*]]]
   */
  def foreachDiscard[E, A](as: Iterable[A])(f: A => IO[E, Any]): IO[E, Unit] =
    ZIO.foreachDiscard(as)(f)

  /**
   * @see See [[[zio.ZIO.foreachPar_[R,E,A](as:Iterable*]]]
   */
  @deprecated("use foreachParDiscard", "2.0.0")
  def foreachPar_[E, A, B](as: Iterable[A])(f: A => IO[E, Any]): IO[E, Unit] =
    ZIO.foreachPar_(as)(f)

  /**
   * @see See [[[zio.ZIO.foreachParDiscard[R,E,A](as:Iterable*]]]
   */
  def foreachParDiscard[E, A, B](as: Iterable[A])(f: A => IO[E, Any]): IO[E, Unit] =
    ZIO.foreachParDiscard(as)(f)

  /**
   * @see See [[zio.ZIO.foreachParN_]]
   */
  @deprecated("use foreachParNDiscard", "2.0.0")
  def foreachParN_[E, A, B](n: Int)(as: Iterable[A])(f: A => IO[E, Any]): IO[E, Unit] =
    ZIO.foreachParN_(n)(as)(f)

  /**
   * @see See [[zio.ZIO.foreachParNDiscard]]
   */
  def foreachParNDiscard[E, A, B](n: Int)(as: Iterable[A])(f: A => IO[E, Any]): IO[E, Unit] =
    ZIO.foreachParNDiscard(n)(as)(f)

  /**
   * @see See [[zio.ZIO.forkAll]]
   */
  def forkAll[E, A, Collection[+Element] <: Iterable[Element]](
    as: Collection[IO[E, A]]
  )(implicit bf: BuildFrom[Collection[IO[E, A]], A, Collection[A]]): UIO[Fiber[E, Collection[A]]] =
    ZIO.forkAll(as)

  /**
   * @see See [[zio.ZIO.forkAll_]]
   */
  @deprecated("use forkAllDiscard", "2.0.0")
  def forkAll_[E, A](as: Iterable[IO[E, A]]): UIO[Unit] =
    ZIO.forkAll_(as)

  /**
   * @see See [[zio.ZIO.forkAllDiscard]]
   */
  def forkAllDiscard[E, A](as: Iterable[IO[E, A]]): UIO[Unit] =
    ZIO.forkAllDiscard(as)

  /**
   * Constructs a `IO` value of the appropriate type for the specified input.
   */
  def from[Input](input: => Input)(implicit
    constructor: ZIO.ZIOConstructor[Any, Any, Input]
  ): ZIO[constructor.OutEnvironment, constructor.OutError, constructor.OutSuccess] =
    constructor.make(input)

  /**
   * @see See [[zio.ZIO.fromEither]]
   */
  def fromEither[E, A](v: => Either[E, A]): IO[E, A] =
    ZIO.fromEither(v)

  /**
   * @see See [[zio.ZIO.fromFiber]]
   */
  def fromFiber[E, A](fiber: => Fiber[E, A]): IO[E, A] =
    ZIO.fromFiber(fiber)

  /**
   * @see See [[zio.ZIO.fromFiberM]]
   */
  @deprecated("use fromFiberZIO", "2.0.0")
  def fromFiberM[E, A](fiber: IO[E, Fiber[E, A]]): IO[E, A] =
    ZIO.fromFiberM(fiber)

  /**
   * @see See [[zio.ZIO.fromFiberZIO]]
   */
  def fromFiberZIO[E, A](fiber: IO[E, Fiber[E, A]]): IO[E, A] =
    ZIO.fromFiberZIO(fiber)

  /**
<<<<<<< HEAD
=======
   * @see [[zio.ZIO.fromFunction]]
   */
  def fromFunction[A](f: Any => A): IO[Nothing, A] = ZIO.fromFunction(f)

  /**
   * @see [[zio.ZIO.fromFunctionEither]]
   */
  def fromFunctionEither[E, A](f: Any => Either[E, A]): IO[E, A] =
    ZIO.fromFunctionEither(f)

  /**
   * @see [[zio.ZIO.fromFunctionFuture]]
   */
  def fromFunctionFuture[A](f: Any => scala.concurrent.Future[A]): Task[A] =
    ZIO.fromFunctionFuture(f)

  /**
>>>>>>> 52cf1211
   * @see [[zio.ZIO.fromFunctionM]]
   */
  @deprecated("use accessZIO", "2.0.0")
  def fromFunctionM[E, A](f: Any => IO[E, A]): IO[E, A] =
    ZIO.fromFunctionM(f)

  /**
   * @see See [[zio.ZIO.fromFuture]]
   */
  def fromFuture[A](make: ExecutionContext => scala.concurrent.Future[A]): Task[A] =
    ZIO.fromFuture(make)

  /**
   * @see See [[zio.ZIO.fromFutureInterrupt]]
   */
  def fromFutureInterrupt[A](make: ExecutionContext => scala.concurrent.Future[A]): Task[A] =
    ZIO.fromFutureInterrupt(make)

  /**
   * @see See [[zio.ZIO.fromOption]]
   */
  def fromOption[A](v: => Option[A]): IO[Option[Nothing], A] = ZIO.fromOption(v)

  /**
   * @see See [[zio.ZIO.getOrFailUnit]]
   */
  def getOrFailUnit[A](v: => Option[A]): IO[Unit, A] = ZIO.getOrFailUnit(v)

  /**
   * @see See [[zio.ZIO.fromTry]]
   */
  def fromTry[A](value: => scala.util.Try[A]): Task[A] =
    ZIO.fromTry(value)

  /**
   * @see See [[zio.ZIO.halt]]
   */
  @deprecated("use failCause", "2.0.0")
  def halt[E](cause: => Cause[E]): IO[E, Nothing] =
    ZIO.halt(cause)

  /**
   * @see See [[zio.ZIO.haltWith]]
   */
  @deprecated("use failCauseWith", "2.0.0")
  def haltWith[E](function: (() => ZTrace) => Cause[E]): IO[E, Nothing] =
    ZIO.haltWith(function)

  /**
   * @see [[zio.ZIO.ifM]]
   */
  @deprecated("use ifZIO", "2.0.0")
  def ifM[E](b: IO[E, Boolean]): ZIO.IfZIO[Any, E] =
    ZIO.ifM(b)

  /**
   * @see [[zio.ZIO.ifZIO]]
   */
  def ifZIO[E](b: IO[E, Boolean]): ZIO.IfZIO[Any, E] =
    ZIO.ifZIO(b)

  /**
   * @see See [[zio.ZIO.interrupt]]
   */
  val interrupt: UIO[Nothing] = ZIO.interrupt

  /**
   * @see See [[zio.ZIO.interruptAs]]
   */
  def interruptAs(fiberId: => Fiber.Id): UIO[Nothing] = ZIO.interruptAs(fiberId)

  /**
   * @see See [[zio.ZIO.interruptible]]
   */
  def interruptible[E, A](io: IO[E, A]): IO[E, A] =
    ZIO.interruptible(io)

  /**
   * @see See [[zio.ZIO.interruptibleMask]]
   */
  def interruptibleMask[E, A](k: ZIO.InterruptStatusRestore => IO[E, A]): IO[E, A] =
    ZIO.interruptibleMask(k)

  /**
   * @see See [[zio.ZIO.iterate]]
   */
  def iterate[E, S](initial: S)(cont: S => Boolean)(body: S => IO[E, S]): IO[E, S] =
    ZIO.iterate(initial)(cont)(body)

  /**
   *  @see See [[zio.ZIO.left]]
   */
  def left[E, A](a: => A): IO[E, Either[A, Nothing]] = ZIO.left(a)

  /**
   * @see See [[zio.ZIO.lock]]
   */
  def lock[E, A](executor: => Executor)(io: IO[E, A]): IO[E, A] =
    ZIO.lock(executor)(io)

  /**
   *  @see See [[zio.ZIO.loop]]
   */
  def loop[E, A, S](initial: S)(cont: S => Boolean, inc: S => S)(body: S => IO[E, A]): IO[E, List[A]] =
    ZIO.loop(initial)(cont, inc)(body)

  /**
   *  @see See [[zio.ZIO.loop_]]
   */
  @deprecated("use loopDiscard", "2.0.0")
  def loop_[E, S](initial: S)(cont: S => Boolean, inc: S => S)(body: S => IO[E, Any]): IO[E, Unit] =
    ZIO.loop_(initial)(cont, inc)(body)

  /**
   *  @see See [[zio.ZIO.loopDiscard]]
   */
  def loopDiscard[E, S](initial: S)(cont: S => Boolean, inc: S => S)(body: S => IO[E, Any]): IO[E, Unit] =
    ZIO.loopDiscard(initial)(cont, inc)(body)

  /**
   *  @see [[zio.ZIO.mapN[R,E,A,B,C]*]]
   */
  def mapN[E, A, B, C](io1: IO[E, A], io2: IO[E, B])(f: (A, B) => C): IO[E, C] =
    ZIO.mapN(io1, io2)(f)

  /**
   *  @see [[zio.ZIO.mapN[R,E,A,B,C,D]*]]
   */
  def mapN[E, A, B, C, D](io1: IO[E, A], io2: IO[E, B], io3: IO[E, C])(f: (A, B, C) => D): IO[E, D] =
    ZIO.mapN(io1, io2, io3)(f)

  /**
   *  @see [[zio.ZIO.mapN[R,E,A,B,C,D,F]*]]
   */
  def mapN[E, A, B, C, D, F](io1: IO[E, A], io2: IO[E, B], io3: IO[E, C], io4: IO[E, D])(
    f: (A, B, C, D) => F
  ): IO[E, F] =
    ZIO.mapN(io1, io2, io3, io4)(f)

  /**
   *  @see [[zio.ZIO.mapParN[R,E,A,B,C]*]]
   */
  def mapParN[E, A, B, C](io1: IO[E, A], io2: IO[E, B])(f: (A, B) => C): IO[E, C] =
    ZIO.mapParN(io1, io2)(f)

  /**
   *  @see [[zio.ZIO.mapParN[R,E,A,B,C,D]*]]
   */
  def mapParN[E, A, B, C, D](io1: IO[E, A], io2: IO[E, B], io3: IO[E, C])(f: (A, B, C) => D): IO[E, D] =
    ZIO.mapParN(io1, io2, io3)(f)

  /**
   *  @see [[zio.ZIO.mapParN[R,E,A,B,C,D,F]*]]
   */
  def mapParN[E, A, B, C, D, F](io1: IO[E, A], io2: IO[E, B], io3: IO[E, C], io4: IO[E, D])(
    f: (A, B, C, D) => F
  ): IO[E, F] =
    ZIO.mapParN(io1, io2, io3, io4)(f)

  /**
   * @see See [[zio.ZIO.memoize]]
   */
  def memoize[E, A, B](f: A => IO[E, B]): UIO[A => IO[E, B]] =
    ZIO.memoize(f)

  /**
   * @see See [[zio.ZIO.mergeAll]]
   */
  def mergeAll[E, A, B](in: Iterable[IO[E, A]])(zero: B)(f: (B, A) => B): IO[E, B] =
    ZIO.mergeAll(in)(zero)(f)

  /**
   * @see See [[zio.ZIO.mergeAllPar]]
   */
  def mergeAllPar[E, A, B](in: Iterable[IO[E, A]])(zero: B)(f: (B, A) => B): IO[E, B] =
    ZIO.mergeAllPar(in)(zero)(f)

  /**
   * @see See [[zio.ZIO.never]]
   */
  val never: UIO[Nothing] = ZIO.never

  /**
   * @see See [[zio.ZIO.none]]
   */
  val none: UIO[Option[Nothing]] = ZIO.none

  /**
   * @see See [[zio.ZIO.noneOrFail]]
   */
  def noneOrFail[E](o: Option[E]): IO[E, Unit] =
    ZIO.noneOrFail(o)

  /**
   * @see See [[zio.ZIO.noneOrFailWith]]
   */
  def noneOrFailWith[E, O](o: Option[O])(f: O => E): IO[E, Unit] =
    ZIO.noneOrFailWith(o)(f)

  /**
   *  @see See [[zio.ZIO.not]]
   */
  def not[E](effect: IO[E, Boolean]): IO[E, Boolean] =
    ZIO.not(effect)

  /**
   * @see See [[zio.ZIO.partition]]
   */
  def partition[E, A, B](in: Iterable[A])(f: A => IO[E, B])(implicit ev: CanFail[E]): UIO[(Iterable[E], Iterable[B])] =
    ZIO.partition(in)(f)

  /**
   * @see See [[zio.ZIO.partitionPar]]
   */
  def partitionPar[E, A, B](
    in: Iterable[A]
  )(f: A => IO[E, B])(implicit ev: CanFail[E]): UIO[(Iterable[E], Iterable[B])] =
    ZIO.partitionPar(in)(f)

  /**
   * @see See [[zio.ZIO.partitionParN]]
   */
  def partitionParN[E, A, B](
    n: Int
  )(in: Iterable[A])(f: A => IO[E, B])(implicit ev: CanFail[E]): UIO[(Iterable[E], Iterable[B])] =
    ZIO.partitionParN(n)(in)(f)

  /**
   * @see See [[zio.ZIO.raceAll]]
   */
  def raceAll[E, A](io: IO[E, A], ios: Iterable[IO[E, A]]): IO[E, A] = ZIO.raceAll(io, ios)

  /**
   * @see See [[zio.ZIO.reduceAll]]
   */
  def reduceAll[E, A](a: IO[E, A], as: Iterable[IO[E, A]])(f: (A, A) => A): IO[E, A] =
    ZIO.reduceAll(a, as)(f)

  /**
   * @see See [[zio.ZIO.reduceAllPar]]
   */
  def reduceAllPar[E, A](a: IO[E, A], as: Iterable[IO[E, A]])(f: (A, A) => A): IO[E, A] =
    ZIO.reduceAllPar(a, as)(f)

  /**
   * @see See [[zio.ZIO.replicate]]
   */
  def replicate[E, A](n: Int)(effect: IO[E, A]): Iterable[IO[E, A]] =
    ZIO.replicate(n)(effect)

  /**
   * @see See [[zio.ZIO.replicateM]]
   */
  @deprecated("use replicateZIO", "2.0.0")
  def replicateM[E, A](n: Int)(effect: IO[E, A]): IO[E, Iterable[A]] =
    ZIO.replicateM(n)(effect)

  /**
   * @see See [[zio.ZIO.replicateM_]]
   */
  @deprecated("use replicateZIODiscard", "2.0.0")
  def replicateM_[E, A](n: Int)(effect: IO[E, A]): IO[E, Unit] =
    ZIO.replicateM_(n)(effect)

  /**
   * @see See [[zio.ZIO.replicateZIO]]
   */
  def replicateZIO[E, A](n: Int)(effect: IO[E, A]): IO[E, Iterable[A]] =
    ZIO.replicateZIO(n)(effect)

  /**
   * @see See [[zio.ZIO.replicateZIODiscard]]
   */
  def replicateZIODiscard[E, A](n: Int)(effect: IO[E, A]): IO[E, Unit] =
    ZIO.replicateZIODiscard(n)(effect)

  /**
   * @see See [[zio.ZIO.require]]
   */
  @deprecated("use someOrFail", "2.0.0")
  def require[E, A](error: => E): IO[E, Option[A]] => IO[E, A] =
    ZIO.require[Any, E, A](error)

  /**
   * @see See [[zio.ZIO.reserve]]
   */
  def reserve[E, A, B](reservation: IO[E, Reservation[Any, E, A]])(use: A => IO[E, B]): IO[E, B] =
    ZIO.reserve(reservation)(use)

  /**
   *  @see [[zio.ZIO.right]]
   */
  def right[E, B](b: => B): IO[E, Either[Nothing, B]] = ZIO.right(b)

  /**
   * @see See [[zio.ZIO.runtime]]
   */
  def runtime: UIO[Runtime[Any]] = ZIO.runtime

  /**
   *  @see [[zio.ZIO.some]]
   */
  def some[E, A](a: => A): IO[E, Option[A]] = ZIO.some(a)

  /**
   * @see See [[zio.ZIO.succeed]]
   */
  def succeed[A](a: => A): UIO[A] = ZIO.succeed(a)

  /**
   * @see See [[zio.ZIO.succeedBlocking]]
   */
  def succeedBlocking[A](a: => A): UIO[A] =
    ZIO.succeedBlocking(a)

  /**
   * @see [[zio.ZIO.suspend]]
   */
  def suspend[A](io: => IO[Throwable, A]): IO[Throwable, A] =
    ZIO.suspend(io)

  /**
   * @see [[zio.ZIO.suspendWith]]
   */
  def suspendWith[A](p: (Platform, Fiber.Id) => IO[Throwable, A]): IO[Throwable, A] =
    ZIO.suspendWith(p)

  /**
   * @see See [[zio.ZIO.suspendSucceed]]
   */
  def suspendSucceed[E, A](io: => IO[E, A]): IO[E, A] =
    ZIO.suspendSucceed(io)

  /**
   * @see See [[zio.ZIO.suspendSucceedWith]]
   */
  def suspendSucceedWith[E, A](p: (Platform, Fiber.Id) => IO[E, A]): IO[E, A] =
    ZIO.suspendSucceedWith(p)

  /**
   * @see See [[zio.ZIO.trace]]
   */
  def trace: UIO[ZTrace] = ZIO.trace

  /**
   * @see See [[zio.ZIO.traced]]
   */
  def traced[E, A](zio: IO[E, A]): IO[E, A] = ZIO.traced(zio)

  /**
   * @see See [[zio.ZIO.unit]]
   */
  val unit: UIO[Unit] = ZIO.unit

  /**
   * @see See [[zio.ZIO.uninterruptible]]
   */
  def uninterruptible[E, A](io: IO[E, A]): IO[E, A] =
    ZIO.uninterruptible(io)

  /**
   * @see See [[zio.ZIO.uninterruptibleMask]]
   */
  def uninterruptibleMask[E, A](k: ZIO.InterruptStatusRestore => IO[E, A]): IO[E, A] =
    ZIO.uninterruptibleMask(k)

  /**
   * @see See [[zio.ZIO.unless]]
   */
  def unless[E](b: => Boolean)(zio: => IO[E, Any]): IO[E, Unit] =
    ZIO.unless(b)(zio)

  /**
   * @see See [[zio.ZIO.unlessM]]
   */
  @deprecated("use unlessZIO", "2.0.0")
  def unlessM[E](b: IO[E, Boolean]): ZIO.UnlessZIO[Any, E] =
    ZIO.unlessM(b)

  /**
   * @see See [[zio.ZIO.unlessZIO]]
   */
  def unlessZIO[E](b: IO[E, Boolean]): ZIO.UnlessZIO[Any, E] =
    ZIO.unlessZIO(b)

  /**
   * @see See [[zio.ZIO.unsandbox]]
   */
  def unsandbox[E, A](v: IO[Cause[E], A]): IO[E, A] = ZIO.unsandbox(v)

  /**
   * @see See [[zio.ZIO.untraced]]
   */
  def untraced[E, A](zio: IO[E, A]): IO[E, A] = ZIO.untraced(zio)

  /**
   * @see See [[[zio.ZIO.validate[R,E,A,B,Collection[+Element]<:Iterable[Element]]*]]]
   */
  def validate[E, A, B, Collection[+Element] <: Iterable[Element]](in: Collection[A])(
    f: A => IO[E, B]
  )(implicit bf: BuildFrom[Collection[A], B, Collection[B]], ev: CanFail[E]): IO[::[E], Collection[B]] =
    ZIO.validate(in)(f)

  /**
   * @see See [[[zio.ZIO.validate[R,E,A,B](in:zio\.NonEmptyChunk*]]]
   */
  def validate[E, A, B](in: NonEmptyChunk[A])(
    f: A => IO[E, B]
  )(implicit ev: CanFail[E]): IO[::[E], NonEmptyChunk[B]] =
    ZIO.validate(in)(f)

  /**
   * @see See [[zio.ZIO.validate_]]
   */
  @deprecated("use validateDiscard", "2.0.0")
  def validate_[E, A](in: Iterable[A])(f: A => IO[E, Any])(implicit ev: CanFail[E]): IO[::[E], Unit] =
    ZIO.validate_(in)(f)

  /**
   * @see See [[zio.ZIO.validateDiscard]]
   */
  def validateDiscard[E, A](in: Iterable[A])(f: A => IO[E, Any])(implicit ev: CanFail[E]): IO[::[E], Unit] =
    ZIO.validateDiscard(in)(f)

  /**
   * @see See [[[zio.ZIO.validatePar[R,E,A,B,Collection[+Element]<:Iterable[Element]]*]]]
   */
  def validatePar[E, A, B, Collection[+Element] <: Iterable[Element]](in: Collection[A])(
    f: A => IO[E, B]
  )(implicit bf: BuildFrom[Collection[A], B, Collection[B]], ev: CanFail[E]): IO[::[E], Collection[B]] =
    ZIO.validatePar(in)(f)

  /**
   * @see See [[[zio.ZIO.validatePar[R,E,A,B](in:zio\.NonEmptyChunk*]]]
   */
  def validatePar[E, A, B](in: NonEmptyChunk[A])(
    f: A => IO[E, B]
  )(implicit ev: CanFail[E]): IO[::[E], NonEmptyChunk[B]] =
    ZIO.validatePar(in)(f)

  /**
   * @see See [[zio.ZIO.validatePar_]]
   */
  @deprecated("use validateParDiscard", "2.0.0")
  def validatePar_[E, A](in: Iterable[A])(f: A => IO[E, Any])(implicit ev: CanFail[E]): IO[::[E], Unit] =
    ZIO.validatePar_(in)(f)

  /**
   * @see See [[zio.ZIO.validateParDiscard]]
   */
  def validateParDiscard[E, A](in: Iterable[A])(f: A => IO[E, Any])(implicit ev: CanFail[E]): IO[::[E], Unit] =
    ZIO.validateParDiscard(in)(f)

  /**
   * @see See [[zio.ZIO.validateFirst]]
   */
  def validateFirst[E, A, B, Collection[+Element] <: Iterable[Element]](
    in: Collection[A]
  )(f: A => IO[E, B])(implicit bf: BuildFrom[Collection[A], E, Collection[E]], ev: CanFail[E]): IO[Collection[E], B] =
    ZIO.validateFirst(in)(f)

  /**
   * @see See [[zio.ZIO.validateFirstPar]]
   */
  def validateFirstPar[E, A, B, Collection[+Element] <: Iterable[Element]](
    in: Collection[A]
  )(f: A => IO[E, B])(implicit bf: BuildFrom[Collection[A], E, Collection[E]], ev: CanFail[E]): IO[Collection[E], B] =
    ZIO.validateFirstPar(in)(f)

  /**
   * @see See [[zio.ZIO.when]]
   */
  def when[E](b: => Boolean)(io: => IO[E, Any]): IO[E, Unit] =
    ZIO.when(b)(io)

  /**
   * @see See [[zio.ZIO.whenCase]]
   */
  def whenCase[E, A](a: => A)(pf: PartialFunction[A, IO[E, Any]]): IO[E, Unit] =
    ZIO.whenCase(a)(pf)

  /**
   * @see See [[zio.ZIO.whenCaseM]]
   */
  @deprecated("use whenCaseZIO", "2.0.0")
  def whenCaseM[E, A](a: IO[E, A])(pf: PartialFunction[A, IO[E, Any]]): IO[E, Unit] =
    ZIO.whenCaseM(a)(pf)

  /**
   * @see See [[zio.ZIO.whenCaseZIO]]
   */
  def whenCaseZIO[E, A](a: IO[E, A])(pf: PartialFunction[A, IO[E, Any]]): IO[E, Unit] =
    ZIO.whenCaseZIO(a)(pf)

  /**
   * @see See [[zio.ZIO.whenM]]
   */
  @deprecated("use whenZIO", "2.0.0")
  def whenM[E](b: IO[E, Boolean]): ZIO.WhenZIO[Any, E] =
    ZIO.whenM(b)

  /**
   * @see See [[zio.ZIO.whenZIO]]
   */
  def whenZIO[E](b: IO[E, Boolean]): ZIO.WhenZIO[Any, E] =
    ZIO.whenZIO(b)

  /**
   * @see See [[zio.ZIO.yieldNow]]
   */
  val yieldNow: UIO[Unit] = ZIO.yieldNow

  class BracketAcquire_[E](private val acquire: IO[E, Any]) extends AnyVal {
    def apply(release: IO[Nothing, Any]): BracketRelease_[E] =
      new BracketRelease_(acquire, release)
  }
  class BracketRelease_[E](acquire: IO[E, Any], release: IO[Nothing, Any]) {
    def apply[E1 >: E, B](use: IO[E1, B]): IO[E1, B] =
      ZIO.acquireReleaseWith(acquire, (_: Any) => release, (_: Any) => use)
  }

  class BracketAcquire[E, A](private val acquire: IO[E, A]) extends AnyVal {
    def apply(release: A => IO[Nothing, Any]): BracketRelease[E, A] =
      new BracketRelease[E, A](acquire, release)
  }
  class BracketRelease[E, A](acquire: IO[E, A], release: A => IO[Nothing, Any]) {
    def apply[E1 >: E, B](use: A => IO[E1, B]): IO[E1, B] =
      ZIO.acquireReleaseWith(acquire, release, use)
  }

  private[zio] def succeedNow[A](a: A): UIO[A] = ZIO.succeedNow(a)
}<|MERGE_RESOLUTION|>--- conflicted
+++ resolved
@@ -810,26 +810,6 @@
     ZIO.fromFiberZIO(fiber)
 
   /**
-<<<<<<< HEAD
-=======
-   * @see [[zio.ZIO.fromFunction]]
-   */
-  def fromFunction[A](f: Any => A): IO[Nothing, A] = ZIO.fromFunction(f)
-
-  /**
-   * @see [[zio.ZIO.fromFunctionEither]]
-   */
-  def fromFunctionEither[E, A](f: Any => Either[E, A]): IO[E, A] =
-    ZIO.fromFunctionEither(f)
-
-  /**
-   * @see [[zio.ZIO.fromFunctionFuture]]
-   */
-  def fromFunctionFuture[A](f: Any => scala.concurrent.Future[A]): Task[A] =
-    ZIO.fromFunctionFuture(f)
-
-  /**
->>>>>>> 52cf1211
    * @see [[zio.ZIO.fromFunctionM]]
    */
   @deprecated("use accessZIO", "2.0.0")
