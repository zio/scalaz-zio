/*
 * Copyright 2017-2021 John A. De Goes and the ZIO Contributors
 *
 * Licensed under the Apache License, Version 2.0 (the "License");
 * you may not use this file except in compliance with the License.
 * You may obtain a copy of the License at
 *
 *     http://www.apache.org/licenses/LICENSE-2.0
 *
 * Unless required by applicable law or agreed to in writing, software
 * distributed under the License is distributed on an "AS IS" BASIS,
 * WITHOUT WARRANTIES OR CONDITIONS OF ANY KIND, either express or implied.
 * See the License for the specific language governing permissions and
 * limitations under the License.
 */

package zio

import zio.internal.stacktracer.Tracer
import zio.Scheduler
import zio.stacktracer.TracingImplicits.disableAutoTrace
import zio.Schedule.Decision._

import java.lang.{System => JSystem}
import java.time.{Instant, LocalDateTime, OffsetDateTime}
import java.util.concurrent.TimeUnit

trait Clock extends Serializable {

  def currentTime(unit: => TimeUnit)(implicit trace: ZTraceElement): UIO[Long]

  def currentDateTime(implicit trace: ZTraceElement): UIO[OffsetDateTime]

  def instant(implicit trace: ZTraceElement): UIO[java.time.Instant]

  def localDateTime(implicit trace: ZTraceElement): UIO[java.time.LocalDateTime]

  def nanoTime(implicit trace: ZTraceElement): UIO[Long]

  def scheduler(implicit trace: ZTraceElement): UIO[Scheduler]

  def sleep(duration: => Duration)(implicit trace: ZTraceElement): UIO[Unit]

  final def driver[Env, In, Out](
    schedule: Schedule[Env, In, Out]
  )(implicit trace: ZTraceElement): UIO[Schedule.Driver[schedule.State, Env, In, Out]] =
    Ref.make[(Option[Out], schedule.State)]((None, schedule.initial)).map { ref =>
      val next = (in: In) =>
        for {
          state <- ref.get.map(_._2)
          now   <- currentDateTime
          dec   <- schedule.step(now, in, state)
          v <- dec match {
                 case (state, out, Done) => ref.set((Some(out), state)) *> ZIO.fail(None)
                 case (state, out, Continue(interval)) =>
                   ref.set((Some(out), state)) *> sleep(Duration.fromInterval(now, interval.start)) as out
               }
        } yield v

      val last = ref.get.flatMap {
        case (None, _)    => ZIO.fail(new NoSuchElementException("There is no value left"))
        case (Some(b), _) => ZIO.succeed(b)
      }

      val reset = ref.set((None, schedule.initial))

      val state = ref.get.map(_._2)

      Schedule.Driver(next, last, reset, state)
    }

  final def repeat[R, R1 <: R, E, A, B](zio: => ZIO[R, E, A])(schedule: => Schedule[R1, A, B])(implicit
    trace: ZTraceElement
  ): ZIO[R1, E, B] =
    repeatOrElse[R, R1, E, E, A, B](zio)(schedule, (e, _) => ZIO.fail(e))

  final def repeatOrElse[R, R1 <: R, E, E2, A, B](
    zio: => ZIO[R, E, A]
  )(schedule: => Schedule[R1, A, B], orElse: (E, Option[B]) => ZIO[R1, E2, B])(implicit
    trace: ZTraceElement
  ): ZIO[R1, E2, B] =
    repeatOrElseEither[R, R1, E, E2, A, B, B](zio)(schedule, orElse).map(_.merge)

  final def repeatOrElseEither[R, R1 <: R, E, E2, A, B, C](
    zio0: => ZIO[R, E, A]
  )(schedule0: => Schedule[R1, A, B], orElse: (E, Option[B]) => ZIO[R1, E2, C])(implicit
    trace: ZTraceElement
  ): ZIO[R1, E2, Either[C, B]] =
    ZIO.suspendSucceed {
      val zio      = zio0
      val schedule = schedule0

      driver(schedule).flatMap { driver =>
        def loop(a: A): ZIO[R1, E2, Either[C, B]] =
          driver
            .next(a)
            .foldZIO(
              _ => driver.last.orDie.map(Right(_)),
              b =>
                zio.foldZIO(
                  e => orElse(e, Some(b)).map(Left(_)),
                  a => loop(a)
                )
            )

        zio.foldZIO(
          e => orElse(e, None).map(Left(_)),
          a => loop(a)
        )
      }
    }

  final def retry[R, R1 <: R, E, A, S](zio: => ZIO[R, E, A])(policy: Schedule[R1, E, S])(implicit
    ev: CanFail[E],
    trace: ZTraceElement
  ): ZIO[R1, E, A] =
    retryOrElse(zio)(policy, (e: E, _: S) => ZIO.fail(e))

  final def retryOrElse[R, R1 <: R, E, E1, A, A1 >: A, S](
    zio: => ZIO[R, E, A]
  )(policy: => Schedule[R1, E, S], orElse: (E, S) => ZIO[R1, E1, A1])(implicit
    ev: CanFail[E],
    trace: ZTraceElement
  ): ZIO[R1, E1, A1] =
    retryOrElseEither(zio)(policy, orElse).map(_.merge)

  final def retryOrElseEither[R, R1 <: R, E, E1, A, B, Out](
    zio0: => ZIO[R, E, A]
  )(schedule0: => Schedule[R1, E, Out], orElse: (E, Out) => ZIO[R1, E1, B])(implicit
    ev: CanFail[E],
    trace: ZTraceElement
  ): ZIO[R1, E1, Either[B, A]] =
    ZIO.suspendSucceed {
      val zio      = zio0
      val schedule = schedule0

      def loop(driver: Schedule.Driver[Any, R1, E, Out]): ZIO[R1, E1, Either[B, A]] =
        zio
          .map(Right(_))
          .catchAll(e =>
            driver
              .next(e)
              .foldZIO(
                _ => driver.last.orDie.flatMap(out => orElse(e, out).map(Left(_))),
                _ => loop(driver)
              )
          )

      driver(schedule).flatMap(loop(_))
    }

  final def schedule[R, R1 <: R, E, A, B](zio: => ZIO[R, E, A])(schedule: => Schedule[R1, Any, B])(implicit
    trace: ZTraceElement
  ): ZIO[R1, E, B] =
    scheduleFrom[R, R1, E, A, Any, B](zio)(())(schedule)

  final def scheduleFrom[R, R1 <: R, E, A, A1 >: A, B](
    zio0: => ZIO[R, E, A]
  )(a: => A1)(schedule0: => Schedule[R1, A1, B])(implicit trace: ZTraceElement): ZIO[R1, E, B] =
    ZIO.suspendSucceed {
      val zio      = zio0
      val schedule = schedule0

      driver(schedule).flatMap { driver =>
        def loop(a: A1): ZIO[R1, E, B] =
          driver.next(a).foldZIO(_ => driver.last.orDie, _ => zio.flatMap(loop))

        loop(a)
      }
    }
}

object Clock extends ClockPlatformSpecific with Serializable {

  val any: ZLayer[Has[Clock], Nothing, Has[Clock]] =
    ZLayer.service[Clock](Tracer.newTrace)

  /**
   * Constructs a `Clock` service from a `java.time.Clock`.
   */
  val javaClock: ZLayer[Has[java.time.Clock], Nothing, Has[Clock]] = {
    implicit val trace = Tracer.newTrace
    (for {
      clock <- ZIO.service[java.time.Clock]
    } yield ClockJava(clock)).toLayer
  }

  val live: Layer[Nothing, Has[Clock]] =
    ZLayer.succeed[Clock](ClockLive)(Tag[Clock], Tracer.newTrace)

  /**
   * An implementation of the `Clock` service backed by a `java.time.Clock`.
   */
  final case class ClockJava(clock: java.time.Clock) extends Clock {
    def currentDateTime(implicit trace: ZTraceElement): UIO[OffsetDateTime] =
      ZIO.succeed(OffsetDateTime.now(clock))
    def currentTime(unit0: => TimeUnit)(implicit trace: ZTraceElement): UIO[Long] =
      ZIO.suspendSucceed {
        val unit = unit0
        instant.map { instant =>
          unit match {
            case TimeUnit.NANOSECONDS =>
              instant.getEpochSecond * 1000000000 + instant.getNano
            case TimeUnit.MICROSECONDS =>
              instant.getEpochSecond * 1000000 + instant.getNano / 1000
            case _ => unit.convert(instant.toEpochMilli, TimeUnit.MILLISECONDS)
          }
        }
      }
    def instant(implicit trace: ZTraceElement): UIO[Instant] =
      ZIO.succeed(clock.instant())
    def localDateTime(implicit trace: ZTraceElement): UIO[LocalDateTime] =
      ZIO.succeed(LocalDateTime.now(clock))
    def nanoTime(implicit trace: ZTraceElement): UIO[Long] =
      currentTime(TimeUnit.NANOSECONDS)
    def sleep(duration: => Duration)(implicit trace: ZTraceElement): UIO[Unit] =
      ZIO.asyncInterrupt { cb =>
        val canceler = globalScheduler.unsafeSchedule(() => cb(UIO.unit), duration)
        Left(UIO.succeed(canceler()))
      }
    def scheduler(implicit trace: ZTraceElement): UIO[Scheduler] =
      ZIO.succeed(globalScheduler)
  }

  object ClockLive extends Clock {
    def currentTime(unit0: => TimeUnit)(implicit trace: ZTraceElement): UIO[Long] =
      ZIO.suspendSucceed {
        val unit = unit0

        instant.map { inst =>
          // A nicer solution without loss of precision or range would be
          // unit.toChronoUnit.between(Instant.EPOCH, inst)
          // However, ChronoUnit is not available on all platforms
          unit match {
            case TimeUnit.NANOSECONDS =>
              inst.getEpochSecond() * 1000000000 + inst.getNano()
            case TimeUnit.MICROSECONDS =>
              inst.getEpochSecond() * 1000000 + inst.getNano() / 1000
            case _ => unit.convert(inst.toEpochMilli(), TimeUnit.MILLISECONDS)
          }
        }
      }

    def nanoTime(implicit trace: ZTraceElement): UIO[Long] = IO.succeed(JSystem.nanoTime)

    def sleep(duration: => Duration)(implicit trace: ZTraceElement): UIO[Unit] =
      UIO.asyncInterrupt { cb =>
        val canceler = globalScheduler.unsafeSchedule(() => cb(UIO.unit), duration)
        Left(UIO.succeed(canceler()))
      }

    def currentDateTime(implicit trace: ZTraceElement): UIO[OffsetDateTime] =
      ZIO.succeed(OffsetDateTime.now())

    override def instant(implicit trace: ZTraceElement): UIO[Instant] =
      ZIO.succeed(Instant.now())

    override def localDateTime(implicit trace: ZTraceElement): UIO[LocalDateTime] =
      ZIO.succeed(LocalDateTime.now())

    def scheduler(implicit trace: ZTraceElement): UIO[Scheduler] =
      ZIO.succeed(globalScheduler)

  }

  // Accessors

  /**
   * Returns the current time, relative to the Unix epoch.
   */
  def currentTime(unit: => TimeUnit)(implicit trace: ZTraceElement): URIO[Has[Clock], Long] =
    ZIO.serviceWith(_.currentTime(unit))

  /**
   * Get the current time, represented in the current timezone.
   */
  def currentDateTime(implicit trace: ZTraceElement): URIO[Has[Clock], OffsetDateTime] =
    ZIO.serviceWith(_.currentDateTime)

  def driver[Env, In, Out](
    schedule: Schedule[Env, In, Out]
  )(implicit trace: ZTraceElement): URIO[Has[Clock], Schedule.Driver[schedule.State, Env, In, Out]] =
    ZIO.serviceWith(_.driver(schedule))

  def instant(implicit trace: ZTraceElement): ZIO[Has[Clock], Nothing, java.time.Instant] =
    ZIO.serviceWith(_.instant)

<<<<<<< HEAD
  val localDateTime: ZIO[Has[Clock], Nothing, java.time.LocalDateTime] =
=======
  def localDateTime(implicit trace: ZTraceElement): ZIO[Has[Clock], Nothing, java.time.LocalDateTime] =
>>>>>>> 338645ec
    ZIO.serviceWith(_.localDateTime)

  /**
   * Returns the system nano time, which is not relative to any date.
   */
  def nanoTime(implicit trace: ZTraceElement): URIO[Has[Clock], Long] =
    ZIO.serviceWith(_.nanoTime)

  /**
   * Returns a new effect that repeats this effect according to the specified
   * schedule or until the first failure. Scheduled recurrences are in addition
   * to the first execution, so that `io.repeat(Schedule.once)` yields an
   * effect that executes `io`, and then if that succeeds, executes `io` an
   * additional time.
   */
  def repeat[R, R1 <: R, E, A, B](zio: => ZIO[R, E, A])(
    schedule: => Schedule[R1, A, B]
  )(implicit trace: ZTraceElement): ZIO[R1 with Has[Clock], E, B] =
    ZIO.accessZIO(_.get.repeat(zio)(schedule))

  /**
   * Returns a new effect that repeats this effect according to the specified
   * schedule or until the first failure, at which point, the failure value
   * and schedule output are passed to the specified handler.
   *
   * Scheduled recurrences are in addition to the first execution, so that
   * `io.repeat(Schedule.once)` yields an effect that executes `io`, and then
   * if that succeeds, executes `io` an additional time.
   */
  final def repeatOrElse[R, R1 <: R, E, E2, A, B](
    zio: => ZIO[R, E, A]
  )(schedule: => Schedule[R1, A, B], orElse: (E, Option[B]) => ZIO[R1, E2, B])(implicit
    trace: ZTraceElement
  ): ZIO[R1 with Has[Clock], E2, B] =
    ZIO.accessZIO(_.get.repeatOrElse(zio)(schedule, orElse))

  /**
   * Returns a new effect that repeats this effect according to the specified
   * schedule or until the first failure, at which point, the failure value
   * and schedule output are passed to the specified handler.
   *
   * Scheduled recurrences are in addition to the first execution, so that
   * `io.repeat(Schedule.once)` yields an effect that executes `io`, and then
   * if that succeeds, executes `io` an additional time.
   */
  final def repeatOrElseEither[R, R1 <: R, E, E2, A, B, C](
    zio: => ZIO[R, E, A]
  )(
    schedule: => Schedule[R1, A, B],
    orElse: (E, Option[B]) => ZIO[R1, E2, C]
  )(implicit trace: ZTraceElement): ZIO[R1 with Has[Clock], E2, Either[C, B]] =
    ZIO.accessZIO(_.get.repeatOrElseEither(zio)(schedule, orElse))

  /**
   * Retries with the specified retry policy.
   * Retries are done following the failure of the original `io` (up to a fixed maximum with
   * `once` or `recurs` for example), so that that `io.retry(Schedule.once)` means
   * "execute `io` and in case of failure, try again once".
   */
  final def retry[R, R1 <: R, E, A, S](zio: => ZIO[R, E, A])(policy: => Schedule[R1, E, S])(implicit
    ev: CanFail[E],
    trace: ZTraceElement
  ): ZIO[R1 with Has[Clock], E, A] =
    ZIO.accessZIO(_.get.retry(zio)(policy))

  /**
   * Retries with the specified schedule, until it fails, and then both the
   * value produced by the schedule together with the last error are passed to
   * the recovery function.
   */
  final def retryOrElse[R, R1 <: R, E, E1, A, A1 >: A, S](zio: => ZIO[R, E, A])(
    policy: => Schedule[R1, E, S],
    orElse: (E, S) => ZIO[R1, E1, A1]
  )(implicit ev: CanFail[E], trace: ZTraceElement): ZIO[R1 with Has[Clock], E1, A1] =
    ZIO.accessZIO(_.get.retryOrElse[R, R1, E, E1, A, A1, S](zio)(policy, orElse))

  /**
   * Returns an effect that retries this effect with the specified schedule when it fails, until
   * the schedule is done, then both the value produced by the schedule together with the last
   * error are passed to the specified recovery function.
   */
  final def retryOrElseEither[R, R1 <: R, E, E1, A, B, Out](zio: => ZIO[R, E, A])(
    schedule: => Schedule[R1, E, Out],
    orElse: (E, Out) => ZIO[R1, E1, B]
  )(implicit ev: CanFail[E], trace: ZTraceElement): ZIO[R1 with Has[Clock], E1, Either[B, A]] =
    ZIO.accessZIO(_.get.retryOrElseEither(zio)(schedule, orElse))

  /**
   * Runs this effect according to the specified schedule.
   *
   * See [[scheduleFrom]] for a variant that allows the schedule's decision to
   * depend on the result of this effect.
   */
  final def schedule[R, R1 <: R, E, A, B](zio: => ZIO[R, E, A])(
    schedule: => Schedule[R1, Any, B]
  )(implicit trace: ZTraceElement): ZIO[R1 with Has[Clock], E, B] =
    ZIO.accessZIO(_.get.schedule(zio)(schedule))

  /**
   * Runs this effect according to the specified schedule starting from the
   * specified input value.
   */
  final def scheduleFrom[R, R1 <: R, E, A, A1 >: A, B](
    zio: => ZIO[R, E, A]
  )(a: => A1)(schedule: => Schedule[R1, A1, B])(implicit trace: ZTraceElement): ZIO[R1 with Has[Clock], E, B] =
    ZIO.accessZIO(_.get.scheduleFrom[R, R1, E, A, A1, B](zio)(a)(schedule))

  /**
   * Returns the scheduler used for scheduling effects.
   */
  def scheduler(implicit trace: ZTraceElement): URIO[Has[Clock], Scheduler] =
    ZIO.serviceWith(_.scheduler)

  /**
   * Sleeps for the specified duration. This is always asynchronous.
   */
  def sleep(duration: => Duration)(implicit trace: ZTraceElement): URIO[Has[Clock], Unit] =
    ZIO.serviceWith(_.sleep(duration))

}<|MERGE_RESOLUTION|>--- conflicted
+++ resolved
@@ -285,11 +285,7 @@
   def instant(implicit trace: ZTraceElement): ZIO[Has[Clock], Nothing, java.time.Instant] =
     ZIO.serviceWith(_.instant)
 
-<<<<<<< HEAD
-  val localDateTime: ZIO[Has[Clock], Nothing, java.time.LocalDateTime] =
-=======
   def localDateTime(implicit trace: ZTraceElement): ZIO[Has[Clock], Nothing, java.time.LocalDateTime] =
->>>>>>> 338645ec
     ZIO.serviceWith(_.localDateTime)
 
   /**
