--- conflicted
+++ resolved
@@ -129,17 +129,10 @@
     def nanoTime(implicit trace: Trace): UIO[Long] =
       ZIO.succeed(unsafeNanoTime())
 
-<<<<<<< HEAD
-    def sleep(duration: => Duration)(implicit trace: ZTraceElement): UIO[Unit] =
+    def sleep(duration: => Duration)(implicit trace: Trace): UIO[Unit] =
       ZIO.asyncInterrupt { cb =>
         val canceler = globalScheduler.unsafeSchedule(() => cb(ZIO.unit), duration)
         Left(ZIO.succeed(canceler()))
-=======
-    def sleep(duration: => Duration)(implicit trace: Trace): UIO[Unit] =
-      UIO.asyncInterrupt { cb =>
-        val canceler = globalScheduler.unsafeSchedule(() => cb(UIO.unit), duration)
-        Left(UIO.succeed(canceler()))
->>>>>>> 8180b5eb
       }
 
     def currentDateTime(implicit trace: Trace): UIO[OffsetDateTime] =
