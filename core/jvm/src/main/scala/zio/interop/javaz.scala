/*
 * Copyright 2017-2021 John A. De Goes and the ZIO Contributors
 *
 * Licensed under the Apache License, Version 2.0 (the "License");
 * you may not use this file except in compliance with the License.
 * You may obtain a copy of the License at
 *
 *     http://www.apache.org/licenses/LICENSE-2.0
 *
 * Unless required by applicable law or agreed to in writing, software
 * distributed under the License is distributed on an "AS IS" BASIS,
 * WITHOUT WARRANTIES OR CONDITIONS OF ANY KIND, either express or implied.
 * See the License for the specific language governing permissions and
 * limitations under the License.
 */

package zio.interop

import _root_.java.nio.channels.CompletionHandler
import _root_.java.util.concurrent.{CompletableFuture, CompletionException, CompletionStage, Future}
import zio._

import scala.concurrent.ExecutionException

private[zio] object javaz {
  def effectAsyncWithCompletionHandler[T](op: CompletionHandler[T, Any] => Any): Task[T] =
    Task.effectSuspendTotalWith[T] { (p, _) =>
      Task.effectAsync { k =>
        val handler = new CompletionHandler[T, Any] {
          def completed(result: T, u: Any): Unit = k(Task.succeedNow(result))

          def failed(t: Throwable, u: Any): Unit = t match {
            case e if !p.fatal(e) => k(Task.fail(e))
            case _                => k(Task.die(t))
          }
        }

        try {
          op(handler)
        } catch {
          case e if !p.fatal(e) => k(Task.fail(e))
        }
      }
    }

  private def catchFromGet(isFatal: Throwable => Boolean): PartialFunction[Throwable, Task[Nothing]] = {
    case e: CompletionException =>
      Task.fail(e.getCause)
    case e: ExecutionException =>
      Task.fail(e.getCause)
    case _: InterruptedException =>
      Task.interrupt
    case e if !isFatal(e) =>
      Task.fail(e)
  }

  def unwrapDone[A](isFatal: Throwable => Boolean)(f: Future[A]): Task[A] =
    try {
      Task.succeedNow(f.get())
    } catch catchFromGet(isFatal)

  def fromCompletionStage[A](thunk: => CompletionStage[A]): Task[A] =
    Task.effect(thunk).flatMap { cs =>
      Task.effectSuspendTotalWith { (p, _) =>
        val cf = cs.toCompletableFuture
        if (cf.isDone) {
          unwrapDone(p.fatal)(cf)
        } else {
          Task.effectAsync { cb =>
            cs.handle[Unit] { (v: A, t: Throwable) =>
              val io = Option(t).fold[Task[A]](Task.succeed(v)) { t =>
                catchFromGet(p.fatal).lift(t).getOrElse(Task.die(t))
              }
              cb(io)
            }
          }
        }
      }
    }

  /** WARNING: this uses the blocking Future#get, consider using `fromCompletionStage` */
<<<<<<< HEAD
  def fromFutureJava[A](thunk: => Future[A]): RIO[Has[Blocking], A] =
=======
  def fromFutureJava[A](thunk: => Future[A]): Task[A] =
>>>>>>> f252f4fb
    RIO.effect(thunk).flatMap { future =>
      RIO.effectSuspendTotalWith { (p, _) =>
        if (future.isDone) {
          unwrapDone(p.fatal)(future)
        } else {
<<<<<<< HEAD
          Blocking.blocking(Task.effectSuspend(unwrapDone(p.fatal)(future)))
=======
          ZIO.blocking(Task.effectSuspend(unwrapDone(p.fatal)(future)))
>>>>>>> f252f4fb
        }
      }
    }

  /**
   * CompletableFuture#failedFuture(Throwable) available only since Java 9
   */
  object CompletableFuture_ {
    def failedFuture[A](e: Throwable): CompletableFuture[A] = {
      val f = new CompletableFuture[A]
      f.completeExceptionally(e)
      f
    }
  }
}<|MERGE_RESOLUTION|>--- conflicted
+++ resolved
@@ -79,21 +79,13 @@
     }
 
   /** WARNING: this uses the blocking Future#get, consider using `fromCompletionStage` */
-<<<<<<< HEAD
-  def fromFutureJava[A](thunk: => Future[A]): RIO[Has[Blocking], A] =
-=======
   def fromFutureJava[A](thunk: => Future[A]): Task[A] =
->>>>>>> f252f4fb
     RIO.effect(thunk).flatMap { future =>
       RIO.effectSuspendTotalWith { (p, _) =>
         if (future.isDone) {
           unwrapDone(p.fatal)(future)
         } else {
-<<<<<<< HEAD
-          Blocking.blocking(Task.effectSuspend(unwrapDone(p.fatal)(future)))
-=======
           ZIO.blocking(Task.effectSuspend(unwrapDone(p.fatal)(future)))
->>>>>>> f252f4fb
         }
       }
     }
