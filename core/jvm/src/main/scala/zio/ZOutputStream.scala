--- conflicted
+++ resolved
@@ -16,31 +16,17 @@
 
 package zio
 
-<<<<<<< HEAD
-import zio.Blocking._
-
-import java.io.IOException
-
-abstract class ZOutputStream {
-  def write(chunk: Chunk[Byte]): ZIO[Has[Blocking], IOException, Unit]
-=======
 import java.io.IOException
 
 abstract class ZOutputStream {
   def write(chunk: Chunk[Byte]): IO[IOException, Unit]
->>>>>>> f252f4fb
 }
 
 object ZOutputStream {
 
   def fromOutputStream(os: java.io.OutputStream): ZOutputStream = new ZOutputStream {
-<<<<<<< HEAD
-    def write(chunk: Chunk[Byte]): ZIO[Has[Blocking], IOException, Unit] =
-      effectBlockingIO {
-=======
     def write(chunk: Chunk[Byte]): IO[IOException, Unit] =
       ZIO.effectBlockingIO {
->>>>>>> f252f4fb
         os.write(chunk.toArray)
       }
   }
