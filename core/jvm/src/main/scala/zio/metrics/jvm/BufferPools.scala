package zio.metrics.jvm

import com.github.ghik.silencer.silent

import zio._
import zio.metrics._

import java.lang.management.{BufferPoolMXBean, ManagementFactory}

import scala.collection.JavaConverters._

final case class BufferPools(
  bufferPoolUsedBytes: PollingMetric[Any, Throwable, Chunk[MetricState.Gauge]],
  bufferPoolCapacityBytes: PollingMetric[Any, Throwable, Chunk[MetricState.Gauge]],
  bufferPoolUsedBuffers: PollingMetric[Any, Throwable, Chunk[MetricState.Gauge]]
)

object BufferPools {
  @silent("JavaConverters")
<<<<<<< HEAD
  val live: ZLayer[JvmMetricsSchedule, Throwable, BufferPools] =
=======
  val live: ZLayer[Clock with JvmMetricsSchedule, Throwable, Reloadable[BufferPools]] =
>>>>>>> cbf669a4
    ZLayer.scoped {
      for {
        bufferPoolMXBeans <- ZIO.attempt(ManagementFactory.getPlatformMXBeans(classOf[BufferPoolMXBean]).asScala)
        bufferPoolUsedBytes = PollingMetric.collectAll(bufferPoolMXBeans.map { mxBean =>
                                PollingMetric(
                                  Metric
                                    .gauge("jvm_buffer_pool_used_bytes")
                                    .tagged("pool", mxBean.getName)
                                    .contramap[Long](_.toDouble),
                                  ZIO.attempt(mxBean.getMemoryUsed)
                                )
                              })
        bufferPoolCapacityBytes = PollingMetric.collectAll(bufferPoolMXBeans.map { mxBean =>
                                    PollingMetric(
                                      Metric
                                        .gauge("jvm_buffer_pool_capacity_bytes")
                                        .tagged("pool", mxBean.getName)
                                        .contramap[Long](_.toDouble),
                                      ZIO.attempt(mxBean.getTotalCapacity)
                                    )
                                  })
        bufferPoolUsedBuffers = PollingMetric.collectAll(bufferPoolMXBeans.map { mxBean =>
                                  PollingMetric(
                                    Metric
                                      .gauge("jvm_buffer_pool_used_buffers")
                                      .tagged("pool", mxBean.getName)
                                      .contramap[Long](_.toDouble),
                                    ZIO.attempt(mxBean.getCount)
                                  )
                                })

        schedule <- ZIO.service[JvmMetricsSchedule]
        _        <- bufferPoolUsedBytes.launch(schedule.updateMetrics)
        _        <- bufferPoolCapacityBytes.launch(schedule.updateMetrics)
        _        <- bufferPoolUsedBuffers.launch(schedule.updateMetrics)
      } yield BufferPools(bufferPoolUsedBytes, bufferPoolCapacityBytes, bufferPoolUsedBuffers)
    }.reloadableAutoFromConfig[JvmMetricsSchedule](config => config.get.reloadDynamicMetrics)
}<|MERGE_RESOLUTION|>--- conflicted
+++ resolved
@@ -17,11 +17,7 @@
 
 object BufferPools {
   @silent("JavaConverters")
-<<<<<<< HEAD
-  val live: ZLayer[JvmMetricsSchedule, Throwable, BufferPools] =
-=======
-  val live: ZLayer[Clock with JvmMetricsSchedule, Throwable, Reloadable[BufferPools]] =
->>>>>>> cbf669a4
+  val live: ZLayer[JvmMetricsSchedule, Throwable, Reloadable[BufferPools]] =
     ZLayer.scoped {
       for {
         bufferPoolMXBeans <- ZIO.attempt(ManagementFactory.getPlatformMXBeans(classOf[BufferPoolMXBean]).asScala)
