--- conflicted
+++ resolved
@@ -5,55 +5,6 @@
 
 import java.lang.management.{ClassLoadingMXBean, ManagementFactory}
 
-<<<<<<< HEAD
-trait ClassLoading extends JvmMetrics {
-  override type Feature = ClassLoading
-  override val featureTag = Tag[ClassLoading]
-
-  /** The number of classes that are currently loaded in the JVM */
-  private val loadedClassCount: Gauge[Int] =
-    Metric.gauge("jvm_classes_loaded").contramap(_.toDouble)
-
-  /**
-   * The total number of classes that have been loaded since the JVM has started
-   * execution
-   */
-  private val totalLoadedClassCount: Gauge[Long] =
-    Metric.gauge("jvm_classes_loaded_total").contramap(_.toDouble)
-
-  /**
-   * The total number of classes that have been unloaded since the JVM has
-   * started execution
-   */
-  private val unloadedClassCount: Gauge[Long] =
-    Metric.gauge("jvm_classes_unloaded_total").contramap(_.toDouble)
-
-  private def reportClassLoadingMetrics(
-    classLoadingMXBean: ClassLoadingMXBean
-  )(implicit trace: ZTraceElement): ZIO[Any, Throwable, Unit] =
-    for {
-      _ <- loadedClassCount.set(classLoadingMXBean.getLoadedClassCount)
-      _ <- totalLoadedClassCount.set(classLoadingMXBean.getTotalLoadedClassCount)
-      _ <- unloadedClassCount.set(classLoadingMXBean.getUnloadedClassCount)
-    } yield ()
-
-  def collectMetrics(implicit trace: ZTraceElement): ZIO[Scope, Throwable, ClassLoading] =
-    for {
-      classLoadingMXBean <-
-        ZIO.attempt(ManagementFactory.getPlatformMXBean(classOf[ClassLoadingMXBean]))
-      _ <- reportClassLoadingMetrics(classLoadingMXBean)
-             .repeat(collectionSchedule)
-             .interruptible
-             .forkScoped
-    } yield this
-}
-
-/** Exports metrics related to JVM class loading */
-object ClassLoading extends ClassLoading with JvmMetrics.DefaultSchedule {
-  def withSchedule(schedule: Schedule[Any, Any, Unit]): ClassLoading = new ClassLoading {
-    override protected def collectionSchedule(implicit trace: ZTraceElement): Schedule[Any, Any, Unit] = schedule
-  }
-=======
 final case class ClassLoading(
   loadedClassCount: PollingMetric[Any, Throwable, MetricState.Gauge],
   totalLoadedClassCount: PollingMetric[Any, Throwable, MetricState.Gauge],
@@ -61,7 +12,7 @@
 )
 
 object ClassLoading {
-  val live: ZLayer[Clock with JvmMetricsSchedule, Throwable, ClassLoading] =
+  val live: ZLayer[JvmMetricsSchedule, Throwable, ClassLoading] =
     ZLayer.scoped {
       for {
         classLoadingMXBean <- ZIO.attempt(ManagementFactory.getPlatformMXBean(classOf[ClassLoadingMXBean]))
@@ -93,5 +44,4 @@
         _        <- unloadedClassCount.launch(schedule.value)
       } yield ClassLoading(loadedClassCount, totalLoadedClassCount, unloadedClassCount)
     }
->>>>>>> 5738d54b
 }