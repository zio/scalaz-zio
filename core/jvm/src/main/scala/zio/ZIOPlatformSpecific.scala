--- conflicted
+++ resolved
@@ -140,27 +140,20 @@
    */
   def fromFutureJava[A](future: => Future[A])(implicit trace: Trace): Task[A] = javaz.fromFutureJava(future)
 
-<<<<<<< HEAD
-  def readFile(path: Path)(implicit trace: Trace): ZIO[Scope, IOException, ZInputStream] =
-    readFile(path.toString())
-
-  def readFile(path: String)(implicit trace: Trace): ZIO[Scope, IOException, ZInputStream] =
-=======
-  def readFile(path: => Path)(implicit trace: ZTraceElement): ZIO[Any, IOException, String] =
+  def readFile(path: => Path)(implicit trace: Trace): ZIO[Any, IOException, String] =
     readFileName(path.toString)
 
-  def readFileName(name: => String)(implicit trace: ZTraceElement): ZIO[Any, IOException, String] =
+  def readFileName(name: => String)(implicit trace: Trace): ZIO[Any, IOException, String] =
     ZIO.acquireReleaseWith(ZIO.attemptBlockingIO(scala.io.Source.fromFile(name)))(s =>
       ZIO.attemptBlocking(s.close()).orDie
     ) { s =>
       ZIO.attemptBlockingIO(s.mkString)
     }
 
-  def readFileInputStream(path: => Path)(implicit trace: ZTraceElement): ZIO[Scope, IOException, ZInputStream] =
+  def readFileInputStream(path: => Path)(implicit trace: Trace): ZIO[Scope, IOException, ZInputStream] =
     readFileNameInputStream(path.toString)
 
-  def readFileNameInputStream(name: => String)(implicit trace: ZTraceElement): ZIO[Scope, IOException, ZInputStream] =
->>>>>>> 9ee77b29
+  def readFileNameInputStream(name: => String)(implicit trace: Trace): ZIO[Scope, IOException, ZInputStream] =
     ZIO
       .acquireRelease(
         ZIO.attemptBlockingIO {
@@ -170,11 +163,7 @@
       )(tuple => ZIO.attemptBlocking(tuple._1.close()).orDie)
       .map(_._2)
 
-<<<<<<< HEAD
-  def readURL(url: URL)(implicit trace: Trace): ZIO[Scope, IOException, ZInputStream] =
-=======
-  def readURLInputStream(url: => URL)(implicit trace: ZTraceElement): ZIO[Scope, IOException, ZInputStream] =
->>>>>>> 9ee77b29
+  def readURLInputStream(url: => URL)(implicit trace: Trace): ZIO[Scope, IOException, ZInputStream] =
     ZIO
       .acquireRelease(
         ZIO.attemptBlockingIO {
@@ -184,40 +173,29 @@
       )(tuple => ZIO.attemptBlocking(tuple._1.close()).orDie)
       .map(_._2)
 
-<<<<<<< HEAD
-  def readURL(url: String)(implicit trace: Trace): ZIO[Scope, IOException, ZInputStream] =
-    ZIO.succeed(new URL(url)).flatMap(readURL)
-
-  def readURI(uri: URI)(implicit trace: Trace): ZIO[Scope, IOException, ZInputStream] =
-=======
-  def readURLNameInputStream(url: => String)(implicit trace: ZTraceElement): ZIO[Scope, IOException, ZInputStream] =
+  def readURLNameInputStream(url: => String)(implicit trace: Trace): ZIO[Scope, IOException, ZInputStream] =
     ZIO.succeed(new URL(url)).flatMap(readURLInputStream(_))
 
-  def readURIInputStream(uri: => URI)(implicit trace: ZTraceElement): ZIO[Scope, IOException, ZInputStream] =
->>>>>>> 9ee77b29
+  def readURIInputStream(uri: => URI)(implicit trace: Trace): ZIO[Scope, IOException, ZInputStream] =
     for {
       uri        <- ZIO.succeed(uri)
       isAbsolute <- ZIO.attemptBlockingIO(uri.isAbsolute)
       is         <- if (isAbsolute) readURLInputStream(uri.toURL) else readFileNameInputStream(uri.toString)
     } yield is
 
-<<<<<<< HEAD
-  def writeFile(path: String)(implicit trace: Trace): ZIO[Scope, IOException, ZOutputStream] =
-=======
-  def writeFileName(path: => String, content: => String)(implicit trace: ZTraceElement): ZIO[Scope, IOException, Unit] =
+  def writeFileName(path: => String, content: => String)(implicit trace: Trace): ZIO[Scope, IOException, Unit] =
     ZIO.acquireReleaseWith(ZIO.attemptBlockingIO(new java.io.FileWriter(path)))(f =>
       ZIO.attemptBlocking(f.close()).orDie
     ) { f =>
       ZIO.attemptBlockingIO(f.write(content))
     }
 
-  def writeFile(path: => Path, content: => String)(implicit trace: ZTraceElement): ZIO[Scope, IOException, Unit] =
+  def writeFile(path: => Path, content: => String)(implicit trace: Trace): ZIO[Scope, IOException, Unit] =
     writeFileName(path.toString, content)
 
   def writeFileNameOutputStream(
     path: => String
-  )(implicit trace: ZTraceElement): ZIO[Scope, IOException, ZOutputStream] =
->>>>>>> 9ee77b29
+  )(implicit trace: Trace): ZIO[Scope, IOException, ZOutputStream] =
     ZIO
       .acquireRelease(
         ZIO.attemptBlockingIO {
@@ -227,12 +205,7 @@
       )(tuple => ZIO.attemptBlocking(tuple._1.close()).orDie)
       .map(_._2)
 
-<<<<<<< HEAD
-  def writeFile(path: Path)(implicit trace: Trace): ZIO[Scope, IOException, ZOutputStream] =
-    writeFile(path.toString())
-=======
-  def writeFileOutputStream(path: => Path)(implicit trace: ZTraceElement): ZIO[Scope, IOException, ZOutputStream] =
+  def writeFileOutputStream(path: => Path)(implicit trace: Trace): ZIO[Scope, IOException, ZOutputStream] =
     writeFileNameOutputStream(path.toString)
->>>>>>> 9ee77b29
 
 }