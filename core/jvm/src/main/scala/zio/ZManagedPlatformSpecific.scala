--- conflicted
+++ resolved
@@ -16,11 +16,6 @@
 
 package zio
 
-<<<<<<< HEAD
-import zio.Blocking._
-
-=======
->>>>>>> f252f4fb
 import java.io
 import java.io.IOException
 import java.net.{URI, URL}
@@ -33,15 +28,6 @@
    * as the `acquire` action and shifting back to the original executor as the
    * `release` action.
    */
-<<<<<<< HEAD
-  val blocking: ZManaged[Has[Blocking], Nothing, Unit] =
-    blockingExecutor.toManaged_.flatMap(executor => ZManaged.lock(executor))
-
-  def readFile(path: Path): ZManaged[Has[Blocking], IOException, ZInputStream] =
-    readFile(path.toString())
-
-  def readFile(path: String): ZManaged[Has[Blocking], IOException, ZInputStream] =
-=======
   val blocking: ZManaged[Any, Nothing, Unit] =
     ZIO.blockingExecutor.toManaged_.flatMap(executor => ZManaged.lock(executor))
 
@@ -49,7 +35,6 @@
     readFile(path.toString())
 
   def readFile(path: String): ZManaged[Any, IOException, ZInputStream] =
->>>>>>> f252f4fb
     ZManaged
       .make(
         ZIO.effectBlockingIO {
@@ -59,11 +44,7 @@
       )(tuple => ZIO.effectBlocking(tuple._1.close()).orDie)
       .map(_._2)
 
-<<<<<<< HEAD
-  def readURL(url: URL): ZManaged[Has[Blocking], IOException, ZInputStream] =
-=======
   def readURL(url: URL): ZManaged[Any, IOException, ZInputStream] =
->>>>>>> f252f4fb
     ZManaged
       .make(
         ZIO.effectBlockingIO {
@@ -73,27 +54,16 @@
       )(tuple => ZIO.effectBlocking(tuple._1.close()).orDie)
       .map(_._2)
 
-<<<<<<< HEAD
-  def readURL(url: String): ZManaged[Has[Blocking], IOException, ZInputStream] =
-    ZManaged.fromEffect(ZIO.effectTotal(new URL(url))).flatMap(readURL)
-
-  def readURI(uri: URI): ZManaged[Has[Blocking], IOException, ZInputStream] =
-=======
   def readURL(url: String): ZManaged[Any, IOException, ZInputStream] =
     ZManaged.fromEffect(ZIO.effectTotal(new URL(url))).flatMap(readURL)
 
   def readURI(uri: URI): ZManaged[Any, IOException, ZInputStream] =
->>>>>>> f252f4fb
     for {
       isAbsolute <- ZManaged.fromEffect(ZIO.effectBlockingIO(uri.isAbsolute()))
       is         <- if (isAbsolute) readURL(uri.toURL()) else readFile(uri.toString())
     } yield is
 
-<<<<<<< HEAD
-  def writeFile(path: String): ZManaged[Has[Blocking], IOException, ZOutputStream] =
-=======
   def writeFile(path: String): ZManaged[Any, IOException, ZOutputStream] =
->>>>>>> f252f4fb
     ZManaged
       .make(
         ZIO.effectBlockingIO {
@@ -103,11 +73,7 @@
       )(tuple => ZIO.effectBlocking(tuple._1.close()).orDie)
       .map(_._2)
 
-<<<<<<< HEAD
-  def writeFile(path: Path): ZManaged[Has[Blocking], IOException, ZOutputStream] =
-=======
   def writeFile(path: Path): ZManaged[Any, IOException, ZOutputStream] =
->>>>>>> f252f4fb
     writeFile(path.toString())
 
 }