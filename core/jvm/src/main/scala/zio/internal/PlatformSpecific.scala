--- conflicted
+++ resolved
@@ -24,53 +24,6 @@
     Thread.currentThread.getThreadGroup.getName
 
   /**
-<<<<<<< HEAD
-   * A `Platform` created from Scala's global execution context.
-   */
-  lazy val global: Platform = fromExecutionContext(ExecutionContext.global)
-
-  /**
-   * Creates a platform from an `Executor`.
-   */
-  final def fromExecutor(executor0: Executor): Platform = {
-    val blockingExecutor = Blocking.blockingExecutor
-
-    val executor = executor0
-
-    val fatal = (t: Throwable) => t.isInstanceOf[VirtualMachineError]
-
-    val logger: ZLogger[Unit] =
-      ZLogger.defaultFormatter.logged(println(_))
-
-    val metrics: ZMetrics =
-      ZMetrics.default
-
-    val reportFailure = (cause: Cause[Any]) => if (cause.isDie) System.err.println(cause.prettyPrint)
-
-    val reportFatal = (t: Throwable) => {
-      t.printStackTrace()
-      try {
-        System.exit(-1)
-        throw t
-      } catch { case _: Throwable => throw t }
-    }
-
-    val supervisor = Supervisor.none
-
-    val tracing = Tracing(Tracer.globallyCached(new AkkaLineNumbersTracer), TracingConfig.enabled)
-
-    Platform(blockingExecutor, executor, tracing, fatal, reportFatal, reportFailure, supervisor, false, logger, metrics)
-  }
-
-  /**
-   * Creates a Platform from an execution context.
-   */
-  final def fromExecutionContext(ec: ExecutionContext): Platform =
-    fromExecutor(Executor.fromExecutionContext(defaultYieldOpCount)(ec))
-
-  /**
-=======
->>>>>>> 41b374dc
    * Returns whether the current platform is ScalaJS.
    */
   val isJS = false
