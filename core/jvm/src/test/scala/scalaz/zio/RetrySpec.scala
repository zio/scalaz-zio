--- conflicted
+++ resolved
@@ -70,7 +70,7 @@
   def notRetryOnSuccess = {
     val retried = unsafeRun(for {
       ref <- Ref.make(0)
-      _   <- ref.update(_ + 1).retry(ScheduleR.once)
+      _   <- ref.update(_ + 1).retry(Schedule.once)
       i   <- ref.get
     } yield i)
 
@@ -81,7 +81,7 @@
   def retryOnceSuccess = {
     val retried = unsafeRun(for {
       ref <- Ref.make(0)
-      _   <- failOn0(ref).retry(ScheduleR.once)
+      _   <- failOn0(ref).retry(Schedule.once)
       r   <- ref.get
     } yield r)
 
@@ -93,7 +93,7 @@
     val retried = unsafeRun(
       (for {
         ref <- Ref.make(0)
-        _   <- alwaysFail(ref).retry(ScheduleR.once)
+        _   <- alwaysFail(ref).retry(Schedule.once)
       } yield ()).foldM(
         err => IO.succeed(err),
         _ => IO.succeed("A failure was expected")
@@ -108,7 +108,7 @@
     val retried = unsafeRun(
       (for {
         ref <- Ref.make(0)
-        i   <- alwaysFail(ref).retry(ScheduleR.recurs(0))
+        i   <- alwaysFail(ref).retry(Schedule.recurs(0))
       } yield i).foldM(
         err => IO.succeed(err),
         _ => IO.succeed("it should not be a success")
@@ -119,13 +119,13 @@
   }
 
   def retryN = {
-    val retried  = unsafeRun(retryCollect(IO.fail("Error"), ScheduleR.recurs(5)))
+    val retried  = unsafeRun(retryCollect(IO.fail("Error"), Schedule.recurs(5)))
     val expected = (Left("Error"), List(1, 2, 3, 4, 5, 6).map((Duration.Zero, _)))
     retried must_=== expected
   }
 
   def retryNUnitIntervalJittered = {
-    val schedule: ScheduleR[Random, Int, Int] = ScheduleR.recurs(5).delayed(_ => 500.millis).jittered
+    val schedule: ScheduleR[Random, Int, Int] = Schedule.recurs(5).delayed(_ => 500.millis).jittered
     val scheduled: List[(Duration, Int)] = unsafeRun(
       schedule.run(List(1, 2, 3, 4, 5)).provide(TestRandom)
     )
@@ -135,7 +135,7 @@
   }
 
   def retryNCustomIntervalJittered = {
-    val schedule: ScheduleR[Random, Int, Int] = ScheduleR.recurs(5).delayed(_ => 500.millis).jittered(2, 4)
+    val schedule: ScheduleR[Random, Int, Int] = Schedule.recurs(5).delayed(_ => 500.millis).jittered(2, 4)
     val scheduled: List[(Duration, Int)] = unsafeRun(
       schedule.run(List(1, 2, 3, 4, 5)).provide(TestRandom)
     )
@@ -149,7 +149,7 @@
     val io = IO.effectTotal[Unit](i += 1).flatMap[Any, String, Unit] { _ =>
       if (i < 5) IO.fail("KeepTryingError") else IO.fail("GiveUpError")
     }
-    val strategy = ScheduleR.spaced(200.millis).whileInput[String](_ == "KeepTryingError")
+    val strategy = Schedule.spaced(200.millis).whileInput[String](_ == "KeepTryingError")
     val retried  = unsafeRun(retryCollect(io, strategy))
     val expected = (Left("GiveUpError"), List(1, 2, 3, 4, 5).map((200.millis, _)))
     retried must_=== expected
@@ -157,7 +157,7 @@
 
   def recurs10Retry = {
     var i                            = 0
-    val strategy: Schedule[Any, Int] = ScheduleR.recurs(10)
+    val strategy: Schedule[Any, Int] = Schedule.recurs(10)
     val io = IO.effectTotal[Unit](i += 1).flatMap { _ =>
       if (i < 5) IO.fail("KeepTryingError") else IO.succeedLazy(i)
     }
@@ -178,7 +178,7 @@
   def exponentialWithFactor =
     checkErrorWithPredicate(Schedule.exponential(100.millis, 3.0), List(3, 9, 27, 81, 243))
 
-  def checkErrorWithPredicate(schedule: Schedule[Any, Any, Duration], expectedSteps: List[Int]) = {
+  def checkErrorWithPredicate(schedule: Schedule[Any, Duration], expectedSteps: List[Int]) = {
     var i = 0
     val io = IO.effectTotal[Unit](i += 1).flatMap[Any, String, Unit] { _ =>
       if (i < 5) IO.fail("KeepTryingError") else IO.fail("GiveUpError")
@@ -205,11 +205,7 @@
   def retryOrElseFallbackSucceed = {
     val retried = unsafeRun(for {
       ref <- Ref.make(0)
-<<<<<<< HEAD
-      o   <- alwaysFail(ref).retryOrElse(ScheduleR.once, (_: String, _: Unit) => IO.succeed("OrElse"))
-=======
       o   <- alwaysFail(ref).retryOrElse(Schedule.once, ioSucceed)
->>>>>>> ee148ad4
     } yield o)
 
     retried must_=== "OrElse"
@@ -219,11 +215,7 @@
     val retried = unsafeRun(
       (for {
         ref <- Ref.make(0)
-<<<<<<< HEAD
-        i   <- alwaysFail(ref).retryOrElse(ScheduleR.once, (_: String, _: Unit) => IO.fail("OrElseFailed"))
-=======
         i   <- alwaysFail(ref).retryOrElse(Schedule.once, ioFail)
->>>>>>> ee148ad4
       } yield i).foldM(
         err => IO.succeed(err),
         _ => IO.succeed("it should not be a success")
