--- conflicted
+++ resolved
@@ -592,7 +592,6 @@
     val io =
       for {
         promise <- Promise.make[Nothing, Unit]
-<<<<<<< HEAD
         fiber   <- (promise.succeed(()) *> IO.never).interruptible.uninterruptible.fork
         res     <- promise.await *> fiber.interrupt
       } yield res
@@ -624,9 +623,6 @@
       for {
         promise <- Promise.make[Nothing, Unit]
         fiber   <- (promise.succeed(()) *> IO.never).uninterruptible.interruptible.interruptible.uninterruptible.fork
-=======
-        fiber   <- IO.bracket(promise.succeed(()) <* IO.never)(_ => IO.unit)(_ => IO.unit).fork
->>>>>>> c24e3f08
         res     <- promise.await *> fiber.interrupt.timeoutTo(42)(_ => 0)(1.second)
       } yield res
     unsafeRun(io) must_=== 42
@@ -636,7 +632,7 @@
     val io =
       for {
         promise <- Promise.make[Nothing, Unit]
-        fiber   <- IO.bracket(promise.succeed(()) *> IO.never)(_ => IO.unit)(_ => IO.unit).fork
+        fiber   <- IO.bracket(promise.succeed(()) <* IO.never)(_ => IO.unit)(_ => IO.unit).fork
         res     <- promise.await *> fiber.interrupt
       } yield res
     unsafeRun(io) must_=== Exit.interrupt
