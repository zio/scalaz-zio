--- conflicted
+++ resolved
@@ -7,11 +7,7 @@
     slurp0(s)(_ => true)
 
   def slurp0[E, A](s: Stream[E, A])(cont: List[A] => Boolean): Exit[E, List[A]] = s match {
-<<<<<<< HEAD
-    case s: StreamPure[Any, A] =>
-=======
     case s: StreamPure[A] =>
->>>>>>> 5bd50597
       Exit.succeed(s.foldPureLazy(List[A]())(cont)((acc, el) => el :: acc).reverse)
     case s =>
       unsafeRunSync {
