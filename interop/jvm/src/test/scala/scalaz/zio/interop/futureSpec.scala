package scalaz.zio
package interop

import scala.concurrent.Future

import org.specs2.concurrent.ExecutionEnv

import future._

class futureSpec(implicit ee: ExecutionEnv) extends AbstractRTSSpec {

  def is = s2"""
  `IO.fromFuture` must
    be lazy on the `Future` parameter                    $lazyOnParamRef
    be lazy on the `Future` parameter inline             $lazyOnParamInline
    catch exceptions thrown by lazy block                $catchBlockException
    return an `IO` that fails if `Future` fails          $propagateExceptionFromFuture
    return an `IO` that produces the value from `Future` $produceValueFromFuture
  `IO.toFuture` must
    produce always a successful `IO` of `Future`         $toFutureAlwaysSucceeds
    be polymorphic in error type                         $toFuturePoly
    return a `Future` that fails if `IO` fails           $toFutureFailed
    return a `Future` that produces the value from `IO`  $toFutureValue
  `IO.toFutureE` must
    convert error of type `E` to `Throwable`             $toFutureE
<<<<<<< HEAD
  `Fiber.fromFuture` must
    be lazy on the `Future` parameter                    $lazyOnParamRefFiber
    be lazy on the `Future` parameter inline             $lazyOnParamInlineFiber
    catch exceptions thrown by lazy block                $catchBlockExceptionFiber
    return an `IO` that fails if `Future` fails          $propagateExceptionFromFutureFiber
    return an `IO` that produces the value from `Future` $produceValueFromFutureFiber
=======
  `Task.fromFuture` must
    catch exceptions thrown by lazy block                $catchBlockExceptionTask
    return an `IO` that fails if `Future` fails          $propagateExceptionFromFutureTask
    return an `IO` that produces the value from `Future` $produceValueFromFutureTask
>>>>>>> 2b5dca93
  """

  val ec = ee.executionContext

  val lazyOnParamRef = {
    var evaluated = false
    def ftr       = Future { evaluated = true }
    IO.fromFuture(ftr _)(ec)
    evaluated must beFalse
  }

  val lazyOnParamInline = {
    var evaluated = false
    IO.fromFuture(() => Future { evaluated = true })(ec)
    evaluated must beFalse
  }

  val catchBlockException = {
    def noFuture: Future[Unit] = throw new Exception("no future for you!")
    unsafeRun(IO.fromFuture(noFuture _)(ec)) must throwA[Exception](message = "no future for you!")
  }

  val catchBlockExceptionTask = {
    val noFuture: Future[Unit] = Future.failed(new Exception("no future for you!"))
    unsafeRun(Task.fromFuture(Task { noFuture })(ec)) must throwA[Exception](message = "no future for you!")
  }

  val propagateExceptionFromFuture = {
    def noValue: Future[Unit] = Future { throw new Exception("no value for you!") }
    unsafeRun(IO.fromFuture(noValue _)(ec)) must throwA[Exception](message = "no value for you!")
  }

  val propagateExceptionFromFutureTask = {
    val noValue: Future[Unit] = Future.failed(new Exception("no value for you!"))
    unsafeRun(Task.fromFuture(Task { noValue })(ec)) must throwA[Exception](message = "no value for you!")
  }

  val produceValueFromFuture = {
    def someValue: Future[Int] = Future { 42 }
    unsafeRun(IO.fromFuture(someValue _)(ec)) must_=== 42
  }

  val produceValueFromFutureTask = {
    val someValue: Future[Int] = Future { 42 }
    unsafeRun(Task.fromFuture(Task { someValue })(ec)) must_=== 42
  }

  val toFutureAlwaysSucceeds = {
    val failedIO = IO.fail[Throwable](new Exception("IOs also can fail"))
    unsafeRun(failedIO.toFuture) must beAnInstanceOf[Future[Unit]]
  }

  val toFuturePoly = {
    val unitIO: IO[Throwable, Unit]      = IO.unit
    val polyIO: IO[String, Future[Unit]] = unitIO.toFuture
    val _                                = polyIO // avoid warning
    ok
  }

  val toFutureFailed = {
    val failedIO = IO.fail[Throwable](new Exception("IOs also can fail"))
    unsafeRun(failedIO.toFuture) must throwA[Exception](message = "IOs also can fail").await
  }

  val toFutureValue = {
    val someIO = IO.now[Int](42)
    unsafeRun(someIO.toFuture) must beEqualTo(42).await
  }

  val toFutureE = {
    val failedIO = IO.fail[String]("IOs also can fail")
    unsafeRun(failedIO.toFutureE(new Exception(_))) must throwA[Exception](message = "IOs also can fail").await
  }

  val lazyOnParamRefFiber = {
    var evaluated = false
    def ftr       = Future { evaluated = true }
    Fiber.fromFuture(ftr)(ec)
    evaluated must beFalse
  }

  val lazyOnParamInlineFiber = {
    var evaluated = false
    Fiber.fromFuture(Future { evaluated = true })(ec)
    evaluated must beFalse
  }

  val catchBlockExceptionFiber = {
    def noFuture: Future[Unit] = throw new Exception("no future for you!")
    unsafeRun(Fiber.fromFuture(noFuture)(ec).join) must throwA[Exception](message = "no future for you!")
  }

  val propagateExceptionFromFutureFiber = {
    def noValue: Future[Unit] = Future { throw new Exception("no value for you!") }
    unsafeRun(Fiber.fromFuture(noValue)(ec).join) must throwA[Exception](message = "no value for you!")
  }

  val produceValueFromFutureFiber = {
    def someValue: Future[Int] = Future { 42 }
    unsafeRun(Fiber.fromFuture(someValue)(ec).join) must_=== 42
  }

}<|MERGE_RESOLUTION|>--- conflicted
+++ resolved
@@ -23,19 +23,12 @@
     return a `Future` that produces the value from `IO`  $toFutureValue
   `IO.toFutureE` must
     convert error of type `E` to `Throwable`             $toFutureE
-<<<<<<< HEAD
   `Fiber.fromFuture` must
     be lazy on the `Future` parameter                    $lazyOnParamRefFiber
     be lazy on the `Future` parameter inline             $lazyOnParamInlineFiber
     catch exceptions thrown by lazy block                $catchBlockExceptionFiber
     return an `IO` that fails if `Future` fails          $propagateExceptionFromFutureFiber
     return an `IO` that produces the value from `Future` $produceValueFromFutureFiber
-=======
-  `Task.fromFuture` must
-    catch exceptions thrown by lazy block                $catchBlockExceptionTask
-    return an `IO` that fails if `Future` fails          $propagateExceptionFromFutureTask
-    return an `IO` that produces the value from `Future` $produceValueFromFutureTask
->>>>>>> 2b5dca93
   """
 
   val ec = ee.executionContext
